<<<<<<< HEAD
=======
require 'fileutils'

>>>>>>> 1f13c082
project 'JRuby Complete' do

  version = File.read( File.join( basedir, '..', '..', 'VERSION' ) ).strip

  model_version '4.0.0'
  id "org.jruby:jruby-complete:#{version}"
  inherit "org.jruby:jruby-artifacts:#{version}"
  packaging 'bundle'

  properties( 'tesla.dump.pom' => 'pom.xml',
              'tesla.dump.readonly' => true,
              'jruby.home' => '${basedir}/../..',
              'main.basedir' => '${project.parent.parent.basedir}',
              'jruby.complete.home' => '${project.build.outputDirectory}/META-INF/jruby.home' )

<<<<<<< HEAD
  # the jar with classifier 'noasm' still has the dependencies
  # of the regular artifact and we need to exclude those which
  # are shaded into the 'noasm' artifact
  jar( 'org.jruby:jruby-core:${project.version}:noasm',
       :exclusions => [ 'com.github.jnr:jnr-ffi',
                        'org.ow2.asm:asm',
                        'org.ow2.asm:asm-commons',
                        'org.ow2.asm:asm-analysis',
                        'org.ow2.asm:asm-util' ] )
  jar 'org.jruby:jruby-stdlib:${project.version}'

  build do
    final_name "#{model.artifact_id}-#{version.sub(/-SNAPSHOT/,'')}"
=======
  scope :provided do
    jar 'org.jruby:jruby-core:${project.version}'
    jar 'org.jruby:jruby-stdlib:${project.version}'
>>>>>>> 1f13c082
  end

  plugin( 'org.apache.felix:maven-bundle-plugin',
          :archive => {
            :manifest => {
<<<<<<< HEAD
              :mainClass => 'org.jruby.Main'
=======
              :mainClass =>  'org.jruby.Main'
>>>>>>> 1f13c082
            }
          },
          :instructions => { 
            'Export-Package' => 'org.jruby.*;version=${project.version}',
            'Import-Package' => '!org.jruby.*, *;resolution:=optional',
<<<<<<< HEAD
            'Private-Package' => 'org.jruby.*,jnr.*,com.kenai.*,com.martiansoftware.*,jay.*,jline.*,jni.*,org.fusesource.*,org.jcodings.*,org.joda.convert.*,org.joda.time.*,org.joni.*,org.yaml.*,org.yecht.*,tables.*,org.objectweb.*,com.headius.*,org.bouncycastle.*,com.jcraft.jzlib,yaml.*,jruby.*,okay.*,.',
            'Bundle-Name' => 'JRuby ${project.version}',
            'Bundle-Description' => 'JRuby ${project.version} OSGi bundle',
            'Bundle-SymbolicName' => 'org.jruby.jruby',
            'Embed-Dependency' => '*;scope=compile|runtime;inline=true',
=======
            'DynamicImport-Package' => 'javax.*',
            'Private-Package' => '*,.',
            'Bundle-Name' => 'JRuby ${project.version}',
            'Bundle-Description' => 'JRuby ${project.version} OSGi bundle',
            'Bundle-SymbolicName' => 'org.jruby.jruby',
            'Embed-Dependency' => '*;type=jar;scope=provided;inline=true',
>>>>>>> 1f13c082
            'Embed-Transitive' => true
          } ) do
    # TODO fix DSL
    @current.extensions = true
  end

  plugin( :invoker )
<<<<<<< HEAD

  # we have no sources and attach the sources and javadocs from jruby-core 
  # later in the build so IDE can use them

  plugin( :source, 'skipSource' =>  'true' )

=======

  # we have no sources and attach the sources and javadocs from jruby-core 
  # later in the build so IDE can use them
  plugin( :source, 'skipSource' =>  'true' )

  execute 'setup other osgi frameworks', :phase => 'pre-integration-test' do |ctx|
    require 'fileutils'
    felix = File.join( ctx.basedir.to_pathname, 'src', 'it', 'osgi_many_bundles_with_embedded_gems' )
    [ 'equinox-3.6', 'equinox-3.7', 'felix-3.2' ].each do |m|
      target = File.join( ctx.basedir.to_pathname, 'src', 'it', 'osgi_many_bundles_with_embedded_gems_' + m )
      FileUtils.cp_r( felix, target )
      File.open( File.join( target, 'invoker.properties' ), 'w' ) do |f|
        f.puts 'invoker.profiles = ' + m
      end
    end
  end

>>>>>>> 1f13c082
  profile 'sonatype-oss-release' do

    # use the javadocs and sources from jruby-core !!!
    phase :package do
      plugin :dependency do
        items = [ 'sources', 'javadoc' ].collect do |classifier|
          { 'groupId' =>  '${project.groupId}',
            'artifactId' =>  'jruby-core',
            'version' =>  '${project.version}',
            'classifier' =>  classifier,
            'overWrite' =>  'false',
            'outputDirectory' =>  '${project.build.directory}' }
        end
        execute_goals( 'copy',
                       :id => 'copy javadocs and sources from jruby-core',
                       'artifactItems' => items )
      end
<<<<<<< HEAD
      
=======

>>>>>>> 1f13c082
      plugin 'org.codehaus.mojo:build-helper-maven-plugin' do
        execute_goals( 'attach-artifact',
                       :id => 'attach javadocs and sources artifacts',
                       'artifacts' => [ { 'file' =>  '${project.build.directory}/jruby-core-${project.version}-sources.jar',
                                          'classifier' =>  'sources' },
                                        { 'file' =>  '${project.build.directory}/jruby-core-${project.version}-javadoc.jar',
                                          'classifier' =>  'javadoc' } ] )
      end
    end
<<<<<<< HEAD
=======
  end

  profile :id => :jdk8 do
    activation do
      jdk '1.8'
    end
    plugin :invoker, :pomExcludes => ['osgi_many_bundles_with_embedded_gems_felix-3.2/pom.xml']
>>>>>>> 1f13c082
  end
end<|MERGE_RESOLUTION|>--- conflicted
+++ resolved
@@ -1,8 +1,5 @@
-<<<<<<< HEAD
-=======
 require 'fileutils'
 
->>>>>>> 1f13c082
 project 'JRuby Complete' do
 
   version = File.read( File.join( basedir, '..', '..', 'VERSION' ) ).strip
@@ -18,54 +15,26 @@
               'main.basedir' => '${project.parent.parent.basedir}',
               'jruby.complete.home' => '${project.build.outputDirectory}/META-INF/jruby.home' )
 
-<<<<<<< HEAD
-  # the jar with classifier 'noasm' still has the dependencies
-  # of the regular artifact and we need to exclude those which
-  # are shaded into the 'noasm' artifact
-  jar( 'org.jruby:jruby-core:${project.version}:noasm',
-       :exclusions => [ 'com.github.jnr:jnr-ffi',
-                        'org.ow2.asm:asm',
-                        'org.ow2.asm:asm-commons',
-                        'org.ow2.asm:asm-analysis',
-                        'org.ow2.asm:asm-util' ] )
-  jar 'org.jruby:jruby-stdlib:${project.version}'
-
-  build do
-    final_name "#{model.artifact_id}-#{version.sub(/-SNAPSHOT/,'')}"
-=======
   scope :provided do
     jar 'org.jruby:jruby-core:${project.version}'
     jar 'org.jruby:jruby-stdlib:${project.version}'
->>>>>>> 1f13c082
   end
 
   plugin( 'org.apache.felix:maven-bundle-plugin',
           :archive => {
             :manifest => {
-<<<<<<< HEAD
               :mainClass => 'org.jruby.Main'
-=======
-              :mainClass =>  'org.jruby.Main'
->>>>>>> 1f13c082
             }
           },
           :instructions => { 
             'Export-Package' => 'org.jruby.*;version=${project.version}',
             'Import-Package' => '!org.jruby.*, *;resolution:=optional',
-<<<<<<< HEAD
-            'Private-Package' => 'org.jruby.*,jnr.*,com.kenai.*,com.martiansoftware.*,jay.*,jline.*,jni.*,org.fusesource.*,org.jcodings.*,org.joda.convert.*,org.joda.time.*,org.joni.*,org.yaml.*,org.yecht.*,tables.*,org.objectweb.*,com.headius.*,org.bouncycastle.*,com.jcraft.jzlib,yaml.*,jruby.*,okay.*,.',
-            'Bundle-Name' => 'JRuby ${project.version}',
-            'Bundle-Description' => 'JRuby ${project.version} OSGi bundle',
-            'Bundle-SymbolicName' => 'org.jruby.jruby',
-            'Embed-Dependency' => '*;scope=compile|runtime;inline=true',
-=======
             'DynamicImport-Package' => 'javax.*',
             'Private-Package' => '*,.',
             'Bundle-Name' => 'JRuby ${project.version}',
             'Bundle-Description' => 'JRuby ${project.version} OSGi bundle',
             'Bundle-SymbolicName' => 'org.jruby.jruby',
             'Embed-Dependency' => '*;type=jar;scope=provided;inline=true',
->>>>>>> 1f13c082
             'Embed-Transitive' => true
           } ) do
     # TODO fix DSL
@@ -73,14 +42,6 @@
   end
 
   plugin( :invoker )
-<<<<<<< HEAD
-
-  # we have no sources and attach the sources and javadocs from jruby-core 
-  # later in the build so IDE can use them
-
-  plugin( :source, 'skipSource' =>  'true' )
-
-=======
 
   # we have no sources and attach the sources and javadocs from jruby-core 
   # later in the build so IDE can use them
@@ -98,7 +59,6 @@
     end
   end
 
->>>>>>> 1f13c082
   profile 'sonatype-oss-release' do
 
     # use the javadocs and sources from jruby-core !!!
@@ -116,11 +76,7 @@
                        :id => 'copy javadocs and sources from jruby-core',
                        'artifactItems' => items )
       end
-<<<<<<< HEAD
-      
-=======
 
->>>>>>> 1f13c082
       plugin 'org.codehaus.mojo:build-helper-maven-plugin' do
         execute_goals( 'attach-artifact',
                        :id => 'attach javadocs and sources artifacts',
@@ -130,8 +86,6 @@
                                           'classifier' =>  'javadoc' } ] )
       end
     end
-<<<<<<< HEAD
-=======
   end
 
   profile :id => :jdk8 do
@@ -139,6 +93,5 @@
       jdk '1.8'
     end
     plugin :invoker, :pomExcludes => ['osgi_many_bundles_with_embedded_gems_felix-3.2/pom.xml']
->>>>>>> 1f13c082
   end
 end