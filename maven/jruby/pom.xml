--- conflicted
+++ resolved
@@ -115,32 +115,6 @@
       </build>
     </profile>
     <profile>
-      <id>jdk6</id>
-      <activation>
-        <jdk>1.6</jdk>
-      </activation>
-      <build>
-        <plugins>
-          <plugin>
-            <artifactId>maven-invoker-plugin</artifactId>
-            <configuration>
-              <pomExcludes>
-<<<<<<< HEAD
-=======
-                <pomExclude>extended/pom.xml</pomExclude>
-                <pomExclude>jetty/pom.xml</pomExclude>
-                <pomExclude>j2ee_jetty/pom.xml</pomExclude>
-                <pomExclude>j2ee_wildfly/pom.xml</pomExclude>
->>>>>>> 4d402cd0
-                <pomExclude>${its.j2ee}</pomExclude>
-                <pomExclude>${its.osgi}</pomExclude>
-              </pomExcludes>
-            </configuration>
-          </plugin>
-        </plugins>
-      </build>
-    </profile>
-    <profile>
       <id>wlp</id>
       <activation>
         <property>
