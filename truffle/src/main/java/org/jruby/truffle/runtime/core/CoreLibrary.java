/*
 * Copyright (c) 2013, 2015 Oracle and/or its affiliates. All rights reserved. This
 * code is released under a tri EPL/GPL/LGPL license. You can use it,
 * redistribute it and/or modify it under the terms of the:
 *
 * Eclipse Public License version 1.0
 * GNU General Public License version 2
 * GNU Lesser General Public License version 2.1
 */
package org.jruby.truffle.runtime.core;

import com.oracle.truffle.api.CompilerAsserts;
import com.oracle.truffle.api.CompilerDirectives;
import com.oracle.truffle.api.nodes.Node;
import com.oracle.truffle.api.source.Source;

import jnr.constants.platform.Errno;
import jnr.posix.FileStat;

import org.jcodings.Encoding;
import org.jcodings.EncodingDB;
import org.jcodings.transcode.EConvFlags;
import org.jruby.runtime.Constants;
import org.jruby.runtime.encoding.EncodingService;
import org.jruby.runtime.load.LoadServiceResource;
import org.jruby.truffle.nodes.RubyNode;
import org.jruby.truffle.nodes.core.ArrayNodes;
import org.jruby.truffle.nodes.core.MutexNodes;
import org.jruby.truffle.nodes.core.ProcessNodes;
import org.jruby.truffle.nodes.methods.SetMethodDeclarationContext;
import org.jruby.truffle.nodes.objects.Allocator;
import org.jruby.truffle.nodes.rubinius.NativeFunctionPrimitiveNodes;
import org.jruby.truffle.runtime.RubyCallStack;
import org.jruby.truffle.runtime.RubyContext;
import org.jruby.truffle.runtime.backtrace.Backtrace;
import org.jruby.truffle.runtime.control.RaiseException;
import org.jruby.truffle.runtime.control.TruffleFatalException;
import org.jruby.truffle.runtime.hash.HashOperations;
import org.jruby.truffle.runtime.hash.KeyValue;
import org.jruby.truffle.runtime.signal.SignalOperations;
import org.jruby.truffle.translator.NodeWrapper;
import org.jruby.util.cli.Options;
import org.jruby.util.cli.OutputStrings;

import java.io.File;
import java.io.IOException;
import java.io.InputStream;
import java.io.InputStreamReader;
import java.nio.charset.StandardCharsets;
import java.util.ArrayList;
import java.util.HashMap;
import java.util.List;
import java.util.Map;

public class CoreLibrary {

    private final RubyContext context;

    private final RubyClass argumentErrorClass;
    private final RubyClass arrayClass;
    private final RubyClass basicObjectClass;
    private final RubyClass bignumClass;
    private final RubyClass bindingClass;
    private final RubyClass classClass;
    private final RubyClass complexClass;
    private final RubyClass dirClass;
    private final RubyClass encodingClass;
    private final RubyClass encodingErrorClass;
    private final RubyClass exceptionClass;
    private final RubyClass falseClass;
    private final RubyClass fiberClass;
    private final RubyClass fixnumClass;
    private final RubyClass floatClass;
    private final RubyClass floatDomainErrorClass;
    private final RubyClass hashClass;
    private final RubyClass integerClass;
    private final RubyClass indexErrorClass;
    private final RubyClass ioErrorClass;
    private final RubyClass loadErrorClass;
    private final RubyClass localJumpErrorClass;
    private final RubyClass lookupTableClass;
    private final RubyClass matchDataClass;
    private final RubyClass moduleClass;
    private final RubyClass nameErrorClass;
    private final RubyClass nilClass;
    private final RubyClass noMethodErrorClass;
    private final RubyClass numericClass;
    private final RubyClass objectClass;
    private final RubyClass procClass;
    private final RubyModule processModule;
    private final RubyClass rangeClass;
    private final RubyClass rangeErrorClass;
    private final RubyClass rationalClass;
    private final RubyClass regexpClass;
    private final RubyClass regexpErrorClass;
    private final RubyClass rubyTruffleErrorClass;
    private final RubyClass runtimeErrorClass;
    private final RubyClass standardErrorClass;
    private final RubyClass stringClass;
    private final RubyClass stringDataClass;
    private final RubyClass symbolClass;
    private final RubyClass syntaxErrorClass;
    private final RubyClass systemCallErrorClass;
    private final RubyClass threadClass;
    private final RubyClass timeClass;
    private final RubyClass transcodingClass;
    private final RubyClass trueClass;
    private final RubyClass tupleClass;
    private final RubyClass typeErrorClass;
    private final RubyClass zeroDivisionErrorClass;
    private final RubyModule enumerableModule;
    private final RubyModule errnoModule;
    private final RubyModule kernelModule;
    private final RubyModule rubiniusModule;
    private final RubyModule rubiniusFFIModule;
    private final RubyModule signalModule;
    private final RubyModule truffleModule;
    private final RubyClass encodingConverterClass;
    private final RubyClass encodingCompatibilityErrorClass;
    private final RubyClass methodClass;
    private final RubyClass unboundMethodClass;
    private final RubyClass byteArrayClass;
    private final RubyClass fiberErrorClass;
    private final RubyClass threadErrorClass;

    private final RubyArray argv;
    private final RubyBasicObject globalVariablesObject;
    private final RubyBasicObject mainObject;
    private final RubyNilClass nilObject;
    private RubyBasicObject rubiniusUndefined;

    private final ArrayNodes.MinBlock arrayMinBlock;
    private final ArrayNodes.MaxBlock arrayMaxBlock;

    private final Map<Errno, RubyClass> errnoClasses = new HashMap<>();

    @CompilerDirectives.CompilationFinal private RubySymbol eachSymbol;
    @CompilerDirectives.CompilationFinal private RubyHash envHash;

    private enum State {
        INITIALIZING,
        LOADING_RUBY_CORE,
        LOADED
    }

    private State state = State.INITIALIZING;

    public CoreLibrary(RubyContext context) {
        this.context = context;

        // Nothing in this constructor can use RubyContext.getCoreLibrary() as we are building it!
        // Therefore, only initialize the core classes and modules here.

        // Create the cyclic classes and modules

        classClass = RubyClass.createBootClass(context, null, "Class", new RubyClass.ClassAllocator());
        basicObjectClass = RubyClass.createBootClass(context, classClass, "BasicObject", new RubyBasicObject.BasicObjectAllocator());
        objectClass = RubyClass.createBootClass(context, classClass, "Object", basicObjectClass.getAllocator());
        moduleClass = RubyClass.createBootClass(context, classClass, "Module", new RubyModule.ModuleAllocator());

        // Close the cycles
        classClass.unsafeSetLogicalClass(classClass);

        objectClass.unsafeSetSuperclass(basicObjectClass);
        moduleClass.unsafeSetSuperclass(objectClass);
        classClass.unsafeSetSuperclass(moduleClass);

        classClass.getAdoptedByLexicalParent(objectClass, "Class", null);
        basicObjectClass.getAdoptedByLexicalParent(objectClass, "BasicObject", null);
        objectClass.getAdoptedByLexicalParent(objectClass, "Object", null);
        moduleClass.getAdoptedByLexicalParent(objectClass, "Module", null);

        // Create Exception classes 

        // Exception
        exceptionClass = defineClass("Exception", new RubyException.ExceptionAllocator());

        // FiberError
        fiberErrorClass = defineClass(exceptionClass, "FiberError");

        // NoMemoryError
        defineClass(exceptionClass, "NoMemoryError");

        // RubyTruffleError
        rubyTruffleErrorClass = defineClass(exceptionClass, "RubyTruffleError");

        // StandardError
        standardErrorClass = defineClass(exceptionClass, "StandardError");
        argumentErrorClass = defineClass(standardErrorClass, "ArgumentError");
        encodingErrorClass = defineClass(standardErrorClass, "EncodingError");
        ioErrorClass = defineClass(standardErrorClass, "IOError");
        localJumpErrorClass = defineClass(standardErrorClass, "LocalJumpError");
        regexpErrorClass = defineClass(standardErrorClass, "RegexpError");
        runtimeErrorClass = defineClass(standardErrorClass, "RuntimeError");
        threadErrorClass = defineClass(standardErrorClass, "ThreadError");
        typeErrorClass = defineClass(standardErrorClass, "TypeError");
        zeroDivisionErrorClass = defineClass(standardErrorClass, "ZeroDivisionError");

        // StandardError > RangeError
        rangeErrorClass = defineClass(standardErrorClass, "RangeError");
        floatDomainErrorClass = defineClass(rangeErrorClass, "FloatDomainError");

        // StandardError > IndexError
        indexErrorClass = defineClass(standardErrorClass, "IndexError");
        defineClass(indexErrorClass, "KeyError");

        // StandardError > IOError
        defineClass(ioErrorClass, "EOFError");

        // StandardError > NameError
        nameErrorClass = defineClass(standardErrorClass, "NameError");
        noMethodErrorClass = defineClass(nameErrorClass, "NoMethodError");

        // StandardError > SystemCallError
        systemCallErrorClass = defineClass(standardErrorClass, "SystemCallError");

        errnoModule = defineModule("Errno");

        for (Errno errno : Errno.values()) {
            if (errno.name().startsWith("E")) {
                errnoClasses.put(errno, defineClass(errnoModule, systemCallErrorClass, errno.name()));
            }
        }

        // ScriptError
        RubyClass scriptErrorClass = defineClass(exceptionClass, "ScriptError");
        loadErrorClass = defineClass(scriptErrorClass, "LoadError");
        defineClass(scriptErrorClass, "NotImplementedError");
        syntaxErrorClass = defineClass(scriptErrorClass, "SyntaxError");

        // SecurityError
        defineClass(exceptionClass, "SecurityError");

        // SignalException
        RubyClass signalExceptionClass = defineClass(exceptionClass, "SignalException");
        defineClass(signalExceptionClass, "Interrupt");

        // SystemExit
        defineClass(exceptionClass, "SystemExit");

        // SystemStackError
        defineClass(exceptionClass, "SystemStackError");

        // Create core classes and modules

        numericClass = defineClass("Numeric");
        complexClass = defineClass(numericClass, "Complex");
        floatClass = defineClass(numericClass, "Float");
        integerClass = defineClass(numericClass, "Integer");
        fixnumClass = defineClass(integerClass, "Fixnum");
        bignumClass = defineClass(integerClass, "Bignum", new RubyBignum.BignumAllocator());
        rationalClass = defineClass(numericClass, "Rational");

        // Classes defined in Object

        arrayClass = defineClass("Array", new RubyArray.ArrayAllocator());
        bindingClass = defineClass("Binding", new RubyBinding.BindingAllocator());
        dirClass = defineClass("Dir");
        encodingClass = defineClass("Encoding", new RubyEncoding.EncodingAllocator());
        falseClass = defineClass("FalseClass");
        fiberClass = defineClass("Fiber", new RubyFiber.FiberAllocator());
        defineModule("FileTest");
        hashClass = defineClass("Hash", new RubyHash.HashAllocator());
        matchDataClass = defineClass("MatchData");
        methodClass = defineClass("Method");
        defineClass("Mutex", MutexNodes.createMutexAllocator(context.getEmptyShape()));
        nilClass = defineClass("NilClass");
        procClass = defineClass("Proc", new RubyProc.ProcAllocator());
        processModule = defineModule("Process");
        rangeClass = defineClass("Range", new RubyRange.RangeAllocator());
        regexpClass = defineClass("Regexp", new RubyRegexp.RegexpAllocator());
        stringClass = defineClass("String", new RubyString.StringAllocator());
        symbolClass = defineClass("Symbol");
        threadClass = defineClass("Thread", new RubyThread.ThreadAllocator());
        timeClass = defineClass("Time", new RubyTime.TimeAllocator());
        trueClass = defineClass("TrueClass");
        unboundMethodClass = defineClass("UnboundMethod");

        // Modules

        RubyModule comparableModule = defineModule("Comparable");
        defineModule("Config");
        enumerableModule = defineModule("Enumerable");
        defineModule("GC");
        kernelModule = defineModule("Kernel");
        defineModule("Math");
        defineModule("ObjectSpace");
        signalModule = defineModule("Signal");

        // The rest

        encodingCompatibilityErrorClass = defineClass(encodingClass, encodingErrorClass, "CompatibilityError");

        encodingConverterClass = defineClass(encodingClass, objectClass, "Converter", new RubyEncodingConverter.EncodingConverterAllocator());

        truffleModule = defineModule("Truffle");
        defineModule(truffleModule, "Debug");
        defineModule(truffleModule, "Primitive");

        // Rubinius

        rubiniusModule = defineModule("Rubinius");

        rubiniusFFIModule = defineModule(rubiniusModule, "FFI");
        defineModule(defineModule(rubiniusFFIModule, "Platform"), "POSIX");
        defineModule(rubiniusModule, "Type");

        byteArrayClass = defineClass(rubiniusModule, objectClass, "ByteArray");
        lookupTableClass = defineClass(rubiniusModule, hashClass, "LookupTable");
        stringDataClass = defineClass(rubiniusModule, objectClass, "StringData");
        transcodingClass = defineClass(encodingClass, objectClass, "Transcoding");
        tupleClass = defineClass(rubiniusModule, arrayClass, "Tuple");

        // Include the core modules

        includeModules(comparableModule);

        // Create some key objects

        mainObject = new RubyBasicObject(objectClass);
        nilObject = new RubyNilClass(nilClass);
        argv = new RubyArray(arrayClass);
        rubiniusUndefined = new RubyBasicObject(objectClass);

        globalVariablesObject = new RubyBasicObject(objectClass);

        arrayMinBlock = new ArrayNodes.MinBlock(context);
        arrayMaxBlock = new ArrayNodes.MaxBlock(context);
    }

    private void includeModules(RubyModule comparableModule) {
        objectClass.include(null, kernelModule);

        numericClass.include(null, comparableModule);
        symbolClass.include(null, comparableModule);

        arrayClass.include(null, enumerableModule);
        dirClass.include(null, enumerableModule);
        hashClass.include(null, enumerableModule);
        rangeClass.include(null, enumerableModule);
    }

    /**
     * Initializations which may access {@link RubyContext#getCoreLibrary()}.
     */
    public void initialize() {
        initializeGlobalVariables();
        initializeConstants();
        initializeEncodingConstants();
        initializeSignalConstants();
    }

    private void initializeGlobalVariables() {
        RubyNode.notDesignedForCompilation();

        RubyBasicObject globals = globalVariablesObject;

        globals.getOperations().setInstanceVariable(globals, "$LOAD_PATH", new RubyArray(arrayClass));
        globals.getOperations().setInstanceVariable(globals, "$LOADED_FEATURES", new RubyArray(arrayClass));
        globals.getOperations().setInstanceVariable(globals, "$:", globals.getInstanceVariable("$LOAD_PATH"));
        globals.getOperations().setInstanceVariable(globals, "$\"", globals.getInstanceVariable("$LOADED_FEATURES"));
        globals.getOperations().setInstanceVariable(globals, "$,", nilObject);

        globals.getOperations().setInstanceVariable(globals, "$DEBUG", context.getRuntime().isDebug());

        Object value = context.getRuntime().warningsEnabled() ? context.getRuntime().isVerbose() : nilObject;
        globals.getOperations().setInstanceVariable(globals, "$VERBOSE", value);

        final RubyString defaultRecordSeparator = RubyString.fromJavaString(stringClass, Options.CLI_RECORD_SEPARATOR.load());
        defaultRecordSeparator.freeze();

        // TODO (nirvdrum 05-Feb-15) We need to support the $-0 alias as well.
        globals.getOperations().setInstanceVariable(globals, "$/", defaultRecordSeparator);

        globals.getOperations().setInstanceVariable(globals, "$SAFE", 0);
    }

    private void initializeConstants() {
        // Set constants

        objectClass.setConstant(null, "RUBY_VERSION", RubyString.fromJavaString(stringClass, Constants.RUBY_VERSION));
        objectClass.setConstant(null, "RUBY_PATCHLEVEL", Constants.RUBY_PATCHLEVEL);
        objectClass.setConstant(null, "RUBY_ENGINE", RubyString.fromJavaString(stringClass, Constants.ENGINE + "+truffle"));
        objectClass.setConstant(null, "RUBY_PLATFORM", RubyString.fromJavaString(stringClass, Constants.PLATFORM));
        objectClass.setConstant(null, "RUBY_RELEASE_DATE", RubyString.fromJavaString(stringClass, Constants.COMPILE_DATE));
        objectClass.setConstant(null, "RUBY_DESCRIPTION", RubyString.fromJavaString(stringClass, OutputStrings.getVersionString()));

        // BasicObject knows itself
        basicObjectClass.setConstant(null, "BasicObject", basicObjectClass);

        objectClass.setConstant(null, "ARGV", argv);

<<<<<<< HEAD
        rubiniusModule.setConstant(null, "UNDEFINED", rubiniusUndefined);
=======
        final RubyString separator = RubyString.fromJavaString(stringClass, "/");
        separator.freeze();

        fileClass.setConstant(null, "SEPARATOR", separator);
        fileClass.setConstant(null, "Separator", separator);

        if (File.separatorChar == '\\') {
            final RubyString altSeparator = RubyString.fromJavaString(stringClass, "\\");
            altSeparator.freeze();

            fileClass.setConstant(null, "ALT_SEPARATOR", altSeparator);
        } else {
            fileClass.setConstant(null, "ALT_SEPARATOR", nilObject);
        }

        fileClass.setConstant(null, "PATH_SEPARATOR", RubyString.fromJavaString(stringClass, File.pathSeparator));
        fileClass.setConstant(null, "FNM_SYSCASE", 0);
>>>>>>> e7c7bebf

        processModule.setConstant(null, "CLOCK_MONOTONIC", ProcessNodes.CLOCK_MONOTONIC);
        processModule.setConstant(null, "CLOCK_REALTIME", ProcessNodes.CLOCK_REALTIME);

        encodingConverterClass.setConstant(null, "INVALID_MASK", EConvFlags.INVALID_MASK);
        encodingConverterClass.setConstant(null, "INVALID_REPLACE", EConvFlags.INVALID_REPLACE);
        encodingConverterClass.setConstant(null, "UNDEF_MASK", EConvFlags.UNDEF_MASK);
        encodingConverterClass.setConstant(null, "UNDEF_REPLACE", EConvFlags.UNDEF_REPLACE);
        encodingConverterClass.setConstant(null, "UNDEF_HEX_CHARREF", EConvFlags.UNDEF_HEX_CHARREF);
        encodingConverterClass.setConstant(null, "PARTIAL_INPUT", EConvFlags.PARTIAL_INPUT);
        encodingConverterClass.setConstant(null, "AFTER_OUTPUT", EConvFlags.AFTER_OUTPUT);
        encodingConverterClass.setConstant(null, "UNIVERSAL_NEWLINE_DECORATOR", EConvFlags.UNIVERSAL_NEWLINE_DECORATOR);
        encodingConverterClass.setConstant(null, "CRLF_NEWLINE_DECORATOR", EConvFlags.CRLF_NEWLINE_DECORATOR);
        encodingConverterClass.setConstant(null, "CR_NEWLINE_DECORATOR", EConvFlags.CR_NEWLINE_DECORATOR);
        encodingConverterClass.setConstant(null, "XML_TEXT_DECORATOR", EConvFlags.XML_TEXT_DECORATOR);
        encodingConverterClass.setConstant(null, "XML_ATTR_CONTENT_DECORATOR", EConvFlags.XML_ATTR_CONTENT_DECORATOR);
        encodingConverterClass.setConstant(null, "XML_ATTR_QUOTE_DECORATOR", EConvFlags.XML_ATTR_QUOTE_DECORATOR);
    }

    private void initializeSignalConstants() {
        RubyNode.notDesignedForCompilation();

        Object[] signals = new Object[SignalOperations.SIGNALS_LIST.size()];

        int i = 0;
        for (Map.Entry<String, Integer> signal : SignalOperations.SIGNALS_LIST.entrySet()) {
            RubyString signalName = context.makeString(signal.getKey());
            signals[i++] = RubyArray.fromObjects(arrayClass, signalName, signal.getValue());
        }

        signalModule.setConstant(null, "SIGNAL_LIST", new RubyArray(arrayClass, signals, signals.length));
    }

    private RubyClass defineClass(String name) {
        return defineClass(objectClass, name, objectClass.getAllocator());
    }

    private RubyClass defineClass(String name, Allocator allocator) {
        return defineClass(objectClass, name, allocator);
    }

    private RubyClass defineClass(RubyClass superclass, String name) {
        return new RubyClass(context, objectClass, superclass, name, superclass.getAllocator());
    }

    private RubyClass defineClass(RubyClass superclass, String name, Allocator allocator) {
        return new RubyClass(context, objectClass, superclass, name, allocator);
    }

    private RubyClass defineClass(RubyModule lexicalParent, RubyClass superclass, String name) {
        return new RubyClass(context, lexicalParent, superclass, name, superclass.getAllocator());
    }

    private RubyClass defineClass(RubyModule lexicalParent, RubyClass superclass, String name, Allocator allocator) {
        return new RubyClass(context, lexicalParent, superclass, name, allocator);
    }

    private RubyModule defineModule(String name) {
        return defineModule(objectClass, name);
    }

    private RubyModule defineModule(RubyModule lexicalParent, String name) {
        return new RubyModule(context, moduleClass, lexicalParent, name, null);
    }

    public void initializeAfterMethodsAdded() {
        initializeRubiniusFFI();

        // ENV is supposed to be an object that actually updates the environment, and sees any updates

        envHash = getSystemEnv();
        objectClass.setConstant(null, "ENV", envHash);

        // Load Ruby core

        if (Options.TRUFFLE_LOAD_CORE.load()) {
            try {
                state = State.LOADING_RUBY_CORE;
                loadRubyCore("core.rb");
            } catch (RaiseException e) {
                final RubyException rubyException = e.getRubyException();

                for (String line : Backtrace.DISPLAY_FORMATTER.format(getContext(), rubyException, rubyException.getBacktrace())) {
                    System.err.println(line);
                }

                throw new TruffleFatalException("couldn't load the core library", e);
            } finally {
                state = State.LOADED;
            }
        }
    }

    private void initializeRubiniusFFI() {
        rubiniusFFIModule.setConstant(null, "TYPE_CHAR", NativeFunctionPrimitiveNodes.TYPE_CHAR);
        rubiniusFFIModule.setConstant(null, "TYPE_UCHAR", NativeFunctionPrimitiveNodes.TYPE_UCHAR);
        rubiniusFFIModule.setConstant(null, "TYPE_BOOL", NativeFunctionPrimitiveNodes.TYPE_BOOL);
        rubiniusFFIModule.setConstant(null, "TYPE_SHORT", NativeFunctionPrimitiveNodes.TYPE_SHORT);
        rubiniusFFIModule.setConstant(null, "TYPE_USHORT", NativeFunctionPrimitiveNodes.TYPE_USHORT);
        rubiniusFFIModule.setConstant(null, "TYPE_INT", NativeFunctionPrimitiveNodes.TYPE_INT);
        rubiniusFFIModule.setConstant(null, "TYPE_UINT", NativeFunctionPrimitiveNodes.TYPE_UINT);
        rubiniusFFIModule.setConstant(null, "TYPE_LONG", NativeFunctionPrimitiveNodes.TYPE_LONG);
        rubiniusFFIModule.setConstant(null, "TYPE_ULONG", NativeFunctionPrimitiveNodes.TYPE_ULONG);
        rubiniusFFIModule.setConstant(null, "TYPE_LL", NativeFunctionPrimitiveNodes.TYPE_LL);
        rubiniusFFIModule.setConstant(null, "TYPE_ULL", NativeFunctionPrimitiveNodes.TYPE_ULL);
        rubiniusFFIModule.setConstant(null, "TYPE_FLOAT", NativeFunctionPrimitiveNodes.TYPE_FLOAT);
        rubiniusFFIModule.setConstant(null, "TYPE_DOUBLE", NativeFunctionPrimitiveNodes.TYPE_DOUBLE);
        rubiniusFFIModule.setConstant(null, "TYPE_PTR", NativeFunctionPrimitiveNodes.TYPE_PTR);
        rubiniusFFIModule.setConstant(null, "TYPE_VOID", NativeFunctionPrimitiveNodes.TYPE_VOID);
        rubiniusFFIModule.setConstant(null, "TYPE_STRING", NativeFunctionPrimitiveNodes.TYPE_STRING);
        rubiniusFFIModule.setConstant(null, "TYPE_STRPTR", NativeFunctionPrimitiveNodes.TYPE_STRPTR);
        rubiniusFFIModule.setConstant(null, "TYPE_CHARARR", NativeFunctionPrimitiveNodes.TYPE_CHARARR);
        rubiniusFFIModule.setConstant(null, "TYPE_ENUM", NativeFunctionPrimitiveNodes.TYPE_ENUM);
        rubiniusFFIModule.setConstant(null, "TYPE_VARARGS", NativeFunctionPrimitiveNodes.TYPE_VARARGS);
    }

    public void loadRubyCore(String fileName) {
        loadRubyCore(fileName, "core:/");
    }

    public void loadRubyCore(String fileName, String prefix) {
        final Source source;

        try {
            source = Source.fromReader(new InputStreamReader(getRubyCoreInputStream(fileName), StandardCharsets.UTF_8), prefix + fileName);
        } catch (IOException e) {
            throw new RuntimeException(e);
        }

        context.load(source, null, NodeWrapper.IDENTITY);
    }

    public InputStream getRubyCoreInputStream(String fileName) {
        final LoadServiceResource resource = context.getRuntime().getLoadService().getClassPathResource(getClass().getClassLoader(), fileName);

        if (resource == null) {
            throw new RuntimeException("couldn't load Truffle core library " + fileName);
        }

        try {
            return resource.getInputStream();
        } catch (IOException e) {
            throw new RuntimeException(e);
        }
    }

    public void initializeEncodingConstants() {
        getContext().getRuntime().getEncodingService().defineEncodings(new EncodingService.EncodingDefinitionVisitor() {
            @Override
            public void defineEncoding(EncodingDB.Entry encodingEntry, byte[] name, int p, int end) {
                Encoding e = encodingEntry.getEncoding();

                RubyEncoding re = RubyEncoding.newEncoding(encodingClass, e, name, p, end, encodingEntry.isDummy());
                RubyEncoding.storeEncoding(encodingEntry.getIndex(), re);
            }

            @Override
            public void defineConstant(int encodingListIndex, String constName) {
                encodingClass.setConstant(null, constName, RubyEncoding.getEncoding(encodingListIndex));
            }
        });

        getContext().getRuntime().getEncodingService().defineAliases(new EncodingService.EncodingAliasVisitor() {
            @Override
            public void defineAlias(int encodingListIndex, String constName) {
                RubyEncoding re = RubyEncoding.getEncoding(encodingListIndex);
                RubyEncoding.storeAlias(constName, re);
            }

            @Override
            public void defineConstant(int encodingListIndex, String constName) {
                encodingClass.setConstant(null, constName, RubyEncoding.getEncoding(encodingListIndex));
            }
        });
    }

    public RubyClass getMetaClass(Object object) {
        RubyNode.notDesignedForCompilation();

        if (object instanceof RubyBasicObject) {
            return ((RubyBasicObject) object).getMetaClass();
        } else if (object instanceof Boolean) {
            if ((boolean) object) {
                return trueClass;
            } else {
                return falseClass;
            }
        } else if (object instanceof Integer) {
            return fixnumClass;
        } else if (object instanceof Long) {
            return fixnumClass;
        } else if (object instanceof Double) {
            return floatClass;
        } else if (object == null) {
            throw new RuntimeException("Can't get metaclass for null");
        } else {
            CompilerDirectives.transferToInterpreter();
            throw new UnsupportedOperationException(String.format("Don't know how to get the metaclass for %s", object.getClass()));
        }
    }

    public RubyClass getLogicalClass(Object object) {
        RubyNode.notDesignedForCompilation();

        if (object instanceof RubyBasicObject) {
            return ((RubyBasicObject) object).getLogicalClass();
        } else if (object instanceof Boolean) {
            if ((boolean) object) {
                return trueClass;
            } else {
                return falseClass;
            }
        } else if (object instanceof Integer) {
            return fixnumClass;
        } else if (object instanceof Long) {
            return fixnumClass;
        } else if (object instanceof Double) {
            return floatClass;
        } else if (object == null) {
            throw new RuntimeException();
        } else {
            CompilerDirectives.transferToInterpreter();
            throw new UnsupportedOperationException(String.format("Don't know how to get the logical class for %s", object.getClass()));
        }
    }

    /**
     * Convert a value to a {@code Float}, without doing any lookup.
     */
    public static double toDouble(Object value) {
        RubyNode.notDesignedForCompilation();

        assert value != null;

        if (value instanceof RubyNilClass) {
            return 0;
        }

        if (value instanceof Integer) {
            return (int) value;
        }

        if (value instanceof RubyBignum) {
            return ((RubyBignum) value).bigIntegerValue().doubleValue();
        }

        if (value instanceof Double) {
            return (double) value;
        }

        CompilerDirectives.transferToInterpreter();
        throw new UnsupportedOperationException();
    }

    public static boolean fitsIntoInteger(long value) {
        return value >= Integer.MIN_VALUE && value <= Integer.MAX_VALUE;
    }

    public RubyException runtimeError(String message, Node currentNode) {
        CompilerAsserts.neverPartOfCompilation();
        return new RubyException(runtimeErrorClass, context.makeString(message), RubyCallStack.getBacktrace(currentNode));
    }

    public RubyException frozenError(String className, Node currentNode) {
        CompilerAsserts.neverPartOfCompilation();
        return runtimeError(String.format("can't modify frozen %s", className), currentNode);
    }

    public RubyException argumentError(String message, Node currentNode) {
        CompilerAsserts.neverPartOfCompilation();
        return new RubyException(argumentErrorClass, context.makeString(message), RubyCallStack.getBacktrace(currentNode));
    }

    public RubyException argumentErrorOutOfRange(Node currentNode) {
        CompilerAsserts.neverPartOfCompilation();
        return argumentError("out of range", currentNode);
    }

    public RubyException argumentErrorInvalidRadix(int radix, Node currentNode) {
        CompilerAsserts.neverPartOfCompilation();
        return argumentError(String.format("invalid radix %d", radix), currentNode);
    }

    public RubyException argumentErrorMissingKeyword(String name, Node currentNode) {
        CompilerAsserts.neverPartOfCompilation();
        return argumentError(String.format("missing keyword: %s", name), currentNode);
    }

    public RubyException argumentError(int passed, int required, Node currentNode) {
        CompilerAsserts.neverPartOfCompilation();
        return argumentError(String.format("wrong number of arguments (%d for %d)", passed, required), currentNode);
    }

    public RubyException argumentError(int passed, int required, int optional, Node currentNode) {
        CompilerAsserts.neverPartOfCompilation();
        return argumentError(String.format("wrong number of arguments (%d for %d..%d)", passed, required, required + optional), currentNode);
    }

    public RubyException argumentErrorEmptyVarargs(Node currentNode) {
        CompilerAsserts.neverPartOfCompilation();
        return argumentError("wrong number of arguments (0 for 1+)", currentNode);
    }

    public RubyException errnoError(int errno, Node currentNode) {
        CompilerAsserts.neverPartOfCompilation();

        Errno errnoObj = Errno.valueOf(errno);
        if (errnoObj == null) {
            return systemCallError(String.format("Unknown Error (%s)", errno), currentNode);
        }

        // TODO (nirvdrum 03-Apr-15): This should return the correct errno exception class.
        return systemCallError(errnoObj.description(), currentNode);
    }

    public RubyException indexError(String message, Node currentNode) {
        CompilerAsserts.neverPartOfCompilation();
        return new RubyException(indexErrorClass, context.makeString(message), RubyCallStack.getBacktrace(currentNode));
    }

    public RubyException indexTooSmallError(String type, int index, int length, Node currentNode) {
        CompilerAsserts.neverPartOfCompilation();
        return indexError(String.format("index %d too small for %s; minimum: -%d", index, type, length), currentNode);
    }

    public RubyException indexNegativeLength(int length, Node currentNode) {
        CompilerAsserts.neverPartOfCompilation();
        return indexError(String.format("negative length (%d)", length), currentNode);
    }

    public RubyException localJumpError(String message, Node currentNode) {
        CompilerAsserts.neverPartOfCompilation();
        return new RubyException(localJumpErrorClass, context.makeString(message), RubyCallStack.getBacktrace(currentNode));
    }

    public RubyException unexpectedReturn(Node currentNode) {
        CompilerAsserts.neverPartOfCompilation();
        return localJumpError("unexpected return", currentNode);
    }

    public RubyException noBlockToYieldTo(Node currentNode) {
        CompilerAsserts.neverPartOfCompilation();
        return localJumpError("no block given (yield)", currentNode);
    }

    public RubyException typeError(String message, Node currentNode) {
        CompilerAsserts.neverPartOfCompilation();
        return new RubyException(typeErrorClass, context.makeString(message), RubyCallStack.getBacktrace(currentNode));
    }

    public RubyException typeErrorCantDefineSingleton(Node currentNode) {
        CompilerAsserts.neverPartOfCompilation();
        return typeError("can't define singleton", currentNode);
    }

    public RubyException typeErrorNoClassToMakeAlias(Node currentNode) {
        CompilerAsserts.neverPartOfCompilation();
        return typeError("no class to make alias", currentNode);
    }

    public RubyException typeErrorShouldReturn(String object, String method, String expectedType, Node currentNode) {
        CompilerAsserts.neverPartOfCompilation();
        return typeError(String.format("%s#%s should return %s", object, method, expectedType), currentNode);
    }

    public RubyException typeErrorCantConvertTo(Object from, RubyClass to, String methodUsed, Object result, Node currentNode) {
        CompilerAsserts.neverPartOfCompilation();
        String fromClass = getLogicalClass(from).getName();
        return typeError(String.format("can't convert %s to %s (%s#%s gives %s)",
                fromClass, to.getName(), fromClass, methodUsed, getLogicalClass(result).toString()), currentNode);
    }

    public RubyException typeErrorCantConvertInto(Object from, RubyClass to, Node currentNode) {
        CompilerAsserts.neverPartOfCompilation();
        return typeError(String.format("can't convert %s into %s", getLogicalClass(from).getName(), to.getName()), currentNode);
    }

    public RubyException typeErrorIsNotA(String value, String expectedType, Node currentNode) {
        CompilerAsserts.neverPartOfCompilation();
        return typeError(String.format("%s is not a %s", value, expectedType), currentNode);
    }

    public RubyException typeErrorNoImplicitConversion(Object from, String to, Node currentNode) {
        CompilerAsserts.neverPartOfCompilation();
        return typeError(String.format("no implicit conversion of %s into %s", getLogicalClass(from).getName(), to), currentNode);
    }

    public RubyException typeErrorMustBe(String variable, String type, Node currentNode) {
        CompilerAsserts.neverPartOfCompilation();
        return typeError(String.format("value of %s must be %s", variable, type), currentNode);
    }

    public RubyException typeErrorBadCoercion(Object from, String to, String coercionMethod, Object coercedTo, Node currentNode) {
        CompilerAsserts.neverPartOfCompilation();
        String badClassName = getLogicalClass(from).getName();
        return typeError(String.format("can't convert %s to %s (%s#%s gives %s)",
                badClassName,
                to,
                badClassName,
                coercionMethod,
                getLogicalClass(coercedTo).getName()), currentNode);
    }

    public RubyException typeErrorCantCoerce(Object from, String to, Node currentNode) {
        CompilerAsserts.neverPartOfCompilation();
        return typeError(String.format("%s can't be coerced into %s", from, to), currentNode);
    }

    public RubyException nameError(String message, String name, Node currentNode) {
        CompilerAsserts.neverPartOfCompilation();
        RubyException nameError = new RubyException(nameErrorClass, context.makeString(message), RubyCallStack.getBacktrace(currentNode));
        nameError.getOperations().setInstanceVariable(nameError, "@name", context.getSymbolTable().getSymbol(name));
        return nameError;
    }

    public RubyException nameErrorConstantNotDefined(RubyModule module, String name, Node currentNode) {
        CompilerAsserts.neverPartOfCompilation();
        return nameError(String.format("constant %s::%s not defined", module.getName(), name), name, currentNode);
    }

    public RubyException nameErrorUninitializedConstant(RubyModule module, String name, Node currentNode) {
        CompilerAsserts.neverPartOfCompilation();
        return nameError(String.format("uninitialized constant %s::%s", module.getName(), name), name, currentNode);
    }

    public RubyException nameErrorUninitializedClassVariable(RubyModule module, String name, Node currentNode) {
        CompilerAsserts.neverPartOfCompilation();
        return nameError(String.format("uninitialized class variable %s in %s", name, module.getName()), name, currentNode);
    }

    public RubyException nameErrorPrivateConstant(RubyModule module, String name, Node currentNode) {
        CompilerAsserts.neverPartOfCompilation();
        return nameError(String.format("private constant %s::%s referenced", module.getName(), name), name, currentNode);
    }

    public RubyException nameErrorInstanceNameNotAllowable(String name, Node currentNode) {
        CompilerAsserts.neverPartOfCompilation();
        return nameError(String.format("`%s' is not allowable as an instance variable name", name), name, currentNode);
    }

    public RubyException nameErrorReadOnly(String name, Node currentNode) {
        CompilerAsserts.neverPartOfCompilation();
        return nameError(String.format("%s is a read-only variable", name), name, currentNode);
    }

    public RubyException nameErrorUndefinedLocalVariableOrMethod(String name, String object, Node currentNode) {
        CompilerAsserts.neverPartOfCompilation();
        return nameError(String.format("undefined local variable or method `%s' for %s", name, object), name, currentNode);
    }

    public RubyException nameErrorUndefinedMethod(String name, RubyModule module, Node currentNode) {
        CompilerAsserts.neverPartOfCompilation();
        return nameError(String.format("undefined method `%s' for %s", name, module.getName()), name, currentNode);
    }

    public RubyException nameErrorPrivateMethod(String name, RubyModule module, Node currentNode) {
        CompilerAsserts.neverPartOfCompilation();
        return nameError(String.format("method `%s' for %s is private", name, module.getName()), name, currentNode);
    }

    public RubyException noMethodError(String message, String name, Node currentNode) {
        CompilerAsserts.neverPartOfCompilation();
        RubyException noMethodError = new RubyException(context.getCoreLibrary().getNoMethodErrorClass(), context.makeString(message), RubyCallStack.getBacktrace(currentNode));
        noMethodError.getOperations().setInstanceVariable(noMethodError, "@name", context.getSymbolTable().getSymbol(name));
        return noMethodError;
    }

    public RubyException noMethodErrorOnModule(String name, RubyModule module, Node currentNode) {
        CompilerAsserts.neverPartOfCompilation();
        return noMethodError(String.format("undefined method `%s' for %s", name, module.getName()), name, currentNode);
    }

    public RubyException noMethodErrorOnReceiver(String name, Object receiver, Node currentNode) {
        CompilerAsserts.neverPartOfCompilation();
        RubyClass logicalClass = getLogicalClass(receiver);
        String repr = logicalClass.getName();
        if (receiver instanceof RubyModule) {
            repr = ((RubyModule) receiver).getName() + ":" + repr;
        }
        return noMethodError(String.format("undefined method `%s' for %s", name, repr), name, currentNode);
    }

    public RubyException privateMethodError(String name, RubyModule module, Node currentNode) {
        CompilerAsserts.neverPartOfCompilation();
        return noMethodError(String.format("private method `%s' called for %s", name, module.toString()), name, currentNode);
    }

    public RubyException loadError(String message, Node currentNode) {
        CompilerAsserts.neverPartOfCompilation();
        return new RubyException(context.getCoreLibrary().getLoadErrorClass(), context.makeString(message), RubyCallStack.getBacktrace(currentNode));
    }

    public RubyException loadErrorCannotLoad(String name, Node currentNode) {
        CompilerAsserts.neverPartOfCompilation();
        return loadError(String.format("cannot load such file -- %s", name), currentNode);
    }

    public RubyException zeroDivisionError(Node currentNode) {
        CompilerAsserts.neverPartOfCompilation();
        return new RubyException(context.getCoreLibrary().getZeroDivisionErrorClass(), context.makeString("divided by 0"), RubyCallStack.getBacktrace(currentNode));
    }

    public RubyException syntaxError(String message, Node currentNode) {
        CompilerAsserts.neverPartOfCompilation();
        return new RubyException(syntaxErrorClass, context.makeString(message), RubyCallStack.getBacktrace(currentNode));
    }

    public RubyException floatDomainError(String value, Node currentNode) {
        CompilerAsserts.neverPartOfCompilation();
        return new RubyException(floatDomainErrorClass, context.makeString(value), RubyCallStack.getBacktrace(currentNode));
    }

    public RubyException mathDomainError(String method, Node currentNode) {
        CompilerAsserts.neverPartOfCompilation();
        return new RubyException(getErrnoClass(Errno.EDOM), context.makeString(String.format("Numerical argument is out of domain - \"%s\"", method)), RubyCallStack.getBacktrace(currentNode));
    }

    public RubyException invalidArgumentError(String value, Node currentNode) {
        CompilerAsserts.neverPartOfCompilation();
        return new RubyException(getErrnoClass(Errno.EINVAL), context.makeString(String.format("Invalid argument -  %s", value)), RubyCallStack.getBacktrace(currentNode));
    }

    public RubyException ioError(String fileName, Node currentNode) {
        CompilerAsserts.neverPartOfCompilation();
        return new RubyException(ioErrorClass, context.makeString(String.format("Error reading file -  %s", fileName)), RubyCallStack.getBacktrace(currentNode));
    }

    public RubyException fileNotFoundError(String fileName, Node currentNode) {
        CompilerAsserts.neverPartOfCompilation();
        return new RubyException(getErrnoClass(Errno.ENOENT), context.makeString(String.format("No such file or directory -  %s", fileName)), RubyCallStack.getBacktrace(currentNode));
    }

    public RubyException dirNotEmptyError(String path, Node currentNode) {
        CompilerAsserts.neverPartOfCompilation();
        return new RubyException(getErrnoClass(Errno.ENOTEMPTY), context.makeString(String.format("Directory not empty - %s", path)), RubyCallStack.getBacktrace(currentNode));
    }

    public RubyException rangeError(int code, RubyEncoding encoding, Node currentNode) {
        CompilerAsserts.neverPartOfCompilation();
        return rangeError(String.format("invalid codepoint %x in %s", code, encoding.getEncoding()), currentNode);
    }

    public RubyException rangeError(String type, String value, String range, Node currentNode) {
        CompilerAsserts.neverPartOfCompilation();
        return rangeError(String.format("%s %s out of range of %s", type, value, range), currentNode);
    }

    public RubyException rangeError(RubyRange.IntegerFixnumRange range, Node currentNode) {
        CompilerAsserts.neverPartOfCompilation();
        return rangeError(String.format("%d..%s%d out of range",
                range.getBegin(),
                range.doesExcludeEnd() ? "." : "",
                range.getEnd()), currentNode);
    }

    public RubyException rangeError(String message, Node currentNode) {
        CompilerAsserts.neverPartOfCompilation();
        return new RubyException(rangeErrorClass, context.makeString(message), RubyCallStack.getBacktrace(currentNode));
    }

    public RubyException internalError(String message, Node currentNode) {
        CompilerAsserts.neverPartOfCompilation();
        return new RubyException(context.getCoreLibrary().getRubyTruffleErrorClass(), context.makeString("internal implementation error - " + message), RubyCallStack.getBacktrace(currentNode));
    }

    public RubyException regexpError(String message, Node currentNode) {
        CompilerAsserts.neverPartOfCompilation();
        return new RubyException(regexpErrorClass, context.makeString(message), RubyCallStack.getBacktrace(currentNode));
    }

    public RubyException encodingCompatibilityErrorIncompatible(String a, String b, Node currentNode) {
        CompilerAsserts.neverPartOfCompilation();
        return encodingCompatibilityError(String.format("incompatible character encodings: %s and %s", a, b), currentNode);
    }

    public RubyException encodingCompatibilityError(String message, Node currentNode) {
        CompilerAsserts.neverPartOfCompilation();
        return new RubyException(encodingCompatibilityErrorClass, context.makeString(message), RubyCallStack.getBacktrace(currentNode));
    }

    public RubyException fiberError(String message, Node currentNode) {
        CompilerAsserts.neverPartOfCompilation();
        return new RubyException(fiberErrorClass, context.makeString(message), RubyCallStack.getBacktrace(currentNode));
    }

    public RubyException deadFiberCalledError(Node currentNode) {
        CompilerAsserts.neverPartOfCompilation();
        return fiberError("dead fiber called", currentNode);
    }

    public RubyException yieldFromRootFiberError(Node currentNode) {
        CompilerAsserts.neverPartOfCompilation();
        return fiberError("can't yield from root fiber", currentNode);
    }

    public RubyException threadError(String message, Node currentNode) {
        CompilerAsserts.neverPartOfCompilation();
        return new RubyException(threadErrorClass, context.makeString(message), RubyCallStack.getBacktrace(currentNode));
    }

    public RubyException systemCallError(String message, Node currentNode) {
        CompilerAsserts.neverPartOfCompilation();
        return new RubyException(systemCallErrorClass, context.makeString(message), RubyCallStack.getBacktrace(currentNode));
    }

    public RubyContext getContext() {
        return context;
    }

    public RubyClass getArrayClass() {
        return arrayClass;
    }

    public RubyClass getBasicObjectClass() {
        return basicObjectClass;
    }

    public RubyClass getBignumClass() {
        return bignumClass;
    }

    public RubyClass getBindingClass() {
        return bindingClass;
    }

    public RubyClass getClassClass() {
        return classClass;
    }

    public RubyClass getFalseClass() {
        return falseClass;
    }

    public RubyClass getFiberClass() {
        return fiberClass;
    }

    public RubyClass getFixnumClass() {
        return fixnumClass;
    }

    public RubyClass getFloatClass() {
        return floatClass;
    }

    public RubyClass getHashClass() {
        return hashClass;
    }

    public RubyClass getLoadErrorClass() {
        return loadErrorClass;
    }

    public RubyClass getMatchDataClass() {
        return matchDataClass;
    }

    public RubyClass getModuleClass() {
        return moduleClass;
    }

    public RubyClass getNameErrorClass() {
        return nameErrorClass;
    }

    public RubyClass getNoMethodErrorClass() {
        return noMethodErrorClass;
    }

    public RubyClass getObjectClass() {
        return objectClass;
    }

    public RubyClass getProcClass() {
        return procClass;
    }

    public RubyClass getRangeClass() {
        return rangeClass;
    }

    public RubyClass getRationalClass() {
        return rationalClass;
    }

    public RubyClass getRegexpClass() {
        return regexpClass;
    }

    public RubyClass getRubyTruffleErrorClass() {
        return rubyTruffleErrorClass;
    }

    public RubyClass getRuntimeErrorClass() {
        return runtimeErrorClass;
    }

    public RubyClass getStringClass() {
        return stringClass;
    }

    public RubyClass getThreadClass() {
        return threadClass;
    }

    public RubyClass getTimeClass() {
        return timeClass;
    }

    public RubyClass getTypeErrorClass() { return typeErrorClass; }

    public RubyClass getTrueClass() {
        return trueClass;
    }

    public RubyClass getZeroDivisionErrorClass() {
        return zeroDivisionErrorClass;
    }

    public RubyModule getKernelModule() {
        return kernelModule;
    }

    public RubyArray getArgv() {
        return argv;
    }

    public RubyBasicObject getGlobalVariablesObject() {
        return globalVariablesObject;
    }

    public RubyArray getLoadPath() {
        return (RubyArray) globalVariablesObject.getInstanceVariable("$LOAD_PATH");
    }

    public RubyArray getLoadedFeatures() {
        return (RubyArray) globalVariablesObject.getInstanceVariable("$LOADED_FEATURES");
    }

    public RubyBasicObject getMainObject() {
        return mainObject;
    }

    public RubyNilClass getNilObject() {
        return nilObject;
    }

    public RubyHash getENV() {
        return envHash;
    }

    private RubyHash getSystemEnv() {
        final List<KeyValue> entries = new ArrayList<>();

        for (Map.Entry<String, String> variable : System.getenv().entrySet()) {
            entries.add(new KeyValue(context.makeString(variable.getKey()), context.makeString(variable.getValue())));
        }

        return HashOperations.verySlowFromEntries(context, entries, false);
    }

    public ArrayNodes.MinBlock getArrayMinBlock() {
        return arrayMinBlock;
    }

    public ArrayNodes.MaxBlock getArrayMaxBlock() {
        return arrayMaxBlock;
    }

    public RubyClass getNumericClass() {
        return numericClass;
    }

    public RubyClass getIntegerClass() {
        return integerClass;
    }

    public RubyClass getEncodingConverterClass() {
        return encodingConverterClass;
    }

    public RubyClass getUnboundMethodClass() {
        return unboundMethodClass;
    }

    public RubyClass getMethodClass() {
        return methodClass;
    }

    public RubyClass getComplexClass() {
        return complexClass;
    }

    public RubyClass getByteArrayClass() {
        return byteArrayClass;
    }

    public RubyClass getLookupTableClass() {
        return lookupTableClass;
    }

    public RubyClass getStringDataClass() {
        return stringDataClass;
    }

    public RubyClass getTranscodingClass() {
        return transcodingClass;
    }

    public RubyClass getTupleClass() {
        return tupleClass;
    }

    public RubyBasicObject getRubiniusUndefined() {
        return rubiniusUndefined;
    }

    public boolean isLoadingRubyCore() {
        return state == State.LOADING_RUBY_CORE;
    }

    public boolean isLoaded() {
        return state == State.LOADED;
    }

    public RubyClass getErrnoClass(Errno errno) {
        return errnoClasses.get(errno);
    }

    public RubyClass getSymbolClass() {
        return symbolClass;
    }

}<|MERGE_RESOLUTION|>--- conflicted
+++ resolved
@@ -390,27 +390,7 @@
 
         objectClass.setConstant(null, "ARGV", argv);
 
-<<<<<<< HEAD
         rubiniusModule.setConstant(null, "UNDEFINED", rubiniusUndefined);
-=======
-        final RubyString separator = RubyString.fromJavaString(stringClass, "/");
-        separator.freeze();
-
-        fileClass.setConstant(null, "SEPARATOR", separator);
-        fileClass.setConstant(null, "Separator", separator);
-
-        if (File.separatorChar == '\\') {
-            final RubyString altSeparator = RubyString.fromJavaString(stringClass, "\\");
-            altSeparator.freeze();
-
-            fileClass.setConstant(null, "ALT_SEPARATOR", altSeparator);
-        } else {
-            fileClass.setConstant(null, "ALT_SEPARATOR", nilObject);
-        }
-
-        fileClass.setConstant(null, "PATH_SEPARATOR", RubyString.fromJavaString(stringClass, File.pathSeparator));
-        fileClass.setConstant(null, "FNM_SYSCASE", 0);
->>>>>>> e7c7bebf
 
         processModule.setConstant(null, "CLOCK_MONOTONIC", ProcessNodes.CLOCK_MONOTONIC);
         processModule.setConstant(null, "CLOCK_REALTIME", ProcessNodes.CLOCK_REALTIME);
