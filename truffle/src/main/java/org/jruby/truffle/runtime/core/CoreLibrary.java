--- conflicted
+++ resolved
@@ -157,13 +157,10 @@
     private final DynamicObject weakRefClass;
     private final DynamicObjectFactory weakRefFactory;
     private final DynamicObject objectSpaceModule;
-<<<<<<< HEAD
     private final DynamicObject psychModule;
     private final DynamicObject psychParserClass;
-=======
     private final DynamicObject randomizerClass;
     private final DynamicObjectFactory randomizerFactory;
->>>>>>> 94ae5552
 
     private final DynamicObject argv;
     private final DynamicObject globalVariablesObject;
