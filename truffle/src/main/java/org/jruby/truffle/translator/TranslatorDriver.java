--- conflicted
+++ resolved
@@ -199,13 +199,8 @@
         if (frame == null) {
             return null;
         } else {
-<<<<<<< HEAD
             SourceSection sourceSection = SourceSection.createUnavailable("Unknown source section", "(unknown)");
-            final SharedMethodInfo sharedMethodInfo = new SharedMethodInfo(sourceSection, context.getRootLexicalScope(), Arity.NO_ARGUMENTS, "(unknown)", false, null, false);
-=======
-            SourceSection sourceSection = new NullSourceSection("Unknown source section", "(unknown)");
             final SharedMethodInfo sharedMethodInfo = new SharedMethodInfo(sourceSection, Arity.NO_ARGUMENTS, "(unknown)", false, null, false);
->>>>>>> 746f24f9
             final MaterializedFrame parent = RubyArguments.getDeclarationFrame(frame.getArguments());
             // TODO(CS): how do we know if the frame is a block or not?
             return new TranslatorEnvironment(context, environmentForFrame(context, parent), parseEnvironment,
