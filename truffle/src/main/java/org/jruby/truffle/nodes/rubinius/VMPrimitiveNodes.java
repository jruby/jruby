--- conflicted
+++ resolved
@@ -129,8 +129,6 @@
         }
     }
 
-<<<<<<< HEAD
-=======
     @RubiniusPrimitive(name = "vm_gc_start", needsSelf = false)
     public static abstract class VMGCStartPrimitiveNode extends RubiniusPrimitiveNode {
 
@@ -169,7 +167,6 @@
 
     }
 
->>>>>>> 7d8367c6
     @RubiniusPrimitive(name = "vm_get_module_name", needsSelf = false)
     public static abstract class VMGetModuleNamePrimitiveNode extends RubiniusPrimitiveNode {
 
@@ -586,20 +583,5 @@
 
     }
 
-    @RubiniusPrimitive(name = "vm_gc_start", needsSelf = false)
-    public static abstract class VMGCStartPrimitiveNode extends RubiniusPrimitiveNode {
-
-        public VMGCStartPrimitiveNode(RubyContext context, SourceSection sourceSection) {
-            super(context, sourceSection);
-        }
-
-        @Specialization
-        public DynamicObject vmGCStart() {
-            System.gc();
-            return nil();
-        }
-
-    }
-
 
 }