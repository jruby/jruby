--- conflicted
+++ resolved
@@ -9,7 +9,6 @@
  */
 package org.jruby.truffle.nodes;
 
-<<<<<<< HEAD
 import com.oracle.truffle.api.CompilerAsserts;
 import com.oracle.truffle.api.CompilerDirectives;
 import com.oracle.truffle.api.Truffle;
@@ -22,8 +21,6 @@
 import com.oracle.truffle.api.object.DynamicObject;
 import com.oracle.truffle.api.object.DynamicObjectFactory;
 import com.oracle.truffle.api.source.SourceSection;
-=======
->>>>>>> 2fe22323
 import jnr.ffi.provider.MemoryManager;
 import jnr.posix.POSIX;
 
@@ -227,43 +224,12 @@
 
     // ruby() helper
 
-<<<<<<< HEAD
     protected Object ruby(String expression, Object... arguments) {
-        CompilerAsserts.neverPartOfCompilation();
-        return ruby(Truffle.getRuntime().getCurrentFrame().getFrame(FrameInstance.FrameAccess.MATERIALIZE, true),
-                expression, arguments);
-    }
-
-    protected Object ruby(Frame frame, String expression, Object... arguments) {
-        final MaterializedFrame evalFrame = setupFrame(frame, arguments);
-        final DynamicObject binding = Layouts.BINDING.createBinding(getContext().getCoreLibrary().getBindingFactory(), evalFrame);
-        return getContext().eval(TranslatorDriver.ParserContext.INLINE, expression, binding, true, "inline-ruby", this);
-    }
-
-    private MaterializedFrame setupFrame(Frame frame, Object... arguments) {
-        CompilerDirectives.transferToInterpreter();
-        final MaterializedFrame evalFrame = Truffle.getRuntime().createMaterializedFrame(
-                RubyArguments.pack(
-                        RubyArguments.getMethod(frame.getArguments()),
-                        null,
-                        RubyArguments.getSelf(frame.getArguments()),
-                        null,
-                        new Object[] {}),
-                new FrameDescriptor(nil()));
-
-        if (arguments.length % 2 == 1) {
-            throw new UnsupportedOperationException("odd number of name-value pairs for arguments");
-        }
-
-        for (int n = 0; n < arguments.length; n += 2) {
-            evalFrame.setObject(evalFrame.getFrameDescriptor().findOrAddFrameSlot(arguments[n]), arguments[n + 1]);
-        }
-
-        return evalFrame;
-=======
+        return getContext().inlineRubyHelper(this, expression, arguments);
+    }
+
     protected Object ruby(VirtualFrame frame, String expression, Object... arguments) {
         return getContext().inlineRubyHelper(this, frame, expression, arguments);
->>>>>>> 2fe22323
     }
 
 }