--- conflicted
+++ resolved
@@ -70,11 +70,7 @@
         return true;
     }
 
-<<<<<<< HEAD
-    @Specialization(guards = "!isRubySymbol(object)")
-=======
-    @Specialization(guards = { "!isRubyNilClass", "!isRubyBignum", "!isRubySymbol" })
->>>>>>> 37357058
+    @Specialization(guards = { "!isRubyNilClass(object)", "!isRubyBignum(object)", "!isRubySymbol(object)" })
     public boolean isFrozen(RubyBasicObject object) {
         if (readFrozenNode == null) {
             CompilerDirectives.transferToInterpreter();
