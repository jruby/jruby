--- conflicted
+++ resolved
@@ -144,8 +144,6 @@
       <id>sonatype</id>
       <url>https://oss.sonatype.org/content/repositories/snapshots/</url>
     </repository>
-<<<<<<< HEAD
-=======
     <repository>
       <releases>
         <enabled>true</enabled>
@@ -156,7 +154,6 @@
       <id>truffle</id>
       <url>http://lafo.ssw.uni-linz.ac.at/nexus/content/repositories/releases/</url>
     </repository>
->>>>>>> e3462ab0
   </repositories>
   <pluginRepositories>
     <pluginRepository>
