MORE_QUIET = ENV['JRUBY_BUILD_MORE_QUIET']

if MORE_QUIET
  class Gem::Installer
    def say(message)
      if message != spec.post_install_message || !MORE_QUIET
        super
      end
    end
  end
end

def log(message=nil)
  puts message unless MORE_QUIET
end

default_gems = [
    # treat RGs update special:
    # - we do not want bin/update_rubygems or bin/gem overrides
    ['rubygems-update', '3.2.14', { bin: false }],
    ['bundler', '2.2.14'],
    ['cmath', '1.0.0'],
    ['csv', '3.1.2'],
    ['e2mmap', '0.1.0'],
    ['ffi', '1.14.2'],
    ['fileutils', '1.4.1'],
    ['forwardable', '1.2.0'],
    ['ipaddr', '1.2.2'],
    ['irb', '1.0.0'],
<<<<<<< HEAD
    ['jar-dependencies', '0.4.1'],
=======
    ['io-console', '0.5.9'],
    ['jar-dependencies', '${jar-dependencies.version}'],
>>>>>>> 2b7236c5
    ['jruby-readline', '1.3.7'],
    ['jruby-openssl', '0.10.5'],
    ['json', '2.5.1'],
    ['logger', '1.3.0'],
    ['matrix', '0.3.0'],
    ['mutex_m', '0.1.0'],
    ['ostruct', '0.3.0'],
    ['prime', '0.1.0'],
    ['psych', '3.2.0'],
    ['racc', '1.5.2'],
    ['rake-ant', '1.0.4'],
    ['rdoc', '6.1.2'],
    ['rexml', '3.1.9'],
    ['rss', '0.2.7'],
    ['scanf', '1.0.0'],
    ['shell', '0.7'],
    ['sync', '0.5.0'],
    ['thwait', '0.1.0'],
    ['tracer', '0.1.0'],
    ['webrick', '1.6.1'],
]

bundled_gems = [
    ['did_you_mean', '1.2.1'],
    ['minitest', '5.11.3'],
    ['net-telnet', '0.1.1'],
    ['power_assert', '1.1.3'],
    ['rake', '${rake.version}'],
    ['test-unit', '3.2.9'],
    ['xmlrpc', '0.3.0'],
]

project 'JRuby Lib Setup' do

  version = ENV['JRUBY_VERSION'] ||
    File.read( File.join( basedir, '..', 'VERSION' ) ).strip

  model_version '4.0.0'
  id 'jruby-stdlib'
  inherit "org.jruby:jruby-parent", version

  properties( 'polyglot.dump.pom' => 'pom.xml',
              'polyglot.dump.readonly' => true,
              'jruby.plugins.version' => '1.1.2',
              'gem.home' => '${basedir}/ruby/gems/shared',
              # we copy everything into the target/classes/META-INF
              # so the jar plugin just packs it - see build/resources below
              'jruby.complete.home' => '${project.build.outputDirectory}/META-INF/jruby.home',
              'jruby.complete.gems' => '${jruby.complete.home}/lib/ruby/gems/shared' )

  # just depends on jruby-core so we are sure the jruby.jar is in place
  jar "org.jruby:jruby-core:#{version}", :scope => 'test'

  extension 'org.torquebox.mojo:mavengem-wagon:1.0.3'

  repository :id => :mavengems, :url => 'mavengem:https://rubygems.org'

  # for testing out jruby-ossl before final release :
  # repository :id => 'gem-snaphots', :url => 'https://oss.sonatype.org/content/repositories/snapshots'
  # repository :id => 'gem-staging', :url => 'http://oss.sonatype.org/content/repositories/staging'

  plugin( :clean,
          :filesets => [ { :directory => '${basedir}/ruby/gems/shared/specifications/default',
                           :includes => [ '*' ] },
                         { :directory => '${basedir}/ruby/stdlib',
                           :includes => [ 'org/**/*.jar' ] } ] )

  # tell maven to download the respective gem artifacts
  default_gems.each do |name, version|
    # use provided scope so it is not a real dependency for runtime
    dependency 'rubygems', name, version, :type => 'gem', :scope => :provided do
      exclusion 'rubygems:jar-dependencies'
    end
  end

  bundled_gems.each do |name, version|
    # use provided scope so it is not a real dependency for runtime
    dependency 'rubygems', name, version, :type => 'gem', :scope => :provided do
      exclusion 'rubygems:jar-dependencies'
    end
  end

  default_gemnames = default_gems.collect(&:first)
  all_gems     = default_gems + bundled_gems

  plugin :dependency,
    :useRepositoryLayout => true,
    :outputDirectory => 'ruby/stdlib',
    :excludeGroupIds => 'rubygems',
    :includeScope => :provided do
    execute_goal 'copy-dependencies', :phase => 'generate-resources'
  end

  execute :install_gems, :'initialize' do |ctx|
    require 'fileutils'

    log "using jruby #{JRUBY_VERSION}"

    target = ctx.project.build.directory.to_pathname
    gem_home = File.join( target, 'rubygems' )
    gems = File.join( gem_home, 'gems' )
    specs = File.join( gem_home, 'specifications' )
    cache = File.join( gem_home, 'cache' )
    jruby_gems = File.join( ctx.project.basedir.to_pathname, 'ruby', 'gems', 'shared' )
    bin_stubs = File.join( jruby_gems, 'gems' )
    default_specs = File.join( jruby_gems, 'specifications', 'default' )
    ruby_dir = File.join( ctx.project.basedir.to_pathname, 'ruby' )
    stdlib_dir = File.join( ruby_dir, 'stdlib' )
    jruby_home = ctx.project.parent.basedir.to_pathname

    FileUtils.mkdir_p( default_specs )

    # have an empty openssl.rb so we do not run in trouble with not having
    # jopenssl which is part of the default gems
    lib_dir = File.join( target, 'lib' )
    openssl = File.join( lib_dir, 'openssl.rb' )
    FileUtils.mkdir_p( lib_dir )
    FileUtils.touch( openssl )
    $LOAD_PATH.unshift lib_dir

    # since the bouncy castle .jars are version-ed (e.g. bcprov-jdk15on-1.47)
    # make sure we cleanup before adding the ones from the jruby-openssl.gem:
    Dir.glob( File.join( lib_dir, "bc{prov,pkix}*.jar" ) ).each do |f|
      # use this instead of FileUtils.rm_f - issue #1698
      File.delete( f ) if File.exists?( f )
    end

    # now we can require the rubygems staff
    require 'rubygems/installer'
    require 'rubygems/package'

    log 'install gems unless already installed'
    ENV_JAVA['jars.skip'] = 'true'
    ctx.project.artifacts.select do |a|
      a.group_id == 'rubygems' || a.group_id == 'org.jruby.gems'
    end.each do |a|
      ghome = default_gemnames.member?( a.artifact_id ) ? gem_home : jruby_gems
      if Dir[ File.join( ghome, 'cache', File.basename( a.file.to_pathname ).sub( /.gem/, '*.gem' ) ) ].empty?
        log a.file.to_pathname
        installer = Gem::Installer.new( a.file.to_pathname,
                                        wrappers: true,
                                        ignore_dependencies: true,
                                        install_dir: ghome,
                                        env_shebang: true )
        def installer.ensure_required_ruby_version_met; end
        installer.install
      end
    end

    copy_gem_executables = lambda do |name, version, gem_home|
      spec = Gem::Package.new( Dir[ File.join( gem_home, 'cache', "#{name}-#{version}*.gem" ) ].first ).spec
      if !spec.executables.empty?
        bin_source = Gem.bindir(gem_home) # Gem::Installer generated bin scripts here
        spec.executables.each do |file|
          source = File.expand_path(file, bin_source)
          target = File.join(jruby_home, 'bin') # JRUBY_HOME/bin binstubs
          log "copy executable #{source} to #{target}"
          FileUtils.cp(source, target)
        end
      end
    end

    default_gems.each do |name, version, options|
      version = ctx.project.properties.get(version[2..-2]) || version # resolve ${xyz.version} declarations
      version = version.sub( /-SNAPSHOT/, '' )
      gem_name = "#{name}-#{version}"
      options = { bin: true, spec: true }.merge(options || {})

      # install the gem unless already installed
      if Dir[ File.join( default_specs, "#{gem_name}*.gemspec" ) ].empty?

        log
        log "--- gem #{gem_name} ---"

        # copy the gem content to stdlib

        log "copy gem content to #{stdlib_dir}"
        # assume default require_path
        require_base = File.join( gems, "#{gem_name}*", 'lib' )
        require_files = File.join( require_base, '*' )

        # copy in new ones and mark writable for future updates (e.g. minitest)
        stdlib_locs = Dir[ require_files ].map do |f|
          log " copying: #{f} to #{stdlib_dir}" if $VERBOSE
          FileUtils.cp_r( f, stdlib_dir )

          stdlib_loc = f.sub( File.dirname(f), stdlib_dir )
          File.directory?(stdlib_loc) ? Dir[stdlib_loc + "/*"].to_a : stdlib_loc
        end
        stdlib_locs.flatten!

        # fix permissions on copied files
        stdlib_locs.each do |f|
          next if File.writable? f
          log " fixing permissions: #{f}" if $VERBOSE
          # TODO: better way to just set it writable without changing all modes?
          FileUtils.chmod_R(0644, f)
        end

        # get gemspec
        specfile_wildcard = "#{gem_name}*.gemspec"
        specfile = Dir[ File.join( specs,  specfile_wildcard ) ].first

        unless specfile
          raise Errno::ENOENT, "gemspec #{specfile_wildcard} not found in #{specs}; dependency unspecified in lib/pom.xml?"
        end

        # copy bin files if the gem has any
        copy_gem_executables.call(name, version, gem_home) if options[:bin]
        # TODO: try avoiding these binstub of gems - should use a full gem location
        spec = Gem::Package.new( Dir[ File.join( cache, "#{gem_name}*.gem" ) ].first ).spec
        spec.executables.each do |f|
          bin = Dir.glob(File.join( gems, "#{gem_name}*", spec.bindir ))[0]
          source = File.join( bin, f )
          target = File.join( bin_stubs, source.sub( /#{gems}/, '' ) )
          log "copy #{f} to #{target}"
          FileUtils.mkdir_p( File.dirname( target ) )
          FileUtils.cp_r( source, target )
        end

        if options[:spec]
          specname = File.basename( specfile )
          log "copy to specifications/default: #{specname}"
          File.open( File.join( default_specs, specname ), 'w' ) do |f|
            f.print( spec.to_ruby )
          end
        end
      end
    end

    bundled_gems.each do |name, version| # copy bin files for bundled gems (e.g. rake) as well
      version = ctx.project.properties.get(version[2..-2]) || version # e.g. resolve '${rake.version}' from properties
      copy_gem_executables.call(name, version, jruby_gems)
    end

    # patch jruby-openssl - remove file which should be only inside gem
    # use this instead of FileUtils.rm_f - issue #1698
    f = File.join( stdlib_dir, 'jruby-openssl.rb' )
    File.delete( f ) if File.exists?( f )

    # we do not want rubygems_plugin.rb within jruby
    f = File.join( stdlib_dir, 'rubygems_plugin.rb' )
    File.delete( f ) if File.exists?( f )

    # fix file permissions of installed gems
    ( Dir[ File.join( jruby_gems, '**/*' ) ] + Dir[ File.join( jruby_gems, '**/.*' ) ] ).each do |f|
      File.chmod( 0644, f ) rescue nil if File.file?( f )
    end
  end

  execute( 'fix shebang on gem bin files and add *.bat files',
           'generate-resources' ) do |ctx|

    log 'generating missing .bat files'
    jruby_home = ctx.project.parent.basedir.to_pathname
    Dir[File.join( jruby_home, 'bin', '*' )].each do |fn|
      next unless File.file?(fn)
      next if fn =~ /.bat$/
      next if File.exist?("#{fn}.bat")
      next unless File.open(fn, 'r', :internal_encoding => 'ASCII-8BIT') do |io|
        line = io.readline rescue ""
        line =~ /^#!.*ruby/
      end
      log " generating #{File.basename(fn)}.bat" if $VERBOSE
      File.open("#{fn}.bat", "wb") do |f|
        f.print "@ECHO OFF\r\n"
        f.print "@\"%~dp0jruby.exe\" -S #{File.basename(fn)} %*\r\n"
      end
    end
  end

  execute( 'copy bin/jruby.bash to bin/jruby',
           'process-resources' ) do |ctx|
    require 'fileutils'
    jruby_complete = ctx.project.properties.get_property( 'jruby.complete.home' )
    FileUtils.cp( File.join( jruby_complete, 'bin', 'jruby.bash' ),
                  File.join( jruby_complete, 'bin', 'jruby' ) )
  end

  execute 'jrubydir', 'prepare-package' do |ctx|
    require( ctx.project.basedir.to_pathname + '/../core/src/main/ruby/jruby/commands.rb' )
    JRuby::Commands.generate_dir_info( ctx.project.build.output_directory.to_pathname + '/META-INF/jruby.home' )
  end

  # we have no sources and attach an empty jar later in the build to
  # satisfy oss.sonatype.org upload

  plugin( :source, 'skipSource' => 'true' )

  # this plugin is configured to attach empty jars for sources and javadocs
  plugin( 'org.codehaus.mojo:build-helper-maven-plugin' )

  build do
    resource do
      directory '${gem.home}'
      includes [
                   'specifications/default/*',
                   *all_gems.map {|name,version| "specifications/#{name}-#{version}*"},
                   *all_gems.map {|name,version| "gems/#{name}-#{version}*/**/*"},
                   *all_gems.map {|name,version| "cache/#{name}-#{version}*"},
               ]
      target_path '${jruby.complete.gems}'
    end

    resource do
      directory '${basedir}/..'
      includes 'bin/*', 'lib/ruby/include/**', 'lib/ruby/stdlib/**'
      excludes 'bin/ruby', 'bin/jruby', 'bin/jruby*_*', 'bin/jruby*-*', '**/.*',
        'lib/ruby/stdlib/rubygems/defaults/jruby_native.rb',
        'lib/ruby/stdlib/gauntlet*.rb' # gauntlet_rdoc.rb, gauntlet_rubygems.rb
      target_path '${jruby.complete.home}'
    end

    resource do
      directory '${project.basedir}/..'
      includes [ 'BSDL', 'COPYING', 'LEGAL', 'LICENSE.RUBY' ]
      target_path '${project.build.outputDirectory}/META-INF/'
    end
  end
end<|MERGE_RESOLUTION|>--- conflicted
+++ resolved
@@ -27,12 +27,8 @@
     ['forwardable', '1.2.0'],
     ['ipaddr', '1.2.2'],
     ['irb', '1.0.0'],
-<<<<<<< HEAD
+    ['io-console', '0.5.9'],
     ['jar-dependencies', '0.4.1'],
-=======
-    ['io-console', '0.5.9'],
-    ['jar-dependencies', '${jar-dependencies.version}'],
->>>>>>> 2b7236c5
     ['jruby-readline', '1.3.7'],
     ['jruby-openssl', '0.10.5'],
     ['json', '2.5.1'],
