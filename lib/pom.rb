MORE_QUIET = ENV['JRUBY_BUILD_MORE_QUIET']

if MORE_QUIET
  class Gem::Installer
    def say(message)
      if message != spec.post_install_message || !MORE_QUIET
        super
      end
    end
  end
end

def log(message=nil)
  puts message unless MORE_QUIET
end

default_gems = [
<<<<<<< HEAD
    ImportedGem.new('cmath', '1.0.0'),
    ImportedGem.new('csv', '1.0.0'),
    ImportedGem.new('fileutils', '1.1.0'),
    ImportedGem.new('ipaddr', '1.2.0'),
    ImportedGem.new('jar-dependencies', '${jar-dependencies.version}'),
    ImportedGem.new('jruby-readline', '1.3.7'),
    ImportedGem.new('jruby-openssl', '0.10.1'),
    ImportedGem.new('json', '${json.version}'),
    ImportedGem.new('psych', '3.0.3'),
    ImportedGem.new('rake-ant', '1.0.4'),
    ImportedGem.new('rdoc', '${rdoc.version}'),
    ImportedGem.new('scanf', '1.0.0'),
    ImportedGem.new('webrick', '1.4.2'),
=======
    ['cmath', '1.0.0'],
    ['csv', '1.0.0'],
    ['fileutils', '1.1.0'],
    ['ipaddr', '1.2.0'],
    ['jar-dependencies', '${jar-dependencies.version}'],
    ['jruby-readline', '1.2.2'],
    ['jruby-openssl', '0.10.1'],
    ['json', '${json.version}'],
    ['psych', '3.0.3'],
    ['rake-ant', '1.0.4'],
    ['rdoc', '${rdoc.version}'],
    ['scanf', '1.0.0'],
    ['webrick', '1.4.2'],
>>>>>>> 42464907
]

bundled_gems = [
    ['did_you_mean', '1.2.0'],
    ['minitest', '${minitest.version}'],
    ['net-telnet', '0.1.1'],
    ['power_assert', '${power_assert.version}'],
    ['rake', '${rake.version}'],
    ['test-unit', '${test-unit.version}'],
    ['xmlrpc', '0.3.0'],
]

project 'JRuby Lib Setup' do

  version = ENV['JRUBY_VERSION'] ||
    File.read( File.join( basedir, '..', 'VERSION' ) ).strip

  model_version '4.0.0'
  id 'jruby-stdlib'
  inherit "org.jruby:jruby-parent", version

  properties( 'polyglot.dump.pom' => 'pom.xml',
              'polyglot.dump.readonly' => true,
              'jruby.plugins.version' => '1.1.2',
              'gem.home' => '${basedir}/ruby/gems/shared',
              # we copy everything into the target/classes/META-INF
              # so the jar plugin just packs it - see build/resources below
              'jruby.complete.home' => '${project.build.outputDirectory}/META-INF/jruby.home',
              'jruby.complete.gems' => '${jruby.complete.home}/lib/ruby/gems/shared' )

  # just depends on jruby-core so we are sure the jruby.jar is in place
  jar "org.jruby:jruby-core:#{version}", :scope => 'test'

  extension 'org.torquebox.mojo:mavengem-wagon:1.0.3'

  repository :id => :mavengems, :url => 'mavengem:https://rubygems.org'

  # for testing out jruby-ossl before final release :
  #repository( :url => 'https://oss.sonatype.org/content/repositories/snapshots',
  #            :id => 'gem-snaphots' )
  #repository( :url => 'http://oss.sonatype.org/content/repositories/staging',
  #            :id => 'gem-staging' )

  plugin( :clean,
          :filesets => [ { :directory => '${basedir}/ruby/gems/shared/specifications/default',
                           :includes => [ '*' ] },
                         { :directory => '${basedir}/ruby/stdlib',
                           :includes => [ 'org/**/*.jar' ] } ] )

  # tell maven to download the respective gem artifacts
  default_gems.each do |name, version|
    # use provided scope so it is not a real dependency for runtime
    dependency 'rubygems', name, version, :type => 'gem', :scope => :provided do
      exclusion 'rubygems:jar-dependencies'
    end
  end

  bundled_gems.each do |name, version|
    # use provided scope so it is not a real dependency for runtime
    dependency 'rubygems', name, version, :type => 'gem', :scope => :provided do
      exclusion 'rubygems:jar-dependencies'
    end
  end

  default_gemnames = default_gems.collect(&:first)

  plugin :dependency,
    :useRepositoryLayout => true,
    :outputDirectory => 'ruby/stdlib',
    :excludeGroupIds => 'rubygems',
    :includeScope => :provided do
    execute_goal 'copy-dependencies', :phase => 'generate-resources'
  end

  execute :install_gems, :'initialize' do |ctx|
    require 'fileutils'

    log "using jruby #{JRUBY_VERSION}"

    target = ctx.project.build.directory.to_pathname
    gem_home = File.join( target, 'rubygems' )
    gems = File.join( gem_home, 'gems' )
    specs = File.join( gem_home, 'specifications' )
    cache = File.join( gem_home, 'cache' )
    jruby_gems = File.join( ctx.project.basedir.to_pathname, 'ruby', 'gems', 'shared' )
    default_specs = File.join( jruby_gems, 'specifications', 'default' )
    bin_stubs = File.join( jruby_gems, 'gems' )
    ruby_dir = File.join( ctx.project.basedir.to_pathname, 'ruby' )
    stdlib_dir = File.join( ruby_dir, 'stdlib' )

    FileUtils.mkdir_p( default_specs )

    # have an empty openssl.rb so we do not run in trouble with not having
    # jopenssl which is part of the default gems
    lib_dir = File.join( target, 'lib' )
    openssl = File.join( lib_dir, 'openssl.rb' )
    FileUtils.mkdir_p( lib_dir )
    FileUtils.touch( openssl )
    $LOAD_PATH.unshift lib_dir

    # since the bouncy castle .jars are version-ed (e.g. bcprov-jdk15on-1.47)
    # make sure we cleanup before adding the ones from the jruby-openssl.gem:
    Dir.glob( File.join( lib_dir, "bc{prov,pkix}*.jar" ) ).each do |f|
      # use this instead of FileUtils.rm_f - issue #1698
      File.delete( f ) if File.exists?( f )
    end

    # now we can require the rubygems staff
    require 'rubygems/installer'
    require 'rubygems/package'

    log 'install gems unless already installed'
    ENV_JAVA['jars.skip'] = 'true'
    ctx.project.artifacts.select do |a|
      a.group_id == 'rubygems' || a.group_id == 'org.jruby.gems'
    end.each do |a|
      ghome = default_gemnames.member?( a.artifact_id ) ? gem_home : jruby_gems
      if Dir[ File.join( ghome, 'cache', File.basename( a.file.to_pathname ).sub( /.gem/, '*.gem' ) ) ].empty?
        log a.file.to_pathname
        installer = Gem::Installer.new( a.file.to_pathname,
                                        :wrappers => true,
                                        :ignore_dependencies => true,
                                        :install_dir => ghome )
        def installer.ensure_required_ruby_version_met; end
        installer.install
      end
    end

    default_gems.each do |name, version|
      version = ctx.project.properties.get(version[2..-2]) || version
      version = version.sub( /-SNAPSHOT/, '' )
      gem_name = "#{name}-#{version}"

      # install the gem unless already installed
      if Dir[ File.join( default_specs, "#{gem_name}*.gemspec" ) ].empty?

        log
        log "--- gem #{gem_name} ---"

        # copy the gem content to stdlib

        log "copy gem content to #{stdlib_dir}"
        # assume default require_path
        require_base = File.join( gems, "#{gem_name}*", 'lib' )
        require_files = File.join( require_base, '*' )

        # copy in new ones and mark writable for future updates (e.g. minitest)
        stdlib_locs = Dir[ require_files ].map do |f|
          log " copying: #{f} to #{stdlib_dir}" if $VERBOSE
          FileUtils.cp_r( f, stdlib_dir )

          stdlib_loc = f.sub( File.dirname(f), stdlib_dir )
          File.directory?(stdlib_loc) ? Dir[stdlib_loc + "/*"].to_a : stdlib_loc
        end
        stdlib_locs.flatten!

        # fix permissions on copied files
        stdlib_locs.each do |f|
          next if File.writable? f
          log " fixing permissions: #{f}" if $VERBOSE
          # TODO: better way to just set it writable without changing all modes?
          FileUtils.chmod_R(0644, f)
        end

        # get gemspec
        specfile_wildcard = "#{gem_name}*.gemspec"
        specfile = Dir[ File.join( specs,  specfile_wildcard ) ].first

        unless specfile
          raise Errno::ENOENT, "gemspec #{specfile_wildcard} not found in #{specs}; dependency unspecified in lib/pom.xml?"
        end

        specname = File.basename( specfile )
        log "copy to specifications/default: #{specname}"

        spec = Gem::Package.new( Dir[ File.join( cache, "#{gem_name}*.gem" ) ].first ).spec

        # copy bin files if the gem has any
        bin = File.join( gems, "#{gem_name}", spec.bindir || 'bin' )        
        if File.exists? bin
          Dir[ File.join( bin, '*' ) ].each do |f|
            log "copy to bin: #{File.basename( f )}"
            target = File.join( bin_stubs, f.sub( /#{gems}/, '' ) )
            FileUtils.mkdir_p( File.dirname( target ) )
            FileUtils.cp_r( f, target )
          end
        end

        File.open( File.join( default_specs, specname ), 'w' ) do |f|
          f.print( spec.to_ruby )
        end
      end
    end

    # patch jruby-openssl - remove file which should be only inside gem
    # use this instead of FileUtils.rm_f - issue #1698
    f = File.join( stdlib_dir, 'jruby-openssl.rb' )
    File.delete( f ) if File.exists?( f )

    # we do not want rubygems_plugin.rb within jruby
    f = File.join( stdlib_dir, 'rubygems_plugin.rb' )
    File.delete( f ) if File.exists?( f )

    # fix file permissions of installed gems
    ( Dir[ File.join( jruby_gems, '**/*' ) ] + Dir[ File.join( jruby_gems, '**/.*' ) ] ).each do |f|
      File.chmod( 0644, f ) rescue nil if File.file?( f )
    end
  end

  execute( 'fix shebang on gem bin files and add *.bat files',
           'generate-resources' ) do |ctx|

    log 'fix the gem stub files'
    jruby_home = ctx.project.basedir.to_pathname + '/../'
    bindir = File.join( jruby_home, 'lib', 'ruby', 'gems', 'shared', 'bin' )
    Dir[ File.join( bindir, '*' ) ].each do |f|
      content = File.read( f )
      new_content = content.sub( /#!.*/, "#!/usr/bin/env jruby
" )
      File.open( f, "w" ) { |file| file.print( new_content ) }
    end

    log 'generating missing .bat files'
    Dir[File.join( jruby_home, 'bin', '*' )].each do |fn|
      next unless File.file?(fn)
      next if fn =~ /.bat$/
      next if File.exist?("#{fn}.bat")
      next unless File.open(fn, 'r', :internal_encoding => 'ASCII-8BIT') do |io|
        line = io.readline rescue ""
        line =~ /^#!.*ruby/
      end
      log " generating #{File.basename(fn)}.bat" if $VERBOSE
      File.open("#{fn}.bat", "wb") do |f|
        f.print "@ECHO OFF\r\n"
        f.print "@\"%~dp0jruby.exe\" -S #{File.basename(fn)} %*\r\n"
      end
    end
  end

  execute( 'copy bin/jruby.bash to bin/jruby',
           'process-resources' ) do |ctx|
    require 'fileutils'
    jruby_complete = ctx.project.properties.get_property( 'jruby.complete.home' )
    FileUtils.cp( File.join( jruby_complete, 'bin', 'jruby.bash' ),
                  File.join( jruby_complete, 'bin', 'jruby' ) )
  end

  execute 'jrubydir', 'prepare-package' do |ctx|
    require( ctx.project.basedir.to_pathname + '/../core/src/main/ruby/jruby/commands.rb' )
    JRuby::Commands.generate_dir_info( ctx.project.build.output_directory.to_pathname + '/META-INF/jruby.home' )
  end

  # we have no sources and attach an empty jar later in the build to
  # satisfy oss.sonatype.org upload

  plugin( :source, 'skipSource' => 'true' )

  # this plugin is configured to attach empty jars for sources and javadocs
  plugin( 'org.codehaus.mojo:build-helper-maven-plugin' )

  build do
    resource do
      directory '${gem.home}'
      # assume all dependencies are met with this gems + the default gems
      incl = (default_gems + bundled_gems).collect do |name, version|
        [
          "cache/#{name}*#{version}.gem",
          "gems/#{name}*#{version}/**",
          "specifications/#{name}*#{version}.gemspec"
        ]
      end.flatten
      includes incl
      target_path '${jruby.complete.gems}'
    end

    resource do
      directory '${gem.home}'
      includes 'specifications/default/*.gemspec'
      target_path '${jruby.complete.gems}'
    end

    resource do
      directory '${basedir}/..'
      includes 'bin/ast*', 'bin/gem*', 'bin/irb*', 'bin/jgem*', 'bin/jirb*', 'bin/jruby*', 'bin/rake*', 'bin/ri*', 'bin/rdoc*', 'bin/testrb*', 'lib/ruby/include/**', 'lib/ruby/stdlib/**'
      excludes 'bin/jruby', 'bin/jruby*_*', 'bin/jruby*-*', '**/.*',
        'lib/ruby/stdlib/rubygems/defaults/jruby_native.rb',
        'lib/ruby/stdlib/gauntlet*.rb' # gauntlet_rdoc.rb, gauntlet_rubygems.rb
      target_path '${jruby.complete.home}'
    end

    resource do
      directory '${project.basedir}/..'
      includes [ 'BSDL', 'COPYING', 'LEGAL', 'LICENSE.RUBY' ]
      target_path '${project.build.outputDirectory}/META-INF/'
    end
  end
end<|MERGE_RESOLUTION|>--- conflicted
+++ resolved
@@ -15,27 +15,12 @@
 end
 
 default_gems = [
-<<<<<<< HEAD
-    ImportedGem.new('cmath', '1.0.0'),
-    ImportedGem.new('csv', '1.0.0'),
-    ImportedGem.new('fileutils', '1.1.0'),
-    ImportedGem.new('ipaddr', '1.2.0'),
-    ImportedGem.new('jar-dependencies', '${jar-dependencies.version}'),
-    ImportedGem.new('jruby-readline', '1.3.7'),
-    ImportedGem.new('jruby-openssl', '0.10.1'),
-    ImportedGem.new('json', '${json.version}'),
-    ImportedGem.new('psych', '3.0.3'),
-    ImportedGem.new('rake-ant', '1.0.4'),
-    ImportedGem.new('rdoc', '${rdoc.version}'),
-    ImportedGem.new('scanf', '1.0.0'),
-    ImportedGem.new('webrick', '1.4.2'),
-=======
     ['cmath', '1.0.0'],
     ['csv', '1.0.0'],
     ['fileutils', '1.1.0'],
     ['ipaddr', '1.2.0'],
     ['jar-dependencies', '${jar-dependencies.version}'],
-    ['jruby-readline', '1.2.2'],
+    ['jruby-readline', '1.3.7'],
     ['jruby-openssl', '0.10.1'],
     ['json', '${json.version}'],
     ['psych', '3.0.3'],
@@ -43,7 +28,6 @@
     ['rdoc', '${rdoc.version}'],
     ['scanf', '1.0.0'],
     ['webrick', '1.4.2'],
->>>>>>> 42464907
 ]
 
 bundled_gems = [
