--- conflicted
+++ resolved
@@ -73,19 +73,11 @@
     ['ruby2_keywords', '0.0.5'],
     ['securerandom', '0.4.1'],
     # https://github.com/ruby/set/issues/21
-<<<<<<< HEAD
     # ['set', '1.1.1'],
     ['shellwords', '0.2.2'],
     ['singleton', '0.3.0'],
-    ['stringio', '3.1.2'],
+    ['stringio', '3.1.5'],
     ['strscan', '3.1.2'],
-=======
-    # ['set', '1.0.2'],
-    ['shellwords', '0.1.0'],
-    ['singleton', '0.1.1'],
-    ['stringio', '3.1.5'],
-    ['strscan', '3.1.0'],
->>>>>>> abffec4f
     ['subspawn', '0.1.1'], # has 3 transitive deps:
       ['subspawn-posix', '0.1.1'],
       ['ffi-binary-libfixposix', '0.5.1.1'],
