--- conflicted
+++ resolved
@@ -38,15 +38,11 @@
     ['rexml', '3.1.9'],
     ['rss', '0.2.7'],
     ['scanf', '1.0.0'],
-<<<<<<< HEAD
     ['shell', '0.7'],
     ['sync', '0.5.0'],
     ['thwait', '0.1.0'],
     ['tracer', '0.1.0'],
-    ['webrick', '1.4.2'],
-=======
     ['webrick', '1.6.0'],
->>>>>>> f0cb7fd7
 ]
 
 bundled_gems = [
