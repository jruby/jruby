--- conflicted
+++ resolved
@@ -17,7 +17,6 @@
 default_gems = [
     # treat RGs update special:
     # - we do not want bin/update_rubygems or bin/gem overrides
-<<<<<<< HEAD
     ['rubygems-update', '3.3.13', { bin: false, require_paths: ['lib'] }],
     ['abbrev', '0.1.0'],
     ['base64', '0.1.1'],
@@ -28,7 +27,7 @@
     # https://github.com/ruby/cgi/pull/9
     # ['cgi', '0.3.1'],
     ['cgi', '0.2.0'],
-    ['csv', '3.1.9'],
+    ['csv', '3.2.5'],
     # https://github.com/ruby/date/issues/48
     # ['date', '3.2.2'],
     ['debug', '0.2.1'],
@@ -43,13 +42,6 @@
     # ['etc', '1.3.0'],
     # https://github.com/ruby/fcntl/issues/9
     # ['fcntl', '1.0.1'],
-=======
-    ['rubygems-update', '3.2.29', { bin: false }],
-    ['bundler', '2.2.29'],
-    ['cmath', '1.0.0'],
-    ['csv', '3.2.5'],
-    ['e2mmap', '0.1.0'],
->>>>>>> 42a012f6
     ['ffi', '1.15.4'],
     # ['fiddle', '1.1.0'],
     ['fileutils', '1.6.0'],
@@ -82,7 +74,6 @@
     ['open-uri', '0.1.0'],
     ['optparse', '0.2.0'],
     ['ostruct', '0.5.5'],
-<<<<<<< HEAD
     # https://github.com/ruby/pathname/issues/17
     # ['pathname', '0.2.0'],
     ['pp', '0.3.0'],
@@ -129,21 +120,6 @@
     ['yaml', '0.2.0'],
     # https://github.com/ruby/zlib/issues/38
     # ['zlib', '2.1.1'],
-=======
-    ['prime', '0.1.0'],
-    ['psych', '3.3.3'],
-    ['racc', '1.5.2'],
-    ['rake-ant', '1.0.4'],
-    ['rdoc', '6.1.2.1'],
-    ['rexml', '3.1.9.1'],
-    ['rss', '0.2.7'],
-    ['scanf', '1.0.0'],
-    ['shell', '0.7'],
-    ['sync', '0.5.0'],
-    ['thwait', '0.1.0'],
-    ['tracer', '0.1.0'],
-    ['webrick', '1.7.0'],
->>>>>>> 42a012f6
 ]
 
 bundled_gems = [
