--- conflicted
+++ resolved
@@ -43,17 +43,10 @@
     ['io-console', '0.7.2'],
     # https://github.com/ruby/io-nonblock/issues/4
     # ['io-nonblock', '0.1.0'],
-<<<<<<< HEAD
     ['io-wait', '0.3.1'],
     ['ipaddr', '1.2.6'],
     ['irb', '1.14.1'],
-    ['jar-dependencies', '0.4.1'],
-=======
-    ['io-wait', '0.3.0'],
-    ['ipaddr', '1.2.4'],
-    ['irb', '1.4.2'],
     ['jar-dependencies', '0.5.0'],
->>>>>>> 6432f0b6
     ['jruby-readline', '1.3.7'],
     ['jruby-openssl', '0.15.0'],
     ['json', '2.7.2'],
@@ -81,11 +74,7 @@
     # ['readline', '0.0.4'],
     # Will be solved with readline
     # ['readline-ext', '0.1.4'],
-<<<<<<< HEAD
-    ['reline', '0.5.10'],
-=======
     ['reline', '0.5.12'],
->>>>>>> 6432f0b6
     # https://github.com/ruby/resolv/issues/19
     # ['resolv', '0.2.1'],
     ['ruby2_keywords', '0.0.5'],
