MORE_QUIET = ENV['JRUBY_BUILD_MORE_QUIET']

if MORE_QUIET
  class Gem::Installer
    def say(message)
      if message != spec.post_install_message || !MORE_QUIET
        super
      end
    end
  end
end

def log(message=nil)
  puts message unless MORE_QUIET
end

default_gems = [
    # treat RGs update special:
    # - we do not want bin/update_rubygems or bin/gem overrides
    ['rubygems-update', '3.3.25', { bin: false, require_paths: ['lib'] }],
    ['abbrev', '0.1.0'],
    ['base64', '0.1.1'],
    ['benchmark', '0.2.0'],
    # https://github.com/ruby/bigdecimal/issues/169
    # ['bigdecimal', '3.1.1'],
    ['bundler', '2.3.25'],
    ['cgi', '0.3.5'],
    ['csv', '3.2.5'],
    # Currently using a stub gem for JRuby until we can incorporate our code.
    # https://github.com/ruby/date/issues/48
    ['date', '3.3.3'],
    ['debug', '0.2.1'],
    ['delegate', '0.2.0'],
    ['did_you_mean', '1.6.1'],
    ['digest', '3.1.0'],
    ['drb', '2.1.0'],
    ['english', '0.7.1'],
    ['erb', '2.2.3'],
    ['error_highlight', '0.3.0'],
    # https://github.com/ruby/etc/issues/19
    # ['etc', '1.3.0'],
    # https://github.com/ruby/fcntl/issues/9
    # ['fcntl', '1.0.1'],
    ['ffi', '1.15.4'],
    # ['fiddle', '1.1.0'],
    ['fileutils', '1.6.0'],
    ['find', '0.1.1'],
    ['forwardable', '1.3.2'],
    # ['gdbm', '2.1.0'],
    ['getoptlong', '0.1.1'],
    ['io-console', '0.5.11'],
    # https://github.com/ruby/io-nonblock/issues/4
    # ['io-nonblock', '0.1.0'],
    ['io-wait', '0.3.0'],
    ['ipaddr', '1.2.4'],
    ['irb', '1.4.2'],
    ['jar-dependencies', '0.4.1'],
    ['jruby-readline', '1.3.7'],
<<<<<<< HEAD
    ['jruby-openssl', '0.14.0'],
    ['json', '2.6.1'],
=======
    ['jruby-openssl', '0.14.1'],
    ['json', '2.5.1'],
>>>>>>> b5e2e3c7
    ['logger', '1.5.1'],
    ['mutex_m', '0.1.1'],
    ['net-http', '0.2.2'],
    ['net-protocol', '0.1.1'],
    # Partial implementation in JRuby, unsure whether this is important
    # ['nkf', '0.1.1'],
    ['observer', '0.1.1'],
    ['open3', '0.1.2'],
    # https://github.com/ruby/openssl/issues/20#issuecomment-1022872855
    # ['openssl', '3.0.0'],
    ['open-uri', '0.3.0'],
    ['optparse', '0.2.0'],
    ['ostruct', '0.5.5'],
    # https://github.com/ruby/pathname/issues/17
    # ['pathname', '0.2.0'],
    ['pp', '0.3.0'],
    ['prettyprint', '0.1.1'],
    ['pstore', '0.1.1'],
    ['psych', '5.1.0'],
    ['racc', '1.6.0'],
    ['rake-ant', '1.0.6'],
    ['rdoc', '6.4.0'],
    # https://github.com/ruby/readline/issues/5
    # ['readline', '0.0.3'],
    # Will be solved with readline
    # ['readline-ext', '0.1.4'],
    ['reline', '0.3.0'],
    # https://github.com/ruby/resolv/issues/19
    # ['resolv', '0.2.1'],
    ['resolv-replace', '0.1.0'],
    ['rinda', '0.1.1'],
    ['ruby2_keywords', '0.0.5'],
    ['securerandom', '0.2.0'],
    # https://github.com/ruby/set/issues/21
    # ['set', '1.0.2'],
    ['shellwords', '0.1.0'],
    ['singleton', '0.1.1'],
    ['stringio', '3.0.5'],
    ['strscan', '3.0.6'],
    ['subspawn', '0.1.1'], # has 3 transitive deps:
      ['subspawn-posix', '0.1.1'],
      ['ffi-binary-libfixposix', '0.5.1.1'],
      ['ffi-bindings-libfixposix', '0.5.1.0'],
    # https://github.com/ruby/syslog/issues/1
    # ['syslog', '0.1.0'],
    # https://github.com/ruby/tempfile/issues/7
    # ['tempfile', '0.1.2'],
    ['time', '0.2.2'],
    ['timeout', '0.3.0'],
    # https://github.com/ruby/tmpdir/issues/13
    # ['tmpdir', '0.1.2'],
    ['tsort', '0.1.0'],
    ['un', '0.2.0'],
    ['uri', '0.11.1'],
    ['weakref', '0.1.1'],
    # https://github.com/ruby/win32ole/issues/12
    # ['win32ole', '1.8.8'],
    ['yaml', '0.2.0'],
    # https://github.com/ruby/zlib/issues/38
    # ['zlib', '2.1.1'],
]

bundled_gems = [
    # Depends on many CRuby internals
    # ['debug', '1.4.0'],
    ['matrix', '0.4.2'],
    ['minitest', '5.15.0'],
    ['net-ftp', '0.1.3'],
    ['net-imap', '0.2.2'],
    ['net-pop', '0.1.1'],
    ['net-smtp', '0.3.1'],
    ['prime', '0.1.2'],
    ['power_assert', '2.0.1'],
    ['rake', '${rake.version}'],
    # Depends on many CRuby internals
    # ['rbs', '2.0.0'],
    ['rexml', '3.2.5'],
    ['rss', '0.2.9'],
    ['test-unit', '3.5.3'],
    # Depends on many CRuby internals
    # ['typeprof', '0.21.1'],
]

project 'JRuby Lib Setup' do

  version = ENV['JRUBY_VERSION'] ||
    File.read( File.join( basedir, '..', 'VERSION' ) ).strip

  model_version '4.0.0'
  id 'jruby-stdlib'
  inherit "org.jruby:jruby-parent", version

  properties( 'polyglot.dump.pom' => 'pom.xml',
              'polyglot.dump.readonly' => true,
              'jruby.plugins.version' => '1.1.2',
              'gem.home' => '${basedir}/ruby/gems/shared',
              # we copy everything into the target/classes/META-INF
              # so the jar plugin just packs it - see build/resources below
              'jruby.complete.home' => '${project.build.outputDirectory}/META-INF/jruby.home',
              'jruby.complete.gems' => '${jruby.complete.home}/lib/ruby/gems/shared' )

  # just depends on jruby-core so we are sure the jruby.jar is in place
  jar "org.jruby:jruby-core:#{version}", :scope => 'test'

  extension 'org.torquebox.mojo:mavengem-wagon:1.0.3'

  repository :id => :mavengems, :url => 'mavengem:https://rubygems.org'

  # for testing out jruby-ossl before final release :
  # repository :id => 'gem-snaphots', :url => 'https://oss.sonatype.org/content/repositories/snapshots'
  # repository :id => 'gem-staging', :url => 'http://oss.sonatype.org/content/repositories/staging'

  plugin( :clean,
          :filesets => [ { :directory => '${basedir}/ruby/gems/shared/specifications/default',
                           :includes => [ '*' ] },
                         { :directory => '${basedir}/ruby/stdlib',
                           :includes => [ 'org/**/*.jar' ] } ] )

  # tell maven to download the respective gem artifacts
  default_gems.each do |name, version|
    # use provided scope so it is not a real dependency for runtime
    dependency 'rubygems', name, version, :type => 'gem', :scope => :provided do
      exclusion 'rubygems:jar-dependencies'
    end
  end

  bundled_gems.each do |name, version|
    # use provided scope so it is not a real dependency for runtime
    dependency 'rubygems', name, version, :type => 'gem', :scope => :provided do
      exclusion 'rubygems:jar-dependencies'
    end
  end

  default_gemnames = default_gems.collect(&:first)
  all_gems     = default_gems + bundled_gems

  plugin :dependency,
    :useRepositoryLayout => true,
    :outputDirectory => 'ruby/stdlib',
    :excludeGroupIds => 'rubygems',
    :includeScope => :provided do
    execute_goal 'copy-dependencies', :phase => 'generate-resources'
  end

  execute :install_gems, :'initialize' do |ctx|
    require 'fileutils'

    log "using jruby #{JRUBY_VERSION}"

    target = ctx.project.build.directory.to_pathname
    gem_home = File.join( target, 'rubygems' )
    gems = File.join( gem_home, 'gems' )
    specs = File.join( gem_home, 'specifications' )
    cache = File.join( gem_home, 'cache' )
    jruby_gems = File.join( ctx.project.basedir.to_pathname, 'ruby', 'gems', 'shared' )
    bin_stubs = File.join( jruby_gems, 'gems' )
    default_specs = File.join( jruby_gems, 'specifications', 'default' )
    ruby_dir = File.join( ctx.project.basedir.to_pathname, 'ruby' )
    stdlib_dir = File.join( ruby_dir, 'stdlib' )
    jruby_home = ctx.project.parent.basedir.to_pathname

    FileUtils.mkdir_p( default_specs )

    # have an empty openssl.rb so we do not run in trouble with not having
    # jopenssl which is part of the default gems
    lib_dir = File.join( target, 'lib' )
    openssl = File.join( lib_dir, 'openssl.rb' )
    FileUtils.mkdir_p( lib_dir )
    FileUtils.touch( openssl )
    $LOAD_PATH.unshift lib_dir

    # since the bouncy castle .jars are version-ed (e.g. bcprov-jdk15on-1.47)
    # make sure we cleanup before adding the ones from the jruby-openssl.gem:
    Dir.glob( File.join( lib_dir, "bc{prov,pkix}*.jar" ) ).each do |f|
      # use this instead of FileUtils.rm_f - issue #1698
      File.delete( f ) if File.exists?( f )
    end

    # now we can require the rubygems staff
    require 'rubygems/installer'
    require 'rubygems/package'

    log 'install gems unless already installed'
    ENV_JAVA['jars.skip'] = 'true'

    # bin location for global binstubs
    global_bin = File.join( jruby_home, "bin" )

    # force Ruby command to "jruby" for the generated Windows bat files since we install using 9.1.17.0 jar file
    Gem.singleton_class.send(:define_method, :ruby) do
      File.join(global_bin, "jruby#{RbConfig::CONFIG['EXEEXT']}")
    end

    ctx.project.artifacts.select do |a|
      a.group_id == 'rubygems' || a.group_id == 'org.jruby.gems'
    end.each do |a|
      ghome = default_gemnames.member?( a.artifact_id ) ? gem_home : jruby_gems
      if Dir[ File.join( ghome, 'cache', File.basename( a.file.to_pathname ).sub( /.gem/, '*.gem' ) ) ].empty?
        log a.file.to_pathname
        installer = Gem::Installer.new( a.file.to_pathname,
                                        wrappers: true,
                                        ignore_dependencies: true,
                                        install_dir: ghome,
                                        env_shebang: true )
        def installer.ensure_required_ruby_version_met; end
        installer.install
      end
    end

    copy_gem_executables = lambda do |spec, gem_home|
      if !spec.executables.empty?
        bin_source = Gem.bindir(gem_home) # Gem::Installer generated bin scripts here
        spec.executables.each do |file|
          source = File.expand_path(file, bin_source)
          target = File.join(jruby_home, 'bin') # JRUBY_HOME/bin binstubs
          log "copy executable #{source} to #{target}"
          FileUtils.cp(source, target)
        end
      end
    end

    default_gems.each do |name, version, options|
      version = ctx.project.properties.get(version[2..-2]) || version # resolve ${xyz.version} declarations
      version = version.sub( /-SNAPSHOT/, '' )
      gem_name = "#{name}-#{version}"
      options = { bin: true, spec: true }.merge(options || {})

      # install the gem unless already installed
      if Dir[ File.join( default_specs, "#{gem_name}*.gemspec" ) ].empty?

        log
        log "--- gem #{gem_name} ---"

        # copy the gem content to stdlib

        log "copy gem content to #{stdlib_dir}"

        spec = Gem::Package.new( Dir[ File.join( cache, "#{gem_name}*.gem" ) ].first ).spec

        require_paths = options[:require_paths] || spec.require_paths

        require_paths.each do |require_path|
          require_base = File.join( gems, "#{gem_name}*", require_path )
          require_files = File.join( require_base, '*' )

          # copy in new ones and mark writable for future updates (e.g. minitest)
          stdlib_locs = Dir[ require_files ].map do |f|
            log " copying: #{f} to #{stdlib_dir}"# if $VERBOSE
            FileUtils.cp_r( f, stdlib_dir )

            stdlib_loc = f.sub( File.dirname(f), stdlib_dir )
            File.directory?(stdlib_loc) ? Dir[stdlib_loc + "/*"].to_a : stdlib_loc
          end
          stdlib_locs.flatten!

          # fix permissions on copied files
          stdlib_locs.each do |f|
            next if File.writable? f
            log " fixing permissions: #{f}" if $VERBOSE
            # TODO: better way to just set it writable without changing all modes?
            FileUtils.chmod_R(0644, f)
          end
        end

        # get gemspec
        specfile_wildcard = "#{gem_name}*.gemspec"
        specfile = Dir[ File.join( specs,  specfile_wildcard ) ].first

        unless specfile
          raise Errno::ENOENT, "gemspec #{specfile_wildcard} not found in #{specs}; dependency unspecified in lib/pom.xml?"
        end

        # copy bin files if the gem has any
        copy_gem_executables.call(spec, gem_home) if options[:bin]

        # TODO: try avoiding these binstub of gems - should use a full gem location
        spec.executables.each do |f|
          bin = Dir.glob(File.join( gems, "#{gem_name}*", spec.bindir ))[0]
          source = File.join( bin, f )
          target = File.join( bin_stubs, source.sub( /#{gems}/, '' ) )
          log "copy #{f} to #{target}"
          FileUtils.mkdir_p( File.dirname( target ) )
          FileUtils.cp_r( source, target )
        end

        if options[:spec]
          specname = File.basename( specfile )
          log "copy to specifications/default: #{specname}"
          File.open( File.join( default_specs, specname ), 'w' ) do |f|
            f.print( spec.to_ruby )
          end
        end
      end
    end

    bundled_gems.each do |name, version| # copy bin files for bundled gems (e.g. rake) as well
      version = ctx.project.properties.get(version[2..-2]) || version # e.g. resolve '${rake.version}' from properties
      gem_name = "#{name}-#{version}"
      spec = Gem::Package.new( Dir[ File.join(jruby_gems, "cache", "#{gem_name}*.gem" ) ].first ).spec
      copy_gem_executables.call(spec, jruby_gems)
    end

    # patch jruby-openssl - remove file which should be only inside gem
    # use this instead of FileUtils.rm_f - issue #1698
    f = File.join( stdlib_dir, 'jruby-openssl.rb' )
    File.delete( f ) if File.exists?( f )

    # we do not want rubygems_plugin.rb within jruby
    f = File.join( stdlib_dir, 'rubygems_plugin.rb' )
    File.delete( f ) if File.exists?( f )

    # axiom-types appears to be a dead project but a transitive dep we still
    # have.  It contains unreadable files which messes up some upstream
    # maintainers like OpenBSD (see #1989).
    hack = File.join jruby_gems, 'gems', 'axiom-types-*'
    (Dir[File.join(hack, '**/*')] + Dir[File.join(hack, '**/.*' )]).each do |f|
      puts "F: #{f}"
      FileUtils.chmod 'u+rw,go+r' rescue nil if File.file?(f)
    end
  end

  execute( 'fix shebang on gem bin files and add *.bat files',
           'generate-resources' ) do |ctx|

    log 'generating missing .bat files'
    jruby_home = ctx.project.parent.basedir.to_pathname
    Dir[File.join( jruby_home, 'bin', '*' )].each do |fn|
      next unless File.file?(fn)
      next if fn =~ /.bat$/
      next if File.exist?("#{fn}.bat")
      next unless File.open(fn, 'r', :internal_encoding => 'ASCII-8BIT') do |io|
        line = io.readline rescue ""
        line =~ /^#!.*ruby/
      end
      log " generating #{File.basename(fn)}.bat" if $VERBOSE
      File.open("#{fn}.bat", "wb") do |f|
        f.print "@ECHO OFF\r\n"
        f.print "@\"%~dp0jruby.exe\" -S #{File.basename(fn)} %*\r\n"
      end
    end
  end

  execute( 'copy bin/jruby.sh to bin/jruby',
           'process-resources' ) do |ctx|
    require 'fileutils'
    jruby_complete = ctx.project.properties.get_property( 'jruby.complete.home' )
    FileUtils.cp( File.join( jruby_complete, 'bin', 'jruby.sh' ),
                  File.join( jruby_complete, 'bin', 'jruby' ) )
  end

  execute 'jrubydir', 'prepare-package' do |ctx|
    require( ctx.project.basedir.to_pathname + '/../core/src/main/ruby/jruby/commands.rb' )
    JRuby::Commands.generate_dir_info( ctx.project.build.output_directory.to_pathname + '/META-INF/jruby.home' )
  end

  # we have no sources and attach an empty jar later in the build to
  # satisfy oss.sonatype.org upload

  plugin( :source, 'skipSource' => 'true' )

  # this plugin is configured to attach empty jars for sources and javadocs
  plugin( 'org.codehaus.mojo:build-helper-maven-plugin' )

  build do
    resource do
      directory '${gem.home}'
      includes [
                   'specifications/default/*',
                   *all_gems.map {|name,version| "specifications/#{name}-#{version}*"},
                   *all_gems.map {|name,version| "gems/#{name}-#{version}*/**/*"},
                   *all_gems.map {|name,version| "cache/#{name}-#{version}*"},
               ]
      target_path '${jruby.complete.gems}'
    end

    resource do
      directory '${basedir}/..'
      includes 'bin/*', 'lib/ruby/include/**', 'lib/ruby/stdlib/**'
      excludes 'bin/ruby', 'bin/jruby', 'bin/jruby*_*', 'bin/jruby*-*', '**/.*',
        'lib/ruby/stdlib/rubygems/defaults/jruby_native.rb',
        'lib/ruby/stdlib/gauntlet*.rb' # gauntlet_rdoc.rb, gauntlet_rubygems.rb
      target_path '${jruby.complete.home}'
    end

    resource do
      directory '${project.basedir}/..'
      includes [ 'BSDL', 'COPYING', 'LEGAL', 'LICENSE.RUBY' ]
      target_path '${project.build.outputDirectory}/META-INF/'
    end
  end
end<|MERGE_RESOLUTION|>--- conflicted
+++ resolved
@@ -56,13 +56,8 @@
     ['irb', '1.4.2'],
     ['jar-dependencies', '0.4.1'],
     ['jruby-readline', '1.3.7'],
-<<<<<<< HEAD
-    ['jruby-openssl', '0.14.0'],
+    ['jruby-openssl', '0.14.1'],
     ['json', '2.6.1'],
-=======
-    ['jruby-openssl', '0.14.1'],
-    ['json', '2.5.1'],
->>>>>>> b5e2e3c7
     ['logger', '1.5.1'],
     ['mutex_m', '0.1.1'],
     ['net-http', '0.2.2'],
