--- conflicted
+++ resolved
@@ -25,17 +25,11 @@
     ['ffi', '1.14.2'],
     ['fileutils', '1.4.1'],
     ['forwardable', '1.2.0'],
-    ['io-console', '0.5.8'],
+    ['io-console', '0.5.9'],
     ['ipaddr', '1.2.2'],
-<<<<<<< HEAD
     ['irb', '1.3.4'],
-    ['jar-dependencies', '${jar-dependencies.version}'],
-=======
-    ['irb', '1.0.0'],
-    ['io-console', '0.5.9'],
     ['jar-dependencies', '0.4.1'],
     ['jruby-readline', '1.3.7'],
->>>>>>> cd1b9519
     ['jruby-openssl', '0.10.5'],
     ['json', '2.5.1'],
     ['logger', '1.3.0'],
@@ -46,12 +40,8 @@
     ['psych', '3.3.2'],
     ['racc', '1.5.2'],
     ['rake-ant', '1.0.4'],
-<<<<<<< HEAD
-    ['rdoc', '${rdoc.version}'],
+    ['rdoc', '6.1.2'],
     ['reline', '0.2.4'],
-=======
-    ['rdoc', '6.1.2'],
->>>>>>> cd1b9519
     ['rexml', '3.1.9'],
     ['rss', '0.2.7'],
     ['scanf', '1.0.0'],
