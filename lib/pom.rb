--- conflicted
+++ resolved
@@ -56,26 +56,14 @@
     ['jar-dependencies', '0.4.1'],
     ['jruby-readline', '1.3.7'],
     ['jruby-openssl', '0.14.2'],
-<<<<<<< HEAD
     ['json', '2.7.1'],
     ['logger', '1.6.0'],
     ['mutex_m', '0.2.0'],
     ['net-http', '0.4.0'],
     ['net-protocol', '0.2.2'],
-    # Partial implementation in JRuby, unsure whether this is important
-    # ['nkf', '0.1.1'],
+    ['nkf', '0.2.0'],
     ['observer', '0.1.2'],
     ['open3', '0.2.1'],
-=======
-    ['json', '2.6.1'],
-    ['logger', '1.5.1'],
-    ['mutex_m', '0.1.1'],
-    ['net-http', '0.3.0'],
-    ['net-protocol', '0.1.2'],
-    ['nkf', '0.2.0'],
-    ['observer', '0.1.1'],
-    ['open3', '0.1.2'],
->>>>>>> f431c1b7
     # https://github.com/ruby/openssl/issues/20#issuecomment-1022872855
     # ['openssl', '3.0.0'],
     ['open-uri', '0.4.1'],
