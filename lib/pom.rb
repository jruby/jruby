--- conflicted
+++ resolved
@@ -43,20 +43,11 @@
     # ['fcntl', '1.0.1'],
     ['ffi', '1.16.3'],
     # ['fiddle', '1.1.0'],
-<<<<<<< HEAD
     ['fileutils', '1.7.2'],
     ['find', '0.2.0'],
     ['forwardable', '1.3.3'],
     ['getoptlong', '0.2.1'],
-    ['io-console', '0.7.1'],
-=======
-    ['fileutils', '1.6.0'],
-    ['find', '0.1.1'],
-    ['forwardable', '1.3.2'],
-    # ['gdbm', '2.1.0'],
-    ['getoptlong', '0.1.1'],
     ['io-console', '0.7.2'],
->>>>>>> 3e122da7
     # https://github.com/ruby/io-nonblock/issues/4
     # ['io-nonblock', '0.1.0'],
     ['io-wait', '0.3.1'],
@@ -101,17 +92,10 @@
     ['securerandom', '0.3.1'],
     # https://github.com/ruby/set/issues/21
     # ['set', '1.0.2'],
-<<<<<<< HEAD
     ['shellwords', '0.2.0'],
     ['singleton', '0.2.0'],
     ['stringio', '3.1.0'],
-    ['strscan', '3.0.7'],
-=======
-    ['shellwords', '0.1.0'],
-    ['singleton', '0.1.1'],
-    ['stringio', '3.0.8'],
     ['strscan', '3.0.9'],
->>>>>>> 3e122da7
     ['subspawn', '0.1.1'], # has 3 transitive deps:
       ['subspawn-posix', '0.1.1'],
       ['ffi-binary-libfixposix', '0.5.1.1'],
