--- conflicted
+++ resolved
@@ -42,19 +42,11 @@
     ['forwardable', '1.3.3'],
     ['io-console', '0.8.0'],
     # https://github.com/ruby/io-nonblock/issues/4
-<<<<<<< HEAD
     # ['io-nonblock', '0.3.1'],
     ['io-wait', '0.3.1'],
     ['ipaddr', '1.2.7'],
     ['irb', '1.14.1'],
-    ['jar-dependencies', '0.5.1'],
-=======
-    # ['io-nonblock', '0.1.0'],
-    ['io-wait', '0.3.0'],
-    ['ipaddr', '1.2.4'],
-    ['irb', '1.4.2'],
     ['jar-dependencies', '0.4.1'],
->>>>>>> b58f1405
     ['jruby-readline', '1.3.7'],
     ['jruby-openssl', '0.15.0'],
     ['json', '2.9.0'],
