--- conflicted
+++ resolved
@@ -17,26 +17,20 @@
 default_gems = [
     # treat RGs update special:
     # - we do not want bin/update_rubygems or bin/gem overrides
-<<<<<<< HEAD
-    ['rubygems-update', '3.2.22', { bin: false, require_paths: ['lib'] }],
+    ['rubygems-update', '3.2.29', { bin: false }],
     ['abbrev', '0.1.0'],
     ['base64', '0.1.0'],
     ['benchmark', '0.1.1'],
-    ['bundler', '2.2.22'],
+    ['bundler', '2.2.29'],
     ['cgi', '0.2.0'],
+    ['cmath', '1.0.0'],
     ['csv', '3.1.9'],
     ['delegate', '0.2.0'],
     ['did_you_mean', '1.5.0'],
     ['digest', '3.1.0.pre2'], 
     ['drb', '2.0.4'],
     ['erb', '2.2.0'],
-=======
-    ['rubygems-update', '3.2.29', { bin: false }],
-    ['bundler', '2.2.29'],
-    ['cmath', '1.0.0'],
-    ['csv', '3.1.2'],
     ['e2mmap', '0.1.0'],
->>>>>>> 42094b70
     ['ffi', '1.15.4'],
     ['fileutils', '1.5.0'],
     ['find', '0.1.0'],
