MORE_QUIET = ENV['JRUBY_BUILD_MORE_QUIET']

if MORE_QUIET
  class Gem::Installer
    def say(message)
      if message != spec.post_install_message || !MORE_QUIET
        super
      end
    end
  end
end

def log(message=nil)
  puts message unless MORE_QUIET
end

default_gems = [
    # treat RGs update special:
    # - we do not want bin/update_rubygems or bin/gem overrides
<<<<<<< HEAD
    ['rubygems-update', '3.3.13', { bin: false, require_paths: ['lib'] }],
    ['abbrev', '0.1.0'],
    ['base64', '0.1.1'],
    ['benchmark', '0.2.0'],
    # https://github.com/ruby/bigdecimal/issues/169
    # ['bigdecimal', '3.1.1'],
    ['bundler', '2.3.13'],
    ['cgi', '0.3.3'],
=======
    ['rubygems-update', '3.2.33', { bin: false }],
    ['bundler', '2.2.33'],
    ['cmath', '1.0.0'],
>>>>>>> 32b4f030
    ['csv', '3.2.5'],
    # https://github.com/ruby/date/issues/48
    # ['date', '3.2.2'],
    ['debug', '0.2.1'],
    ['delegate', '0.2.0'],
    ['did_you_mean', '1.6.1'],
    ['digest', '3.1.0'],
    ['drb', '2.1.0'],
    ['english', '0.7.1'],
    ['erb', '2.2.3'],
    ['error_highlight', '0.3.0'],
    # https://github.com/ruby/etc/issues/19
    # ['etc', '1.3.0'],
    # https://github.com/ruby/fcntl/issues/9
    # ['fcntl', '1.0.1'],
    ['ffi', '1.15.4'],
    # ['fiddle', '1.1.0'],
    ['fileutils', '1.6.0'],
    ['find', '0.1.1'],
    ['forwardable', '1.3.2'],
    # ['gdbm', '2.1.0'],
    ['getoptlong', '0.1.1'],
    ['io-console', '0.5.11'],
    # https://github.com/ruby/io-nonblock/issues/4
    # ['io-nonblock', '0.1.0'],
    ['io-wait', '0.2.3'],
    ['ipaddr', '1.2.4'],
    ['irb', '1.4.1'],
    ['jar-dependencies', '0.4.1'],
    ['jruby-readline', '1.3.7'],
<<<<<<< HEAD
    ['jruby-openssl', '0.13.0'],
    ['json', '2.6.1'],
=======
    ['jruby-openssl', '0.14.0'],
    ['json', '2.5.1'],
>>>>>>> 32b4f030
    ['logger', '1.5.1'],
    ['mutex_m', '0.1.1'],
    ['net-http', '0.2.2'],
    ['net-protocol', '0.1.1'],
    # Partial implementation in JRuby, unsure whether this is important
    # ['nkf', '0.1.1'],
    ['observer', '0.1.1'],
    # ['open3', '0.1.1'],
    # https://github.com/ruby/openssl/issues/20#issuecomment-1022872855
    # ['openssl', '3.0.0'],
    # Depends on stringio gem, https://github.com/ruby/stringio/pull/21
    # ['open-uri', '0.2.0'],
    ['open-uri', '0.1.0'],
    ['optparse', '0.2.0'],
    ['ostruct', '0.5.5'],
<<<<<<< HEAD
    # https://github.com/ruby/pathname/issues/17
    # ['pathname', '0.2.0'],
    ['pp', '0.3.0'],
    ['prettyprint', '0.1.1'],
    ['pstore', '0.1.1'],
    ['psych', '4.0.6'],
    ['racc', '1.6.0'],
    ['rake-ant', '1.0.5'],
    ['rdoc', '6.4.0'],
    # https://github.com/ruby/readline/issues/5
    # ['readline', '0.0.3'],
    # Will be solved with readline
    # ['readline-ext', '0.1.4'],
    ['reline', '0.3.0'],
    # https://github.com/ruby/resolv/issues/19
    # ['resolv', '0.2.1'],
    ['resolv-replace', '0.1.0'],
    ['rinda', '0.1.1'],
    ['ruby2_keywords', '0.0.5'],
    ['securerandom', '0.2.0'],
    # https://github.com/ruby/set/issues/21
    # ['set', '1.0.2'],
    ['shellwords', '0.1.0'],
    ['singleton', '0.1.1'],
    ['stringio', '3.0.2'],
    ['strscan', '3.0.4'],
    # https://github.com/ruby/syslog/issues/1
    # ['syslog', '0.1.0'],
    # https://github.com/ruby/tempfile/issues/7
    # ['tempfile', '0.1.2'],
    # Depends on date gem
    # ['time', '0.2.0'],
    ['time', '0.1.0'],
    # https://github.com/ruby/timeout/issues/11
    ['timeout', '0.3.0'],
    # https://github.com/ruby/tmpdir/issues/13
    # ['tmpdir', '0.1.2'],
    ['tsort', '0.1.0'],
    ['un', '0.2.0'],
    ['uri', '0.11.0'],
    ['weakref', '0.1.1'],
    # https://github.com/ruby/win32ole/issues/12
    # ['win32ole', '1.8.8'],
    ['yaml', '0.2.0'],
    # https://github.com/ruby/zlib/issues/38
    # ['zlib', '2.1.1'],
=======
    ['prime', '0.1.0'],
    ['psych', '3.3.4'],
    ['racc', '1.5.2'],
    ['rake-ant', '1.0.4'],
    ['rdoc', '6.3.3'],
    ['rexml', '3.2.5'],
    ['rss', '0.2.7'],
    ['scanf', '1.0.0'],
    ['shell', '0.7'],
    ['sync', '0.5.0'],
    ['thwait', '0.1.0'],
    ['tracer', '0.1.0'],
    ['webrick', '1.7.0'],
>>>>>>> 32b4f030
]

bundled_gems = [
    # Depends on many CRuby internals
    # ['debug', '1.4.0'],
    ['matrix', '0.4.2'],
    ['minitest', '5.15.0'],
    ['net-ftp', '0.1.3'],
    ['net-imap', '0.2.2'],
    ['net-pop', '0.1.1'],
    ['net-smtp', '0.3.1'],
    ['prime', '0.1.2'],
    ['power_assert', '2.0.1'],
    ['rake', '${rake.version}'],
    # Depends on many CRuby internals
    # ['rbs', '2.0.0'],
    ['rexml', '3.2.5'],
    ['rss', '0.2.9'],
    ['test-unit', '3.5.3'],
    # Depends on many CRuby internals
    # ['typeprof', '0.21.1'],
]

project 'JRuby Lib Setup' do

  version = ENV['JRUBY_VERSION'] ||
    File.read( File.join( basedir, '..', 'VERSION' ) ).strip

  model_version '4.0.0'
  id 'jruby-stdlib'
  inherit "org.jruby:jruby-parent", version

  properties( 'polyglot.dump.pom' => 'pom.xml',
              'polyglot.dump.readonly' => true,
              'jruby.plugins.version' => '1.1.2',
              'gem.home' => '${basedir}/ruby/gems/shared',
              # we copy everything into the target/classes/META-INF
              # so the jar plugin just packs it - see build/resources below
              'jruby.complete.home' => '${project.build.outputDirectory}/META-INF/jruby.home',
              'jruby.complete.gems' => '${jruby.complete.home}/lib/ruby/gems/shared' )

  # just depends on jruby-core so we are sure the jruby.jar is in place
  jar "org.jruby:jruby-core:#{version}", :scope => 'test'

  extension 'org.torquebox.mojo:mavengem-wagon:1.0.3'

  repository :id => :mavengems, :url => 'mavengem:https://rubygems.org'

  # for testing out jruby-ossl before final release :
  # repository :id => 'gem-snaphots', :url => 'https://oss.sonatype.org/content/repositories/snapshots'
  # repository :id => 'gem-staging', :url => 'http://oss.sonatype.org/content/repositories/staging'

  plugin( :clean,
          :filesets => [ { :directory => '${basedir}/ruby/gems/shared/specifications/default',
                           :includes => [ '*' ] },
                         { :directory => '${basedir}/ruby/stdlib',
                           :includes => [ 'org/**/*.jar' ] } ] )

  # tell maven to download the respective gem artifacts
  default_gems.each do |name, version|
    # use provided scope so it is not a real dependency for runtime
    dependency 'rubygems', name, version, :type => 'gem', :scope => :provided do
      exclusion 'rubygems:jar-dependencies'
    end
  end

  bundled_gems.each do |name, version|
    # use provided scope so it is not a real dependency for runtime
    dependency 'rubygems', name, version, :type => 'gem', :scope => :provided do
      exclusion 'rubygems:jar-dependencies'
    end
  end

  default_gemnames = default_gems.collect(&:first)
  all_gems     = default_gems + bundled_gems

  plugin :dependency,
    :useRepositoryLayout => true,
    :outputDirectory => 'ruby/stdlib',
    :excludeGroupIds => 'rubygems',
    :includeScope => :provided do
    execute_goal 'copy-dependencies', :phase => 'generate-resources'
  end

  execute :install_gems, :'initialize' do |ctx|
    require 'fileutils'

    log "using jruby #{JRUBY_VERSION}"

    target = ctx.project.build.directory.to_pathname
    gem_home = File.join( target, 'rubygems' )
    gems = File.join( gem_home, 'gems' )
    specs = File.join( gem_home, 'specifications' )
    cache = File.join( gem_home, 'cache' )
    jruby_gems = File.join( ctx.project.basedir.to_pathname, 'ruby', 'gems', 'shared' )
    bin_stubs = File.join( jruby_gems, 'gems' )
    default_specs = File.join( jruby_gems, 'specifications', 'default' )
    ruby_dir = File.join( ctx.project.basedir.to_pathname, 'ruby' )
    stdlib_dir = File.join( ruby_dir, 'stdlib' )
    jruby_home = ctx.project.parent.basedir.to_pathname

    FileUtils.mkdir_p( default_specs )

    # have an empty openssl.rb so we do not run in trouble with not having
    # jopenssl which is part of the default gems
    lib_dir = File.join( target, 'lib' )
    openssl = File.join( lib_dir, 'openssl.rb' )
    FileUtils.mkdir_p( lib_dir )
    FileUtils.touch( openssl )
    $LOAD_PATH.unshift lib_dir

    # since the bouncy castle .jars are version-ed (e.g. bcprov-jdk15on-1.47)
    # make sure we cleanup before adding the ones from the jruby-openssl.gem:
    Dir.glob( File.join( lib_dir, "bc{prov,pkix}*.jar" ) ).each do |f|
      # use this instead of FileUtils.rm_f - issue #1698
      File.delete( f ) if File.exists?( f )
    end

    # now we can require the rubygems staff
    require 'rubygems/installer'
    require 'rubygems/package'

    log 'install gems unless already installed'
    ENV_JAVA['jars.skip'] = 'true'

    # bin location for global binstubs
    global_bin = File.join( jruby_home, "bin" )

    # force Ruby command to "jruby" for the generated Windows bat files since we install using 9.1.17.0 jar file
    Gem.singleton_class.send(:define_method, :ruby) do
      File.join(global_bin, "jruby#{RbConfig::CONFIG['EXEEXT']}")
    end

    ctx.project.artifacts.select do |a|
      a.group_id == 'rubygems' || a.group_id == 'org.jruby.gems'
    end.each do |a|
      ghome = default_gemnames.member?( a.artifact_id ) ? gem_home : jruby_gems
      if Dir[ File.join( ghome, 'cache', File.basename( a.file.to_pathname ).sub( /.gem/, '*.gem' ) ) ].empty?
        log a.file.to_pathname
        installer = Gem::Installer.new( a.file.to_pathname,
                                        wrappers: true,
                                        ignore_dependencies: true,
                                        install_dir: ghome,
                                        env_shebang: true )
        def installer.ensure_required_ruby_version_met; end
        installer.install
      end
    end

    copy_gem_executables = lambda do |spec, gem_home|
      if !spec.executables.empty?
        bin_source = Gem.bindir(gem_home) # Gem::Installer generated bin scripts here
        spec.executables.each do |file|
          source = File.expand_path(file, bin_source)
          target = File.join(jruby_home, 'bin') # JRUBY_HOME/bin binstubs
          log "copy executable #{source} to #{target}"
          FileUtils.cp(source, target)
        end
      end
    end

    default_gems.each do |name, version, options|
      version = ctx.project.properties.get(version[2..-2]) || version # resolve ${xyz.version} declarations
      version = version.sub( /-SNAPSHOT/, '' )
      gem_name = "#{name}-#{version}"
      options = { bin: true, spec: true }.merge(options || {})

      # install the gem unless already installed
      if Dir[ File.join( default_specs, "#{gem_name}*.gemspec" ) ].empty?

        log
        log "--- gem #{gem_name} ---"

        # copy the gem content to stdlib

        log "copy gem content to #{stdlib_dir}"

        spec = Gem::Package.new( Dir[ File.join( cache, "#{gem_name}*.gem" ) ].first ).spec

        require_paths = options[:require_paths] || spec.require_paths

        require_paths.each do |require_path|
          require_base = File.join( gems, "#{gem_name}*", require_path )
          require_files = File.join( require_base, '*' )

          # copy in new ones and mark writable for future updates (e.g. minitest)
          stdlib_locs = Dir[ require_files ].map do |f|
            log " copying: #{f} to #{stdlib_dir}"# if $VERBOSE
            FileUtils.cp_r( f, stdlib_dir )

            stdlib_loc = f.sub( File.dirname(f), stdlib_dir )
            File.directory?(stdlib_loc) ? Dir[stdlib_loc + "/*"].to_a : stdlib_loc
          end
          stdlib_locs.flatten!

          # fix permissions on copied files
          stdlib_locs.each do |f|
            next if File.writable? f
            log " fixing permissions: #{f}" if $VERBOSE
            # TODO: better way to just set it writable without changing all modes?
            FileUtils.chmod_R(0644, f)
          end
        end

        # get gemspec
        specfile_wildcard = "#{gem_name}*.gemspec"
        specfile = Dir[ File.join( specs,  specfile_wildcard ) ].first

        unless specfile
          raise Errno::ENOENT, "gemspec #{specfile_wildcard} not found in #{specs}; dependency unspecified in lib/pom.xml?"
        end

        # copy bin files if the gem has any
        copy_gem_executables.call(spec, gem_home) if options[:bin]

        # TODO: try avoiding these binstub of gems - should use a full gem location
        spec.executables.each do |f|
          bin = Dir.glob(File.join( gems, "#{gem_name}*", spec.bindir ))[0]
          source = File.join( bin, f )
          target = File.join( bin_stubs, source.sub( /#{gems}/, '' ) )
          log "copy #{f} to #{target}"
          FileUtils.mkdir_p( File.dirname( target ) )
          FileUtils.cp_r( source, target )
        end

        if options[:spec]
          specname = File.basename( specfile )
          log "copy to specifications/default: #{specname}"
          File.open( File.join( default_specs, specname ), 'w' ) do |f|
            f.print( spec.to_ruby )
          end
        end
      end
    end

    bundled_gems.each do |name, version| # copy bin files for bundled gems (e.g. rake) as well
      version = ctx.project.properties.get(version[2..-2]) || version # e.g. resolve '${rake.version}' from properties
      gem_name = "#{name}-#{version}"
      spec = Gem::Package.new( Dir[ File.join(jruby_gems, "cache", "#{gem_name}*.gem" ) ].first ).spec
      copy_gem_executables.call(spec, jruby_gems)
    end

    # patch jruby-openssl - remove file which should be only inside gem
    # use this instead of FileUtils.rm_f - issue #1698
    f = File.join( stdlib_dir, 'jruby-openssl.rb' )
    File.delete( f ) if File.exists?( f )

    # we do not want rubygems_plugin.rb within jruby
    f = File.join( stdlib_dir, 'rubygems_plugin.rb' )
    File.delete( f ) if File.exists?( f )

    # axiom-types appears to be a dead project but a transitive dep we still
    # have.  It contains unreadable files which messes up some upstream
    # maintainers like OpenBSD (see #1989).
    hack = File.join jruby_gems, 'gems', 'axiom-types-*'
    (Dir[File.join(hack, '**/*')] + Dir[File.join(hack, '**/.*' )]).each do |f|
      puts "F: #{f}"
      FileUtils.chmod 'u+rw,go+r' rescue nil if File.file?(f)
    end
  end

  execute( 'fix shebang on gem bin files and add *.bat files',
           'generate-resources' ) do |ctx|

    log 'generating missing .bat files'
    jruby_home = ctx.project.parent.basedir.to_pathname
    Dir[File.join( jruby_home, 'bin', '*' )].each do |fn|
      next unless File.file?(fn)
      next if fn =~ /.bat$/
      next if File.exist?("#{fn}.bat")
      next unless File.open(fn, 'r', :internal_encoding => 'ASCII-8BIT') do |io|
        line = io.readline rescue ""
        line =~ /^#!.*ruby/
      end
      log " generating #{File.basename(fn)}.bat" if $VERBOSE
      File.open("#{fn}.bat", "wb") do |f|
        f.print "@ECHO OFF\r\n"
        f.print "@\"%~dp0jruby.exe\" -S #{File.basename(fn)} %*\r\n"
      end
    end
  end

  execute( 'copy bin/jruby.sh to bin/jruby',
           'process-resources' ) do |ctx|
    require 'fileutils'
    jruby_complete = ctx.project.properties.get_property( 'jruby.complete.home' )
    FileUtils.cp( File.join( jruby_complete, 'bin', 'jruby.sh' ),
                  File.join( jruby_complete, 'bin', 'jruby' ) )
  end

  execute 'jrubydir', 'prepare-package' do |ctx|
    require( ctx.project.basedir.to_pathname + '/../core/src/main/ruby/jruby/commands.rb' )
    JRuby::Commands.generate_dir_info( ctx.project.build.output_directory.to_pathname + '/META-INF/jruby.home' )
  end

  # we have no sources and attach an empty jar later in the build to
  # satisfy oss.sonatype.org upload

  plugin( :source, 'skipSource' => 'true' )

  # this plugin is configured to attach empty jars for sources and javadocs
  plugin( 'org.codehaus.mojo:build-helper-maven-plugin' )

  build do
    resource do
      directory '${gem.home}'
      includes [
                   'specifications/default/*',
                   *all_gems.map {|name,version| "specifications/#{name}-#{version}*"},
                   *all_gems.map {|name,version| "gems/#{name}-#{version}*/**/*"},
                   *all_gems.map {|name,version| "cache/#{name}-#{version}*"},
               ]
      target_path '${jruby.complete.gems}'
    end

    resource do
      directory '${basedir}/..'
      includes 'bin/*', 'lib/ruby/include/**', 'lib/ruby/stdlib/**'
      excludes 'bin/ruby', 'bin/jruby', 'bin/jruby*_*', 'bin/jruby*-*', '**/.*',
        'lib/ruby/stdlib/rubygems/defaults/jruby_native.rb',
        'lib/ruby/stdlib/gauntlet*.rb' # gauntlet_rdoc.rb, gauntlet_rubygems.rb
      target_path '${jruby.complete.home}'
    end

    resource do
      directory '${project.basedir}/..'
      includes [ 'BSDL', 'COPYING', 'LEGAL', 'LICENSE.RUBY' ]
      target_path '${project.build.outputDirectory}/META-INF/'
    end
  end
end<|MERGE_RESOLUTION|>--- conflicted
+++ resolved
@@ -17,7 +17,6 @@
 default_gems = [
     # treat RGs update special:
     # - we do not want bin/update_rubygems or bin/gem overrides
-<<<<<<< HEAD
     ['rubygems-update', '3.3.13', { bin: false, require_paths: ['lib'] }],
     ['abbrev', '0.1.0'],
     ['base64', '0.1.1'],
@@ -26,11 +25,6 @@
     # ['bigdecimal', '3.1.1'],
     ['bundler', '2.3.13'],
     ['cgi', '0.3.3'],
-=======
-    ['rubygems-update', '3.2.33', { bin: false }],
-    ['bundler', '2.2.33'],
-    ['cmath', '1.0.0'],
->>>>>>> 32b4f030
     ['csv', '3.2.5'],
     # https://github.com/ruby/date/issues/48
     # ['date', '3.2.2'],
@@ -61,13 +55,8 @@
     ['irb', '1.4.1'],
     ['jar-dependencies', '0.4.1'],
     ['jruby-readline', '1.3.7'],
-<<<<<<< HEAD
-    ['jruby-openssl', '0.13.0'],
+    ['jruby-openssl', '0.14.0'],
     ['json', '2.6.1'],
-=======
-    ['jruby-openssl', '0.14.0'],
-    ['json', '2.5.1'],
->>>>>>> 32b4f030
     ['logger', '1.5.1'],
     ['mutex_m', '0.1.1'],
     ['net-http', '0.2.2'],
@@ -83,7 +72,6 @@
     ['open-uri', '0.1.0'],
     ['optparse', '0.2.0'],
     ['ostruct', '0.5.5'],
-<<<<<<< HEAD
     # https://github.com/ruby/pathname/issues/17
     # ['pathname', '0.2.0'],
     ['pp', '0.3.0'],
@@ -130,21 +118,6 @@
     ['yaml', '0.2.0'],
     # https://github.com/ruby/zlib/issues/38
     # ['zlib', '2.1.1'],
-=======
-    ['prime', '0.1.0'],
-    ['psych', '3.3.4'],
-    ['racc', '1.5.2'],
-    ['rake-ant', '1.0.4'],
-    ['rdoc', '6.3.3'],
-    ['rexml', '3.2.5'],
-    ['rss', '0.2.7'],
-    ['scanf', '1.0.0'],
-    ['shell', '0.7'],
-    ['sync', '0.5.0'],
-    ['thwait', '0.1.0'],
-    ['tracer', '0.1.0'],
-    ['webrick', '1.7.0'],
->>>>>>> 32b4f030
 ]
 
 bundled_gems = [
