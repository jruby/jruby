--- conflicted
+++ resolved
@@ -1,25 +1,4 @@
 # TODO java.util.Comparator support?
-<<<<<<< HEAD
-module java::util::Map
-  include Enumerable
-  def each(&block)
-    if block.arity > 1
-      entrySet.each { |pair| block.call(pair.key, pair.value) }
-    else
-      entrySet.each { |pair| block.call([pair.key, pair.value]) }
-    end
-  end
-  def [](key)
-    get(key)
-  end
-  def []=(key,val)
-    put(key,val)
-    val
-  end
-end
-
-=======
->>>>>>> fbf94ab0
 module java::util::Collection
   include Enumerable
   def each(&block)
