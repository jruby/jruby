# frozen_string_literal: true
# TODO: $SAFE = 1

begin
  gem 'minitest', '~> 5.0'
rescue NoMethodError, Gem::LoadError
  # for ruby tests
end

if defined? Gem::QuickLoader
  Gem::QuickLoader.load_full_rubygems_library
else
  require 'rubygems'
end

# If bundler gemspec exists, add to stubs
bundler_gemspec = File.expand_path("../../../bundler/bundler.gemspec", __FILE__)
if File.exist?(bundler_gemspec)
  Gem::Specification.dirs.unshift File.dirname(bundler_gemspec)
  Gem::Specification.class_variable_set :@@stubs, nil
  Gem::Specification.stubs
  Gem::Specification.dirs.shift
end

begin
  gem 'minitest'
rescue Gem::LoadError
end

begin
  require 'simplecov'
  SimpleCov.start do
    add_filter "/test/"
    add_filter "/bundler/"
    add_filter "/lib/rubygems/resolver/molinillo"
  end
rescue LoadError
end

# We have to load these up front because otherwise we'll try to load
# them while we're testing rubygems, and thus we can't actually load them.
unless Gem::Dependency.new('rdoc', '>= 3.10').matching_specs.empty?
  gem 'rdoc'
  gem 'json'
end

if Gem::USE_BUNDLER_FOR_GEMDEPS
  require 'bundler'
end
require 'minitest/autorun'

require 'rubygems/deprecate'

require 'fileutils'
require 'pathname'
require 'pp'
require 'rubygems/package'
require 'shellwords'
require 'tmpdir'
require 'uri'
require 'zlib'
require 'benchmark' # stdlib
require 'rubygems/mock_gem_ui'

module Gem

  ##
  # Allows setting the gem path searcher.  This method is available when
  # requiring 'rubygems/test_case'

  def self.searcher=(searcher)
    @searcher = searcher
  end

  ##
  # Allows toggling Windows behavior.  This method is available when requiring
  # 'rubygems/test_case'

  def self.win_platform=(val)
    @@win_platform = val
  end

  ##
  # Allows setting path to Ruby.  This method is available when requiring
  # 'rubygems/test_case'

  def self.ruby=(ruby)
    @ruby = ruby
  end

  ##
  # When rubygems/test_case is required the default user interaction is a
  # MockGemUi.

  module DefaultUserInteraction
    @ui = Gem::MockGemUi.new
  end
end

##
# RubyGemTestCase provides a variety of methods for testing rubygems and
# gem-related behavior in a sandbox.  Through RubyGemTestCase you can install
# and uninstall gems, fetch remote gems through a stub fetcher and be assured
# your normal set of gems is not affected.
#
# Tests are always run at a safe level of 1.

class Gem::TestCase < (defined?(Minitest::Test) ? Minitest::Test : MiniTest::Unit::TestCase)

  extend Gem::Deprecate

  attr_accessor :fetcher # :nodoc:

  attr_accessor :gem_repo # :nodoc:

  attr_accessor :uri # :nodoc:

<<<<<<< HEAD
=======
  TEST_PATH = ENV.fetch('RUBYGEMS_TEST_PATH', File.expand_path('../../../test/rubygems', __FILE__))

>>>>>>> b267aa1e
  def assert_activate(expected, *specs)
    specs.each do |spec|
      case spec
      when String then
        Gem::Specification.find_by_name(spec).activate
      when Gem::Specification then
        spec.activate
      else
        flunk spec.inspect
      end
    end

    loaded = Gem.loaded_specs.values.map(&:full_name)

    assert_equal expected.sort, loaded.sort if expected
  end

  # TODO: move to minitest
  def assert_path_exists(path, msg = nil)
    msg = message(msg) { "Expected path '#{path}' to exist" }
    assert File.exist?(path), msg
  end

  def assert_directory_exists(path, msg = nil)
    msg = message(msg) { "Expected path '#{path}' to be a directory" }
    assert_path_exists path
    assert File.directory?(path), msg
  end

  ##
  # Sets the ENABLE_SHARED entry in RbConfig::CONFIG to +value+ and restores
  # the original value when the block ends

  def enable_shared(value)
    enable_shared = RbConfig::CONFIG['ENABLE_SHARED']
    RbConfig::CONFIG['ENABLE_SHARED'] = value

    yield
  ensure
    if enable_shared
      RbConfig::CONFIG['enable_shared'] = enable_shared
    else
      RbConfig::CONFIG.delete 'enable_shared'
    end
  end

  # TODO: move to minitest
  def refute_path_exists(path, msg = nil)
    msg = message(msg) { "Expected path '#{path}' to not exist" }
    refute File.exist?(path), msg
  end

  def scan_make_command_lines(output)
    output.scan(/^#{Regexp.escape make_command}(?:[[:blank:]].*)?$/)
  end

  def parse_make_command_line(line)
    command, *args = line.shellsplit

    targets = []
    macros = {}

    args.each do |arg|
      case arg
      when /\A(\w+)=/
        macros[$1] = $'
      else
        targets << arg
      end
    end

    targets << '' if targets.empty?

    {
      :command => command,
      :targets => targets,
      :macros => macros,
    }
  end

  def assert_contains_make_command(target, output, msg = nil)
    if output.match(/\n/)
      msg = message(msg) {
        'Expected output containing make command "%s": %s' % [
          ('%s %s' % [make_command, target]).rstrip,
          output.inspect
        ]
      }
    else
      msg = message(msg) {
        'Expected make command "%s": %s' % [
          ('%s %s' % [make_command, target]).rstrip,
          output.inspect
        ]
      }
    end

    assert scan_make_command_lines(output).any? { |line|
      make = parse_make_command_line(line)

      if make[:targets].include?(target)
        yield make, line if block_given?
        true
      else
        false
      end
    }, msg
  end

  include Gem::DefaultUserInteraction

  undef_method :default_test if instance_methods.include? 'default_test' or
                                instance_methods.include? :default_test

  @@project_dir = Dir.pwd.untaint unless defined?(@@project_dir)

  @@initial_reset = false

  ##
  # #setup prepares a sandboxed location to install gems.  All installs are
  # directed to a temporary directory.  All install plugins are removed.
  #
  # If the +RUBY+ environment variable is set the given path is used for
  # Gem::ruby.  The local platform is set to <tt>i386-mswin32</tt> for Windows
  # or <tt>i686-darwin8.10.1</tt> otherwise.
  #
  # If the +KEEP_FILES+ environment variable is set the files will not be
  # removed from <tt>/tmp/test_rubygems_#{$$}.#{Time.now.to_i}</tt>.

  def setup
    super

    @orig_gem_home   = ENV['GEM_HOME']
    @orig_gem_path   = ENV['GEM_PATH']
    @orig_gem_vendor = ENV['GEM_VENDOR']
    @orig_gem_spec_cache = ENV['GEM_SPEC_CACHE']
    @orig_rubygems_gemdeps = ENV['RUBYGEMS_GEMDEPS']
    @orig_bundle_gemfile   = ENV['BUNDLE_GEMFILE']
    @orig_rubygems_host = ENV['RUBYGEMS_HOST']
    ENV.keys.find_all { |k| k.start_with?('GEM_REQUIREMENT_') }.each do |k|
      ENV.delete k
    end
    @orig_gem_env_requirements = ENV.to_hash

    ENV['GEM_VENDOR'] = nil
    ENV['GEMRC'] = nil
    ENV['SOURCE_DATE_EPOCH'] = nil

    @current_dir = Dir.pwd
    @fetcher     = nil

    if Gem::USE_BUNDLER_FOR_GEMDEPS
      Bundler.ui                     = Bundler::UI::Silent.new
    end
    @back_ui                       = Gem::DefaultUserInteraction.ui
    @ui                            = Gem::MockGemUi.new
    # This needs to be a new instance since we call use_ui(@ui) when we want to
    # capture output
    Gem::DefaultUserInteraction.ui = Gem::MockGemUi.new

    tmpdir = File.expand_path Dir.tmpdir
    tmpdir.untaint

    if ENV['KEEP_FILES']
      @tempdir = File.join(tmpdir, "test_rubygems_#{$$}.#{Time.now.to_i}")
    else
      @tempdir = File.join(tmpdir, "test_rubygems_#{$$}")
    end
    @tempdir.untaint

    FileUtils.mkdir_p @tempdir

    # This makes the tempdir consistent on OS X.
    # File.expand_path Dir.tmpdir                      #=> "/var/..."
    # Dir.chdir Dir.tmpdir do File.expand_path '.' end #=> "/private/var/..."
    # TODO use File#realpath above instead of #expand_path once 1.8 support is
    # dropped.
    Dir.chdir @tempdir do
      @tempdir = File.expand_path '.'
      @tempdir.untaint
    end

    # This makes the tempdir consistent on Windows.
    # Dir.tmpdir may return short path name, but Dir[Dir.tmpdir] returns long
    # path name. https://bugs.ruby-lang.org/issues/10819
    # File.expand_path or File.realpath doesn't convert path name to long path
    # name. Only Dir[] (= Dir.glob) works.
    # Short and long path name is specific to Windows filesystem.
    if win_platform?
      @tempdir = Dir[@tempdir][0]
      @tempdir.untaint
    end

    @gemhome  = File.join @tempdir, 'gemhome'
    @userhome = File.join @tempdir, 'userhome'
    ENV["GEM_SPEC_CACHE"] = File.join @tempdir, 'spec_cache'

    @orig_ruby = if ENV['RUBY']
                   ruby = Gem.ruby
                   Gem.ruby = ENV['RUBY']
                   ruby
                 end

    @git = ENV['GIT'] || 'git'

    Gem.ensure_gem_subdirectories @gemhome

    @orig_LOAD_PATH = $LOAD_PATH.dup
    $LOAD_PATH.map! { |s|
      expand_path = File.expand_path(s)
      if expand_path != s
        expand_path.untaint
        if s.instance_variable_defined?(:@gem_prelude_index)
          expand_path.instance_variable_set(:@gem_prelude_index, expand_path)
        end
        expand_path.freeze if s.frozen?
        s = expand_path
      end
      s
    }

    Dir.chdir @tempdir

    @orig_ENV_HOME = ENV['HOME']
    ENV['HOME'] = @userhome
    Gem.instance_variable_set :@user_home, nil
    Gem.instance_variable_set :@gemdeps, nil
    Gem.instance_variable_set :@env_requirements_by_name, nil
    Gem.send :remove_instance_variable, :@ruby_version if
      Gem.instance_variables.include? :@ruby_version

    FileUtils.mkdir_p @gemhome
    FileUtils.mkdir_p @userhome

    @orig_gem_private_key_passphrase = ENV['GEM_PRIVATE_KEY_PASSPHRASE']
    ENV['GEM_PRIVATE_KEY_PASSPHRASE'] = PRIVATE_KEY_PASSPHRASE

    @default_dir = File.join @tempdir, 'default'
    @default_spec_dir = File.join @default_dir, "specifications", "default"
    Gem.instance_variable_set :@default_dir, @default_dir
    FileUtils.mkdir_p @default_spec_dir

    # We use Gem::Specification.reset the first time only so that if there
    # are unresolved deps that leak into the whole test suite, they're at least
    # reported once.
    if @@initial_reset
      Gem::Specification.unresolved_deps.clear # done to avoid cross-test warnings
    else
      @@initial_reset = true
      Gem::Specification.reset
    end
    Gem.use_paths(@gemhome)

    Gem::Security.reset

    Gem.loaded_specs.clear
    Gem.clear_default_specs
    Gem::Specification.unresolved_deps.clear
    if Gem::USE_BUNDLER_FOR_GEMDEPS
      Bundler.reset!
    end

    Gem.configuration.verbose = true
    Gem.configuration.update_sources = true

    Gem::RemoteFetcher.fetcher = Gem::FakeFetcher.new

    @gem_repo = "http://gems.example.com/"
    @uri = URI.parse @gem_repo
    Gem.sources.replace [@gem_repo]

    Gem.searcher = nil
    Gem::SpecFetcher.fetcher = nil
    @orig_BASERUBY = RbConfig::CONFIG['BASERUBY']
    RbConfig::CONFIG['BASERUBY'] = RbConfig::CONFIG['ruby_install_name']

    @orig_arch = RbConfig::CONFIG['arch']

    if win_platform?
      util_set_arch 'i386-mswin32'
    else
      util_set_arch 'i686-darwin8.10.1'
    end

    @orig_hooks = {}
    %w[post_install_hooks done_installing_hooks post_uninstall_hooks pre_uninstall_hooks pre_install_hooks pre_reset_hooks post_reset_hooks post_build_hooks].each do |name|
      @orig_hooks[name] = Gem.send(name).dup
    end

    @marshal_version = "#{Marshal::MAJOR_VERSION}.#{Marshal::MINOR_VERSION}"
    @orig_LOADED_FEATURES = $LOADED_FEATURES.dup
  end

  ##
  # #teardown restores the process to its original state and removes the
  # tempdir unless the +KEEP_FILES+ environment variable was set.

  def teardown
    $LOAD_PATH.replace @orig_LOAD_PATH if @orig_LOAD_PATH
    if @orig_LOADED_FEATURES
      if @orig_LOAD_PATH
        paths = @orig_LOAD_PATH.map {|path| File.join(File.expand_path(path), "/")}
        ($LOADED_FEATURES - @orig_LOADED_FEATURES).each do |feat|
          unless paths.any? {|path| feat.start_with?(path)}
            $LOADED_FEATURES.delete(feat)
          end
        end
      else
        $LOADED_FEATURES.replace @orig_LOADED_FEATURES
      end
    end

    if @orig_BASERUBY
      RbConfig::CONFIG['BASERUBY'] = @orig_BASERUBY
    else
      RbConfig::CONFIG.delete('BASERUBY')
    end
    RbConfig::CONFIG['arch'] = @orig_arch

    if defined? Gem::RemoteFetcher
      Gem::RemoteFetcher.fetcher = nil
    end

    Dir.chdir @current_dir

    FileUtils.rm_rf @tempdir unless ENV['KEEP_FILES']

    ENV.clear
    @orig_gem_env_requirements.each do |k,v|
      ENV[k] = v
    end

    ENV['GEM_HOME']   = @orig_gem_home
    ENV['GEM_PATH']   = @orig_gem_path
    ENV['GEM_VENDOR'] = @orig_gem_vendor
    ENV['GEM_SPEC_CACHE'] = @orig_gem_spec_cache
    ENV['RUBYGEMS_GEMDEPS'] = @orig_rubygems_gemdeps
    ENV['BUNDLE_GEMFILE']   = @orig_bundle_gemfile
    ENV['RUBYGEMS_HOST'] = @orig_rubygems_host

    Gem.ruby = @orig_ruby if @orig_ruby

    if @orig_ENV_HOME
      ENV['HOME'] = @orig_ENV_HOME
    else
      ENV.delete 'HOME'
    end

    Gem.instance_variable_set :@default_dir, nil

    ENV['GEM_PRIVATE_KEY_PASSPHRASE'] = @orig_gem_private_key_passphrase

    Gem::Specification._clear_load_cache
    Gem::Specification.unresolved_deps.clear
    Gem::refresh

    @orig_hooks.each do |name, hooks|
      Gem.send(name).replace hooks
    end

    @back_ui.close
  end

  def common_installer_setup
    common_installer_teardown

    Gem.post_build do |installer|
      @post_build_hook_arg = installer
      true
    end

    Gem.post_install do |installer|
      @post_install_hook_arg = installer
    end

    Gem.post_uninstall do |uninstaller|
      @post_uninstall_hook_arg = uninstaller
    end

    Gem.pre_install do |installer|
      @pre_install_hook_arg = installer
      true
    end

    Gem.pre_uninstall do |uninstaller|
      @pre_uninstall_hook_arg = uninstaller
    end
  end

  def common_installer_teardown
    Gem.post_build_hooks.clear
    Gem.post_install_hooks.clear
    Gem.done_installing_hooks.clear
    Gem.post_reset_hooks.clear
    Gem.post_uninstall_hooks.clear
    Gem.pre_install_hooks.clear
    Gem.pre_reset_hooks.clear
    Gem.pre_uninstall_hooks.clear
  end

  ##
  # A git_gem is used with a gem dependencies file.  The gem created here
  # has no files, just a gem specification for the given +name+ and +version+.
  #
  # Yields the +specification+ to the block, if given

  def git_gem(name = 'a', version = 1)
    have_git?

    directory = File.join 'git', name
    directory = File.expand_path directory

    git_spec = Gem::Specification.new name, version do |specification|
      yield specification if block_given?
    end

    FileUtils.mkdir_p directory

    gemspec = "#{name}.gemspec"

    File.open File.join(directory, gemspec), 'w' do |io|
      io.write git_spec.to_ruby
    end

    head = nil

    Dir.chdir directory do
      unless File.exist? '.git'
        system @git, 'init', '--quiet'
        system @git, 'config', 'user.name',  'RubyGems Tests'
        system @git, 'config', 'user.email', 'rubygems@example'
      end

      system @git, 'add', gemspec
      system @git, 'commit', '-a', '-m', 'a non-empty commit message', '--quiet'
      head = Gem::Util.popen(@git, 'rev-parse', 'master').strip
    end

    return name, git_spec.version, directory, head
  end

  ##
  # Skips this test unless you have a git executable

  def have_git?
    return if in_path? @git

    skip 'cannot find git executable, use GIT environment variable to set'
  end

  def in_path?(executable) # :nodoc:
    return true if %r%\A([A-Z]:|/)% =~ executable and File.exist? executable

    ENV['PATH'].split(File::PATH_SEPARATOR).any? do |directory|
      File.exist? File.join directory, executable
    end
  end

  ##
  # Builds and installs the Gem::Specification +spec+

  def install_gem(spec, options = {})
    require 'rubygems/installer'

    gem = File.join @tempdir, "gems", "#{spec.full_name}.gem"

    unless File.exist? gem
      use_ui Gem::MockGemUi.new do
        Dir.chdir @tempdir do
          Gem::Package.build spec
        end
      end

      gem = File.join(@tempdir, File.basename(spec.cache_file)).untaint
    end

    Gem::Installer.at(gem, options.merge({:wrappers => true})).install
  end

  ##
  # Builds and installs the Gem::Specification +spec+ into the user dir

  def install_gem_user(spec)
    install_gem spec, :user_install => true
  end

  ##
  # Uninstalls the Gem::Specification +spec+
  def uninstall_gem(spec)
    require 'rubygems/uninstaller'

    Class.new(Gem::Uninstaller) {
      def ask_if_ok(spec)
        true
      end
    }.new(spec.name, :executables => true, :user_install => true).uninstall
  end

  ##
  # creates a temporary directory with hax
  # TODO: deprecate and remove

  def create_tmpdir
    tmpdir = nil
    Dir.chdir Dir.tmpdir do tmpdir = Dir.pwd end # HACK OSX /private/tmp
    tmpdir = File.join tmpdir, "test_rubygems_#{$$}"
    FileUtils.mkdir_p tmpdir
    return tmpdir
  end

  ##
  # Enables pretty-print for all tests

  def mu_pp(obj)
    s = String.new
    s = PP.pp obj, s
    s = s.force_encoding(Encoding.default_external)
    s.chomp
  end

  ##
  # Reads a Marshal file at +path+

  def read_cache(path)
    File.open path.dup.untaint, 'rb' do |io|
      Marshal.load io.read
    end
  end

  ##
  # Reads a binary file at +path+

  def read_binary(path)
    Gem.read_binary path
  end

  ##
  # Writes a binary file to +path+ which is relative to +@gemhome+

  def write_file(path)
    path = File.join @gemhome, path unless Pathname.new(path).absolute?
    dir = File.dirname path
    FileUtils.mkdir_p dir unless File.directory? dir

    File.open path, 'wb' do |io|
      yield io if block_given?
    end

    path
  end

  def all_spec_names
    Gem::Specification.map(&:full_name)
  end

  ##
  # Creates a Gem::Specification with a minimum of extra work.  +name+ and
  # +version+ are the gem's name and version,  platform, author, email,
  # homepage, summary and description are defaulted.  The specification is
  # yielded for customization.
  #
  # The gem is added to the installed gems in +@gemhome+ and the runtime.
  #
  # Use this with #write_file to build an installed gem.

  def quick_gem(name, version='2')
    require 'rubygems/specification'

    spec = Gem::Specification.new do |s|
      s.platform    = Gem::Platform::RUBY
      s.name        = name
      s.version     = version
      s.author      = 'A User'
      s.email       = 'example@example.com'
      s.homepage    = 'http://example.com'
      s.summary     = "this is a summary"
      s.description = "This is a test description"

      yield(s) if block_given?
    end

    Gem::Specification.map # HACK: force specs to (re-)load before we write

    written_path = write_file spec.spec_file do |io|
      io.write spec.to_ruby_for_cache
    end

    spec.loaded_from = spec.loaded_from = written_path

    Gem::Specification.reset

    return spec
  end

  ##
  # TODO:  remove in RubyGems 4.0

  def quick_spec(name, version = '2') # :nodoc:
    util_spec name, version
  end
  deprecate :quick_spec, :util_spec, 2018, 12


  ##
  # Builds a gem from +spec+ and places it in <tt>File.join @gemhome,
  # 'cache'</tt>.  Automatically creates files based on +spec.files+

  def util_build_gem(spec)
    dir = spec.gem_dir
    FileUtils.mkdir_p dir

    Dir.chdir dir do
      spec.files.each do |file|
        next if File.exist? file
        FileUtils.mkdir_p File.dirname(file)
        File.open file, 'w' do |fp| fp.puts "# #{file}" end
      end

      use_ui Gem::MockGemUi.new do
        Gem::Package.build spec
      end

      cache = spec.cache_file
      FileUtils.mv File.basename(cache), cache
    end
  end

  def util_remove_gem(spec)
    FileUtils.rm_rf spec.cache_file
    FileUtils.rm_rf spec.spec_file
  end

  ##
  # Removes all installed gems from +@gemhome+.

  def util_clear_gems
    FileUtils.rm_rf File.join(@gemhome, "gems")
    FileUtils.mkdir File.join(@gemhome, "gems")
    FileUtils.rm_rf File.join(@gemhome, "specifications")
    FileUtils.mkdir File.join(@gemhome, "specifications")
    Gem::Specification.reset
  end

  def util_clear_default_gems
    FileUtils.rm_rf @default_spec_dir
    FileUtils.mkdir @default_spec_dir
  end

  ##
  # Install the provided specs

  def install_specs(*specs)
    specs.each do |spec|
      Gem::Installer.for_spec(spec).install
    end

    Gem.searcher = nil
  end

  ##
  # Installs the provided default specs including writing the spec file

  def install_default_gems(*specs)
    install_default_specs(*specs)

    specs.each do |spec|
      File.open spec.loaded_from, 'w' do |io|
        io.write spec.to_ruby_for_cache
      end
    end
  end

  ##
  # Install the provided default specs

  def install_default_specs(*specs)
    specs.each do |spec|
      installer = Gem::Installer.for_spec(spec, :install_as_default => true)
      installer.install
      Gem.register_default_spec(spec)
    end
  end

  def loaded_spec_names
    Gem.loaded_specs.values.map(&:full_name).sort
  end

  def unresolved_names
    Gem::Specification.unresolved_deps.values.map(&:to_s).sort
  end

  def save_loaded_features
    old_loaded_features = $LOADED_FEATURES.dup
    yield
  ensure
    prefix = File.dirname(__FILE__) + "/"
    new_features = ($LOADED_FEATURES - old_loaded_features)
    old_loaded_features.concat(new_features.select {|f| f.rindex(prefix, 0)})
    $LOADED_FEATURES.replace old_loaded_features
  end

  ##
  # new_spec is deprecated as it is never used.
  #
  # TODO:  remove in RubyGems 4.0

  def new_spec(name, version, deps = nil, *files) # :nodoc:
    require 'rubygems/specification'

    spec = Gem::Specification.new do |s|
      s.platform    = Gem::Platform::RUBY
      s.name        = name
      s.version     = version
      s.author      = 'A User'
      s.email       = 'example@example.com'
      s.homepage    = 'http://example.com'
      s.summary     = "this is a summary"
      s.description = "This is a test description"

      Array(deps).each do |n, req|
        s.add_dependency n, (req || '>= 0')
      end

      s.files.push(*files) unless files.empty?

      yield s if block_given?
    end

    spec.loaded_from = spec.spec_file

    unless files.empty?
      write_file spec.spec_file do |io|
        io.write spec.to_ruby_for_cache
      end

      util_build_gem spec

      cache_file = File.join @tempdir, 'gems', "#{spec.full_name}.gem"
      FileUtils.mkdir_p File.dirname cache_file
      FileUtils.mv spec.cache_file, cache_file
      FileUtils.rm spec.spec_file
    end

    spec
  end
  deprecate :new_spec, :none, 2018, 12

  def new_default_spec(name, version, deps = nil, *files)
    spec = util_spec name, version, deps

    spec.loaded_from = File.join(@default_spec_dir, spec.spec_name)
    spec.files = files

    lib_dir = File.join(@tempdir, "default_gems", "lib")
    $LOAD_PATH.unshift(lib_dir)
    files.each do |file|
      rb_path = File.join(lib_dir, file)
      FileUtils.mkdir_p(File.dirname(rb_path))
      File.open(rb_path, "w") do |rb|
        rb << "# #{file}"
      end
    end

    spec
  end

  ##
  # Creates a spec with +name+, +version+.  +deps+ can specify the dependency
  # or a +block+ can be given for full customization of the specification.

  def util_spec(name, version = 2, deps = nil, *files) # :yields: specification
    raise "deps or block, not both" if deps and block_given?

    spec = Gem::Specification.new do |s|
      s.platform    = Gem::Platform::RUBY
      s.name        = name
      s.version     = version
      s.author      = 'A User'
      s.email       = 'example@example.com'
      s.homepage    = 'http://example.com'
      s.summary     = "this is a summary"
      s.description = "This is a test description"

      s.files.push(*files) unless files.empty?

      yield s if block_given?
    end

    if deps
      # Since Hash#each is unordered in 1.8, sort the keys and iterate that
      # way so the tests are deterministic on all implementations.
      deps.keys.sort.each do |n|
        spec.add_dependency n, (deps[n] || '>= 0')
      end
    end

    unless files.empty?
      write_file spec.spec_file do |io|
        io.write spec.to_ruby_for_cache
      end

      util_build_gem spec

      cache_file = File.join @tempdir, 'gems', "#{spec.full_name}.gem"
      FileUtils.mkdir_p File.dirname cache_file
      FileUtils.mv spec.cache_file, cache_file
      FileUtils.rm spec.spec_file
    end

    Gem::Specification.reset

    return spec
  end

  ##
  # Creates a gem with +name+, +version+ and +deps+.  The specification will
  # be yielded before gem creation for customization.  The gem will be placed
  # in <tt>File.join @tempdir, 'gems'</tt>.  The specification and .gem file
  # location are returned.

  def util_gem(name, version, deps = nil, &block)
<<<<<<< HEAD
    # TODO: deprecate
    raise "deps or block, not both" if deps and block

=======
>>>>>>> b267aa1e
    if deps
      block = proc do |s|
        # Since Hash#each is unordered in 1.8, sort
        # the keys and iterate that way so the tests are
        # deterministic on all implementations.
        deps.keys.sort.each do |n|
          s.add_dependency n, (deps[n] || '>= 0')
        end
      end
    end

    spec = quick_gem(name, version, &block)

    util_build_gem spec

    cache_file = File.join @tempdir, 'gems', "#{spec.original_name}.gem"
    FileUtils.mkdir_p File.dirname cache_file
    FileUtils.mv spec.cache_file, cache_file
    FileUtils.rm spec.spec_file

    spec.loaded_from = nil

    [spec, cache_file]
  end

  ##
  # Gzips +data+.

  def util_gzip(data)
    out = StringIO.new

    Zlib::GzipWriter.wrap out do |io|
      io.write data
    end

    out.string
  end

  ##
  # Creates several default gems which all have a lib/code.rb file.  The gems
  # are not installed but are available in the cache dir.
  #
  # +@a1+:: gem a version 1, this is the best-described gem.
  # +@a2+:: gem a version 2
  # +@a3a:: gem a version 3.a
  # +@a_evil9+:: gem a_evil version 9, use this to ensure similarly-named gems
  #              don't collide with a.
  # +@b2+:: gem b version 2
  # +@c1_2+:: gem c version 1.2
  # +@pl1+:: gem pl version 1, this gem has a legacy platform of i386-linux.
  #
  # Additional +prerelease+ gems may also be created:
  #
  # +@a2_pre+:: gem a version 2.a
  # TODO: nuke this and fix tests. this should speed up a lot

  def util_make_gems(prerelease = false)
    @a1 = quick_gem 'a', '1' do |s|
      s.files = %w[lib/code.rb]
      s.require_paths = %w[lib]
      s.date = Gem::Specification::TODAY - 86400
      s.homepage = 'http://a.example.com'
      s.email = %w[example@example.com example2@example.com]
      s.authors = %w[Example Example2]
      s.description = <<-DESC
This line is really, really long.  So long, in fact, that it is more than eighty characters long!  The purpose of this line is for testing wrapping behavior because sometimes people don't wrap their text to eighty characters.  Without the wrapping, the text might not look good in the RSS feed.

Also, a list:
  * An entry that\'s actually kind of sort
  * an entry that\'s really long, which will probably get wrapped funny.  That's ok, somebody wasn't thinking straight when they made it more than eighty characters.
      DESC
    end

    init = proc do |s|
      s.files = %w[lib/code.rb]
      s.require_paths = %w[lib]
    end

    @a2      = quick_gem('a', '2',      &init)
    @a3a     = quick_gem('a', '3.a',    &init)
    @a_evil9 = quick_gem('a_evil', '9', &init)
    @b2      = quick_gem('b', '2',      &init)
    @c1_2    = quick_gem('c', '1.2',    &init)
    @x       = quick_gem('x', '1',      &init)
    @dep_x   = quick_gem('dep_x', '1') do |s|
      s.files = %w[lib/code.rb]
      s.require_paths = %w[lib]
      s.add_dependency 'x', '>= 1'
    end

    @pl1     = quick_gem 'pl', '1' do |s| # l for legacy
      s.files = %w[lib/code.rb]
      s.require_paths = %w[lib]
      s.platform = Gem::Platform.new 'i386-linux'
      s.instance_variable_set :@original_platform, 'i386-linux'
    end

    if prerelease
      @a2_pre = quick_gem('a', '2.a', &init)
      write_file File.join(*%W[gems #{@a2_pre.original_name} lib code.rb])
      util_build_gem @a2_pre
    end

    write_file File.join(*%W[gems #{@a1.original_name}      lib code.rb])
    write_file File.join(*%W[gems #{@a2.original_name}      lib code.rb])
    write_file File.join(*%W[gems #{@a3a.original_name}     lib code.rb])
    write_file File.join(*%W[gems #{@a_evil9.original_name} lib code.rb])
    write_file File.join(*%W[gems #{@b2.original_name}      lib code.rb])
    write_file File.join(*%W[gems #{@c1_2.original_name}    lib code.rb])
    write_file File.join(*%W[gems #{@pl1.original_name}     lib code.rb])
    write_file File.join(*%W[gems #{@x.original_name}       lib code.rb])
    write_file File.join(*%W[gems #{@dep_x.original_name}   lib code.rb])

    [@a1, @a2, @a3a, @a_evil9, @b2, @c1_2, @pl1, @x, @dep_x].each do |spec|
      util_build_gem spec
    end

    FileUtils.rm_r File.join(@gemhome, "gems", @pl1.original_name)
  end

  ##
  # Set the platform to +arch+

  def util_set_arch(arch)
    RbConfig::CONFIG['arch'] = arch
    platform = Gem::Platform.new arch

    Gem.instance_variable_set :@platforms, nil
    Gem::Platform.instance_variable_set :@local, nil

    yield if block_given?

    platform
  end

  ##
  # Sets up a fake fetcher using the gems from #util_make_gems.  Optionally
  # additional +prerelease+ gems may be included.
  #
  # Gems created by this method may be fetched using Gem::RemoteFetcher.

  def util_setup_fake_fetcher(prerelease = false)
    require 'zlib'
    require 'socket'
    require 'rubygems/remote_fetcher'

    @fetcher = Gem::FakeFetcher.new

    util_make_gems(prerelease)
    Gem::Specification.reset

    @all_gems = [@a1, @a2, @a3a, @a_evil9, @b2, @c1_2].sort
    @all_gem_names = @all_gems.map { |gem| gem.full_name }

    gem_names = [@a1.full_name, @a2.full_name, @a3a.full_name, @b2.full_name]
    @gem_names = gem_names.sort.join("\n")

    Gem::RemoteFetcher.fetcher = @fetcher
  end

  ##
  # Add +spec+ to +@fetcher+ serving the data in the file +path+.
  # +repo+ indicates which repo to make +spec+ appear to be in.

  def add_to_fetcher(spec, path=nil, repo=@gem_repo)
    path ||= spec.cache_file
    @fetcher.data["#{@gem_repo}gems/#{spec.file_name}"] = read_binary(path)
  end

  ##
  # Sets up Gem::SpecFetcher to return information from the gems in +specs+.
  # Best used with +@all_gems+ from #util_setup_fake_fetcher.

  def util_setup_spec_fetcher(*specs)
    all_specs = Gem::Specification.to_a + specs
    Gem::Specification._resort! all_specs

    spec_fetcher = Gem::SpecFetcher.fetcher

    prerelease, all = all_specs.partition { |spec| spec.version.prerelease?  }
    latest = Gem::Specification._latest_specs all_specs

    spec_fetcher.specs[@uri] = []
    all.each do |spec|
      spec_fetcher.specs[@uri] << spec.name_tuple
    end

    spec_fetcher.latest_specs[@uri] = []
    latest.each do |spec|
      spec_fetcher.latest_specs[@uri] << spec.name_tuple
    end

    spec_fetcher.prerelease_specs[@uri] = []
    prerelease.each do |spec|
      spec_fetcher.prerelease_specs[@uri] << spec.name_tuple
    end

    # HACK for test_download_to_cache
    unless Gem::RemoteFetcher === @fetcher
      v = Gem.marshal_version

      specs = all.map { |spec| spec.name_tuple }
      s_zip = util_gzip Marshal.dump Gem::NameTuple.to_basic specs

      latest_specs = latest.map do |spec|
        spec.name_tuple
      end

      l_zip = util_gzip Marshal.dump Gem::NameTuple.to_basic latest_specs

      prerelease_specs = prerelease.map { |spec| spec.name_tuple }
      p_zip = util_gzip Marshal.dump Gem::NameTuple.to_basic prerelease_specs

      @fetcher.data["#{@gem_repo}specs.#{v}.gz"]            = s_zip
      @fetcher.data["#{@gem_repo}latest_specs.#{v}.gz"]     = l_zip
      @fetcher.data["#{@gem_repo}prerelease_specs.#{v}.gz"] = p_zip

      v = Gem.marshal_version

      all_specs.each do |spec|
        path = "#{@gem_repo}quick/Marshal.#{v}/#{spec.original_name}.gemspec.rz"
        data = Marshal.dump spec
        data_deflate = Zlib::Deflate.deflate data
        @fetcher.data[path] = data_deflate
      end
    end

    nil # force errors
  end

  ##
  # Deflates +data+

  def util_zip(data)
    Zlib::Deflate.deflate data
  end

  def util_set_RUBY_VERSION(version, patchlevel = nil, revision = nil, description = nil, engine = "ruby", engine_version = nil)
    if Gem.instance_variables.include? :@ruby_version or
       Gem.instance_variables.include? '@ruby_version'
      Gem.send :remove_instance_variable, :@ruby_version
    end

    @RUBY_VERSION        = RUBY_VERSION
    @RUBY_PATCHLEVEL     = RUBY_PATCHLEVEL     if defined?(RUBY_PATCHLEVEL)
    @RUBY_REVISION       = RUBY_REVISION       if defined?(RUBY_REVISION)
    @RUBY_DESCRIPTION    = RUBY_DESCRIPTION    if defined?(RUBY_DESCRIPTION)
    @RUBY_ENGINE         = RUBY_ENGINE
    @RUBY_ENGINE_VERSION = RUBY_ENGINE_VERSION if defined?(RUBY_ENGINE_VERSION)

    util_clear_RUBY_VERSION

    Object.const_set :RUBY_VERSION,        version
    Object.const_set :RUBY_PATCHLEVEL,     patchlevel     if patchlevel
    Object.const_set :RUBY_REVISION,       revision       if revision
    Object.const_set :RUBY_DESCRIPTION,    description    if description
    Object.const_set :RUBY_ENGINE,         engine
    Object.const_set :RUBY_ENGINE_VERSION, engine_version if engine_version
  end

  def util_restore_RUBY_VERSION
    util_clear_RUBY_VERSION

    Object.const_set :RUBY_VERSION,        @RUBY_VERSION
    Object.const_set :RUBY_PATCHLEVEL,     @RUBY_PATCHLEVEL  if
      defined?(@RUBY_PATCHLEVEL)
    Object.const_set :RUBY_REVISION,       @RUBY_REVISION    if
      defined?(@RUBY_REVISION)
    Object.const_set :RUBY_DESCRIPTION,    @RUBY_DESCRIPTION if
      defined?(@RUBY_DESCRIPTION)
    Object.const_set :RUBY_ENGINE,         @RUBY_ENGINE
    Object.const_set :RUBY_ENGINE_VERSION, @RUBY_ENGINE_VERSION if
      defined?(@RUBY_ENGINE_VERSION)
  end

  def util_clear_RUBY_VERSION
    Object.send :remove_const, :RUBY_VERSION
    Object.send :remove_const, :RUBY_PATCHLEVEL     if defined?(RUBY_PATCHLEVEL)
    Object.send :remove_const, :RUBY_REVISION       if defined?(RUBY_REVISION)
    Object.send :remove_const, :RUBY_DESCRIPTION    if defined?(RUBY_DESCRIPTION)
    Object.send :remove_const, :RUBY_ENGINE
    Object.send :remove_const, :RUBY_ENGINE_VERSION if defined?(RUBY_ENGINE_VERSION)
  end

  ##
  # Is this test being run on a Windows platform?

  def self.win_platform?
    Gem.win_platform?
  end

  ##
  # Is this test being run on a Windows platform?

  def win_platform?
    Gem.win_platform?
  end

  ##
  # Returns whether or not we're on a version of Ruby built with VC++ (or
  # Borland) versus Cygwin, Mingw, etc.

  def self.vc_windows?
    RUBY_PLATFORM.match('mswin')
  end

  ##
  # Returns whether or not we're on a version of Ruby built with VC++ (or
  # Borland) versus Cygwin, Mingw, etc.

  def vc_windows?
    RUBY_PLATFORM.match('mswin')
  end

  ##
  # Returns the make command for the current platform. For versions of Ruby
  # built on MS Windows with VC++ or Borland it will return 'nmake'. On all
  # other platforms, including Cygwin, it will return 'make'.

  def self.make_command
    ENV["make"] || ENV["MAKE"] || (vc_windows? ? 'nmake' : 'make')
  end

  ##
  # Returns the make command for the current platform. For versions of Ruby
  # built on MS Windows with VC++ or Borland it will return 'nmake'. On all
  # other platforms, including Cygwin, it will return 'make'.

  def make_command
    ENV["make"] || ENV["MAKE"] || (vc_windows? ? 'nmake' : 'make')
  end

  ##
  # Returns whether or not the nmake command could be found.

  def nmake_found?
    system('nmake /? 1>NUL 2>&1')
  end

  # In case we're building docs in a background process, this method waits for
  # that process to exit (or if it's already been reaped, or never happened,
  # swallows the Errno::ECHILD error).
  def wait_for_child_process_to_exit
    Process.wait if Process.respond_to?(:fork)
  rescue Errno::ECHILD
  end

  ##
  # Allows tests to use a random (but controlled) port number instead of
  # a hardcoded one. This helps CI tools when running parallels builds on
  # the same builder slave.

  def self.process_based_port
    @@process_based_port ||= 8000 + $$ % 1000
  end

  ##
  # See ::process_based_port

  def process_based_port
    self.class.process_based_port
  end

  ##
  # Allows the proper version of +rake+ to be used for the test.

  def build_rake_in(good=true)
    gem_ruby = Gem.ruby
    Gem.ruby = @@ruby
    env_rake = ENV["rake"]
    rake = (good ? @@good_rake : @@bad_rake)
    ENV["rake"] = rake
    yield rake
  ensure
    Gem.ruby = gem_ruby
    if env_rake
      ENV["rake"] = env_rake
    else
      ENV.delete("rake")
    end
  end

  ##
  # Finds the path to the Ruby executable

  def self.rubybin
    ruby = ENV["RUBY"]
    return ruby if ruby
    ruby = "ruby"
    rubyexe = "#{ruby}.exe"

    3.times do
      if File.exist? ruby and File.executable? ruby and !File.directory? ruby
        return File.expand_path(ruby)
      end
      if File.exist? rubyexe and File.executable? rubyexe
        return File.expand_path(rubyexe)
      end
      ruby = File.join("..", ruby)
    end

    begin
      require "rbconfig"
      File.join(RbConfig::CONFIG["bindir"],
                RbConfig::CONFIG["ruby_install_name"] +
                RbConfig::CONFIG["EXEEXT"])
    rescue LoadError
      "ruby"
    end
  end

  class << self
    # :nodoc:
    ##
    # Return the join path, with escaping backticks, dollars, and
    # double-quotes.  Unlike `shellescape`, equal-sign is not escaped.
    private
    def escape_path(*path)
      path = File.join(*path)
      if %r'\A[-+:/=@,.\w]+\z' =~ path
        path
      else
        "\"#{path.gsub(/[`$"]/, '\\&')}\""
      end
    end
  end

  @@ruby = rubybin
<<<<<<< HEAD
  gempath = File.expand_path('../../../test/rubygems', __FILE__)
  @@good_rake = "#{rubybin} #{escape_path(gempath, 'good_rake.rb')}"
  @@bad_rake = "#{rubybin} #{escape_path(gempath, 'bad_rake.rb')}"
=======
  @@good_rake = "#{rubybin} #{escape_path(TEST_PATH, 'good_rake.rb')}"
  @@bad_rake = "#{rubybin} #{escape_path(TEST_PATH, 'bad_rake.rb')}"
>>>>>>> b267aa1e

  ##
  # Construct a new Gem::Dependency.

  def dep(name, *requirements)
    Gem::Dependency.new name, *requirements
  end

  ##
  # Constructs a Gem::Resolver::DependencyRequest from a
  # Gem::Dependency +dep+, a +from_name+ and +from_version+ requesting the
  # dependency and a +parent+ DependencyRequest

  def dependency_request(dep, from_name, from_version, parent = nil)
    remote = Gem::Source.new @uri

    unless parent
      parent_dep = dep from_name, from_version
      parent = Gem::Resolver::DependencyRequest.new parent_dep, nil
    end

    spec = Gem::Resolver::IndexSpecification.new \
      nil, from_name, from_version, remote, Gem::Platform::RUBY
    activation = Gem::Resolver::ActivationRequest.new spec, parent

    Gem::Resolver::DependencyRequest.new dep, activation
  end

  ##
  # Constructs a new Gem::Requirement.

  def req(*requirements)
    return requirements.first if Gem::Requirement === requirements.first
    Gem::Requirement.create requirements
  end

  ##
  # Constructs a new Gem::Specification.

  def spec(name, version, &block)
    Gem::Specification.new name, v(version), &block
  end

  ##
  # Creates a SpecFetcher pre-filled with the gems or specs defined in the
  # block.
  #
  # Yields a +fetcher+ object that responds to +spec+ and +gem+.  +spec+ adds
  # a specification to the SpecFetcher while +gem+ adds both a specification
  # and the gem data to the RemoteFetcher so the built gem can be downloaded.
  #
  # If only the a-3 gem is supposed to be downloaded you can save setup
  # time by creating only specs for the other versions:
  #
  #   spec_fetcher do |fetcher|
  #     fetcher.spec 'a', 1
  #     fetcher.spec 'a', 2, 'b' => 3 # dependency on b = 3
  #     fetcher.gem 'a', 3 do |spec|
  #       # spec is a Gem::Specification
  #       # ...
  #     end
  #   end

  def spec_fetcher(repository = @gem_repo)
    Gem::TestCase::SpecFetcherSetup.declare self, repository do |spec_fetcher_setup|
      yield spec_fetcher_setup if block_given?
    end
  end

  ##
  # Construct a new Gem::Version.

  def v(string)
    Gem::Version.create string
  end

  ##
  # A vendor_gem is used with a gem dependencies file.  The gem created here
  # has no files, just a gem specification for the given +name+ and +version+.
  #
  # Yields the +specification+ to the block, if given

  def vendor_gem(name = 'a', version = 1)
    directory = File.join 'vendor', name

    FileUtils.mkdir_p directory

    save_gemspec name, version, directory
  end

  ##
  # create_gemspec creates gem specification in given +directory+ or '.'
  # for the given +name+ and +version+.
  #
  # Yields the +specification+ to the block, if given

  def save_gemspec(name = 'a', version = 1, directory = '.')
    vendor_spec = Gem::Specification.new name, version do |specification|
      yield specification if block_given?
    end

    File.open File.join(directory, "#{name}.gemspec"), 'w' do |io|
      io.write vendor_spec.to_ruby
    end

    return name, vendor_spec.version, directory
  end

  ##
  # The StaticSet is a static set of gem specifications used for testing only.
  # It is available by requiring Gem::TestCase.

  class StaticSet < Gem::Resolver::Set

    ##
    # A StaticSet ignores remote because it has a fixed set of gems.

    attr_accessor :remote

    ##
    # Creates a new StaticSet for the given +specs+

    def initialize(specs)
      super()

      @specs = specs

      @remote = true
    end

    ##
    # Adds +spec+ to this set.

    def add(spec)
      @specs << spec
    end

    ##
    # Finds +dep+ in this set.

    def find_spec(dep)
      @specs.reverse_each do |s|
        return s if dep.matches_spec? s
      end
    end

    ##
    # Finds all gems matching +dep+ in this set.

    def find_all(dep)
      @specs.find_all { |s| dep.match? s, @prerelease }
    end

    ##
    # Loads a Gem::Specification from this set which has the given +name+,
    # version +ver+, +platform+.  The +source+ is ignored.

    def load_spec(name, ver, platform, source)
      dep = Gem::Dependency.new name, ver
      spec = find_spec dep

      Gem::Specification.new spec.name, spec.version do |s|
        s.platform = spec.platform
      end
    end

    def prefetch(reqs) # :nodoc:
    end
  end

  ##
  # Loads certificate named +cert_name+ from <tt>test/rubygems/</tt>.

  def self.load_cert(cert_name)
    cert_file = cert_path cert_name

    cert = File.read cert_file

    OpenSSL::X509::Certificate.new cert
  end

  ##
  # Returns the path to the certificate named +cert_name+ from
  # <tt>test/rubygems/</tt>.

  def self.cert_path(cert_name)
    if 32 == (Time.at(2**32) rescue 32)
<<<<<<< HEAD
      cert_file =
        File.expand_path "../../../test/rubygems/#{cert_name}_cert_32.pem",
                         __FILE__
=======
      cert_file = "#{TEST_PATH}/#{cert_name}_cert_32.pem"
>>>>>>> b267aa1e

      return cert_file if File.exist? cert_file
    end

    "#{TEST_PATH}/#{cert_name}_cert.pem"
  end

  ##
  # Loads an RSA private key named +key_name+ with +passphrase+ in <tt>test/rubygems/</tt>

  def self.load_key(key_name, passphrase = nil)
    key_file = key_path key_name

    key = File.read key_file

    OpenSSL::PKey::RSA.new key, passphrase
  end

  ##
  # Returns the path to the key named +key_name+ from <tt>test/rubygems</tt>

  def self.key_path(key_name)
<<<<<<< HEAD
    File.expand_path "../../../test/rubygems/#{key_name}_key.pem", __FILE__
=======
    "#{TEST_PATH}/#{key_name}_key.pem"
>>>>>>> b267aa1e
  end

  # :stopdoc:
  # only available in RubyGems tests

  PRIVATE_KEY_PASSPHRASE      = 'Foo bar'.freeze

  begin
    PRIVATE_KEY                 = load_key 'private'
    PRIVATE_KEY_PATH            = key_path 'private'

    # ENCRYPTED_PRIVATE_KEY is PRIVATE_KEY encrypted with PRIVATE_KEY_PASSPHRASE
    ENCRYPTED_PRIVATE_KEY       = load_key 'encrypted_private', PRIVATE_KEY_PASSPHRASE
    ENCRYPTED_PRIVATE_KEY_PATH  = key_path 'encrypted_private'

    PUBLIC_KEY                  = PRIVATE_KEY.public_key

    PUBLIC_CERT                 = load_cert 'public'
    PUBLIC_CERT_PATH            = cert_path 'public'
  rescue Errno::ENOENT
    PRIVATE_KEY = nil
    PUBLIC_KEY  = nil
    PUBLIC_CERT = nil
  end if defined?(OpenSSL::SSL)

end

# require dependencies that are not discoverable once GEM_HOME and GEM_PATH
# are wiped
begin
  gem 'rake'
rescue Gem::LoadError
end

begin
  require 'rake/packagetask'
rescue LoadError
end

begin
  gem 'rdoc'
  require 'rdoc'

  require 'rubygems/rdoc'
rescue LoadError, Gem::LoadError
end

begin
  gem 'builder'
  require 'builder/xchar'
rescue LoadError, Gem::LoadError
end

require 'rubygems/test_utilities'
tmpdirs = []
tmpdirs << (ENV['GEM_HOME'] = Dir.mktmpdir("home"))
tmpdirs << (ENV['GEM_PATH'] = Dir.mktmpdir("path"))
pid = $$
END {tmpdirs.each {|dir| Dir.rmdir(dir)} if $$ == pid}
Gem.clear_paths
Gem.loaded_specs.clear<|MERGE_RESOLUTION|>--- conflicted
+++ resolved
@@ -115,11 +115,8 @@
 
   attr_accessor :uri # :nodoc:
 
-<<<<<<< HEAD
-=======
   TEST_PATH = ENV.fetch('RUBYGEMS_TEST_PATH', File.expand_path('../../../test/rubygems', __FILE__))
 
->>>>>>> b267aa1e
   def assert_activate(expected, *specs)
     specs.each do |spec|
       case spec
@@ -941,12 +938,6 @@
   # location are returned.
 
   def util_gem(name, version, deps = nil, &block)
-<<<<<<< HEAD
-    # TODO: deprecate
-    raise "deps or block, not both" if deps and block
-
-=======
->>>>>>> b267aa1e
     if deps
       block = proc do |s|
         # Since Hash#each is unordered in 1.8, sort
@@ -1375,14 +1366,8 @@
   end
 
   @@ruby = rubybin
-<<<<<<< HEAD
-  gempath = File.expand_path('../../../test/rubygems', __FILE__)
-  @@good_rake = "#{rubybin} #{escape_path(gempath, 'good_rake.rb')}"
-  @@bad_rake = "#{rubybin} #{escape_path(gempath, 'bad_rake.rb')}"
-=======
   @@good_rake = "#{rubybin} #{escape_path(TEST_PATH, 'good_rake.rb')}"
   @@bad_rake = "#{rubybin} #{escape_path(TEST_PATH, 'bad_rake.rb')}"
->>>>>>> b267aa1e
 
   ##
   # Construct a new Gem::Dependency.
@@ -1570,13 +1555,7 @@
 
   def self.cert_path(cert_name)
     if 32 == (Time.at(2**32) rescue 32)
-<<<<<<< HEAD
-      cert_file =
-        File.expand_path "../../../test/rubygems/#{cert_name}_cert_32.pem",
-                         __FILE__
-=======
       cert_file = "#{TEST_PATH}/#{cert_name}_cert_32.pem"
->>>>>>> b267aa1e
 
       return cert_file if File.exist? cert_file
     end
@@ -1599,11 +1578,7 @@
   # Returns the path to the key named +key_name+ from <tt>test/rubygems</tt>
 
   def self.key_path(key_name)
-<<<<<<< HEAD
-    File.expand_path "../../../test/rubygems/#{key_name}_key.pem", __FILE__
-=======
     "#{TEST_PATH}/#{key_name}_key.pem"
->>>>>>> b267aa1e
   end
 
   # :stopdoc:
