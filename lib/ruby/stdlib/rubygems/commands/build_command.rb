# frozen_string_literal: true
require 'rubygems/command'
require 'rubygems/package'

class Gem::Commands::BuildCommand < Gem::Command

  def initialize
    super 'build', 'Build a gem from a gemspec'

    add_option '--force', 'skip validation of the spec' do |value, options|
      options[:force] = true
    end

    add_option '--strict', 'consider warnings as errors when validating the spec' do |value, options|
      options[:strict] = true
    end

    add_option '-o', '--output FILE', 'output gem with the given filename' do |value, options|
      options[:output] = value
    end
<<<<<<< HEAD
=======

    add_option '-C PATH', '', 'Run as if gem build was started in <PATH> instead of the current working directory.' do |value, options|
      options[:build_path] = value
    end
>>>>>>> b267aa1e
  end

  def arguments # :nodoc:
    "GEMSPEC_FILE  gemspec file name to build a gem for"
  end

  def description # :nodoc:
    <<-EOF
The build command allows you to create a gem from a ruby gemspec.

The best way to build a gem is to use a Rakefile and the Gem::PackageTask
which ships with RubyGems.

The gemspec can either be created by hand or extracted from an existing gem
with gem spec:

  $ gem unpack my_gem-1.0.gem
  Unpacked gem: '.../my_gem-1.0'
  $ gem spec my_gem-1.0.gem --ruby > my_gem-1.0/my_gem-1.0.gemspec
  $ cd my_gem-1.0
  [edit gem contents]
  $ gem build my_gem-1.0.gemspec

Gems can be saved to a specified filename with the output option:

  $ gem build my_gem-1.0.gemspec --output=release.gem

    EOF
  end

  def usage # :nodoc:
    "#{program_name} GEMSPEC_FILE"
  end

  def execute
    gemspec = get_one_gem_name

    unless File.exist? gemspec
      gemspec += '.gemspec' if File.exist? gemspec + '.gemspec'
    end

    if File.exist? gemspec
<<<<<<< HEAD
      Dir.chdir(File.dirname(gemspec)) do
        spec = Gem::Specification.load File.basename(gemspec)

        if spec
          Gem::Package.build(
            spec,
            options[:force],
            options[:strict],
            options[:output]
          )
        else
          alert_error "Error loading gemspec. Aborting."
          terminate_interaction 1
        end
=======
      spec = Gem::Specification.load(gemspec)

      if options[:build_path]
        Dir.chdir(File.dirname(gemspec)) do
          spec = Gem::Specification.load File.basename(gemspec)
          build_package(spec)
        end
      else
        build_package(spec)
>>>>>>> b267aa1e
      end

    else
      alert_error "Gemspec file not found: #{gemspec}"
      terminate_interaction 1
    end
  end

<<<<<<< HEAD
=======
  private

  def build_package(spec)
    if spec
      Gem::Package.build(
        spec,
        options[:force],
        options[:strict],
        options[:output]
      )
    else
      alert_error "Error loading gemspec. Aborting."
      terminate_interaction 1
    end
  end
>>>>>>> b267aa1e
end<|MERGE_RESOLUTION|>--- conflicted
+++ resolved
@@ -18,13 +18,10 @@
     add_option '-o', '--output FILE', 'output gem with the given filename' do |value, options|
       options[:output] = value
     end
-<<<<<<< HEAD
-=======
 
     add_option '-C PATH', '', 'Run as if gem build was started in <PATH> instead of the current working directory.' do |value, options|
       options[:build_path] = value
     end
->>>>>>> b267aa1e
   end
 
   def arguments # :nodoc:
@@ -67,22 +64,6 @@
     end
 
     if File.exist? gemspec
-<<<<<<< HEAD
-      Dir.chdir(File.dirname(gemspec)) do
-        spec = Gem::Specification.load File.basename(gemspec)
-
-        if spec
-          Gem::Package.build(
-            spec,
-            options[:force],
-            options[:strict],
-            options[:output]
-          )
-        else
-          alert_error "Error loading gemspec. Aborting."
-          terminate_interaction 1
-        end
-=======
       spec = Gem::Specification.load(gemspec)
 
       if options[:build_path]
@@ -92,7 +73,6 @@
         end
       else
         build_package(spec)
->>>>>>> b267aa1e
       end
 
     else
@@ -101,8 +81,6 @@
     end
   end
 
-<<<<<<< HEAD
-=======
   private
 
   def build_package(spec)
@@ -118,5 +96,4 @@
       terminate_interaction 1
     end
   end
->>>>>>> b267aa1e
 end