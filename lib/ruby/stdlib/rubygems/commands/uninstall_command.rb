# frozen_string_literal: true
require 'rubygems/command'
require 'rubygems/version_option'
require 'rubygems/uninstaller'
require 'fileutils'

##
# Gem uninstaller command line tool
#
# See `gem help uninstall`

class Gem::Commands::UninstallCommand < Gem::Command

  include Gem::VersionOption

  def initialize
    super 'uninstall', 'Uninstall gems from the local repository',
          :version => Gem::Requirement.default, :user_install => true,
          :check_dev => false, :vendor => false

    add_option('-a', '--[no-]all',
      'Uninstall all matching versions'
    ) do |value, options|
      options[:all] = value
    end

    add_option('-I', '--[no-]ignore-dependencies',
               'Ignore dependency requirements while',
               'uninstalling') do |value, options|
      options[:ignore] = value
    end

    add_option('-D', '--[no-]check-development',
               'Check development dependencies while uninstalling',
               '(default: false)') do |value, options|
      options[:check_dev] = value
    end

    add_option('-x', '--[no-]executables',
                 'Uninstall applicable executables without',
                 'confirmation') do |value, options|
      options[:executables] = value
    end

    add_option('-i', '--install-dir DIR',
               'Directory to uninstall gem from') do |value, options|
      options[:install_dir] = File.expand_path(value)
    end

    add_option('-n', '--bindir DIR',
               'Directory to remove executables from') do |value, options|
      options[:bin_dir] = File.expand_path(value)
    end

    add_option('--[no-]user-install',
               'Uninstall from user\'s home directory',
               'in addition to GEM_HOME.') do |value, options|
      options[:user_install] = value
    end

    add_option('--[no-]format-executable',
               'Assume executable names match Ruby\'s prefix and suffix.') do |value, options|
      options[:format_executable] = value
    end

    add_option('--[no-]force',
               'Uninstall all versions of the named gems',
               'ignoring dependencies') do |value, options|
      options[:force] = value
    end

    add_option('--[no-]abort-on-dependent',
               'Prevent uninstalling gems that are',
               'depended on by other gems.') do |value, options|
      options[:abort_on_dependent] = value
    end

    add_version_option
    add_platform_option

    add_option('--vendor',
               'Uninstall gem from the vendor directory.',
               'Only for use by gem repackagers.') do |value, options|
      unless Gem.vendor_dir
        raise OptionParser::InvalidOption.new 'your platform is not supported'
      end

      alert_warning 'Use your OS package manager to uninstall vendor gems'
      options[:vendor] = true
      options[:install_dir] = Gem.vendor_dir
    end
  end

  def arguments # :nodoc:
    "GEMNAME       name of gem to uninstall"
  end

  def defaults_str # :nodoc:
    "--version '#{Gem::Requirement.default}' --no-force " +
    "--user-install"
  end

  def description # :nodoc:
    <<-EOF
The uninstall command removes a previously installed gem.

RubyGems will ask for confirmation if you are attempting to uninstall a gem
that is a dependency of an existing gem.  You can use the
--ignore-dependencies option to skip this check.
    EOF
  end

  def usage # :nodoc:
    "#{program_name} GEMNAME [GEMNAME ...]"
  end

  def check_version # :nodoc:
    if options[:version] != Gem::Requirement.default and
         get_all_gem_names.size > 1
      alert_error "Can't use --version with multiple gems. You can specify multiple gems with" \
                  " version requirements using `gem uninstall 'my_gem:1.0.0' 'my_other_gem:~>2.0.0'`"
      terminate_interaction 1
    end
  end

  def execute
    check_version

    if options[:all] and not options[:args].empty?
      uninstall_specific
    elsif options[:all]
      uninstall_all
    else
      uninstall_specific
    end
  end

  def uninstall_all
    specs = Gem::Specification.reject { |spec| spec.default_gem? }

    specs.each do |spec|
      options[:version] = spec.version
      uninstall_gem spec.name
    end

    alert "Uninstalled all gems in #{options[:install_dir]}"
  end

  def uninstall_specific
    deplist = Gem::DependencyList.new
    original_gem_version = {}

    get_all_gem_names_and_versions.each do |name, version|
      original_gem_version[name] = version || options[:version]

      gem_specs = Gem::Specification.find_all_by_name(name, original_gem_version[name])

<<<<<<< HEAD
    get_all_gem_names_and_versions.each do |name, version|
      requirement = Array(version || options[:version])
      gem_specs = Gem::Specification.find_all_by_name(name, *requirement)
=======
>>>>>>> b267aa1e
      say("Gem '#{name}' is not installed") if gem_specs.empty?
      gem_specs.each do |spec|
        deplist.add spec
      end
    end

    deps = deplist.strongly_connected_components.flatten.reverse

<<<<<<< HEAD
    deps.each do |dep|
      options[:version] = dep.version
      uninstall_gem(dep.name)
=======
    gems_to_uninstall = {}

    deps.each do |dep|
      unless gems_to_uninstall[dep.name]
        gems_to_uninstall[dep.name] = true

        unless original_gem_version[dep.name] == Gem::Requirement.default
          options[:version] = dep.version
        end

        uninstall_gem(dep.name)
      end
>>>>>>> b267aa1e
    end
  end

  def uninstall_gem(gem_name)
    uninstall(gem_name)
<<<<<<< HEAD
  rescue Gem::InstallError
    nil
=======
>>>>>>> b267aa1e
  rescue Gem::GemNotInHomeException => e
    spec = e.spec
    alert("In order to remove #{spec.name}, please execute:\n" +
          "\tgem uninstall #{spec.name} --install-dir=#{spec.installation_path}")
  rescue Gem::UninstallError => e
    spec = e.spec
    alert_error("Error: unable to successfully uninstall '#{spec.name}' which is " +
          "located at '#{spec.full_gem_path}'. This is most likely because" +
          "the current user does not have the appropriate permissions")
    terminate_interaction 1
  end

  def uninstall(gem_name)
    Gem::Uninstaller.new(gem_name, options).uninstall
  end
end<|MERGE_RESOLUTION|>--- conflicted
+++ resolved
@@ -155,12 +155,6 @@
 
       gem_specs = Gem::Specification.find_all_by_name(name, original_gem_version[name])
 
-<<<<<<< HEAD
-    get_all_gem_names_and_versions.each do |name, version|
-      requirement = Array(version || options[:version])
-      gem_specs = Gem::Specification.find_all_by_name(name, *requirement)
-=======
->>>>>>> b267aa1e
       say("Gem '#{name}' is not installed") if gem_specs.empty?
       gem_specs.each do |spec|
         deplist.add spec
@@ -169,11 +163,6 @@
 
     deps = deplist.strongly_connected_components.flatten.reverse
 
-<<<<<<< HEAD
-    deps.each do |dep|
-      options[:version] = dep.version
-      uninstall_gem(dep.name)
-=======
     gems_to_uninstall = {}
 
     deps.each do |dep|
@@ -186,17 +175,11 @@
 
         uninstall_gem(dep.name)
       end
->>>>>>> b267aa1e
     end
   end
 
   def uninstall_gem(gem_name)
     uninstall(gem_name)
-<<<<<<< HEAD
-  rescue Gem::InstallError
-    nil
-=======
->>>>>>> b267aa1e
   rescue Gem::GemNotInHomeException => e
     spec = e.spec
     alert("In order to remove #{spec.name}, please execute:\n" +
