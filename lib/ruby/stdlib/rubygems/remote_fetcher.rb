--- conflicted
+++ resolved
@@ -211,11 +211,7 @@
   # File Fetcher. Dispatched by +fetch_path+. Use it instead.
 
   def fetch_file(uri, *_)
-<<<<<<< HEAD
-    Gem.read_binary correct_for_windows_path uri.path
-=======
     Gem.read_binary Gem::Util.correct_for_windows_path uri.path
->>>>>>> b267aa1e
   end
 
   ##
@@ -280,11 +276,7 @@
   rescue Timeout::Error
     raise UnknownHostError.new('timed out', uri.to_s)
   rescue IOError, SocketError, SystemCallError,
-<<<<<<< HEAD
-    *(OpenSSL::SSL::SSLError if defined?(OpenSSL)) => e
-=======
          *(OpenSSL::SSL::SSLError if defined?(OpenSSL)) => e
->>>>>>> b267aa1e
     if e.message =~ /getaddrinfo/
       raise UnknownHostError.new('no such name', uri.to_s)
     else
@@ -359,34 +351,6 @@
     @pools.each_value {|pool| pool.close_all}
   end
 
-<<<<<<< HEAD
-  protected
-
-  # we have our own signing code here to avoid a dependency on the aws-sdk gem
-  # fortunately, a simple GET request isn't too complex to sign properly
-  def sign_s3_url(uri, expiration = nil)
-    require 'base64'
-    require 'openssl'
-
-    id, secret = s3_source_auth uri
-
-    expiration ||= s3_expiration
-    canonical_path = "/#{uri.host}#{uri.path}"
-    payload = "GET\n\n\n#{expiration}\n#{canonical_path}"
-    digest = OpenSSL::HMAC.digest('sha1', secret, payload)
-    # URI.escape is deprecated, and there isn't yet a replacement that does quite what we want
-    signature = Base64.encode64(digest).gsub("\n", '').gsub(/[\+\/=]/) { |c| BASE64_URI_TRANSLATE[c] }
-    URI.parse("https://#{uri.host}.s3.amazonaws.com#{uri.path}?AWSAccessKeyId=#{id}&Expires=#{expiration}&Signature=#{signature}")
-  end
-
-  def s3_expiration
-    (Time.now + 3600).to_i # one hour from now
-  end
-
-  BASE64_URI_TRANSLATE = { '+' => '%2B', '/' => '%2F', '=' => '%3D' }.freeze
-
-=======
->>>>>>> b267aa1e
   private
 
   def proxy_for(proxy, uri)
@@ -399,23 +363,4 @@
     end
   end
 
-<<<<<<< HEAD
-  def s3_source_auth(uri)
-    return [uri.user, uri.password] if uri.user && uri.password
-
-    s3_source = Gem.configuration[:s3_source] || Gem.configuration['s3_source']
-    host = uri.host
-    raise FetchError.new("no s3_source key exists in .gemrc", "s3://#{host}") unless s3_source
-
-    auth = s3_source[host] || s3_source[host.to_sym]
-    raise FetchError.new("no key for host #{host} in s3_source in .gemrc", "s3://#{host}") unless auth
-
-    id = auth[:id] || auth['id']
-    secret = auth[:secret] || auth['secret']
-    raise FetchError.new("s3_source for #{host} missing id or secret", "s3://#{host}") unless id and secret
-
-    [id, secret]
-  end
-=======
->>>>>>> b267aa1e
 end