--- conflicted
+++ resolved
@@ -6,13 +6,10 @@
 
 module Gem::GemcutterUtilities
 
-<<<<<<< HEAD
-=======
   ERROR_CODE = 1
 
   include Gem::Text
 
->>>>>>> b267aa1e
   # TODO: move to Gem::Command
   OptionParser.accept Symbol do |value|
     value.to_sym
@@ -45,13 +42,9 @@
   # The API key from the command options or from the user's configuration.
 
   def api_key
-<<<<<<< HEAD
-    if options[:key]
-=======
     if ENV["GEM_HOST_API_KEY"]
       ENV["GEM_HOST_API_KEY"]
     elsif options[:key]
->>>>>>> b267aa1e
       verify_api_key options[:key]
     elsif Gem.configuration.api_keys.key?(host)
       Gem.configuration.api_keys[host]
@@ -181,13 +174,8 @@
       message = response.body
       message = "#{error_prefix}: #{message}" if error_prefix
 
-<<<<<<< HEAD
-      say message
-      terminate_interaction 1 # TODO: question this
-=======
       say clean_text(message)
       terminate_interaction(ERROR_CODE)
->>>>>>> b267aa1e
     end
   end
 
