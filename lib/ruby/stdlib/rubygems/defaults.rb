--- conflicted
+++ resolved
@@ -123,15 +123,7 @@
   end
 
   def self.ruby_engine
-<<<<<<< HEAD
-    if defined? RUBY_ENGINE
-      RUBY_ENGINE
-    else
-      'ruby'
-    end
-=======
     RUBY_ENGINE
->>>>>>> b267aa1e
   end
 
   ##
