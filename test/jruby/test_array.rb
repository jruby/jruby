--- conflicted
+++ resolved
@@ -102,8 +102,6 @@
     assert_equal [[1, 3, 5], [2, 4, 6]], res
   end
 
-<<<<<<< HEAD
-=======
   # GH-7684
   def test_fill
     assert_equal [:foo, nil], [:foo].fill(:a, 2, 0)
@@ -141,7 +139,6 @@
     assert_equal(MyArray, @arr.dup.class)
   end
 
->>>>>>> e7daec59
   LONGP = 9223372036854775807
 
   def test_aset_error # from MRI's TestArray which has test_aset_error excluded
