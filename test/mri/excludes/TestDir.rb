--- conflicted
+++ resolved
@@ -1,9 +1,3 @@
 exclude :test_glob, '\0 delimiter is not handled'
 exclude :test_glob_gc_for_fd, "tweaks rlimit and never restores it, depends on GC effects"
-<<<<<<< HEAD
-exclude :test_glob_too_may_open_files, "our glob does not appear to open files, and so the expected EMFILE does not happen"
-exclude :test_home, "uses user.home as a fallback home path"
-exclude :test_instance_chdir, "causes suite to terminate early"
-=======
-exclude :test_glob_too_may_open_files, "our glob does not appear to open files, and so the expected EMFILE does not happen"
->>>>>>> 0fcbf68c
+exclude :test_glob_too_may_open_files, "our glob does not appear to open files, and so the expected EMFILE does not happen"