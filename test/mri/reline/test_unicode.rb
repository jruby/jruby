require_relative 'helper'
require "reline/unicode"

class Reline::Unicode::Test < Reline::TestCase
  def setup
    Reline.send(:test_mode)
  end

  def teardown
    Reline.test_reset
  end

  def test_get_mbchar_width
    assert_equal Reline.ambiguous_width, Reline::Unicode.get_mbchar_width('é')
  end

  def test_ambiguous_width
    assert_equal 1, Reline::Unicode.calculate_width('√', true)
  end

  def test_csi_regexp
    csi_sequences = ["\e[m", "\e[1m", "\e[12;34m", "\e[12;34H"]
    assert_equal(csi_sequences, "text#{csi_sequences.join('text')}text".scan(Reline::Unicode::CSI_REGEXP))
  end

  def test_osc_regexp
    osc_sequences = ["\e]1\a", "\e]0;OSC\a", "\e]1\e\\", "\e]0;OSC\e\\"]
    separator = "text\atext"
    assert_equal(osc_sequences, "#{separator}#{osc_sequences.join(separator)}#{separator}".scan(Reline::Unicode::OSC_REGEXP))
  end

  def test_split_by_width
<<<<<<< HEAD
    assert_equal [['abc', nil, 'de'], 2], Reline::Unicode.split_by_width('abcde', 3)
    assert_equal [['abc', nil, 'def', nil, ''], 3], Reline::Unicode.split_by_width('abcdef', 3)
    assert_equal [['ab', nil, 'あd', nil, 'ef'], 3], Reline::Unicode.split_by_width('abあdef', 3)
    assert_equal [["ab\1zero\2c", nil, 'def', nil, ''], 3], Reline::Unicode.split_by_width("ab\1zero\2cdef", 3)
    assert_equal [["\e[31mabc", nil, "\e[31md\e[42mef", nil, "\e[31m\e[42mg"], 3], Reline::Unicode.split_by_width("\e[31mabcd\e[42mefg", 3)
    assert_equal [["ab\e]0;1\ac", nil, "\e]0;1\ad"], 2], Reline::Unicode.split_by_width("ab\e]0;1\acd", 3)
  end

  def test_split_by_width_csi_reset_sgr_optimization
    assert_equal [["\e[1ma\e[mb\e[2mc", nil, "\e[2md\e[0me\e[3mf", nil, "\e[3mg"], 3], Reline::Unicode.split_by_width("\e[1ma\e[mb\e[2mcd\e[0me\e[3mfg", 3)
    assert_equal [["\e[1ma\1\e[mzero\e[0m\2\e[2mb", nil, "\e[1m\e[2mc"], 2], Reline::Unicode.split_by_width("\e[1ma\1\e[mzero\e[0m\2\e[2mbc", 2)
=======
    # IRB uses this method.
    assert_equal [['abc', 'de'], 2], Reline::Unicode.split_by_width('abcde', 3)
  end

  def test_split_line_by_width
    assert_equal ['abc', 'de'], Reline::Unicode.split_line_by_width('abcde', 3)
    assert_equal ['abc', 'def', ''], Reline::Unicode.split_line_by_width('abcdef', 3)
    assert_equal ['ab', 'あd', 'ef'], Reline::Unicode.split_line_by_width('abあdef', 3)
    assert_equal ['ab[zero]c', 'def', ''], Reline::Unicode.split_line_by_width("ab\1[zero]\2cdef", 3)
    assert_equal ["\e[31mabc", "\e[31md\e[42mef", "\e[31m\e[42mg"], Reline::Unicode.split_line_by_width("\e[31mabcd\e[42mefg", 3)
    assert_equal ["ab\e]0;1\ac", "\e]0;1\ad"], Reline::Unicode.split_line_by_width("ab\e]0;1\acd", 3)
  end

  def test_split_line_by_width_csi_reset_sgr_optimization
    assert_equal ["\e[1ma\e[mb\e[2mc", "\e[2md\e[0me\e[3mf", "\e[3mg"], Reline::Unicode.split_line_by_width("\e[1ma\e[mb\e[2mcd\e[0me\e[3mfg", 3)
    assert_equal ["\e[1ma\e[mzero\e[0m\e[2mb", "\e[1m\e[2mc"], Reline::Unicode.split_line_by_width("\e[1ma\1\e[mzero\e[0m\2\e[2mbc", 2)
>>>>>>> 6432f0b6
  end

  def test_take_range
    assert_equal 'cdef', Reline::Unicode.take_range('abcdefghi', 2, 4)
    assert_equal 'あde', Reline::Unicode.take_range('abあdef', 2, 4)
<<<<<<< HEAD
    assert_equal "\1zero\2cdef", Reline::Unicode.take_range("ab\1zero\2cdef", 2, 4)
    assert_equal "b\1zero\2cde", Reline::Unicode.take_range("ab\1zero\2cdef", 1, 4)
=======
    assert_equal '[zero]cdef', Reline::Unicode.take_range("ab\1[zero]\2cdef", 2, 4)
    assert_equal 'b[zero]cde', Reline::Unicode.take_range("ab\1[zero]\2cdef", 1, 4)
>>>>>>> 6432f0b6
    assert_equal "\e[31mcd\e[42mef", Reline::Unicode.take_range("\e[31mabcd\e[42mefg", 2, 4)
    assert_equal "\e]0;1\acd", Reline::Unicode.take_range("ab\e]0;1\acd", 2, 3)
    assert_equal 'いう', Reline::Unicode.take_range('あいうえお', 2, 4)
  end

<<<<<<< HEAD
=======
  def test_nonprinting_start_end
    # \1 and \2 should be removed
    assert_equal 'ab[zero]cd', Reline::Unicode.take_range("ab\1[zero]\2cdef", 0, 4)
    assert_equal ['ab[zero]cd', 'ef'], Reline::Unicode.split_line_by_width("ab\1[zero]\2cdef", 4)
    # CSI between \1 and \2 does not need to be applied to the sebsequent line
    assert_equal ["\e[31mab\e[32mcd", "\e[31mef"], Reline::Unicode.split_line_by_width("\e[31mab\1\e[32m\2cdef", 4)
  end

  def test_strip_non_printing_start_end
    assert_equal "ab[zero]cd[ze\1ro]ef[zero]", Reline::Unicode.strip_non_printing_start_end("ab\1[zero]\2cd\1[ze\1ro]\2ef\1[zero]")
  end

>>>>>>> 6432f0b6
  def test_calculate_width
    assert_equal 9, Reline::Unicode.calculate_width('abcdefghi')
    assert_equal 9, Reline::Unicode.calculate_width('abcdefghi', true)
    assert_equal 7, Reline::Unicode.calculate_width('abあdef')
    assert_equal 7, Reline::Unicode.calculate_width('abあdef', true)
<<<<<<< HEAD
    assert_equal 14, Reline::Unicode.calculate_width("ab\1zero\2cdef")
    assert_equal 6, Reline::Unicode.calculate_width("ab\1zero\2cdef", true)
=======
    assert_equal 16, Reline::Unicode.calculate_width("ab\1[zero]\2cdef")
    assert_equal 6, Reline::Unicode.calculate_width("ab\1[zero]\2cdef", true)
>>>>>>> 6432f0b6
    assert_equal 19, Reline::Unicode.calculate_width("\e[31mabcd\e[42mefg")
    assert_equal 7, Reline::Unicode.calculate_width("\e[31mabcd\e[42mefg", true)
    assert_equal 12, Reline::Unicode.calculate_width("ab\e]0;1\acd")
    assert_equal 4, Reline::Unicode.calculate_width("ab\e]0;1\acd", true)
    assert_equal 10, Reline::Unicode.calculate_width('あいうえお')
    assert_equal 10, Reline::Unicode.calculate_width('あいうえお', true)
  end

  def test_take_mbchar_range
    assert_equal ['cdef', 2, 4], Reline::Unicode.take_mbchar_range('abcdefghi', 2, 4)
    assert_equal ['cdef', 2, 4], Reline::Unicode.take_mbchar_range('abcdefghi', 2, 4, padding: true)
    assert_equal ['cdef', 2, 4], Reline::Unicode.take_mbchar_range('abcdefghi', 2, 4, cover_begin: true)
    assert_equal ['cdef', 2, 4], Reline::Unicode.take_mbchar_range('abcdefghi', 2, 4, cover_end: true)
    assert_equal ['いう', 2, 4], Reline::Unicode.take_mbchar_range('あいうえお', 2, 4)
    assert_equal ['いう', 2, 4], Reline::Unicode.take_mbchar_range('あいうえお', 2, 4, padding: true)
    assert_equal ['いう', 2, 4], Reline::Unicode.take_mbchar_range('あいうえお', 2, 4, cover_begin: true)
    assert_equal ['いう', 2, 4], Reline::Unicode.take_mbchar_range('あいうえお', 2, 4, cover_end: true)
    assert_equal ['う', 4, 2], Reline::Unicode.take_mbchar_range('あいうえお', 3, 4)
    assert_equal [' う ', 3, 4], Reline::Unicode.take_mbchar_range('あいうえお', 3, 4, padding: true)
    assert_equal ['いう', 2, 4], Reline::Unicode.take_mbchar_range('あいうえお', 3, 4, cover_begin: true)
    assert_equal ['うえ', 4, 4], Reline::Unicode.take_mbchar_range('あいうえお', 3, 4, cover_end: true)
    assert_equal ['いう ', 2, 5], Reline::Unicode.take_mbchar_range('あいうえお', 3, 4, cover_begin: true, padding: true)
    assert_equal [' うえ', 3, 5], Reline::Unicode.take_mbchar_range('あいうえお', 3, 4, cover_end: true, padding: true)
    assert_equal [' うえお   ', 3, 10], Reline::Unicode.take_mbchar_range('あいうえお', 3, 10, padding: true)
    assert_equal [" \e[41mうえお\e[0m   ", 3, 10], Reline::Unicode.take_mbchar_range("あい\e[41mうえお", 3, 10, padding: true)
    assert_equal ["\e[41m \e[42mい\e[43m ", 1, 4], Reline::Unicode.take_mbchar_range("\e[41mあ\e[42mい\e[43mう", 1, 4, padding: true)
<<<<<<< HEAD
    assert_equal ["\e[31mc\1ABC\2d\e[0mef", 2, 4], Reline::Unicode.take_mbchar_range("\e[31mabc\1ABC\2d\e[0mefghi", 2, 4)
    assert_equal ["\e[41m \e[42mい\e[43m ", 1, 4], Reline::Unicode.take_mbchar_range("\e[41mあ\e[42mい\e[43mう", 1, 4, padding: true)
  end

=======
    assert_equal ["\e[31mc[ABC]d\e[0mef", 2, 4], Reline::Unicode.take_mbchar_range("\e[31mabc\1[ABC]\2d\e[0mefghi", 2, 4)
    assert_equal ["\e[41m \e[42mい\e[43m ", 1, 4], Reline::Unicode.take_mbchar_range("\e[41mあ\e[42mい\e[43mう", 1, 4, padding: true)
  end

  def test_common_prefix
    assert_equal('', Reline::Unicode.common_prefix([]))
    assert_equal('abc', Reline::Unicode.common_prefix(['abc']))
    assert_equal('12', Reline::Unicode.common_prefix(['123', '123️⃣']))
    assert_equal('', Reline::Unicode.common_prefix(['abc', 'xyz']))
    assert_equal('ab', Reline::Unicode.common_prefix(['abcd', 'abc', 'abx', 'abcd']))
    assert_equal('A', Reline::Unicode.common_prefix(['AbcD', 'ABC', 'AbX', 'AbCD']))
    assert_equal('Ab', Reline::Unicode.common_prefix(['AbcD', 'ABC', 'AbX', 'AbCD'], ignore_case: true))
  end

>>>>>>> 6432f0b6
  def test_encoding_conversion
    texts = [
      String.new("invalid\xFFutf8", encoding: 'utf-8'),
      String.new("invalid\xFFsjis", encoding: 'sjis'),
      "utf8#{33111.chr('sjis')}convertible",
      "utf8#{33222.chr('sjis')}inconvertible",
      "sjis->utf8->sjis#{60777.chr('sjis')}irreversible"
    ]
    utf8_texts = [
      'invalid�utf8',
      'invalid�sjis',
      'utf8仝convertible',
      'utf8�inconvertible',
      'sjis->utf8->sjis劦irreversible'
    ]
    sjis_texts = [
      'invalid?utf8',
      'invalid?sjis',
      "utf8#{33111.chr('sjis')}convertible",
      'utf8?inconvertible',
      "sjis->utf8->sjis#{60777.chr('sjis')}irreversible"
    ]
    assert_equal(utf8_texts, texts.map { |s| Reline::Unicode.safe_encode(s, 'utf-8') })
    assert_equal(utf8_texts, texts.map { |s| Reline::Unicode.safe_encode(s, Encoding::UTF_8) })
    assert_equal(sjis_texts, texts.map { |s| Reline::Unicode.safe_encode(s, 'sjis') })
    assert_equal(sjis_texts, texts.map { |s| Reline::Unicode.safe_encode(s, Encoding::Windows_31J) })
  end
<<<<<<< HEAD
=======

  def test_em_forward_word
    assert_equal(12, Reline::Unicode.em_forward_word('abc---fooあbar-baz', 3))
    assert_equal(3, Reline::Unicode.em_forward_word('abcfoo', 3))
    assert_equal(3, Reline::Unicode.em_forward_word('abc---', 3))
    assert_equal(0, Reline::Unicode.em_forward_word('abc', 3))
  end

  def test_em_forward_word_with_capitalization
    assert_equal([12, '---Fooあbar'], Reline::Unicode.em_forward_word_with_capitalization('abc---foOあBar-baz', 3))
    assert_equal([3, 'Foo'], Reline::Unicode.em_forward_word_with_capitalization('abcfOo', 3))
    assert_equal([3, '---'], Reline::Unicode.em_forward_word_with_capitalization('abc---', 3))
    assert_equal([0, ''], Reline::Unicode.em_forward_word_with_capitalization('abc', 3))
    assert_equal([6, 'Ii̇i̇'], Reline::Unicode.em_forward_word_with_capitalization('ıİİ', 0))
  end

  def test_em_backward_word
    assert_equal(12, Reline::Unicode.em_backward_word('abc foo-barあbaz--- xyz', 20))
    assert_equal(2, Reline::Unicode.em_backward_word('  ', 2))
    assert_equal(2, Reline::Unicode.em_backward_word('ab', 2))
    assert_equal(0, Reline::Unicode.em_backward_word('ab', 0))
  end

  def test_em_big_backward_word
    assert_equal(16, Reline::Unicode.em_big_backward_word('abc foo-barあbaz--- xyz', 20))
    assert_equal(2, Reline::Unicode.em_big_backward_word('  ', 2))
    assert_equal(2, Reline::Unicode.em_big_backward_word('ab', 2))
    assert_equal(0, Reline::Unicode.em_big_backward_word('ab', 0))
  end

  def test_ed_transpose_words
    # any value that does not trigger transpose
    assert_equal([0, 0, 0, 2], Reline::Unicode.ed_transpose_words('aa bb cc  ', 1))

    assert_equal([0, 2, 3, 5], Reline::Unicode.ed_transpose_words('aa bb cc  ', 2))
    assert_equal([0, 2, 3, 5], Reline::Unicode.ed_transpose_words('aa bb cc  ', 4))
    assert_equal([3, 5, 6, 8], Reline::Unicode.ed_transpose_words('aa bb cc  ', 5))
    assert_equal([3, 5, 6, 8], Reline::Unicode.ed_transpose_words('aa bb cc  ', 7))
    assert_equal([3, 5, 6, 10], Reline::Unicode.ed_transpose_words('aa bb cc  ', 8))
    assert_equal([3, 5, 6, 10], Reline::Unicode.ed_transpose_words('aa bb cc  ', 9))
    word1 = 'fooあ'
    word2 = 'barあbaz'
    left = 'aaa  -'
    middle = '- -'
    right = '-  bbb'
    expected = [left.bytesize, (left + word1).bytesize, (left + word1 + middle).bytesize, (left + word1 + middle + word2).bytesize]
    assert_equal(expected, Reline::Unicode.ed_transpose_words(left + word1 + middle + word2 + right, left.bytesize + word1.bytesize))
    assert_equal(expected, Reline::Unicode.ed_transpose_words(left + word1 + middle + word2 + right, left.bytesize + word1.bytesize + middle.bytesize))
    assert_equal(expected, Reline::Unicode.ed_transpose_words(left + word1 + middle + word2 + right, left.bytesize + word1.bytesize + middle.bytesize + word2.bytesize - 1))
  end

  def test_vi_big_forward_word
    assert_equal(18, Reline::Unicode.vi_big_forward_word('abc---fooあbar-baz  xyz', 3))
    assert_equal(8, Reline::Unicode.vi_big_forward_word('abcfooあ  --', 3))
    assert_equal(6, Reline::Unicode.vi_big_forward_word('abcfooあ', 3))
    assert_equal(2, Reline::Unicode.vi_big_forward_word('abc-  ', 3)) # maybe inconsistent
    assert_equal(0, Reline::Unicode.vi_big_forward_word('abc', 3))
  end

  def test_vi_big_forward_end_word
    assert_equal(4, Reline::Unicode.vi_big_forward_end_word('a  bb c', 0))
    assert_equal(4, Reline::Unicode.vi_big_forward_end_word('-  bb c', 0))
    assert_equal(1, Reline::Unicode.vi_big_forward_end_word('-a b', 0))
    assert_equal(1, Reline::Unicode.vi_big_forward_end_word('a- b', 0))
    assert_equal(1, Reline::Unicode.vi_big_forward_end_word('aa b', 0))
    assert_equal(3, Reline::Unicode.vi_big_forward_end_word('  aa b', 0))
    assert_equal(15, Reline::Unicode.vi_big_forward_end_word('abc---fooあbar-baz  xyz', 3))
    assert_equal(3, Reline::Unicode.vi_big_forward_end_word('abcfooあ  --', 3))
    assert_equal(3, Reline::Unicode.vi_big_forward_end_word('abcfooあ', 3))
    assert_equal(2, Reline::Unicode.vi_big_forward_end_word('abc-  ', 3))
    assert_equal(0, Reline::Unicode.vi_big_forward_end_word('abc', 3))
  end

  def test_vi_big_backward_word
    assert_equal(16, Reline::Unicode.vi_big_backward_word('abc foo-barあbaz--- xyz', 20))
    assert_equal(2, Reline::Unicode.vi_big_backward_word('  ', 2))
    assert_equal(2, Reline::Unicode.vi_big_backward_word('ab', 2))
    assert_equal(0, Reline::Unicode.vi_big_backward_word('ab', 0))
  end

  def test_vi_forward_word
    assert_equal(3, Reline::Unicode.vi_forward_word('abc---fooあbar-baz', 3))
    assert_equal(3, Reline::Unicode.vi_forward_word('abc---fooあbar-baz', 6)) # maybe bug
    assert_equal(3, Reline::Unicode.vi_forward_word('abcfooあ', 3)) # maybe bug
    assert_equal(3, Reline::Unicode.vi_forward_word('abc---', 3))
    assert_equal(0, Reline::Unicode.vi_forward_word('abc', 3))
  end

  def test_vi_forward_end_word
    assert_equal(2, Reline::Unicode.vi_forward_end_word('abc---fooあbar-baz', 3))
    assert_equal(2, Reline::Unicode.vi_forward_end_word('abc---fooあbar-baz', 6)) # maybe bug
    assert_equal(2, Reline::Unicode.vi_forward_end_word('abcfooあ', 3)) # maybe bug
    assert_equal(2, Reline::Unicode.vi_forward_end_word('abc---', 3))
    assert_equal(0, Reline::Unicode.vi_forward_end_word('abc', 3))
  end

  def test_vi_backward_word
    assert_equal(3, Reline::Unicode.vi_backward_word('abc foo-barあbaz--- xyz', 20))
    assert_equal(3, Reline::Unicode.vi_backward_word('abc foo-barあbaz--- xyz', 17)) # maybe bug
    assert_equal(2, Reline::Unicode.vi_backward_word('  ', 2))
    assert_equal(2, Reline::Unicode.vi_backward_word('ab', 2))
    assert_equal(0, Reline::Unicode.vi_backward_word('ab', 0))
  end

  def test_vi_first_print
    assert_equal(3, Reline::Unicode.vi_first_print('   abcdefg'))
    assert_equal(2, Reline::Unicode.vi_first_print('   ')) # maybe inconsistent
    assert_equal(0, Reline::Unicode.vi_first_print('abc'))
    assert_equal(0, Reline::Unicode.vi_first_print(''))
  end
>>>>>>> 6432f0b6
end<|MERGE_RESOLUTION|>--- conflicted
+++ resolved
@@ -30,19 +30,6 @@
   end
 
   def test_split_by_width
-<<<<<<< HEAD
-    assert_equal [['abc', nil, 'de'], 2], Reline::Unicode.split_by_width('abcde', 3)
-    assert_equal [['abc', nil, 'def', nil, ''], 3], Reline::Unicode.split_by_width('abcdef', 3)
-    assert_equal [['ab', nil, 'あd', nil, 'ef'], 3], Reline::Unicode.split_by_width('abあdef', 3)
-    assert_equal [["ab\1zero\2c", nil, 'def', nil, ''], 3], Reline::Unicode.split_by_width("ab\1zero\2cdef", 3)
-    assert_equal [["\e[31mabc", nil, "\e[31md\e[42mef", nil, "\e[31m\e[42mg"], 3], Reline::Unicode.split_by_width("\e[31mabcd\e[42mefg", 3)
-    assert_equal [["ab\e]0;1\ac", nil, "\e]0;1\ad"], 2], Reline::Unicode.split_by_width("ab\e]0;1\acd", 3)
-  end
-
-  def test_split_by_width_csi_reset_sgr_optimization
-    assert_equal [["\e[1ma\e[mb\e[2mc", nil, "\e[2md\e[0me\e[3mf", nil, "\e[3mg"], 3], Reline::Unicode.split_by_width("\e[1ma\e[mb\e[2mcd\e[0me\e[3mfg", 3)
-    assert_equal [["\e[1ma\1\e[mzero\e[0m\2\e[2mb", nil, "\e[1m\e[2mc"], 2], Reline::Unicode.split_by_width("\e[1ma\1\e[mzero\e[0m\2\e[2mbc", 2)
-=======
     # IRB uses this method.
     assert_equal [['abc', 'de'], 2], Reline::Unicode.split_by_width('abcde', 3)
   end
@@ -59,26 +46,18 @@
   def test_split_line_by_width_csi_reset_sgr_optimization
     assert_equal ["\e[1ma\e[mb\e[2mc", "\e[2md\e[0me\e[3mf", "\e[3mg"], Reline::Unicode.split_line_by_width("\e[1ma\e[mb\e[2mcd\e[0me\e[3mfg", 3)
     assert_equal ["\e[1ma\e[mzero\e[0m\e[2mb", "\e[1m\e[2mc"], Reline::Unicode.split_line_by_width("\e[1ma\1\e[mzero\e[0m\2\e[2mbc", 2)
->>>>>>> 6432f0b6
   end
 
   def test_take_range
     assert_equal 'cdef', Reline::Unicode.take_range('abcdefghi', 2, 4)
     assert_equal 'あde', Reline::Unicode.take_range('abあdef', 2, 4)
-<<<<<<< HEAD
-    assert_equal "\1zero\2cdef", Reline::Unicode.take_range("ab\1zero\2cdef", 2, 4)
-    assert_equal "b\1zero\2cde", Reline::Unicode.take_range("ab\1zero\2cdef", 1, 4)
-=======
     assert_equal '[zero]cdef', Reline::Unicode.take_range("ab\1[zero]\2cdef", 2, 4)
     assert_equal 'b[zero]cde', Reline::Unicode.take_range("ab\1[zero]\2cdef", 1, 4)
->>>>>>> 6432f0b6
     assert_equal "\e[31mcd\e[42mef", Reline::Unicode.take_range("\e[31mabcd\e[42mefg", 2, 4)
     assert_equal "\e]0;1\acd", Reline::Unicode.take_range("ab\e]0;1\acd", 2, 3)
     assert_equal 'いう', Reline::Unicode.take_range('あいうえお', 2, 4)
   end
 
-<<<<<<< HEAD
-=======
   def test_nonprinting_start_end
     # \1 and \2 should be removed
     assert_equal 'ab[zero]cd', Reline::Unicode.take_range("ab\1[zero]\2cdef", 0, 4)
@@ -91,19 +70,13 @@
     assert_equal "ab[zero]cd[ze\1ro]ef[zero]", Reline::Unicode.strip_non_printing_start_end("ab\1[zero]\2cd\1[ze\1ro]\2ef\1[zero]")
   end
 
->>>>>>> 6432f0b6
   def test_calculate_width
     assert_equal 9, Reline::Unicode.calculate_width('abcdefghi')
     assert_equal 9, Reline::Unicode.calculate_width('abcdefghi', true)
     assert_equal 7, Reline::Unicode.calculate_width('abあdef')
     assert_equal 7, Reline::Unicode.calculate_width('abあdef', true)
-<<<<<<< HEAD
-    assert_equal 14, Reline::Unicode.calculate_width("ab\1zero\2cdef")
-    assert_equal 6, Reline::Unicode.calculate_width("ab\1zero\2cdef", true)
-=======
     assert_equal 16, Reline::Unicode.calculate_width("ab\1[zero]\2cdef")
     assert_equal 6, Reline::Unicode.calculate_width("ab\1[zero]\2cdef", true)
->>>>>>> 6432f0b6
     assert_equal 19, Reline::Unicode.calculate_width("\e[31mabcd\e[42mefg")
     assert_equal 7, Reline::Unicode.calculate_width("\e[31mabcd\e[42mefg", true)
     assert_equal 12, Reline::Unicode.calculate_width("ab\e]0;1\acd")
@@ -130,12 +103,6 @@
     assert_equal [' うえお   ', 3, 10], Reline::Unicode.take_mbchar_range('あいうえお', 3, 10, padding: true)
     assert_equal [" \e[41mうえお\e[0m   ", 3, 10], Reline::Unicode.take_mbchar_range("あい\e[41mうえお", 3, 10, padding: true)
     assert_equal ["\e[41m \e[42mい\e[43m ", 1, 4], Reline::Unicode.take_mbchar_range("\e[41mあ\e[42mい\e[43mう", 1, 4, padding: true)
-<<<<<<< HEAD
-    assert_equal ["\e[31mc\1ABC\2d\e[0mef", 2, 4], Reline::Unicode.take_mbchar_range("\e[31mabc\1ABC\2d\e[0mefghi", 2, 4)
-    assert_equal ["\e[41m \e[42mい\e[43m ", 1, 4], Reline::Unicode.take_mbchar_range("\e[41mあ\e[42mい\e[43mう", 1, 4, padding: true)
-  end
-
-=======
     assert_equal ["\e[31mc[ABC]d\e[0mef", 2, 4], Reline::Unicode.take_mbchar_range("\e[31mabc\1[ABC]\2d\e[0mefghi", 2, 4)
     assert_equal ["\e[41m \e[42mい\e[43m ", 1, 4], Reline::Unicode.take_mbchar_range("\e[41mあ\e[42mい\e[43mう", 1, 4, padding: true)
   end
@@ -150,7 +117,6 @@
     assert_equal('Ab', Reline::Unicode.common_prefix(['AbcD', 'ABC', 'AbX', 'AbCD'], ignore_case: true))
   end
 
->>>>>>> 6432f0b6
   def test_encoding_conversion
     texts = [
       String.new("invalid\xFFutf8", encoding: 'utf-8'),
@@ -178,8 +144,6 @@
     assert_equal(sjis_texts, texts.map { |s| Reline::Unicode.safe_encode(s, 'sjis') })
     assert_equal(sjis_texts, texts.map { |s| Reline::Unicode.safe_encode(s, Encoding::Windows_31J) })
   end
-<<<<<<< HEAD
-=======
 
   def test_em_forward_word
     assert_equal(12, Reline::Unicode.em_forward_word('abc---fooあbar-baz', 3))
@@ -290,5 +254,4 @@
     assert_equal(0, Reline::Unicode.vi_first_print('abc'))
     assert_equal(0, Reline::Unicode.vi_first_print(''))
   end
->>>>>>> 6432f0b6
 end