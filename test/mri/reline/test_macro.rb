--- conflicted
+++ resolved
@@ -5,11 +5,7 @@
     Reline.send(:test_mode)
     @config = Reline::Config.new
     @encoding = Reline.core.encoding
-<<<<<<< HEAD
-    @line_editor = Reline::LineEditor.new(@config, @encoding)
-=======
     @line_editor = Reline::LineEditor.new(@config)
->>>>>>> 6432f0b6
     @output = @line_editor.output = File.open(IO::NULL, "w")
   end
 
