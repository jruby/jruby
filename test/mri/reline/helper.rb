--- conflicted
+++ resolved
@@ -35,17 +35,10 @@
         # Let's avoid that side-effect by stubbing the get_screen_size method
         new_io_gate.define_singleton_method(:get_screen_size) do
           [24, 80]
-<<<<<<< HEAD
         end
         new_io_gate.define_singleton_method(:encoding) do
           encoding
         end
-=======
-        end
-        new_io_gate.define_singleton_method(:encoding) do
-          encoding
-        end
->>>>>>> 6432f0b6
       else
         new_io_gate = Dumb.new(encoding: encoding)
       end
@@ -140,8 +133,6 @@
     end
   end
 
-<<<<<<< HEAD
-=======
   def set_line_around_cursor(before, after)
     input_keys("\C-a\C-k")
     input_keys(after)
@@ -149,7 +140,6 @@
     input_keys(before)
   end
 
->>>>>>> 6432f0b6
   def assert_line_around_cursor(before, after)
     before = convert_str(before)
     after = convert_str(after)
