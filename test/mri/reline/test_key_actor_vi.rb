require_relative 'helper'

class Reline::ViInsertTest < Reline::TestCase
  def setup
    Reline.send(:test_mode)
    @prompt = '> '
    @config = Reline::Config.new
    @config.read_lines(<<~LINES.split(/(?<=\n)/))
      set editing-mode vi
    LINES
    @encoding = Reline.core.encoding
<<<<<<< HEAD
    @line_editor = Reline::LineEditor.new(@config, @encoding)
    @line_editor.reset(@prompt, encoding: @encoding)
=======
    @line_editor = Reline::LineEditor.new(@config)
    @line_editor.reset(@prompt)
  end

  def editing_mode_label
    @config.instance_variable_get(:@editing_mode_label)
>>>>>>> 6432f0b6
  end

  def editing_mode_label
    @config.instance_variable_get(:@editing_mode_label)
  end

  def teardown
    Reline.test_reset
  end

  def test_vi_command_mode
    input_keys("\C-[")
    assert_equal(:vi_command, editing_mode_label)
  end

  def test_vi_command_mode_with_input
    input_keys("abc\C-[")
    assert_equal(:vi_command, editing_mode_label)
    assert_line_around_cursor('ab', 'c')
  end

  def test_vi_insert
    assert_equal(:vi_insert, editing_mode_label)
    input_keys('i')
    assert_line_around_cursor('i', '')
    assert_equal(:vi_insert, editing_mode_label)
    input_keys("\C-[")
    assert_line_around_cursor('', 'i')
    assert_equal(:vi_command, editing_mode_label)
    input_keys('i')
    assert_line_around_cursor('', 'i')
    assert_equal(:vi_insert, editing_mode_label)
  end

  def test_vi_add
    assert_equal(:vi_insert, editing_mode_label)
    input_keys('a')
    assert_line_around_cursor('a', '')
    assert_equal(:vi_insert, editing_mode_label)
    input_keys("\C-[")
    assert_line_around_cursor('', 'a')
    assert_equal(:vi_command, editing_mode_label)
    input_keys('a')
    assert_line_around_cursor('a', '')
    assert_equal(:vi_insert, editing_mode_label)
  end

  def test_vi_insert_at_bol
    input_keys('I')
    assert_line_around_cursor('I', '')
    assert_equal(:vi_insert, editing_mode_label)
    input_keys("12345\C-[hh")
    assert_line_around_cursor('I12', '345')
    assert_equal(:vi_command, editing_mode_label)
    input_keys('I')
    assert_line_around_cursor('', 'I12345')
    assert_equal(:vi_insert, editing_mode_label)
  end

  def test_vi_add_at_eol
    input_keys('A')
    assert_line_around_cursor('A', '')
    assert_equal(:vi_insert, editing_mode_label)
    input_keys("12345\C-[hh")
    assert_line_around_cursor('A12', '345')
    assert_equal(:vi_command, editing_mode_label)
    input_keys('A')
    assert_line_around_cursor('A12345', '')
    assert_equal(:vi_insert, editing_mode_label)
  end

  def test_ed_insert_one
    input_keys('a')
    assert_line_around_cursor('a', '')
  end

  def test_ed_insert_two
    input_keys('ab')
    assert_line_around_cursor('ab', '')
  end

  def test_ed_insert_mbchar_one
    input_keys('か')
    assert_line_around_cursor('か', '')
  end

  def test_ed_insert_mbchar_two
    input_keys('かき')
    assert_line_around_cursor('かき', '')
  end

  def test_ed_insert_for_mbchar_by_plural_code_points
    input_keys("か\u3099")
    assert_line_around_cursor("か\u3099", '')
  end

  def test_ed_insert_for_plural_mbchar_by_plural_code_points
    input_keys("か\u3099き\u3099")
    assert_line_around_cursor("か\u3099き\u3099", '')
  end

  def test_ed_next_char
    input_keys("abcdef\C-[0")
    assert_line_around_cursor('', 'abcdef')
    input_keys('l')
    assert_line_around_cursor('a', 'bcdef')
    input_keys('2l')
    assert_line_around_cursor('abc', 'def')
  end

  def test_ed_prev_char
    input_keys("abcdef\C-[")
    assert_line_around_cursor('abcde', 'f')
    input_keys('h')
    assert_line_around_cursor('abcd', 'ef')
    input_keys('2h')
    assert_line_around_cursor('ab', 'cdef')
  end

  def test_history
    Reline::HISTORY.concat(%w{abc 123 AAA})
    input_keys("\C-[")
    assert_line_around_cursor('', '')
    input_keys('k')
    assert_line_around_cursor('', 'AAA')
    input_keys('2k')
    assert_line_around_cursor('', 'abc')
    input_keys('j')
    assert_line_around_cursor('', '123')
    input_keys('2j')
    assert_line_around_cursor('', '')
  end

  def test_vi_paste_prev
    input_keys("abcde\C-[3h")
    assert_line_around_cursor('a', 'bcde')
    input_keys('P')
    assert_line_around_cursor('a', 'bcde')
    input_keys('d$')
    assert_line_around_cursor('', 'a')
    input_keys('P')
    assert_line_around_cursor('bcd', 'ea')
    input_keys('2P')
    assert_line_around_cursor('bcdbcdbcd', 'eeea')
  end

  def test_vi_paste_next
    input_keys("abcde\C-[3h")
    assert_line_around_cursor('a', 'bcde')
    input_keys('p')
    assert_line_around_cursor('a', 'bcde')
    input_keys('d$')
    assert_line_around_cursor('', 'a')
    input_keys('p')
    assert_line_around_cursor('abcd', 'e')
    input_keys('2p')
    assert_line_around_cursor('abcdebcdebcd', 'e')
  end

  def test_vi_paste_prev_for_mbchar
    input_keys("あいうえお\C-[3h")
    assert_line_around_cursor('あ', 'いうえお')
    input_keys('P')
    assert_line_around_cursor('あ', 'いうえお')
    input_keys('d$')
    assert_line_around_cursor('', 'あ')
    input_keys('P')
    assert_line_around_cursor('いうえ', 'おあ')
    input_keys('2P')
    assert_line_around_cursor('いうえいうえいうえ', 'おおおあ')
  end

  def test_vi_paste_next_for_mbchar
    input_keys("あいうえお\C-[3h")
    assert_line_around_cursor('あ', 'いうえお')
    input_keys('p')
    assert_line_around_cursor('あ', 'いうえお')
    input_keys('d$')
    assert_line_around_cursor('', 'あ')
    input_keys('p')
    assert_line_around_cursor('あいうえ', 'お')
    input_keys('2p')
    assert_line_around_cursor('あいうえおいうえおいうえ', 'お')
  end

  def test_vi_paste_prev_for_mbchar_by_plural_code_points
    input_keys("か\u3099き\u3099く\u3099け\u3099こ\u3099\C-[3h")
    assert_line_around_cursor("か\u3099", "き\u3099く\u3099け\u3099こ\u3099")
    input_keys('P')
    assert_line_around_cursor("か\u3099", "き\u3099く\u3099け\u3099こ\u3099")
    input_keys('d$')
    assert_line_around_cursor('', "か\u3099")
    input_keys('P')
    assert_line_around_cursor("き\u3099く\u3099け\u3099", "こ\u3099か\u3099")
    input_keys('2P')
    assert_line_around_cursor("き\u3099く\u3099け\u3099き\u3099く\u3099け\u3099き\u3099く\u3099け\u3099", "こ\u3099こ\u3099こ\u3099か\u3099")
  end

  def test_vi_paste_next_for_mbchar_by_plural_code_points
    input_keys("か\u3099き\u3099く\u3099け\u3099こ\u3099\C-[3h")
    assert_line_around_cursor("か\u3099", "き\u3099く\u3099け\u3099こ\u3099")
    input_keys('p')
    assert_line_around_cursor("か\u3099", "き\u3099く\u3099け\u3099こ\u3099")
    input_keys('d$')
    assert_line_around_cursor('', "か\u3099")
    input_keys('p')
    assert_line_around_cursor("か\u3099き\u3099く\u3099け\u3099", "こ\u3099")
    input_keys('2p')
    assert_line_around_cursor("か\u3099き\u3099く\u3099け\u3099こ\u3099き\u3099く\u3099け\u3099こ\u3099き\u3099く\u3099け\u3099", "こ\u3099")
  end

  def test_vi_prev_next_word
    input_keys("aaa b{b}b ccc\C-[0")
    assert_line_around_cursor('', 'aaa b{b}b ccc')
    input_keys('w')
    assert_line_around_cursor('aaa ', 'b{b}b ccc')
    input_keys('w')
    assert_line_around_cursor('aaa b', '{b}b ccc')
    input_keys('w')
    assert_line_around_cursor('aaa b{', 'b}b ccc')
    input_keys('w')
    assert_line_around_cursor('aaa b{b', '}b ccc')
    input_keys('w')
    assert_line_around_cursor('aaa b{b}', 'b ccc')
    input_keys('w')
    assert_line_around_cursor('aaa b{b}b ', 'ccc')
    input_keys('w')
    assert_line_around_cursor('aaa b{b}b cc', 'c')
    input_keys('b')
    assert_line_around_cursor('aaa b{b}b ', 'ccc')
    input_keys('b')
    assert_line_around_cursor('aaa b{b}', 'b ccc')
    input_keys('b')
    assert_line_around_cursor('aaa b{b', '}b ccc')
    input_keys('b')
    assert_line_around_cursor('aaa b{', 'b}b ccc')
    input_keys('b')
    assert_line_around_cursor('aaa b', '{b}b ccc')
    input_keys('b')
    assert_line_around_cursor('aaa ', 'b{b}b ccc')
    input_keys('b')
    assert_line_around_cursor('', 'aaa b{b}b ccc')
    input_keys('3w')
    assert_line_around_cursor('aaa b{', 'b}b ccc')
    input_keys('3w')
    assert_line_around_cursor('aaa b{b}b ', 'ccc')
    input_keys('3w')
    assert_line_around_cursor('aaa b{b}b cc', 'c')
    input_keys('3b')
    assert_line_around_cursor('aaa b{b', '}b ccc')
    input_keys('3b')
    assert_line_around_cursor('aaa ', 'b{b}b ccc')
    input_keys('3b')
    assert_line_around_cursor('', 'aaa b{b}b ccc')
  end

  def test_vi_end_word
    input_keys("aaa   b{b}}}b   ccc\C-[0")
    assert_line_around_cursor('', 'aaa   b{b}}}b   ccc')
    input_keys('e')
    assert_line_around_cursor('aa', 'a   b{b}}}b   ccc')
    input_keys('e')
    assert_line_around_cursor('aaa   ', 'b{b}}}b   ccc')
    input_keys('e')
    assert_line_around_cursor('aaa   b', '{b}}}b   ccc')
    input_keys('e')
    assert_line_around_cursor('aaa   b{', 'b}}}b   ccc')
    input_keys('e')
    assert_line_around_cursor('aaa   b{b}}', '}b   ccc')
    input_keys('e')
    assert_line_around_cursor('aaa   b{b}}}', 'b   ccc')
    input_keys('e')
    assert_line_around_cursor('aaa   b{b}}}b   cc', 'c')
    input_keys('e')
    assert_line_around_cursor('aaa   b{b}}}b   cc', 'c')
    input_keys('03e')
    assert_line_around_cursor('aaa   b', '{b}}}b   ccc')
    input_keys('3e')
    assert_line_around_cursor('aaa   b{b}}}', 'b   ccc')
    input_keys('3e')
    assert_line_around_cursor('aaa   b{b}}}b   cc', 'c')
  end

  def test_vi_prev_next_big_word
    input_keys("aaa b{b}b ccc\C-[0")
    assert_line_around_cursor('', 'aaa b{b}b ccc')
    input_keys('W')
    assert_line_around_cursor('aaa ', 'b{b}b ccc')
    input_keys('W')
    assert_line_around_cursor('aaa b{b}b ', 'ccc')
    input_keys('W')
    assert_line_around_cursor('aaa b{b}b cc', 'c')
    input_keys('B')
    assert_line_around_cursor('aaa b{b}b ', 'ccc')
    input_keys('B')
    assert_line_around_cursor('aaa ', 'b{b}b ccc')
    input_keys('B')
    assert_line_around_cursor('', 'aaa b{b}b ccc')
    input_keys('2W')
    assert_line_around_cursor('aaa b{b}b ', 'ccc')
    input_keys('2W')
    assert_line_around_cursor('aaa b{b}b cc', 'c')
    input_keys('2B')
    assert_line_around_cursor('aaa ', 'b{b}b ccc')
    input_keys('2B')
    assert_line_around_cursor('', 'aaa b{b}b ccc')
  end

  def test_vi_end_big_word
    input_keys("aaa   b{b}}}b   ccc\C-[0")
    assert_line_around_cursor('', 'aaa   b{b}}}b   ccc')
    input_keys('E')
    assert_line_around_cursor('aa', 'a   b{b}}}b   ccc')
    input_keys('E')
    assert_line_around_cursor('aaa   b{b}}}', 'b   ccc')
    input_keys('E')
    assert_line_around_cursor('aaa   b{b}}}b   cc', 'c')
    input_keys('E')
    assert_line_around_cursor('aaa   b{b}}}b   cc', 'c')
  end

  def test_ed_quoted_insert
    input_keys("ab\C-v\C-acd")
    assert_line_around_cursor("ab\C-acd", '')
  end

  def test_ed_quoted_insert_with_vi_arg
    input_keys("ab\C-[3\C-v\C-aacd")
    assert_line_around_cursor("a\C-a\C-a\C-abcd", '')
  end

  def test_vi_replace_char
    input_keys("abcdef\C-[03l")
    assert_line_around_cursor('abc', 'def')
    input_keys('rz')
    assert_line_around_cursor('abc', 'zef')
    input_keys('2rx')
    assert_line_around_cursor('abcxx', 'f')
  end

  def test_vi_replace_char_with_mbchar
    input_keys("あいうえお\C-[0l")
    assert_line_around_cursor('あ', 'いうえお')
    input_keys('rx')
    assert_line_around_cursor('あ', 'xうえお')
    input_keys('l2ry')
    assert_line_around_cursor('あxyy', 'お')
  end

  def test_vi_next_char
    input_keys("abcdef\C-[0")
    assert_line_around_cursor('', 'abcdef')
    input_keys('fz')
    assert_line_around_cursor('', 'abcdef')
    input_keys('fe')
    assert_line_around_cursor('abcd', 'ef')
  end

  def test_vi_to_next_char
    input_keys("abcdef\C-[0")
    assert_line_around_cursor('', 'abcdef')
    input_keys('tz')
    assert_line_around_cursor('', 'abcdef')
    input_keys('te')
    assert_line_around_cursor('abc', 'def')
  end

  def test_vi_prev_char
    input_keys("abcdef\C-[")
    assert_line_around_cursor('abcde', 'f')
    input_keys('Fz')
    assert_line_around_cursor('abcde', 'f')
    input_keys('Fa')
    assert_line_around_cursor('', 'abcdef')
  end

  def test_vi_to_prev_char
    input_keys("abcdef\C-[")
    assert_line_around_cursor('abcde', 'f')
    input_keys('Tz')
    assert_line_around_cursor('abcde', 'f')
    input_keys('Ta')
    assert_line_around_cursor('a', 'bcdef')
  end

  def test_vi_delete_next_char
    input_keys("abc\C-[h")
    assert_line_around_cursor('a', 'bc')
    input_keys('x')
    assert_line_around_cursor('a', 'c')
    input_keys('x')
    assert_line_around_cursor('', 'a')
    input_keys('x')
    assert_line_around_cursor('', '')
    input_keys('x')
    assert_line_around_cursor('', '')
  end

  def test_vi_delete_next_char_for_mbchar
    input_keys("あいう\C-[h")
    assert_line_around_cursor('あ', 'いう')
    input_keys('x')
    assert_line_around_cursor('あ', 'う')
    input_keys('x')
    assert_line_around_cursor('', 'あ')
    input_keys('x')
    assert_line_around_cursor('', '')
    input_keys('x')
    assert_line_around_cursor('', '')
  end

  def test_vi_delete_next_char_for_mbchar_by_plural_code_points
    input_keys("か\u3099き\u3099く\u3099\C-[h")
    assert_line_around_cursor("か\u3099", "き\u3099く\u3099")
    input_keys('x')
    assert_line_around_cursor("か\u3099", "く\u3099")
    input_keys('x')
    assert_line_around_cursor('', "か\u3099")
    input_keys('x')
    assert_line_around_cursor('', '')
    input_keys('x')
    assert_line_around_cursor('', '')
  end

  def test_vi_delete_prev_char
    input_keys('ab')
    assert_line_around_cursor('ab', '')
    input_keys("\C-h")
    assert_line_around_cursor('a', '')
  end

  def test_vi_delete_prev_char_for_mbchar
    input_keys('かき')
    assert_line_around_cursor('かき', '')
    input_keys("\C-h")
    assert_line_around_cursor('か', '')
  end

  def test_vi_delete_prev_char_for_mbchar_by_plural_code_points
    input_keys("か\u3099き\u3099")
    assert_line_around_cursor("か\u3099き\u3099", '')
    input_keys("\C-h")
    assert_line_around_cursor("か\u3099", '')
  end

  def test_ed_delete_prev_char
    input_keys("abcdefg\C-[h")
    assert_line_around_cursor('abcde', 'fg')
    input_keys('X')
    assert_line_around_cursor('abcd', 'fg')
    input_keys('3X')
    assert_line_around_cursor('a', 'fg')
    input_keys('p')
    assert_line_around_cursor('afbc', 'dg')
  end

  def test_ed_delete_prev_word
    input_keys('abc def{bbb}ccc')
    assert_line_around_cursor('abc def{bbb}ccc', '')
    input_keys("\C-w")
    assert_line_around_cursor('abc def{bbb}', '')
    input_keys("\C-w")
    assert_line_around_cursor('abc def{', '')
    input_keys("\C-w")
    assert_line_around_cursor('abc ', '')
    input_keys("\C-w")
    assert_line_around_cursor('', '')
  end

  def test_ed_delete_prev_word_for_mbchar
    input_keys('あいう かきく{さしす}たちつ')
    assert_line_around_cursor('あいう かきく{さしす}たちつ', '')
    input_keys("\C-w")
    assert_line_around_cursor('あいう かきく{さしす}', '')
    input_keys("\C-w")
    assert_line_around_cursor('あいう かきく{', '')
    input_keys("\C-w")
    assert_line_around_cursor('あいう ', '')
    input_keys("\C-w")
    assert_line_around_cursor('', '')
  end

  def test_ed_delete_prev_word_for_mbchar_by_plural_code_points
    input_keys("あいう か\u3099き\u3099く\u3099{さしす}たちつ")
    assert_line_around_cursor("あいう か\u3099き\u3099く\u3099{さしす}たちつ", '')
    input_keys("\C-w")
    assert_line_around_cursor("あいう か\u3099き\u3099く\u3099{さしす}", '')
    input_keys("\C-w")
    assert_line_around_cursor("あいう か\u3099き\u3099く\u3099{", '')
    input_keys("\C-w")
    assert_line_around_cursor('あいう ', '')
    input_keys("\C-w")
    assert_line_around_cursor('', '')
  end

  def test_ed_newline_with_cr
    input_keys('ab')
    assert_line_around_cursor('ab', '')
    refute(@line_editor.finished?)
    input_keys("\C-m")
    assert_line_around_cursor('ab', '')
    assert(@line_editor.finished?)
  end

  def test_ed_newline_with_lf
    input_keys('ab')
    assert_line_around_cursor('ab', '')
    refute(@line_editor.finished?)
    input_keys("\C-j")
    assert_line_around_cursor('ab', '')
    assert(@line_editor.finished?)
  end

  def test_vi_list_or_eof
    input_keys("\C-d") # quit from inputing
    assert_nil(@line_editor.line)
    assert(@line_editor.finished?)
  end

  def test_vi_list_or_eof_with_non_empty_line
    input_keys('ab')
    assert_line_around_cursor('ab', '')
    refute(@line_editor.finished?)
    input_keys("\C-d")
    assert_line_around_cursor('ab', '')
    assert(@line_editor.finished?)
  end

  def test_completion_journey
    @line_editor.completion_proc = proc { |word|
      %w{
        foo_bar
        foo_bar_baz
      }.map { |i|
        i.encode(@encoding)
      }
    }
    input_keys('foo')
    assert_line_around_cursor('foo', '')
    input_keys("\C-n")
    assert_line_around_cursor('foo_bar', '')
    input_keys("\C-n")
    assert_line_around_cursor('foo_bar_baz', '')
    input_keys("\C-n")
    assert_line_around_cursor('foo', '')
    input_keys("\C-n")
    assert_line_around_cursor('foo_bar', '')
    input_keys("_\C-n")
    assert_line_around_cursor('foo_bar_baz', '')
    input_keys("\C-n")
    assert_line_around_cursor('foo_bar_', '')
  end

  def test_completion_journey_reverse
    @line_editor.completion_proc = proc { |word|
      %w{
        foo_bar
        foo_bar_baz
      }.map { |i|
        i.encode(@encoding)
      }
    }
    input_keys('foo')
    assert_line_around_cursor('foo', '')
    input_keys("\C-p")
    assert_line_around_cursor('foo_bar_baz', '')
    input_keys("\C-p")
    assert_line_around_cursor('foo_bar', '')
    input_keys("\C-p")
    assert_line_around_cursor('foo', '')
    input_keys("\C-p")
    assert_line_around_cursor('foo_bar_baz', '')
    input_keys("\C-h\C-p")
    assert_line_around_cursor('foo_bar_baz', '')
    input_keys("\C-p")
    assert_line_around_cursor('foo_bar_ba', '')
  end

  def test_completion_journey_in_middle_of_line
    @line_editor.completion_proc = proc { |word|
      %w{
        foo_bar
        foo_bar_baz
      }.map { |i|
        i.encode(@encoding)
      }
    }
    input_keys('abcde fo ABCDE')
    assert_line_around_cursor('abcde fo ABCDE', '')
    input_keys("\C-[" + 'h' * 5 + "i\C-n")
    assert_line_around_cursor('abcde foo_bar', ' ABCDE')
    input_keys("\C-n")
    assert_line_around_cursor('abcde foo_bar_baz', ' ABCDE')
    input_keys("\C-n")
    assert_line_around_cursor('abcde fo', ' ABCDE')
    input_keys("\C-n")
    assert_line_around_cursor('abcde foo_bar', ' ABCDE')
    input_keys("_\C-n")
    assert_line_around_cursor('abcde foo_bar_baz', ' ABCDE')
    input_keys("\C-n")
    assert_line_around_cursor('abcde foo_bar_', ' ABCDE')
    input_keys("\C-n")
    assert_line_around_cursor('abcde foo_bar_baz', ' ABCDE')
  end

  def test_completion
    @line_editor.completion_proc = proc { |word|
      %w{
        foo_bar
        foo_bar_baz
      }.map { |i|
        i.encode(@encoding)
      }
    }
    input_keys('foo')
    assert_line_around_cursor('foo', '')
    input_keys("\C-i")
    assert_line_around_cursor('foo_bar', '')
  end

  def test_autocompletion_with_upward_navigation
    @config.autocompletion = true
    @line_editor.completion_proc = proc { |word|
      %w{
        Readline
        Regexp
        RegexpError
      }.map { |i|
        i.encode(@encoding)
      }
    }
    input_keys('Re')
    assert_line_around_cursor('Re', '')
    input_keys("\C-i", false)
    assert_line_around_cursor('Readline', '')
    input_keys("\C-i", false)
    assert_line_around_cursor('Regexp', '')
    @line_editor.input_key(Reline::Key.new(:completion_journey_up, :completion_journey_up, false))
    assert_line_around_cursor('Readline', '')
  ensure
    @config.autocompletion = false
  end

  def test_autocompletion_with_upward_navigation_and_menu_complete_backward
    @config.autocompletion = true
    @line_editor.completion_proc = proc { |word|
      %w{
        Readline
        Regexp
        RegexpError
      }.map { |i|
        i.encode(@encoding)
      }
    }
    input_keys('Re')
    assert_line_around_cursor('Re', '')
    input_keys("\C-i", false)
    assert_line_around_cursor('Readline', '')
    input_keys("\C-i", false)
    assert_line_around_cursor('Regexp', '')
    @line_editor.input_key(Reline::Key.new(:menu_complete_backward, :menu_complete_backward, false))
    assert_line_around_cursor('Readline', '')
  ensure
    @config.autocompletion = false
  end

  def test_completion_with_disable_completion
    @config.disable_completion = true
    @line_editor.completion_proc = proc { |word|
      %w{
        foo_bar
        foo_bar_baz
      }.map { |i|
        i.encode(@encoding)
      }
    }
    input_keys('foo')
    assert_line_around_cursor('foo', '')
    input_keys("\C-i")
    assert_line_around_cursor('foo', '')
  end

  def test_vi_first_print
    input_keys("abcde\C-[^")
    assert_line_around_cursor('', 'abcde')
    input_keys("0\C-ki")
    input_keys(" abcde\C-[^")
    assert_line_around_cursor(' ', 'abcde')
    input_keys("0\C-ki")
    input_keys("   abcde  ABCDE  \C-[^")
    assert_line_around_cursor('   ', 'abcde  ABCDE  ')
  end

  def test_ed_move_to_beg
    input_keys("abcde\C-[0")
    assert_line_around_cursor('', 'abcde')
    input_keys("0\C-ki")
    input_keys(" abcde\C-[0")
    assert_line_around_cursor('', ' abcde')
    input_keys("0\C-ki")
    input_keys("   abcde  ABCDE  \C-[0")
    assert_line_around_cursor('', '   abcde  ABCDE  ')
  end

  def test_vi_to_column
    input_keys("a一二三\C-[0")
    input_keys('1|')
    assert_line_around_cursor('', 'a一二三')
    input_keys('2|')
    assert_line_around_cursor('a', '一二三')
    input_keys('3|')
    assert_line_around_cursor('a', '一二三')
    input_keys('4|')
    assert_line_around_cursor('a一', '二三')
    input_keys('9|')
    assert_line_around_cursor('a一二', '三')
  end

  def test_vi_delete_meta
    input_keys("aaa bbb ccc ddd eee\C-[02w")
    assert_line_around_cursor('aaa bbb ', 'ccc ddd eee')
    input_keys('dw')
    assert_line_around_cursor('aaa bbb ', 'ddd eee')
    input_keys('db')
    assert_line_around_cursor('aaa ', 'ddd eee')
  end

  def test_vi_delete_meta_nothing
    input_keys("foo\C-[0")
    assert_line_around_cursor('', 'foo')
    input_keys('dhp')
    assert_line_around_cursor('', 'foo')
  end

  def test_vi_delete_meta_with_vi_next_word_at_eol
    input_keys("foo bar\C-[0w")
    assert_line_around_cursor('foo ', 'bar')
    input_keys('w')
    assert_line_around_cursor('foo ba', 'r')
    input_keys('0dw')
    assert_line_around_cursor('', 'bar')
    input_keys('dw')
    assert_line_around_cursor('', '')
  end

  def test_vi_delete_meta_with_vi_next_char
    input_keys("aaa bbb ccc ___ ddd\C-[02w")
    assert_line_around_cursor('aaa bbb ', 'ccc ___ ddd')
    input_keys('df_')
    assert_line_around_cursor('aaa bbb ', '__ ddd')
  end

  def test_vi_delete_meta_with_arg
    input_keys("aaa bbb ccc ddd\C-[03w")
    assert_line_around_cursor('aaa bbb ccc ', 'ddd')
    input_keys('2dl')
    assert_line_around_cursor('aaa bbb ccc ', 'd')
    input_keys('d2h')
    assert_line_around_cursor('aaa bbb cc', 'd')
    input_keys('2d3h')
    assert_line_around_cursor('aaa ', 'd')
    input_keys('dd')
    assert_line_around_cursor('', '')
  end

  def test_vi_change_meta
    input_keys("aaa bbb ccc ddd eee\C-[02w")
    assert_line_around_cursor('aaa bbb ', 'ccc ddd eee')
    input_keys('cwaiueo')
    assert_line_around_cursor('aaa bbb aiueo', ' ddd eee')
    input_keys("\C-[")
    assert_line_around_cursor('aaa bbb aiue', 'o ddd eee')
    input_keys('cb')
    assert_line_around_cursor('aaa bbb ', 'o ddd eee')
  end

  def test_vi_change_meta_with_vi_next_word
    input_keys("foo  bar  baz\C-[0w")
    assert_line_around_cursor('foo  ', 'bar  baz')
    input_keys('cwhoge')
    assert_line_around_cursor('foo  hoge', '  baz')
    input_keys("\C-[")
    assert_line_around_cursor('foo  hog', 'e  baz')
  end

  def test_vi_waiting_operator_with_waiting_proc
    input_keys("foo foo foo foo foo\C-[0")
    input_keys('2d3fo')
    assert_line_around_cursor('', ' foo foo')
    input_keys('fo')
    assert_line_around_cursor(' f', 'oo foo')
  end

  def test_vi_waiting_operator_cancel
    input_keys("aaa bbb ccc\C-[02w")
    assert_line_around_cursor('aaa bbb ', 'ccc')
    # dc dy should cancel delete_meta
    input_keys('dch')
    input_keys('dyh')
    # cd cy should cancel change_meta
    input_keys('cdh')
    input_keys('cyh')
    # yd yc should cancel yank_meta
    # P should not paste yanked text because yank_meta is canceled
    input_keys('ydhP')
    input_keys('ychP')
    assert_line_around_cursor('aa', 'a bbb ccc')
  end

  def test_cancel_waiting_with_symbol_key
    input_keys("aaa bbb lll\C-[0")
    assert_line_around_cursor('', 'aaa bbb lll')
    # ed_next_char should move cursor right and cancel vi_next_char
    input_keys('f')
    input_key_by_symbol(:ed_next_char)
    input_keys('l')
    assert_line_around_cursor('aa', 'a bbb lll')
    # ed_next_char should move cursor right and cancel delete_meta
    input_keys('d')
    input_key_by_symbol(:ed_next_char)
    input_keys('l')
    assert_line_around_cursor('aaa ', 'bbb lll')
  end

  def test_unimplemented_vi_command_should_be_no_op
    input_keys("abc\C-[h")
    assert_line_around_cursor('a', 'bc')
    input_keys('@')
    assert_line_around_cursor('a', 'bc')
  end

  def test_vi_yank
    input_keys("foo bar\C-[2h")
    assert_line_around_cursor('foo ', 'bar')
    input_keys('y3l')
    assert_line_around_cursor('foo ', 'bar')
    input_keys('P')
    assert_line_around_cursor('foo ba', 'rbar')
    input_keys('3h3yhP')
    assert_line_around_cursor('foofo', 'o barbar')
    input_keys('yyP')
    assert_line_around_cursor('foofofoofoo barba', 'ro barbar')
  end

  def test_vi_yank_nothing
    input_keys("foo\C-[0")
    assert_line_around_cursor('', 'foo')
    input_keys('yhp')
    assert_line_around_cursor('', 'foo')
  end

  def test_vi_end_word_with_operator
    input_keys("foo bar\C-[0")
    assert_line_around_cursor('', 'foo bar')
    input_keys('de')
    assert_line_around_cursor('', ' bar')
    input_keys('de')
    assert_line_around_cursor('', '')
    input_keys('de')
    assert_line_around_cursor('', '')
  end

  def test_vi_end_big_word_with_operator
    input_keys("aaa   b{b}}}b\C-[0")
    assert_line_around_cursor('', 'aaa   b{b}}}b')
    input_keys('dE')
    assert_line_around_cursor('', '   b{b}}}b')
    input_keys('dE')
    assert_line_around_cursor('', '')
    input_keys('dE')
    assert_line_around_cursor('', '')
  end

  def test_vi_next_char_with_operator
    input_keys("foo bar\C-[0")
    assert_line_around_cursor('', 'foo bar')
    input_keys('df ')
    assert_line_around_cursor('', 'bar')
  end

  def test_ed_delete_next_char_at_eol
    input_keys('"あ"')
    assert_line_around_cursor('"あ"', '')
    input_keys("\C-[")
    assert_line_around_cursor('"あ', '"')
    input_keys('xa"')
    assert_line_around_cursor('"あ"', '')
  end

  def test_vi_kill_line_prev
    input_keys("\C-u", false)
    assert_line_around_cursor('', '')
    input_keys('abc')
    assert_line_around_cursor('abc', '')
    input_keys("\C-u", false)
    assert_line_around_cursor('', '')
    input_keys('abc')
    input_keys("\C-[\C-u", false)
    assert_line_around_cursor('', 'c')
    input_keys("\C-u", false)
    assert_line_around_cursor('', 'c')
  end

  def test_vi_change_to_eol
    input_keys("abcdef\C-[2hC")
    assert_line_around_cursor('abc', '')
    input_keys("\C-[0C")
    assert_line_around_cursor('', '')
    assert_equal(:vi_insert, editing_mode_label)
  end

  def test_vi_motion_operators
    assert_equal(:vi_insert, editing_mode_label)

    assert_nothing_raised do
      input_keys("test = { foo: bar }\C-[BBBldt}b")
    end
  end

  def test_emacs_editing_mode
    @line_editor.__send__(:emacs_editing_mode, nil)
    assert(@config.editing_mode_is?(:emacs))
  end
end<|MERGE_RESOLUTION|>--- conflicted
+++ resolved
@@ -9,17 +9,8 @@
       set editing-mode vi
     LINES
     @encoding = Reline.core.encoding
-<<<<<<< HEAD
-    @line_editor = Reline::LineEditor.new(@config, @encoding)
-    @line_editor.reset(@prompt, encoding: @encoding)
-=======
     @line_editor = Reline::LineEditor.new(@config)
     @line_editor.reset(@prompt)
-  end
-
-  def editing_mode_label
-    @config.instance_variable_get(:@editing_mode_label)
->>>>>>> 6432f0b6
   end
 
   def editing_mode_label
