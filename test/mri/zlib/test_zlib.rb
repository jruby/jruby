--- conflicted
+++ resolved
@@ -575,27 +575,6 @@
   class TestZlibGzipFile < Test::Unit::TestCase
     def test_gzip_reader_zcat
       Tempfile.create("test_zlib_gzip_file_to_io") {|t|
-<<<<<<< HEAD
-        gz = Zlib::GzipWriter.new(t)
-        gz.print("foo")
-        gz.close
-        t = File.open(t.path, 'ab')
-        gz = Zlib::GzipWriter.new(t)
-        gz.print("bar")
-        gz.close
-
-        results = []
-        t = File.open(t.path)
-        Zlib::GzipReader.zcat(t) do |str|
-          results << str
-        end
-        assert_equal(["foo", "bar"], results)
-        t.close
-
-        t = File.open(t.path)
-        assert_equal("foobar", Zlib::GzipReader.zcat(t))
-        t.close
-=======
         t.binmode
         gz = Zlib::GzipWriter.new(t)
         gz.print("foo")
@@ -618,7 +597,6 @@
           Zlib::GzipReader.zcat(f)
         end
         assert_equal("foobar", results)
->>>>>>> 55ddf3df
       }
     end
 
