# frozen_string_literal: true
require 'test/unit'
require 'ostruct'

class TC_OpenStruct < Test::Unit::TestCase
  def test_initialize
    h = {name: "John Smith", age: 70, pension: 300}
    assert_equal h, OpenStruct.new(h).to_h
    assert_equal h, OpenStruct.new(OpenStruct.new(h)).to_h
    assert_equal h, OpenStruct.new(Struct.new(*h.keys).new(*h.values)).to_h
  end

  def test_respond_to
    o = OpenStruct.new
    o.a = 1
    assert_respond_to(o, :a)
    assert_respond_to(o, :a=)
  end

  def test_respond_to_with_lazy_getter
    o = OpenStruct.new a: 1
    assert_respond_to(o, :a)
    assert_respond_to(o, :a=)
  end

  def test_respond_to_allocated
    assert_not_respond_to(OpenStruct.allocate, :a)
  end

  def test_equality
    o1 = OpenStruct.new
    o2 = OpenStruct.new
    assert_equal(o1, o2)

    o1.a = 'a'
    assert_not_equal(o1, o2)

    o2.a = 'a'
    assert_equal(o1, o2)

    o1.a = 'b'
    assert_not_equal(o1, o2)

    o2 = Object.new
    o2.instance_eval{@table = {:a => 'b'}}
    assert_not_equal(o1, o2)
  end

  def test_inspect
    foo = OpenStruct.new
    assert_equal("#<OpenStruct>", foo.inspect)
    foo.bar = 1
    foo.baz = 2
    assert_equal("#<OpenStruct bar=1, baz=2>", foo.inspect)
    assert_equal(false, foo.inspect.frozen?)

    foo = OpenStruct.new
    foo.bar = OpenStruct.new
    assert_equal('#<OpenStruct bar=#<OpenStruct>>', foo.inspect)
    foo.bar.foo = foo
    assert_equal('#<OpenStruct bar=#<OpenStruct foo=#<OpenStruct ...>>>', foo.inspect)
    assert_equal(false, foo.inspect.frozen?)
  end

  def test_frozen
    o = OpenStruct.new(foo: 42)
    o.a = 'a'
    o.freeze
    expected_error = defined?(FrozenError) ? FrozenError : RuntimeError
    assert_raise(expected_error) {o.b = 'b'}
    assert_not_respond_to(o, :b)
    assert_raise(expected_error) {o.a = 'z'}
    assert_equal('a', o.a)
    assert_equal(42, o.foo)
    o = OpenStruct.new :a => 42
    def o.frozen?; nil end
    o.freeze
    assert_raise(expected_error, '[ruby-core:22559]') {o.a = 1764}
  end

  def test_delete_field
    bug = '[ruby-core:33010]'
    o = OpenStruct.new
    assert_not_respond_to(o, :a)
    assert_not_respond_to(o, :a=)
    o.a = 'a'
    assert_respond_to(o, :a)
    assert_respond_to(o, :a=)
    a = o.delete_field :a
    assert_not_respond_to(o, :a, bug)
    assert_not_respond_to(o, :a=, bug)
    assert_equal(a, 'a')
    s = Object.new
    def s.to_sym
      :foo
    end
    o[s] = true
    assert_respond_to(o, :foo)
    assert_respond_to(o, :foo=)
    o.delete_field s
    assert_not_respond_to(o, :foo)
    assert_not_respond_to(o, :foo=)
  end

  def test_setter
    os = OpenStruct.new
    os[:foo] = :bar
    assert_equal :bar, os.foo
    os['foo'] = :baz
    assert_equal :baz, os.foo
  end

  def test_getter
    os = OpenStruct.new
    os.foo = :bar
    assert_equal :bar, os[:foo]
    assert_equal :bar, os['foo']
  end

  def test_dig
    os1 = OpenStruct.new
    os2 = OpenStruct.new
    os1.child = os2
    os2.foo = :bar
    os2.child = [42]
    assert_equal :bar, os1.dig("child", :foo)
    assert_nil os1.dig("parent", :foo)
    assert_raise(TypeError) { os1.dig("child", 0) }
  end

  def test_to_h
    h = {name: "John Smith", age: 70, pension: 300}
    os = OpenStruct.new(h)
    to_h = os.to_h
    assert_equal(h, to_h)

    to_h[:age] = 71
    assert_equal(70, os.age)
    assert_equal(70, h[:age])

    assert_equal(h, OpenStruct.new("name" => "John Smith", "age" => 70, pension: 300).to_h)
  end

  def test_to_h_with_block
    os = OpenStruct.new("country" => "Australia", :capital => "Canberra")
    assert_equal({"country" => "AUSTRALIA", "capital" => "CANBERRA" },
                 os.to_h {|name, value| [name.to_s, value.upcase]})
    assert_equal("Australia", os.country)
  end

  def test_each_pair
    h = {name: "John Smith", age: 70, pension: 300}
    os = OpenStruct.new(h)
    assert_same os, os.each_pair{ }
    assert_equal '#<Enumerator: #<OpenStruct name="John Smith", age=70, pension=300>:each_pair>', os.each_pair.inspect
    assert_equal [[:name, "John Smith"], [:age, 70], [:pension, 300]], os.each_pair.to_a
    assert_equal 3, os.each_pair.size
  end

  def test_eql_and_hash
    os1 = OpenStruct.new age: 70
    os2 = OpenStruct.new age: 70.0
    assert_equal os1, os2
    assert_equal false, os1.eql?(os2)
    assert_not_equal os1.hash, os2.hash
    assert_equal true, os1.eql?(os1.dup)
    assert_equal os1.hash, os1.dup.hash
  end

  def test_method_missing
    os = OpenStruct.new
    e = assert_raise(NoMethodError) { os.foo true }
    assert_equal :foo, e.name
    assert_equal [true], e.args
    assert_match(/#{__callee__}/, e.backtrace[0])
    e = assert_raise(ArgumentError) { os.send :foo=, true, true }
    assert_match(/#{__callee__}/, e.backtrace[0])
  end

  def test_accessor_defines_method
    os = OpenStruct.new(foo: 42)
    assert os.respond_to? :foo
    assert_equal([], os.singleton_methods)
    assert_equal(42, os.foo)
    assert_equal([:foo, :foo=], os.singleton_methods.sort)
  end

  def test_does_not_redefine
    $VERBOSE, verbose_bak = nil, $VERBOSE
    os = OpenStruct.new(foo: 42)
    def os.foo
      43
    end
    os.foo = 44
    assert_equal(43, os.foo)
  ensure
    $VERBOSE = verbose_bak
  end

  def test_allocate_subclass
    bug = '[ruby-core:80292] [Bug #13358] allocate should not call initialize'
    c = Class.new(OpenStruct) {
      def initialize(x,y={})super(y);end
    }
    os = assert_nothing_raised(ArgumentError, bug) {c.allocate}
    assert_instance_of(c, os)
  end

  def test_private_method
    os = OpenStruct.new
    class << os
      private
      def foo
      end
    end
    assert_raise_with_message(NoMethodError, /private method/) do
      os.foo true, true
    end
  end

  def test_protected_method
    os = OpenStruct.new
    class << os
      protected
      def foo
      end
    end
    assert_raise_with_message(NoMethodError, /protected method/) do
      os.foo true, true
    end
  end
<<<<<<< HEAD

  def test_access_undefined
    os = OpenStruct.new
    assert_nil os.foo
  end

  def test_overridden_private_methods
    os = OpenStruct.new(puts: :foo, format: :bar)
    assert_equal(:foo, os.puts)
    assert_equal(:bar, os.format)
  end

  def test_overridden_public_methods
    os = OpenStruct.new(method: :foo, class: :bar)
    assert_equal(:foo, os.method)
    assert_equal(:bar, os.class)
  end

  def test_access_original_methods
    os = OpenStruct.new(method: :foo, hash: 42)
    assert_equal(os.object_id, os.method!(:object_id).call)
    assert_not_equal(42, os.hash!)
  end

  def test_override_subclass
    c = Class.new(OpenStruct) {
      def foo; :protect_me; end
      private def bar; :protect_me; end
      def inspect; 'protect me'; end
    }
    o = c.new(
      foo: 1, bar: 2, inspect: '3', # in subclass: protected
      table!: 4, # bang method: protected
      each_pair: 5, to_s: 'hello', # others: not protected
    )
    # protected:
    assert_equal(:protect_me, o.foo)
    assert_equal(:protect_me, o.send(:bar))
    assert_equal('protect me', o.inspect)
    assert_not_equal(4, o.send(:table!))
    # not protected:
    assert_equal(5, o.each_pair)
    assert_equal('hello', o.to_s)
  end

  def test_mistaken_subclass
    sub = Class.new(OpenStruct) do
      def [](k)
        __send__(k)
        super
      end

      def []=(k, v)
        @item_set = true
        __send__("#{k}=", v)
        super
      end
    end
    o = sub.new
    o.foo = 42
    assert_equal 42, o.foo
  end

  def test_ractor
    assert_ractor(<<~RUBY, require: 'ostruct')
      obj1 = OpenStruct.new(a: 42, b: 42)
      obj1.c = 42
      obj1.freeze

      obj2 = Ractor.new obj1 do |obj|
        obj
      end.take
      assert obj1.object_id == obj2.object_id
    RUBY
  end

  def test_legacy_yaml
    s = "--- !ruby/object:OpenStruct\ntable:\n  :foo: 42\n"
    o = YAML.load(s)
    assert_equal(42, o.foo)

    o = OpenStruct.new(table: {foo: 42})
    assert_equal({foo: 42}, YAML.load(YAML.dump(o)).table)
  end

  def test_yaml
    h = {name: "John Smith", age: 70, pension: 300.42}
    yaml = "--- !ruby/object:OpenStruct\nname: John Smith\nage: 70\npension: 300.42\n"
    os1 = OpenStruct.new(h)
    os2 = YAML.load(os1.to_yaml)
    assert_equal yaml, os1.to_yaml
    assert_equal os1, os2
    assert_equal true, os1.eql?(os2)
    assert_equal 300.42, os2.pension
  end

  def test_marshal
    o = OpenStruct.new(name: "John Smith", age: 70, pension: 300.42)
    o2 = Marshal.load(Marshal.dump(o))
    assert_equal o, o2
  end
=======
>>>>>>> e50dcb87
end<|MERGE_RESOLUTION|>--- conflicted
+++ resolved
@@ -229,7 +229,6 @@
       os.foo true, true
     end
   end
-<<<<<<< HEAD
 
   def test_access_undefined
     os = OpenStruct.new
@@ -331,6 +330,4 @@
     o2 = Marshal.load(Marshal.dump(o))
     assert_equal o, o2
   end
-=======
->>>>>>> e50dcb87
 end