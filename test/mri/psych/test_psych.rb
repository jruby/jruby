--- conflicted
+++ resolved
@@ -325,11 +325,7 @@
       t.write("--- !ruby/range\nbegin: 0\nend: 42\nexcl: false\n")
       t.close
       assert_equal 0..42, Psych.safe_load_file(t.path, permitted_classes: [Range])
-<<<<<<< HEAD
-      assert_raises(Psych::DisallowedClass) {
-=======
       assert_raise(Psych::DisallowedClass) {
->>>>>>> bfae903c
         Psych.safe_load_file(t.path)
       }
     }
