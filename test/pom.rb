--- conflicted
+++ resolved
@@ -32,10 +32,9 @@
 
 project 'JRuby Integration Tests' do
 
-  model_version '4.0.0' 
+  model_version '4.0.0'
 
   inherit 'org.jruby:jruby-parent', version
-<<<<<<< HEAD
   id 'org.jruby:jruby-tests'
 
   repository( :url => 'https://otto.takari.io/content/repositories/rubygems/maven/releases',
@@ -46,8 +45,8 @@
     releases 'false'
     snapshots 'true'
   end
-  plugin_repository( :url => 'http://rubygems-proxy.torquebox.org/releases',
-                     :id => 'rubygems-releases' )
+  plugin_repository( :id => 'rubygems-releases',
+                     :url => 'https://otto.takari.io/content/repositories/rubygems/maven/releases' )
 
   properties( 'tesla.dump.pom' => 'pom.xml',
               'tesla.dump.readonly' => true,
@@ -64,35 +63,6 @@
     jar 'org.apache.ant:ant:${ant.version}'
     jar 'bsf:bsf:2.4.0'
   end
-=======
-  packaging 'jar'
-
-  repository( :id => 'rubygems-releases',
-              :url => 'https://otto.takari.io/content/repositories/rubygems/maven/releases' )
-
-  plugin_repository( :id => 'sonatype',
-                     :url => 'https://oss.sonatype.org/content/repositories/snapshots/' ) do
-    releases false
-    snapshots true
-  end
-  plugin_repository( :id => 'rubygems-releases',
-                     :url => 'https://otto.takari.io/content/repositories/rubygems/maven/releases' )
-
-  properties( 'jruby.basedir' => '${basedir}/..',
-              'gem.home' => '${jruby.basedir}/lib/ruby/gems/shared' )
-
-  jar 'org.jruby:jruby-core:${project.version}'
-  jar( 'junit:junit:4.11',
-       :scope => 'test' )
-  jar( 'org.apache.ant:ant:${ant.version}',
-       :scope => 'provided' )
-  jar( 'bsf:bsf:2.4.0',
-       :scope => 'provided' )
-  jar( 'commons-logging:commons-logging:1.1.3',
-       :scope => 'test' )
-  jar( 'org.livetribe:livetribe-jsr223:2.0.7',
-       :scope => 'test' )
->>>>>>> a35930a8
   jar( 'org.jruby:requireTest:1.0',
        :scope => 'system',
        :systemPath => '${project.basedir}/jruby/requireTest-1.0.jar' )
@@ -339,7 +309,7 @@
                      :id => 'rake',
                      :phase => 'test',
                      :configuration => [ xml(
-                      '<target>' + 
+                      '<target>' +
                         '<exec dir="${jruby.home}" executable="${jruby.home}/bin/jruby" failonerror="true">' +
                           '<arg value="-J-server" />' +
                           '<arg value="-X+T" />' +
