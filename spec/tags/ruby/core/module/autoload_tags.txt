fails(conflicting state changes for failed load and autoload):Module#autoload does not remove the constant from Module#constants if load raises a RuntimeError and keeps it as an autoload
hangs(incompatible locking in autoload):Module#autoload during the autoload before the constant is assigned returns nil in autoload thread and returns the path in other threads for Module#autoload?
fails:Module#autoload removes the constant from Module#constants if the loaded file does not define it
fails:Module#autoload after autoloading searches for the constant like the original lookup looks up in parent scope after failed autoload
hangs:Module#autoload during the autoload after the constant is assigned returns nil in autoload thread and returns the path in other threads for Module#autoload?
fails:Module#autoload during the autoload after the constant is assigned returns the real constant location in autoload thread and returns the autoload location in other threads for Module#const_source_location
<<<<<<< HEAD
fails:Module#autoload after autoloading searches for the constant like the original lookup warns once in verbose mode if the constant was defined in a parent scope
=======
fails(low priority excluded from JRuby 10):Module#autoload after autoloading searches for the constant like the original lookup warns once in verbose mode if the constant was defined in a parent scope
>>>>>>> 3165c38e
<|MERGE_RESOLUTION|>--- conflicted
+++ resolved
@@ -4,8 +4,4 @@
 fails:Module#autoload after autoloading searches for the constant like the original lookup looks up in parent scope after failed autoload
 hangs:Module#autoload during the autoload after the constant is assigned returns nil in autoload thread and returns the path in other threads for Module#autoload?
 fails:Module#autoload during the autoload after the constant is assigned returns the real constant location in autoload thread and returns the autoload location in other threads for Module#const_source_location
-<<<<<<< HEAD
-fails:Module#autoload after autoloading searches for the constant like the original lookup warns once in verbose mode if the constant was defined in a parent scope
-=======
-fails(low priority excluded from JRuby 10):Module#autoload after autoloading searches for the constant like the original lookup warns once in verbose mode if the constant was defined in a parent scope
->>>>>>> 3165c38e
+fails(low priority excluded from JRuby 10):Module#autoload after autoloading searches for the constant like the original lookup warns once in verbose mode if the constant was defined in a parent scope