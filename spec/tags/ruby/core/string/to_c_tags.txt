--- conflicted
+++ resolved
@@ -1,6 +1,2 @@
 fails:String#to_c ignores trailing garbage
-<<<<<<< HEAD
-fails:String#to_c treats a sequence of underscores as an end of Complex string
-=======
-fails(low priority excluded from JRuby 10):String#to_c treats a sequence of underscores as an end of Complex string
->>>>>>> 3165c38e
+fails(low priority excluded from JRuby 10):String#to_c treats a sequence of underscores as an end of Complex string