--- conflicted
+++ resolved
@@ -8,18 +8,7 @@
 fails(not implemented, jruby/jruby#6161):Time.new with a timezone argument #name method cannot marshal Time if #name method isn't implemented
 fails(not implemented, jruby/jruby#6161):Time.new with a timezone argument subject's class implements .find_timezone method calls .find_timezone to build a time object at loading marshaled data
 fails(only during full spec run):Time.new with a utc_offset argument raises ArgumentError if the String argument is not of the form (+|-)HH:MM
-<<<<<<< HEAD
 fails:Time.new with a timezone argument returned value by #utc_to_local and #local_to_utc methods cannot have arbitrary #utc_offset if it is an instance of Time
-fails:Time.new with a timezone argument :in keyword argument allows omitting minor arguments
-fails:Time.new with a timezone argument Time.new with a String argument parses an ISO-8601 like format
-fails:Time.new with a timezone argument Time.new with a String argument accepts precision keyword argument and truncates specified digits of sub-second part
-fails:Time.new with a timezone argument Time.new with a String argument converts precision keyword argument into Integer if is not nil
-fails:Time.new with a timezone argument Time.new with a String argument raises ArgumentError if date/time parts values are not valid
-fails:Time.new with a timezone argument Time.new with a String argument raises ArgumentError if utc offset parts are not valid
-fails:Time.new with a timezone argument Time.new with a String argument raises ArgumentError if string doesn't start with year
-fails:Time.new with a timezone argument Time.new with a String argument raises ArgumentError when there are leading space characters
-fails:Time.new with a timezone argument Time.new with a String argument raises ArgumentError when there are trailing whitespaces
-=======
 fails(https://github.com/jruby/jruby/issues/8736):Time.new with a timezone argument :in keyword argument allows omitting minor arguments
 fails(https://github.com/jruby/jruby/issues/8736):Time.new with a timezone argument Time.new with a String argument parses an ISO-8601 like format
 fails(https://github.com/jruby/jruby/issues/8736):Time.new with a timezone argument Time.new with a String argument accepts precision keyword argument and truncates specified digits of sub-second part
@@ -28,5 +17,4 @@
 fails(https://github.com/jruby/jruby/issues/8736):Time.new with a timezone argument Time.new with a String argument raises ArgumentError if utc offset parts are not valid
 fails(https://github.com/jruby/jruby/issues/8736):Time.new with a timezone argument Time.new with a String argument raises ArgumentError if string doesn't start with year
 fails(https://github.com/jruby/jruby/issues/8736):Time.new with a timezone argument Time.new with a String argument raises ArgumentError when there are leading space characters
-fails(https://github.com/jruby/jruby/issues/8736):Time.new with a timezone argument Time.new with a String argument raises ArgumentError when there are trailing whitespaces
->>>>>>> 3165c38e
+fails(https://github.com/jruby/jruby/issues/8736):Time.new with a timezone argument Time.new with a String argument raises ArgumentError when there are trailing whitespaces