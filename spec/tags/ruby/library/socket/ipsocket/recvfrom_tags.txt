--- conflicted
+++ resolved
@@ -4,8 +4,4 @@
 fails:Socket::IPSocket#recvfrom using IPv6 using reverse lookups includes the hostname in the address Array
 hangs:Socket::IPSocket#recvfrom when recvfrom(2) returns 0 (if no messages are available to be received and the peer has performed an orderly shutdown) datagram socket using IPv4 returns an empty String as received data
 hangs:Socket::IPSocket#recvfrom when recvfrom(2) returns 0 (if no messages are available to be received and the peer has performed an orderly shutdown) datagram socket using IPv6 returns an empty String as received data
-<<<<<<< HEAD
-fails:Socket::IPSocket#recvfrom when recvfrom(2) returns 0 (if no messages are available to be received and the peer has performed an orderly shutdown) stream socket returns nil on a closed stream socket
-=======
-fails(low priority excluded from JRuby 10):Socket::IPSocket#recvfrom when recvfrom(2) returns 0 (if no messages are available to be received and the peer has performed an orderly shutdown) stream socket returns nil on a closed stream socket
->>>>>>> 3165c38e
+fails(low priority excluded from JRuby 10):Socket::IPSocket#recvfrom when recvfrom(2) returns 0 (if no messages are available to be received and the peer has performed an orderly shutdown) stream socket returns nil on a closed stream socket