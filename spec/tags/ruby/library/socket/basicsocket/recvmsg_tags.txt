--- conflicted
+++ resolved
@@ -48,8 +48,4 @@
 fails:BasicSocket#recvmsg when recvfrom(2) returns 0 (if no messages are available to be received and the peer has performed an orderly shutdown) datagram socket using IPv6 returns an empty String as received data
 fails:BasicSocket#recvmsg when recvfrom(2) returns 0 (if no messages are available to be received and the peer has performed an orderly shutdown) stream socket returns an empty String as received data on a closed stream socket
 fails:BasicSocket#recvmsg when recvfrom(2) returns 0 (if no messages are available to be received and the peer has performed an orderly shutdown) datagram socket using IPv4 returns an empty String as received data
-<<<<<<< HEAD
-fails:BasicSocket#recvmsg when recvfrom(2) returns 0 (if no messages are available to be received and the peer has performed an orderly shutdown) stream socket returns nil on a closed stream socket
-=======
-fails(low priority excluded from JRuby 10):BasicSocket#recvmsg when recvfrom(2) returns 0 (if no messages are available to be received and the peer has performed an orderly shutdown) stream socket returns nil on a closed stream socket
->>>>>>> 3165c38e
+fails(low priority excluded from JRuby 10):BasicSocket#recvmsg when recvfrom(2) returns 0 (if no messages are available to be received and the peer has performed an orderly shutdown) stream socket returns nil on a closed stream socket