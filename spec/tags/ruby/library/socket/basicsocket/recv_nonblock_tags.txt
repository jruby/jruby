fails:Socket::BasicSocket#recv_nonblock using IPv4 using a connected but not bound socket raises Errno::ENOTCONN
fails:Socket::BasicSocket#recv_nonblock using IPv6 using a connected but not bound socket raises Errno::ENOTCONN
fails:Socket::BasicSocket#recv_nonblock using IPv4 preserves the encoding of the given buffer
fails:Socket::BasicSocket#recv_nonblock using IPv6 preserves the encoding of the given buffer
<<<<<<< HEAD
fails:Socket::BasicSocket#recv_nonblock when recvfrom(2) returns 0 (if no messages are available to be received and the peer has performed an orderly shutdown) stream socket returns nil on a closed stream socket
=======
fails(low priority excluded from JRuby 10):Socket::BasicSocket#recv_nonblock when recvfrom(2) returns 0 (if no messages are available to be received and the peer has performed an orderly shutdown) stream socket returns nil on a closed stream socket
>>>>>>> 3165c38e
<|MERGE_RESOLUTION|>--- conflicted
+++ resolved
@@ -2,8 +2,4 @@
 fails:Socket::BasicSocket#recv_nonblock using IPv6 using a connected but not bound socket raises Errno::ENOTCONN
 fails:Socket::BasicSocket#recv_nonblock using IPv4 preserves the encoding of the given buffer
 fails:Socket::BasicSocket#recv_nonblock using IPv6 preserves the encoding of the given buffer
-<<<<<<< HEAD
-fails:Socket::BasicSocket#recv_nonblock when recvfrom(2) returns 0 (if no messages are available to be received and the peer has performed an orderly shutdown) stream socket returns nil on a closed stream socket
-=======
-fails(low priority excluded from JRuby 10):Socket::BasicSocket#recv_nonblock when recvfrom(2) returns 0 (if no messages are available to be received and the peer has performed an orderly shutdown) stream socket returns nil on a closed stream socket
->>>>>>> 3165c38e
+fails(low priority excluded from JRuby 10):Socket::BasicSocket#recv_nonblock when recvfrom(2) returns 0 (if no messages are available to be received and the peer has performed an orderly shutdown) stream socket returns nil on a closed stream socket