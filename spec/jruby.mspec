# Default RubySpec/CI settings for JRuby.

require 'rbconfig'
require 'java'
require 'jruby'

# Inherit from the default configuration
load "#{__dir__}/ruby/default.mspec"

# Some non-deterministic specs assume a GC will actually fire.  For spec
# runs we change our noop version of GC.start to requesting we actually
# perform a GC on the JVM.
module GC
  def start(full_mark: true, immediate_sweep: true)
    java.lang.System.gc
  end
  module_function :start
end

IKVM = java.lang.System.get_property('java.vm.name') =~ /IKVM\.NET/
HOST_OS = RbConfig::CONFIG['host_os']
WINDOWS = HOST_OS =~ /mswin/

SPEC_DIR = File.join(File.dirname(__FILE__), 'ruby') unless defined?(SPEC_DIR)
TAGS_DIR = File.join(File.dirname(__FILE__), 'tags') unless defined?(TAGS_DIR)

class MSpecScript
  set :prefix, 'spec/ruby'

  # enable MRI-like backtraces for specs that expect that output
  set :flags, ['-Xbacktrace.style=mri']

  jruby = RbConfig::CONFIG['ruby_install_name'] + RbConfig::CONFIG['EXEEXT']
  jruby = File.expand_path("../../bin/#{jruby}", __FILE__)
  set :target, jruby

  slow_specs = [
      SPEC_DIR + '/core/process',
      SPEC_DIR + '/core/io/popen',
      SPEC_DIR + '/core/argf/gets_spec.rb',
      SPEC_DIR + '/core/argf/read_spec.rb',
      SPEC_DIR + '/core/argf/readline_spec.rb',
      SPEC_DIR + '/core/encoding/default_external_spec.rb',
      SPEC_DIR + '/core/encoding/default_internal_spec.rb',
      SPEC_DIR + '/core/io/pid_spec.rb',
      SPEC_DIR + '/core/kernel/at_exit_spec.rb',
      SPEC_DIR + '/language/predefined_spec.rb',
      SPEC_DIR + '/language/predefined/data_spec.rb',
      SPEC_DIR + '/library/net/http',
<<<<<<< HEAD
      # This requires --debug which slows down or changes other spec results
      SPEC_DIR + '/core/tracepoint',
      SPEC_DIR + '/core/objectspace/each_object', 
=======
>>>>>>> 7b32ec98
      *get(:command_line),
      *get(:security),
  ]

  # Specs that require JRuby's --debug flag, which alters some behaviors
  debug_specs = [
    SPEC_DIR + '/core/tracepoint'
  ]

  set :fast, [
      *get(:language),
      *get(:core),
      *get(:library),

      # These all spawn sub-rubies, making them very slow to run
      *slow_specs.map {|name| '^' + name},
      *debug_specs.map {|name| '^' + name},
  ]

  set :slow, slow_specs
  set :debug, debug_specs

  # Filter out ObjectSpace specs if ObjectSpace is disabled
  unless JRuby.objectspace
    get(:core) << '^' + SPEC_DIR + '/core/objectspace/_id2ref'
    get(:core) << '^' + SPEC_DIR + '/core/objectspace/each_object'
  end

  if IKVM
    # ftype_spec freezes for some reason under IKVM
    get(:core) << '^' + SPEC_DIR + '/core/file'
    # Process.kill spec hangs
    get(:core) << '^' + SPEC_DIR + '/core/process'
  end

  # prepare exclusion tags
  set(:xtags, get(:xtags) || [])
  set(:ci_xtags, get(:ci_xtags) || [])

  get(:xtags) << 'critical'
  get(:ci_xtags) << 'critical'
  get(:xtags) << 'hangs'
  get(:ci_xtags) << 'hangs'

  get(:ci_xtags) << "java#{ENV_JAVA['java.specification.version']}" # Java version

  unless $stdin.tty?
    get(:ci_xtags) << "tty" # Specs that require a tty and may fail in CI environments
  end

  get(:ci_xtags) << HOST_OS

  instance_config = JRuby.runtime.instance_config

  if WINDOWS
    # Some specs on Windows will fail in we launch JRuby via
    # ruby_exe() in-process (see core/argf/gets_spec.rb)
    instance_config.run_ruby_in_process = false

    # exclude specs tagged with 'windows' keyword
    get(:ci_xtags) << 'windows'
  end

  # If running specs with jit threshold = 0 or force (AOT) compile, additional tags
  if instance_config.compile_mode.to_s == "FORCE" ||
      instance_config.jit_threshold == 0
    get(:ci_xtags) << 'jit'
  end

  # This set of files is run by mspec ci
  set :ci_files, get(:language) + get(:core) + get(:command_line) + get(:library) + get(:security)

  set :tags_patterns, [
                        [%r(^.*/language/),     TAGS_DIR + '/ruby/language/'],
                        [%r(^.*/core/),         TAGS_DIR + '/ruby/core/'],
                        [%r(^.*/command_line/), TAGS_DIR + '/ruby/command_line/'],
                        [%r(^.*/library/),      TAGS_DIR + '/ruby/library/'],
                        [%r(^.*/security/),     TAGS_DIR + '/ruby/security/'],
                        [/_spec.rb$/,       '_tags.txt']
                      ]
end<|MERGE_RESOLUTION|>--- conflicted
+++ resolved
@@ -47,19 +47,14 @@
       SPEC_DIR + '/language/predefined_spec.rb',
       SPEC_DIR + '/language/predefined/data_spec.rb',
       SPEC_DIR + '/library/net/http',
-<<<<<<< HEAD
-      # This requires --debug which slows down or changes other spec results
-      SPEC_DIR + '/core/tracepoint',
-      SPEC_DIR + '/core/objectspace/each_object', 
-=======
->>>>>>> 7b32ec98
       *get(:command_line),
       *get(:security),
   ]
 
   # Specs that require JRuby's --debug flag, which alters some behaviors
   debug_specs = [
-    SPEC_DIR + '/core/tracepoint'
+      SPEC_DIR + '/core/tracepoint',
+      SPEC_DIR + '/core/objectspace/each_object', 
   ]
 
   set :fast, [
