--- conflicted
+++ resolved
@@ -111,7 +111,6 @@
   set :ci_files, get(:language) + get(:core) + get(:command_line) + get(:library) + get(:security)
 
   set :tags_patterns, [
-<<<<<<< HEAD
                         [%r(^.*/language/),     TAGS_DIR + '/ruby/language/'],
                         [%r(^.*/core/),         TAGS_DIR + '/ruby/core/'],
                         [%r(^.*/command_line/), TAGS_DIR + '/ruby/command_line/'],
@@ -119,13 +118,4 @@
                         [%r(^.*/security/),     TAGS_DIR + '/ruby/security/'],
                         [/_spec.rb$/,       '_tags.txt']
                       ]
-=======
-      [%r(^.*/language/),     TAGS_DIR + '/ruby/language/'],
-      [%r(^.*/core/),         TAGS_DIR + '/ruby/core/'],
-      [%r(^.*/command_line/), TAGS_DIR + '/ruby/command_line/'],
-      [%r(^.*/library/),      TAGS_DIR + '/ruby/library/'],
-      [%r(^.*/security/),     TAGS_DIR + '/ruby/security/'],
-      [/_spec.rb$/,       '_tags.txt']
-  ]
->>>>>>> 1035b491
 end