# https://github.com/jruby/jruby/issues/1675
if RUBY_VERSION > '1.9'
  describe 'String#casecmp' do
    it 'returns correct value' do
<<<<<<< HEAD
      Encoding.name_list.each do |enc_name|
        enc = Encoding.find(enc_name)
        next if !enc || enc.dummy?
        a = 'ABC'.encode(enc)
        b = 'ABC'.encode(enc)
        b.casecmp(a).should == 0
=======
      Encoding.list.each do |enc|
        next if enc.dummy?

        # using "UTF-16LE", "UTF-8", "Shift_JIS", and other available encodings
        a = 'ABC'.encode(enc)
        b = 'ABC'.encode(enc)
        b.casecmp(a).should be_true
>>>>>>> 7774be52
      end
    end
  end
end<|MERGE_RESOLUTION|>--- conflicted
+++ resolved
@@ -2,14 +2,6 @@
 if RUBY_VERSION > '1.9'
   describe 'String#casecmp' do
     it 'returns correct value' do
-<<<<<<< HEAD
-      Encoding.name_list.each do |enc_name|
-        enc = Encoding.find(enc_name)
-        next if !enc || enc.dummy?
-        a = 'ABC'.encode(enc)
-        b = 'ABC'.encode(enc)
-        b.casecmp(a).should == 0
-=======
       Encoding.list.each do |enc|
         next if enc.dummy?
 
@@ -17,7 +9,6 @@
         a = 'ABC'.encode(enc)
         b = 'ABC'.encode(enc)
         b.casecmp(a).should be_true
->>>>>>> 7774be52
       end
     end
   end
