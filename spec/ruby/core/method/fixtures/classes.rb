--- conflicted
+++ resolved
@@ -214,11 +214,8 @@
     end
   end
 
-<<<<<<< HEAD
-  module ChangedVisibility
-=======
+
   module InheritedMethods
->>>>>>> a00da011
     module A
       private
       def derp(message)
