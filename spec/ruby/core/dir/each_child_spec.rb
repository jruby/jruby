require_relative '../../spec_helper'
require_relative 'fixtures/common'

describe "Dir.each_child" do
  before :all do
    DirSpecs.create_mock_dirs
  end
<<<<<<< HEAD
=======

  after :all do
    DirSpecs.delete_mock_dirs
  end
  
  it "accepts an encoding keyword for the encoding of the entries" do
    dirs = Dir.each_child("#{DirSpecs.mock_dir}/deeply/nested", encoding: "utf-8").to_a.sort
    dirs.each {|dir| dir.encoding.should == Encoding::UTF_8}
  end

  it "accepts nil options" do
    dirs = Dir.each_child("#{DirSpecs.mock_dir}/deeply/nested", nil).to_a.sort
    dirs.each {|dir| dir.encoding.should == Encoding.find("filesystem")}
  end
end

ruby_version_is "2.5" do
  describe "Dir.each_child" do
    before :all do
      DirSpecs.create_mock_dirs
    end
>>>>>>> 1035b491

  after :all do
    DirSpecs.delete_mock_dirs
  end

  it "yields all names in an existing directory to the provided block" do
    a, b = [], []

    Dir.each_child(DirSpecs.mock_dir) {|f| a << f}
    Dir.each_child("#{DirSpecs.mock_dir}/deeply/nested") {|f| b << f}

    a.sort.should == DirSpecs.expected_paths -  %w[. ..]
    b.sort.should == %w|.dotfile.ext directory|
  end

  it "returns nil when successful" do
    Dir.each_child(DirSpecs.mock_dir) {|f| f}.should == nil
  end

  it "calls #to_path on non-String arguments" do
    p = mock('path')
    p.should_receive(:to_path).and_return(DirSpecs.mock_dir)
    Dir.each_child(p).to_a
  end

  it "raises a SystemCallError if passed a nonexistent directory" do
    -> { Dir.each_child(DirSpecs.nonexistent) {} }.should raise_error(SystemCallError)
  end

  describe "when no block is given" do
    it "returns an Enumerator" do
      Dir.each_child(DirSpecs.mock_dir).should be_an_instance_of(Enumerator)
      Dir.each_child(DirSpecs.mock_dir).to_a.sort.should == DirSpecs.expected_paths - %w[. ..]
    end

    describe "returned Enumerator" do
      describe "size" do
        it "should return nil" do
          Dir.each_child(DirSpecs.mock_dir).size.should == nil
        end
      end
    end
  end
end

ruby_version_is "2.6" do
  describe "Dir#each_child" do
    before :all do
      DirSpecs.create_mock_dirs
    end

    after :all do
      DirSpecs.delete_mock_dirs
    end

    after :each do
      @dir.close if @dir
    end

    it "yields all names in an existing directory to the provided block" do
      a, b = [], []
      @dir = Dir.new(DirSpecs.mock_dir)
      @dir2 = Dir.new("#{DirSpecs.mock_dir}/deeply/nested")

      @dir.each_child { |f| a << f }
      @dir2.each_child { |f| b << f }
      @dir2.close

      a.sort.should == DirSpecs.expected_paths - %w|. ..|
      b.sort.should == %w|.dotfile.ext directory|
    end

    it "returns self when successful" do
      @dir = Dir.new(DirSpecs.mock_dir)
      @dir.each_child { |f| f }.should == @dir
    end

    describe "when no block is given" do
      it "returns an Enumerator" do
        @dir = Dir.new(DirSpecs.mock_dir)

        @dir.each_child.should be_an_instance_of(Enumerator)
        @dir.each_child.to_a.sort.should == DirSpecs.expected_paths - %w|. ..|
      end

      describe "returned Enumerator" do
        describe "size" do
          it "should return nil" do
            @dir = Dir.new(DirSpecs.mock_dir)
            @dir.each_child.size.should == nil
          end
        end
      end
    end
  end
end<|MERGE_RESOLUTION|>--- conflicted
+++ resolved
@@ -5,8 +5,6 @@
   before :all do
     DirSpecs.create_mock_dirs
   end
-<<<<<<< HEAD
-=======
 
   after :all do
     DirSpecs.delete_mock_dirs
@@ -28,46 +26,46 @@
     before :all do
       DirSpecs.create_mock_dirs
     end
->>>>>>> 1035b491
 
-  after :all do
-    DirSpecs.delete_mock_dirs
-  end
-
-  it "yields all names in an existing directory to the provided block" do
-    a, b = [], []
-
-    Dir.each_child(DirSpecs.mock_dir) {|f| a << f}
-    Dir.each_child("#{DirSpecs.mock_dir}/deeply/nested") {|f| b << f}
-
-    a.sort.should == DirSpecs.expected_paths -  %w[. ..]
-    b.sort.should == %w|.dotfile.ext directory|
-  end
-
-  it "returns nil when successful" do
-    Dir.each_child(DirSpecs.mock_dir) {|f| f}.should == nil
-  end
-
-  it "calls #to_path on non-String arguments" do
-    p = mock('path')
-    p.should_receive(:to_path).and_return(DirSpecs.mock_dir)
-    Dir.each_child(p).to_a
-  end
-
-  it "raises a SystemCallError if passed a nonexistent directory" do
-    -> { Dir.each_child(DirSpecs.nonexistent) {} }.should raise_error(SystemCallError)
-  end
-
-  describe "when no block is given" do
-    it "returns an Enumerator" do
-      Dir.each_child(DirSpecs.mock_dir).should be_an_instance_of(Enumerator)
-      Dir.each_child(DirSpecs.mock_dir).to_a.sort.should == DirSpecs.expected_paths - %w[. ..]
+    after :all do
+      DirSpecs.delete_mock_dirs
     end
 
-    describe "returned Enumerator" do
-      describe "size" do
-        it "should return nil" do
-          Dir.each_child(DirSpecs.mock_dir).size.should == nil
+    it "yields all names in an existing directory to the provided block" do
+      a, b = [], []
+
+      Dir.each_child(DirSpecs.mock_dir) {|f| a << f}
+      Dir.each_child("#{DirSpecs.mock_dir}/deeply/nested") {|f| b << f}
+
+      a.sort.should == DirSpecs.expected_paths -  %w[. ..]
+      b.sort.should == %w|.dotfile.ext directory|
+    end
+
+    it "returns nil when successful" do
+      Dir.each_child(DirSpecs.mock_dir) {|f| f}.should == nil
+    end
+
+    it "calls #to_path on non-String arguments" do
+      p = mock('path')
+      p.should_receive(:to_path).and_return(DirSpecs.mock_dir)
+      Dir.each_child(p).to_a
+    end
+
+    it "raises a SystemCallError if passed a nonexistent directory" do
+      -> { Dir.each_child(DirSpecs.nonexistent) {} }.should raise_error(SystemCallError)
+    end
+
+    describe "when no block is given" do
+      it "returns an Enumerator" do
+        Dir.each_child(DirSpecs.mock_dir).should be_an_instance_of(Enumerator)
+        Dir.each_child(DirSpecs.mock_dir).to_a.sort.should == DirSpecs.expected_paths - %w[. ..]
+      end
+
+      describe "returned Enumerator" do
+        describe "size" do
+          it "should return nil" do
+            Dir.each_child(DirSpecs.mock_dir).size.should == nil
+          end
         end
       end
     end
