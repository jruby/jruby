--- conflicted
+++ resolved
@@ -605,48 +605,18 @@
 
 CP_DELIMITER=":"
 
-<<<<<<< HEAD
-# add main jruby jar to the classpath
-JRUBY_ALREADY_ADDED=false
-if [ "$use_modules" ]; then
-    module_path="$JRUBY_HOME/lib/modules"
-    if [ "$JRUBY_CP" ]; then
-        JRUBY_CP="$JRUBY_CP$CP_DELIMITER$module_path"
-    else
-        JRUBY_CP="$module_path"
-    fi
-else
-    for j in "$JRUBY_HOME"/lib/modules/*.jar; do
-        if [ "$JRUBY_CP" ]; then
-            JRUBY_CP="$JRUBY_CP$CP_DELIMITER$j"
-            else
-            JRUBY_CP="$j"
-        fi
-    done
-fi
-=======
+module_path="$JRUBY_HOME/lib/modules"
+readonly module_path
+
 # Find main jruby jar and add it to the classpath
 jruby_jar=
-for j in "$JRUBY_HOME"/lib/jruby.jar "$JRUBY_HOME"/lib/jruby-complete.jar; do
-    if [ ! -e "$j" ]; then
-        continue
-    fi
-    if [ "${JRUBY_CP-}" ]; then
-        JRUBY_CP="$JRUBY_CP$CP_DELIMITER$j"
-    else
-        JRUBY_CP="$j"
-    fi
+for j in "$JRUBY_HOME"/lib/modules/jruby*.jar; do
     if [ -n "$jruby_jar" ]; then
         echo "WARNING: more than one JRuby JAR found in lib directory" 1>&2
     fi
     jruby_jar="$j"
 done
 readonly jruby_jar
->>>>>>> 21c220e4
-
-if $cygwin; then
-    JRUBY_CP="$(cygpath -p -w "$JRUBY_CP")"
-fi
 
 # ----- Add additional jars from lib to classpath -----------------------------
 
@@ -656,16 +626,7 @@
 else
     # add other jars in lib to CP for command-line execution
     for j in "$JRUBY_HOME"/lib/*.jar; do
-<<<<<<< HEAD
-        if [ "$CP" ]; then
-            CP="$CP$CP_DELIMITER$j"
-        else
-=======
-        case "${j#"$JRUBY_HOME/lib/"}" in
-            jruby.jar|jruby-complete.jar) continue
-        esac
         if [ -z "${CP-}" ]; then
->>>>>>> 21c220e4
             CP="$j"
         else
             CP="$CP$CP_DELIMITER$j"
@@ -956,18 +917,8 @@
 
 prepend java_args "$JAVACMD"
 
-if $NO_BOOTCLASSPATH || $VERIFY_JRUBY; then
-    if $use_modules; then
-        # Use module path instead of classpath for the jruby libs
-        append java_args -p "$JRUBY_CP" -classpath "$CLASSPATH"
-    else
-        append java_args -classpath "$JRUBY_CP$CP_DELIMITER$CLASSPATH"
-    fi
-else
-    append java_args -Xbootclasspath/a:"$JRUBY_CP"
-    append java_args -classpath "$CLASSPATH"
-    append java_args -Djruby.home="$JRUBY_HOME"
-fi
+# Use module path instead of classpath for the jruby libs
+append java_args -p "$module_path" -classpath "$CLASSPATH"
 
 append java_args -Djruby.home="$JRUBY_HOME" \
     -Djruby.lib="$JRUBY_HOME/lib" \
