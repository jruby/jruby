--- conflicted
+++ resolved
@@ -49,18 +49,17 @@
     - stage: test
       name: MRI core int
       script:
-<<<<<<< HEAD
+        - export JRUBY_OPTS=-J-Xmx1G
         - ./mvnw clean package -Pbootstrap
         - bin/jruby -S bundle install
         - bin/jruby -S rake test:mri:core:int
-      env: JRUBY_OPTS='$JRUBY_OPTS -J-Xmx1G'
 
 #    - name: MRI core jit
 #      script:
+#        - export JRUBY_OPTS=-J-Xmx1G
 #        - ./mvnw clean package -Pbootstrap
 #        - bundle install
 #        - jruby -S rake test:mri:core:fullint
-#      env: JRUBY_OPTS='$JRUBY_OPTS -J-Xmx1G'
 #
 #    - name: MRI core jit jdk11
 #      jdk: openjdk11
@@ -78,58 +77,17 @@
 #
 #    - name: MRI extra
 #      script:
+#        - export JRUBY_OPTS=-J-Xmx1G
 #        - ./mvnw clean package -Pbootstrap
 #        - bundle install
 #        - jruby -S rake test:mri:extra
-#      env: JRUBY_OPTS='$JRUBY_OPTS -J-Xmx1G'
 
 #    - name: MRI stdlib
 #      script:
+#        - export JRUBY_OPTS=-J-Xmx1G
 #        - ./mvnw clean package -Pbootstrap
 #        - bundle install
 #        - jruby -S rake test:mri:stdlib
-#      env: JRUBY_OPTS='$JRUBY_OPTS -J-Xmx1G'
-=======
-        - export JRUBY_OPTS=-J-Xmx1G
-        - mvn clean package -Pbootstrap
-        - bundle install
-        - jruby -S rake test:mri:core:int
-
-    - name: MRI core jit
-      script:
-        - export JRUBY_OPTS=-J-Xmx1G
-        - mvn clean package -Pbootstrap
-        - bundle install
-        - jruby -S rake test:mri:core:fullint
-
-    - name: MRI core jit jdk11
-      jdk: openjdk11
-      script:
-        - mvn clean package -Pbootstrap
-        - bundle install
-        - jruby -S rake test:mri:core:jit
-
-    - name: MRI core jit jdk14
-      jdk: openjdk14
-      script:
-        - mvn clean package -Pbootstrap
-        - bundle install
-        - jruby -S rake test:mri:core:jit
-
-    - name: MRI extra
-      script:
-        - export JRUBY_OPTS=-J-Xmx1G
-        - mvn clean package -Pbootstrap
-        - bundle install
-        - jruby -S rake test:mri:extra
-
-    - name: MRI stdlib
-      script:
-        - export JRUBY_OPTS=-J-Xmx1G
-        - mvn clean package -Pbootstrap
-        - bundle install
-        - jruby -S rake test:mri:stdlib
->>>>>>> 36b08336
 
     - name: spec/ruby fast
       script:
@@ -167,8 +125,7 @@
         postgresql: "9.6"
       services:
         - postgresql
-<<<<<<< HEAD
-#
+
 #    - name: concurrent ruby
 #      script: tool/concurrent-ruby-travis.sh
 #
@@ -178,69 +135,35 @@
 #        - bundle install
 #        - jruby -S rake test:jruby:int
 #
+#    - name: JRuby tests dev
+#      script:
+#        - export JRUBY_OPTS=--dev
+#        - ./mvnw clean package -Pbootstrap
+#        - bundle install
+#        - jruby -S rake test:jruby
+#
 #    - name: JRuby tests jit indy jdk11
 #      jdk: openjdk11
 #      script:
+#        - export JRUBY_OPTS=-Xcompile.invokedynamic
 #        - ./mvnw clean package -Pbootstrap
 #        - bundle install
 #        - jruby -S rake test:jruby
-#      env: JRUBY_OPTS=-Xcompile.invokedynamic
 #
 #    - name: JRuby tests jit indy jdk14
 #      jdk: openjdk14
 #      script:
+#        - export JRUBY_OPTS=-Xcompile.invokedynamic
 #        - ./mvnw clean package -Pbootstrap
 #        - bundle install
 #        - jruby -S rake test:jruby
-#      env: JRUBY_OPTS=-Xcompile.invokedynamic
 
     - name: JRuby tests jit indy
       script:
+        - export JRUBY_OPTS=-Xcompile.invokedynamic
         - ./mvnw clean package -Pbootstrap
         - bin/jruby -S bundle install
         - bin/jruby -S rake test:jruby
-      env: JRUBY_OPTS=-Xcompile.invokedynamic
-=======
-
-    - name: concurrent ruby
-      script: tool/concurrent-ruby-travis.sh
-
-    - name: JRuby tests int
-      script:
-        - mvn clean package -Pbootstrap
-        - bundle install
-        - jruby -S rake test:jruby:int
-
-    - name: JRuby tests dev
-      script:
-        - export JRUBY_OPTS=--dev
-        - mvn clean package -Pbootstrap
-        - bundle install
-        - jruby -S rake test:jruby
-
-    - name: JRuby tests jit indy jdk11
-      jdk: openjdk11
-      script:
-        - export JRUBY_OPTS=-Xcompile.invokedynamic
-        - mvn clean package -Pbootstrap
-        - bundle install
-        - jruby -S rake test:jruby
-
-    - name: JRuby tests jit indy jdk14
-      jdk: openjdk14
-      script:
-        - export JRUBY_OPTS=-Xcompile.invokedynamic
-        - mvn clean package -Pbootstrap
-        - bundle install
-        - jruby -S rake test:jruby
-
-    - name: JRuby tests jit indy
-      script:
-        - export JRUBY_OPTS=-Xcompile.invokedynamic
-        - mvn clean package -Pbootstrap
-        - bundle install
-        - jruby -S rake test:jruby
->>>>>>> 36b08336
 
 #    - name: JRuby tests aot
 #      script:
@@ -256,7 +179,6 @@
 
     - name: JI specs
       script:
-<<<<<<< HEAD
         - ./mvnw clean package -Pbootstrap
         - bin/jruby -S bundle install
         - bin/jruby -S rake spec:ji
@@ -264,107 +186,52 @@
 #    - name: JI specs jdk11
 #      jdk: openjdk11
 #      script:
-#        - ./mvnw clean package -Pbootstrap
+#        - mvn clean package -Pbootstrap
 #        - bundle install
 #        - jruby -S rake spec:ji
 #
 #    - name: JI specs jdk14
 #      jdk: openjdk14
 #      script:
-#        - ./mvnw clean package -Pbootstrap
+#        - mvn clean package -Pbootstrap
 #        - bundle install
 #        - jruby -S rake spec:ji
 #
 #    - name: JI specs indy
 #      script:
-#        - ./mvnw clean package -Pbootstrap
+#        - export JRUBY_OPTS=-Xcompile.invokedynamic
+#        - mvn clean package -Pbootstrap
 #        - bundle install
 #        - jruby -S rake spec:ji
-#      env: JRUBY_OPTS=-Xcompile.invokedynamic
 #
 #    - name: Compiler specs
 #      script:
-#        - ./mvnw clean package -Pbootstrap
+#        - mvn clean package -Pbootstrap
 #        - bundle install
 #        - jruby -S rake spec:compiler
 #
 #    - name: Compiler specs indy
 #      script:
-#        - ./mvnw clean package -Pbootstrap
+#        - export JRUBY_OPTS=-Xcompile.invokedynamic
+#        - mvn clean package -Pbootstrap
 #        - bundle install
 #        - jruby -S rake spec:compiler
-#      env: JRUBY_OPTS=-Xcompile.invokedynamic
 #
 #    - name: Compiler specs indy jdk11
 #      jdk: openjdk11
 #      script:
-#        - ./mvnw clean package -Pbootstrap
+#        - export JRUBY_OPTS=-Xcompile.invokedynamic
+#        - mvn clean package -Pbootstrap
 #        - bundle install
 #        - jruby -S rake spec:compiler
-#      env: JRUBY_OPTS=-Xcompile.invokedynamic
 #
 #    - name: Compiler specs indy jdk14
 #      jdk: openjdk14
 #      script:
-#        - ./mvnw clean package -Pbootstrap
+#        - export JRUBY_OPTS=-Xcompile.invokedynamic
+#        - mvn clean package -Pbootstrap
 #        - bundle install
 #        - jruby -S rake spec:compiler
-#      env: JRUBY_OPTS=-Xcompile.invokedynamic
-=======
-        - mvn clean package -Pbootstrap
-        - bundle install
-        - jruby -S rake spec:ji
-
-    - name: JI specs jdk11
-      jdk: openjdk11
-      script:
-        - mvn clean package -Pbootstrap
-        - bundle install
-        - jruby -S rake spec:ji
-
-    - name: JI specs jdk14
-      jdk: openjdk14
-      script:
-        - mvn clean package -Pbootstrap
-        - bundle install
-        - jruby -S rake spec:ji
-
-    - name: JI specs indy
-      script:
-        - export JRUBY_OPTS=-Xcompile.invokedynamic
-        - mvn clean package -Pbootstrap
-        - bundle install
-        - jruby -S rake spec:ji
-
-    - name: Compiler specs
-      script:
-        - mvn clean package -Pbootstrap
-        - bundle install
-        - jruby -S rake spec:compiler
-
-    - name: Compiler specs indy
-      script:
-        - export JRUBY_OPTS=-Xcompile.invokedynamic
-        - mvn clean package -Pbootstrap
-        - bundle install
-        - jruby -S rake spec:compiler
-
-    - name: Compiler specs indy jdk11
-      jdk: openjdk11
-      script:
-        - export JRUBY_OPTS=-Xcompile.invokedynamic
-        - mvn clean package -Pbootstrap
-        - bundle install
-        - jruby -S rake spec:compiler
-
-    - name: Compiler specs indy jdk14
-      jdk: openjdk14
-      script:
-        - export JRUBY_OPTS=-Xcompile.invokedynamic
-        - mvn clean package -Pbootstrap
-        - bundle install
-        - jruby -S rake spec:compiler
->>>>>>> 36b08336
 
     - name: FFI specs
       script:
@@ -381,33 +248,32 @@
 
     - name: Regression specs
       script:
-<<<<<<< HEAD
         - ./mvnw clean package -Pbootstrap
         - bin/jruby -S bundle install
         - bin/jruby -S rake spec:regression
 
 #    - name: Regression specs jit
 #      script:
-#        - ./mvnw clean package -Pbootstrap
+#        - export JRUBY_OPTS=-Xjit.threshold=0
+#        - mvn clean package -Pbootstrap
 #        - bundle install
 #        - jruby -S rake spec:regression
-#      env: JRUBY_OPTS=-Xjit.threshold=0
 #
 #    - name: JRuby specs
 #      script:
-#        - ./mvnw clean package -Pbootstrap
+#        - mvn clean package -Pbootstrap
 #        - bundle install
 #        - jruby -S rake spec:jruby
 #
 #    - name: jrubyc specs
 #      script:
-#        - ./mvnw clean package -Pbootstrap
+#        - mvn clean package -Pbootstrap
 #        - bundle install
 #        - jruby -S rake spec:jrubyc
 #
 #    - name: Profilers specs
 #      script:
-#        - ./mvnw clean package -Pbootstrap
+#        - mvn clean package -Pbootstrap
 #        - bundle install
 #        - jruby -S rake spec:profiler
 #
@@ -417,43 +283,6 @@
 #        - wget https://github.com/sormuras/bach/raw/master/install-jdk.sh
 #        - source install-jdk.sh --url https://github.com/AdoptOpenJDK/openjdk8-binaries/releases/download/jdk8u202-b08_openj9-0.12.1/OpenJDK8U-jdk_x64_linux_openj9_8u202b08_openj9-0.12.1.tar.gz
 #        - tool/maven-ci-script.sh
-=======
-        - mvn clean package -Pbootstrap
-        - bundle install
-        - jruby -S rake spec:regression
-
-    - name: Regression specs jit
-      script:
-        - export JRUBY_OPTS=-Xjit.threshold=0
-        - mvn clean package -Pbootstrap
-        - bundle install
-        - jruby -S rake spec:regression
-
-    - name: JRuby specs
-      script:
-        - mvn clean package -Pbootstrap
-        - bundle install
-        - jruby -S rake spec:jruby
-
-    - name: jrubyc specs
-      script:
-        - mvn clean package -Pbootstrap
-        - bundle install
-        - jruby -S rake spec:jrubyc
-
-    - name: Profilers specs
-      script:
-        - mvn clean package -Pbootstrap
-        - bundle install
-        - jruby -S rake spec:profiler
-
-    - name: -Pmain openj9 jdk8
-      env: PHASE='-Ptest'
-      script:
-        - wget https://github.com/sormuras/bach/raw/master/install-jdk.sh
-        - source install-jdk.sh --url https://github.com/AdoptOpenJDK/openjdk8-binaries/releases/download/jdk8u202-b08_openj9-0.12.1/OpenJDK8U-jdk_x64_linux_openj9_8u202b08_openj9-0.12.1.tar.gz
-        - tool/maven-ci-script.sh
->>>>>>> 36b08336
 
     - stage: deploy
       name: deploy snapshots
