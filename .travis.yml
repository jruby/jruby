--- conflicted
+++ resolved
@@ -52,11 +52,7 @@
 
 # the install stores the artifact in the localrepo for 
 # the second maven run with $TARGET
-<<<<<<< HEAD
-script: env; mvn install $TARGET -Dinvoker.skip=false | egrep -v 'Download|\\[exec\\] [[:digit:]]+/[[:digit:]]+|^[[:space:]]*\\[exec\\][[:space:]]*$' ; [ ${PIPESTATUS[0]} == 0 ]
-=======
-script: mvn install $TARGET -Dinvoker.skip=false | grep -v Down; [ ${PIPESTATUS[0]} == 0 ]
->>>>>>> a6d0bff5
+script: mvn install $TARGET -Dinvoker.skip=false | egrep -v 'Download|\\[exec\\] [[:digit:]]+/[[:digit:]]+|^[[:space:]]*\\[exec\\][[:space:]]*$' ; [ ${PIPESTATUS[0]} == 0 ]
 install: /bin/true
 notifications:
   irc:
