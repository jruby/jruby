version = ENV['JRUBY_VERSION'] ||
  File.read( File.join( basedir, 'VERSION' ) ).strip

project 'JRuby', 'https://github.com/jruby/jruby' do

  model_version '4.0.0'
  inception_year '2001'
  id 'org.jruby:jruby-parent', version
  inherit 'org.sonatype.oss:oss-parent:7'
  packaging 'pom'

  description 'JRuby is the effort to recreate the Ruby (https://www.ruby-lang.org) interpreter in Java.'

  organization 'JRuby', 'https://www.jruby.org'

  [ 'headius', 'enebo', 'wmeissner', 'BanzaiMan', 'mkristian' ].each do |name|
    developer name do
      name name
      roles 'developer'
    end
  end

  issue_management 'https://github.com/jruby/jruby/issues', 'GitHub'

  mailing_list "jruby" do
    archives "https://github.com/jruby/jruby/wiki/MailingLists"
  end

  license 'GPL-2.0', 'http://www.gnu.org/licenses/gpl-2.0-standalone.html'
  license 'LGPL-2.1', 'http://www.gnu.org/licenses/lgpl-2.1-standalone.html'
  license 'EPL-2.0', 'http://www.eclipse.org/legal/epl-v20.html'

  plugin_repository( :url => 'https://oss.sonatype.org/content/repositories/snapshots/',
                     :id => 'sonatype' ) do
    releases 'false'
    snapshots 'true'
  end
  repository( :url => 'https://oss.sonatype.org/content/repositories/snapshots/',
              :id => 'sonatype' ) do
    releases 'false'
    snapshots 'true'
  end

  source_control( :url => 'https://github.com/jruby/jruby',
                  :connection => 'scm:git:git@jruby.org:jruby.git',
                  :developer_connection => 'scm:git:ssh://git@jruby.org/jruby.git' )

  distribution do
    site( :url => 'https://github.com/jruby/jruby',
          :id => 'gh-pages',
          :name => 'JRuby Site' )
  end

  properties( 'its.j2ee' => 'j2ee*/pom.xml',
              'its.osgi' => 'osgi*/pom.xml',
              'jruby.basedir' => '${project.basedir}',
              'main.basedir' => '${project.basedir}',
              'project.build.sourceEncoding' => 'utf-8',
              'base.java.version' => '1.8',
              'base.javac.version' => '1.8',
              'invoker.skip' => 'true',
              'version.jruby' => '${project.version}',
              'github.global.server' => 'github',
              'polyglot.dump.pom' => 'pom.xml',
              'polyglot.dump.readonly' => 'true',
              'jruby.plugins.version' => '1.0.10',

              # versions for default gems with bin executables
              # used in ./lib/pom.rb and ./maven/jruby-stdlib/pom.rb
              'rake.version' => '12.3.3',
              'jruby-launcher.version' => '1.1.6',
              'ant.version' => '1.9.8',
              'asm.version' => '9.2',
<<<<<<< HEAD
              'jffi.version' => '1.3.6',
              'joda.time.version' => '2.10.10' )
=======
              'jffi.version' => '1.3.7',
              'joda.time.version' => '2.10.5' )
>>>>>>> caa52b89

  plugin_management do
    jar( 'junit:junit:4.13.1',
         :scope => 'test' )

    jar( 'org.awaitility:awaitility:4.1.0',
         :scope => 'test' )

    plugin( 'org.apache.felix:maven-bundle-plugin:4.2.1',
            'instructions' => {
              'Export-Package' =>  'org.jruby.*;version=${project.version}',
              'Import-Package' =>  '!org.jruby.*, *;resolution:=optional',
              'Private-Package' =>  'org.jruby.*,jnr.*,com.kenai.*,com.martiansoftware.*,jay.*,jline.*,jni.*,org.fusesource.*,org.jcodings.*,org.joda.convert.*,org.joda.time.*,org.joni.*,org.yaml.*,org.yecht.*,tables.*,org.objectweb.*,com.headius.*,org.bouncycastle.*,com.jcraft.jzlib,.',
              'Bundle-Name' =>  '${bundle.name} ${project.version}',
              'Bundle-Description' =>  '${bundle.name} ${project.version} OSGi bundle',
              'Bundle-SymbolicName' =>  '${bundle.symbolic_name}'
            } ) do
      dependency(groupId: 'biz.aQute.bnd', artifactId: 'biz.aQute.bndlib', version: '4.3.1')
      execute_goals( 'manifest',
                     :phase => 'prepare-package' )
    end

    plugin( :site, '3.9.1', 'skipDeploy' =>  'true' )
    plugin 'org.codehaus.mojo:build-helper-maven-plugin:3.2.0'
    plugin 'org.codehaus.mojo:exec-maven-plugin:3.0.0'
    plugin :antrun, '3.0.0'
    plugin :source, '3.2.1'
    plugin :assembly, '3.3.0'
    plugin :install, '3.0.0-M1'
    plugin :deploy, '3.0.0-M1'
    plugin :javadoc, '3.2.0'
    plugin :resources, '3.2.0'
    plugin :clean, '3.1.0'
    plugin :dependency, '2.8'
    plugin :release, '3.0.0-M1'
    plugin :jar, '3.2.0'

    rules = { :requireMavenVersion => { :version => '[3.3.0,)' } }
    unless model.version =~ /-SNAPSHOT/
       rules[:requireReleaseDeps] = { :message => 'No Snapshots Allowed!' }
    end
    plugin :enforcer, '1.4' do
      execute_goal :enforce, :rules => rules
    end

    plugin :compiler, '3.8.1'
    plugin :shade, '3.2.4'
    plugin :surefire, '3.0.0-M5'
    plugin :plugin, '3.6.0'
    plugin( :invoker, '3.2.1',
            'properties' => { 'jruby.version' => '${project.version}',
                              'jruby.plugins.version' => '${jruby.plugins.version}' },
            'pomIncludes' => [ '*/pom.xml' ],
            'pomExcludes' => [ 'extended/pom.xml', '${its.j2ee}', '${its.osgi}' ],
            'projectsDirectory' =>  'src/it',
            'cloneProjectsTo' =>  '${project.build.directory}/it',
            'preBuildHookScript' =>  'setup.bsh',
            'postBuildHookScript' =>  'verify.bsh',
            'goals' => [:install],
            'streamLogs' =>  'true' ) do
      execute_goals( 'install', 'run',
                     :id => 'integration-test' )
    end

    plugin 'org.eclipse.m2e:lifecycle-mapping:1.0.0'
    plugin :'scm-publish', '3.1.0'
  end

  plugin( :site,
          'port' =>  '9000',
          'tempWebappDirectory' =>  '${basedir}/target/site/tempdir' ) do
    execute_goals( 'stage',
                   :id => 'stage-for-scm-publish',
                   :phase => 'post-site',
                   'skipDeploy' =>  'false' )
  end

  plugin( :'scm-publish', '1.0-beta-2',
          'scmBranch' =>  'gh-pages',
          'pubScmUrl' =>  'scm:git:git@github.com:jruby/jruby.git',
          'tryUpdate' =>  'true' ) do
    execute_goals( 'publish-scm',
                   :id => 'scm-publish',
                   :phase => 'site-deploy' )
  end

  modules [ 'shaded', 'core', 'lib' ]

  build do
    default_goal 'install'
  end

  profile 'test' do
    properties 'invoker.skip' => false
    modules [ 'test' ]
  end

  [ 'rake', 'exec' ].each do |name|
    profile name do

      modules [ 'test' ]

      build do
        default_goal 'package'
      end
    end
  end

  [ 'bootstrap', 'bootstrap-no-launcher' ].each do |name|
    profile name do

      modules [ 'test' ]

    end
  end

  [ 'jruby-jars', 'main', 'complete', 'dist' ].each do |name|

    profile name do

      modules [ 'maven' ]

      build do
        default_goal 'install'
        plugin_management do
          plugin :surefire, '2.15', :skipTests => true
        end
      end
    end
  end

  [ 'osgi', 'j2ee' ].each do |name|
    profile name do

      modules [ 'maven' ]

      properties( 'invoker.skip' => false,
                  "its.#{name}" => 'no-excludes/pom.xml' )

      build do
        default_goal 'install'
        plugin :invoker, 'pomIncludes' => [ "#{name}*/pom.xml" ]
      end
    end
  end

  profile 'apps' do
    modules ['maven']

    build do
      default_goal 'install'
    end
  end

  profile 'jruby_complete_jar_extended' do

    modules [ 'test', 'maven' ]

    build do
      default_goal 'install'
    end
  end

  all_modules = [ 'test', 'maven' ]

  profile 'all' do

    modules all_modules

    build do
      default_goal 'install'
    end
  end

  profile 'clean' do

    modules all_modules

    build do
      default_goal 'clean'
    end
  end

  profile 'release' do
    modules [ 'maven' ]
    properties 'invoker.skip' => true
    plugin(:source) do
      execute_goals('jar-no-fork', :id => 'attach-sources')
    end
    plugin(:javadoc) do
      execute_goals('jar', :id => 'attach-javadocs')
      configuration(doclint: 'none')
    end
  end

  profile 'snapshots' do

    modules [ 'maven' ]

    distribution_management do
      repository( :url => "file:${project.build.directory}/maven", :id => 'local releases' )
      snapshot_repository( :url => "file:${project.build.directory}/maven",
                           :id => 'local snapshots' )
    end
    build do
      default_goal :deploy
    end

    plugin(:source) do
      execute_goals('jar-no-fork', :id => 'attach-sources')
    end
    plugin(:javadoc) do
      execute_goals('jar', :id => 'attach-javadocs')
    end
  end

  profile 'single invoker test' do
    activation do
      property :name => 'invoker.test'
    end
    properties 'invoker.skip' => false
  end

  profile 'jdk8' do
    activation do
      jdk '1.8'
    end
    plugin :javadoc, :additionalparam => '-Xdoclint:none'
  end

  reporting do
    plugin( :'project-info-reports', '2.4',
            'dependencyLocationsEnabled' =>  'false',
            'dependencyDetailsEnabled' =>  'false' )
    plugin :changelog, '2.2'
    plugin( :checkstyle, '2.9.1',
            'configLocation' =>  '${main.basedir}/docs/style_checks.xml',
            'propertyExpansion' =>  'cacheFile=${project.build.directory}/checkstyle-cachefile' ) do
      report_set( 'checkstyle',
                  :inherited => 'false' )
    end

    plugin( 'org.codehaus.mojo:cobertura-maven-plugin:2.5.1',
            'aggregate' =>  'true' )
    plugin :dependency, '2.8' do
      report_set 'analyze-report'
    end

    plugin 'org.codehaus.mojo:findbugs-maven-plugin:2.5'
    plugin( :javadoc, '2.9',
            'quiet' =>  'true',
            'aggregate' =>  'true',
            'failOnError' =>  'false',
            'detectOfflineLinks' =>  'false',
            'show' =>  'package',
            'level' =>  'package',
            'maxmemory' =>  '1g' ) do
      report_set( 'javadoc',
                  'quiet' =>  'true',
                  'failOnError' =>  'false',
                  'detectOfflineLinks' =>  'false' )
    end

    plugin( :pmd, '2.7.1',
            'linkXRef' =>  'true',
            'sourceEncoding' =>  'utf-8',
            'minimumTokens' =>  '100',
            'targetJdk' =>  '${base.javac.version}' )
    plugin( :jxr, '2.3',
            'linkJavadoc' =>  'true',
            'aggregate' =>  'true' )
    plugin :'surefire-report', '2.14.1'
    plugin( 'org.codehaus.mojo:taglist-maven-plugin:2.4',
            'tagListOptions' => {
              'tagClasses' => {
                'tagClass' => {
                  'tags' => [ { 'matchString' =>  'todo',
                                'matchType' =>  'ignoreCase' },
                              { 'matchString' =>  'FIXME',
                                'matchType' =>  'ignoreCase' },
                              { 'matchString' =>  'deprecated',
                                'matchType' =>  'ignoreCase' } ]
                }
              }
            } )
    plugin 'org.codehaus.mojo:versions-maven-plugin:2.1' do
      report_set 'dependency-updates-report', 'plugin-updates-report', 'property-updates-report'
    end
  end
end<|MERGE_RESOLUTION|>--- conflicted
+++ resolved
@@ -71,13 +71,8 @@
               'jruby-launcher.version' => '1.1.6',
               'ant.version' => '1.9.8',
               'asm.version' => '9.2',
-<<<<<<< HEAD
-              'jffi.version' => '1.3.6',
+              'jffi.version' => '1.3.7',
               'joda.time.version' => '2.10.10' )
-=======
-              'jffi.version' => '1.3.7',
-              'joda.time.version' => '2.10.5' )
->>>>>>> caa52b89
 
   plugin_management do
     jar( 'junit:junit:4.13.1',
