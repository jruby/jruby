version = ENV['JRUBY_VERSION'] ||
  File.read( File.join( basedir, 'VERSION' ) ).strip

project 'JRuby', 'https://github.com/jruby/jruby' do

  model_version '4.0.0'
  inception_year '2001'
  id 'org.jruby:jruby-parent', version
  inherit 'org.sonatype.oss:oss-parent:7'
  packaging 'pom'

  description 'JRuby is the effort to recreate the Ruby (https://www.ruby-lang.org) interpreter in Java.'

  organization 'JRuby', 'https://www.jruby.org'

  [ 'headius', 'enebo', 'wmeissner', 'BanzaiMan', 'mkristian' ].each do |name|
    developer name do
      name name
      roles 'developer'
    end
  end

  issue_management 'https://github.com/jruby/jruby/issues', 'GitHub'

  mailing_list "jruby" do
    archives "https://github.com/jruby/jruby/wiki/MailingLists"
  end

  license 'GPL-2.0', 'http://www.gnu.org/licenses/gpl-2.0-standalone.html'
  license 'LGPL-2.1', 'http://www.gnu.org/licenses/lgpl-2.1-standalone.html'
  license 'EPL-2.0', 'http://www.eclipse.org/legal/epl-v20.html'

  plugin_repository( :url => 'https://oss.sonatype.org/content/repositories/snapshots/',
                     :id => 'sonatype' ) do
    releases 'false'
    snapshots 'true'
  end
  repository( :url => 'https://oss.sonatype.org/content/repositories/snapshots/',
              :id => 'sonatype' ) do
    releases 'false'
    snapshots 'true'
  end

  source_control( :url => 'https://github.com/jruby/jruby',
                  :connection => 'scm:git:git@jruby.org:jruby.git',
                  :developer_connection => 'scm:git:ssh://git@jruby.org/jruby.git' )

  distribution do
    site( :url => 'https://github.com/jruby/jruby',
          :id => 'gh-pages',
          :name => 'JRuby Site' )
  end

  properties( 'its.j2ee' => 'j2ee*/pom.xml',
              'its.osgi' => 'osgi*/pom.xml',
              'jruby.basedir' => '${project.basedir}',
              'main.basedir' => '${project.basedir}',
              'project.build.sourceEncoding' => 'utf-8',
              'base.java.version' => '1.8',
              'base.javac.version' => '1.8',
              'invoker.skip' => 'true',
              'version.jruby' => '${project.version}',
              'github.global.server' => 'github',
              'polyglot.dump.pom' => 'pom.xml',
              'polyglot.dump.readonly' => 'true',
              'jruby.plugins.version' => '1.0.10',

              # versions for default gems with bin executables
              # used in ./lib/pom.rb and ./maven/jruby-stdlib/pom.rb
<<<<<<< HEAD
              'rake.version' => '12.3.2',
=======
              'rdoc.version' => '6.1.2',
              'rake.version' => '12.3.3',
              'jar-dependencies.version' => '0.4.1',
>>>>>>> 2b7236c5
              'jruby-launcher.version' => '1.1.6',
              'ant.version' => '1.9.8',
              'asm.version' => '9.1',
              'jffi.version' => '1.3.1',
              'joda.time.version' => '2.10.10' )

  plugin_management do
    jar( 'junit:junit:4.13.1',
         :scope => 'test' )

    plugin( 'org.apache.felix:maven-bundle-plugin:4.2.1',
            'instructions' => {
              'Export-Package' =>  'org.jruby.*;version=${project.version}',
              'Import-Package' =>  '!org.jruby.*, *;resolution:=optional',
              'Private-Package' =>  'org.jruby.*,jnr.*,com.kenai.*,com.martiansoftware.*,jay.*,jline.*,jni.*,org.fusesource.*,org.jcodings.*,org.joda.convert.*,org.joda.time.*,org.joni.*,org.yaml.*,org.yecht.*,tables.*,org.objectweb.*,com.headius.*,org.bouncycastle.*,com.jcraft.jzlib,.',
              'Bundle-Name' =>  '${bundle.name} ${project.version}',
              'Bundle-Description' =>  '${bundle.name} ${project.version} OSGi bundle',
              'Bundle-SymbolicName' =>  '${bundle.symbolic_name}'
            } ) do
      dependency(groupId: 'biz.aQute.bnd', artifactId: 'biz.aQute.bndlib', version: '4.3.1')
      execute_goals( 'manifest',
                     :phase => 'prepare-package' )
    end

    plugin( :site, '3.9.1', 'skipDeploy' =>  'true' )
    plugin 'org.codehaus.mojo:build-helper-maven-plugin:3.2.0'
    plugin 'org.codehaus.mojo:exec-maven-plugin:3.0.0'
    plugin :antrun, '3.0.0'
    plugin :source, '3.2.1'
    plugin :assembly, '3.3.0'
    plugin :install, '3.0.0-M1'
    plugin :deploy, '3.0.0-M1'
    plugin :javadoc, '3.2.0'
    plugin :resources, '3.2.0'
    plugin :clean, '3.1.0'
    plugin :dependency, '2.8'
    plugin :release, '3.0.0-M1'
    plugin :jar, '3.2.0'

    rules = { :requireMavenVersion => { :version => '[3.3.0,)' } }
    unless model.version =~ /-SNAPSHOT/
       rules[:requireReleaseDeps] = { :message => 'No Snapshots Allowed!' }
    end
    plugin :enforcer, '1.4' do
      execute_goal :enforce, :rules => rules
    end

    plugin :compiler, '3.8.1'
    plugin :shade, '3.2.4'
    plugin :surefire, '3.0.0-M2'
    plugin :plugin, '3.6.0'
    plugin( :invoker, '3.2.1',
            'properties' => { 'jruby.version' => '${project.version}',
                              'jruby.plugins.version' => '${jruby.plugins.version}' },
            'pomIncludes' => [ '*/pom.xml' ],
            'pomExcludes' => [ 'extended/pom.xml', '${its.j2ee}', '${its.osgi}' ],
            'projectsDirectory' =>  'src/it',
            'cloneProjectsTo' =>  '${project.build.directory}/it',
            'preBuildHookScript' =>  'setup.bsh',
            'postBuildHookScript' =>  'verify.bsh',
            'goals' => [:install],
            'streamLogs' =>  'true' ) do
      execute_goals( 'install', 'run',
                     :id => 'integration-test' )
    end

    plugin 'org.eclipse.m2e:lifecycle-mapping:1.0.0'
    plugin :'scm-publish', '3.1.0'
  end

  plugin( :site,
          'port' =>  '9000',
          'tempWebappDirectory' =>  '${basedir}/target/site/tempdir' ) do
    execute_goals( 'stage',
                   :id => 'stage-for-scm-publish',
                   :phase => 'post-site',
                   'skipDeploy' =>  'false' )
  end

  plugin( :'scm-publish', '1.0-beta-2',
          'scmBranch' =>  'gh-pages',
          'pubScmUrl' =>  'scm:git:git@github.com:jruby/jruby.git',
          'tryUpdate' =>  'true' ) do
    execute_goals( 'publish-scm',
                   :id => 'scm-publish',
                   :phase => 'site-deploy' )
  end

  modules [ 'shaded', 'core', 'lib' ]

  build do
    default_goal 'install'
  end

  profile 'test' do
    properties 'invoker.skip' => false
    modules [ 'test' ]
  end

  [ 'rake', 'exec' ].each do |name|
    profile name do

      modules [ 'test' ]

      build do
        default_goal 'package'
      end
    end
  end

  [ 'bootstrap', 'bootstrap-no-launcher' ].each do |name|
    profile name do

      modules [ 'test' ]

    end
  end

  [ 'jruby-jars', 'main', 'complete', 'dist' ].each do |name|

    profile name do

      modules [ 'maven' ]

      build do
        default_goal 'install'
        plugin_management do
          plugin :surefire, '2.15', :skipTests => true
        end
      end
    end
  end

  [ 'osgi', 'j2ee' ].each do |name|
    profile name do

      modules [ 'maven' ]

      properties( 'invoker.skip' => false,
                  "its.#{name}" => 'no-excludes/pom.xml' )

      build do
        default_goal 'install'
        plugin :invoker, 'pomIncludes' => [ "#{name}*/pom.xml" ]
      end
    end
  end

  profile 'apps' do
    modules ['maven']

    build do
      default_goal 'install'
    end
  end

  profile 'jruby_complete_jar_extended' do

    modules [ 'test', 'maven' ]

    build do
      default_goal 'install'
    end
  end

  all_modules = [ 'test', 'maven' ]

  profile 'all' do

    modules all_modules

    build do
      default_goal 'install'
    end
  end

  profile 'clean' do

    modules all_modules

    build do
      default_goal 'clean'
    end
  end

  profile 'release' do
    modules [ 'maven' ]
    properties 'invoker.skip' => true
    plugin(:source) do
      execute_goals('jar-no-fork', :id => 'attach-sources')
    end
    plugin(:javadoc) do
      execute_goals('jar', :id => 'attach-javadocs')
    end
  end

  profile 'snapshots' do

    modules [ 'maven' ]

    distribution_management do
      repository( :url => "file:${project.build.directory}/maven", :id => 'local releases' )
      snapshot_repository( :url => "file:${project.build.directory}/maven",
                           :id => 'local snapshots' )
    end
    build do
      default_goal :deploy
    end

    plugin(:source) do
      execute_goals('jar-no-fork', :id => 'attach-sources')
    end
    plugin(:javadoc) do
      execute_goals('jar', :id => 'attach-javadocs')
    end
  end

  profile 'single invoker test' do
    activation do
      property :name => 'invoker.test'
    end
    properties 'invoker.skip' => false
  end

  profile 'jdk8' do
    activation do
      jdk '1.8'
    end
    plugin :javadoc, :additionalparam => '-Xdoclint:none'
  end

  reporting do
    plugin( :'project-info-reports', '2.4',
            'dependencyLocationsEnabled' =>  'false',
            'dependencyDetailsEnabled' =>  'false' )
    plugin :changelog, '2.2'
    plugin( :checkstyle, '2.9.1',
            'configLocation' =>  '${main.basedir}/docs/style_checks.xml',
            'propertyExpansion' =>  'cacheFile=${project.build.directory}/checkstyle-cachefile' ) do
      report_set( 'checkstyle',
                  :inherited => 'false' )
    end

    plugin( 'org.codehaus.mojo:cobertura-maven-plugin:2.5.1',
            'aggregate' =>  'true' )
    plugin :dependency, '2.8' do
      report_set 'analyze-report'
    end

    plugin 'org.codehaus.mojo:findbugs-maven-plugin:2.5'
    plugin( :javadoc, '2.9',
            'quiet' =>  'true',
            'aggregate' =>  'true',
            'failOnError' =>  'false',
            'detectOfflineLinks' =>  'false',
            'show' =>  'package',
            'level' =>  'package',
            'maxmemory' =>  '1g' ) do
      report_set( 'javadoc',
                  'quiet' =>  'true',
                  'failOnError' =>  'false',
                  'detectOfflineLinks' =>  'false' )
    end

    plugin( :pmd, '2.7.1',
            'linkXRef' =>  'true',
            'sourceEncoding' =>  'utf-8',
            'minimumTokens' =>  '100',
            'targetJdk' =>  '${base.javac.version}' )
    plugin( :jxr, '2.3',
            'linkJavadoc' =>  'true',
            'aggregate' =>  'true' )
    plugin :'surefire-report', '2.14.1'
    plugin( 'org.codehaus.mojo:taglist-maven-plugin:2.4',
            'tagListOptions' => {
              'tagClasses' => {
                'tagClass' => {
                  'tags' => [ { 'matchString' =>  'todo',
                                'matchType' =>  'ignoreCase' },
                              { 'matchString' =>  'FIXME',
                                'matchType' =>  'ignoreCase' },
                              { 'matchString' =>  'deprecated',
                                'matchType' =>  'ignoreCase' } ]
                }
              }
            } )
    plugin 'org.codehaus.mojo:versions-maven-plugin:2.1' do
      report_set 'dependency-updates-report', 'plugin-updates-report', 'property-updates-report'
    end
  end
end<|MERGE_RESOLUTION|>--- conflicted
+++ resolved
@@ -67,13 +67,7 @@
 
               # versions for default gems with bin executables
               # used in ./lib/pom.rb and ./maven/jruby-stdlib/pom.rb
-<<<<<<< HEAD
-              'rake.version' => '12.3.2',
-=======
-              'rdoc.version' => '6.1.2',
               'rake.version' => '12.3.3',
-              'jar-dependencies.version' => '0.4.1',
->>>>>>> 2b7236c5
               'jruby-launcher.version' => '1.1.6',
               'ant.version' => '1.9.8',
               'asm.version' => '9.1',
