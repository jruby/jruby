--- conflicted
+++ resolved
@@ -77,11 +77,7 @@
 
               # versions for default gems with bin executables
               # used in ./lib/pom.rb and ./maven/jruby-stdlib/pom.rb
-<<<<<<< HEAD
-              'rdoc.version' => '6.1.0',
-=======
               'rdoc.version' => '6.1.2',
->>>>>>> 9d5d74ca
               'rake.version' => '12.3.2',
               'jar-dependencies.version' => '0.4.0',
               'jruby-launcher.version' => '1.1.6',
