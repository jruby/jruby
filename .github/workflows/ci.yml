name: JRuby CI

on: [push, pull_request]

env:
  JAVA_OPTS: '-XX:+TieredCompilation -XX:TieredStopAtLevel=1 -Xms60M -Xmx1G -XX:InitialCodeCacheSize=40M -XX:ReservedCodeCacheSize=120M'

permissions:
  contents: read

jobs:

  rake-test:
    runs-on: ubuntu-latest

    strategy:
      matrix:
        target: ['test:jruby:int', 'spec:ruby:fast', 'spec:ji', 'spec:ffi', 'test:mri:core:jit', 'test:mri:extra', 'spec:ruby:fast:jit', 'test:mri:stdlib', 'spec:ruby:slow', 'spec:ruby:debug', 'test:jruby:aot', 'test:slow_suites', 'spec:compiler', 'spec:regression', 'spec:jruby', 'spec:jrubyc', 'spec:profiler']
        java-version: ['21', '23']
      fail-fast: false

    name: rake ${{ matrix.target }} (Java ${{ matrix.java-version }})

    steps:
      - name: checkout
        uses: actions/checkout@v3
      - name: remove default java except 21
        run: sudo apt remove temurin-8-jdk temurin-11-jdk temurin-17-jdk
      - name: set up java ${{ matrix.java-version }}
        uses: actions/setup-java@v3
        with:
          distribution: 'zulu'
          java-version: ${{ matrix.java-version }}
          cache: 'maven'
      - name: bootstrap
        run: mvn --no-transfer-progress -Pbootstrap clean package
      - name: bundle install
        run: bin/jruby --dev -S bundle install
      - name: rake ${{ matrix.target }}
        run: bin/jruby -S rake ${{ matrix.target }}

<<<<<<< HEAD
=======
  rake-test-8:
    runs-on: ubuntu-latest

    strategy:
      matrix:
        target: ['test:mri:core:jit', 'test:mri:extra', 'spec:ruby:fast:jit', 'test:mri:stdlib', 'spec:ruby:slow', 'spec:ruby:debug', 'test:jruby:aot', 'test:slow_suites', 'spec:compiler', 'spec:regression', 'spec:jruby', 'spec:jrubyc', 'spec:profiler']
      fail-fast: false

    name: rake ${{ matrix.target }} (Java 8)

    steps:
      - name: checkout
        uses: actions/checkout@v3
      - name: set up java 8
        uses: actions/setup-java@v3
        with:
          distribution: 'zulu'
          java-version: '8'
          cache: 'maven'
      - name: bootstrap
        run: mvn --no-transfer-progress -Pbootstrap clean package
      - name: bundle install
        run: bin/jruby --dev -S bundle install
      - name: rake ${{ matrix.target }}
        run: bin/jruby -S rake ${{ matrix.target }}

>>>>>>> 929556d5
  jruby-tests-dev:
    runs-on: ubuntu-latest

    strategy:
      fail-fast: false

    env:
      JRUBY_OPTS: '--dev'

    steps:
      - name: checkout
        uses: actions/checkout@v3
      - name: remove default java except 21
        run: sudo apt remove temurin-8-jdk temurin-11-jdk temurin-17-jdk
      - name: set up java 21
        uses: actions/setup-java@v3
        with:
          distribution: 'temurin'
          java-version: 21
          cache: 'maven'
      - name: bootstrap
        run: mvn --no-transfer-progress -Pbootstrap clean package
      - name: bundle install
        run: bin/jruby --dev -S bundle install
      - name: rake test:jruby
        run: bin/jruby --dev -S rake test:jruby

  rake-test-indy-off:
    runs-on: ubuntu-latest

    strategy:
      matrix:
        target: ['test:mri:core:jit', 'test:jruby:jit', 'spec:compiler', 'spec:ruby:fast:jit', 'spec:ji']
        java-version: ['21', '23']
      fail-fast: false

    name: rake ${{ matrix.target }} (Java ${{ matrix.java-version }} -indy)

    env:
      JRUBY_OPTS: '-Xcompile.invokedynamic=false -X+C -Xjit.threshold=0'

    steps:
      - name: checkout
        uses: actions/checkout@v3
      - name: remove default java except 21
        run: sudo apt remove temurin-8-jdk temurin-11-jdk temurin-17-jdk
      - name: set up java ${{ matrix.java-version }}
        uses: actions/setup-java@v3
        with:
          distribution: 'zulu'
          java-version: ${{ matrix.java-version }}
          cache: 'maven'
      - name: bootstrap
        run: mvn --no-transfer-progress -Pbootstrap clean package
      - name: bundle install
        run: bin/jruby --dev -S bundle install
      - name: rake ${{ matrix.target }}
        run: bin/jruby -S rake ${{ matrix.target }}

  mvn-test:
    runs-on: ubuntu-latest

    strategy:
      matrix:
        package-flags: ['-Pmain', '-Pdist', '-Pcomplete', '-Posgi', '-Ptest', '-Pmain,test -Dinvoker.test=extended']
        java-version: [21, 23]
      fail-fast: false

    name: mvn ${{ matrix.package-flags }} (Java ${{ matrix.java-version }})

    steps:
      - name: checkout
        uses: actions/checkout@v3
      - name: remove default java except 21
        run: sudo apt remove temurin-8-jdk temurin-11-jdk temurin-17-jdk
      - name: set up java ${{ matrix.java-version }}
        uses: actions/setup-java@v3
        with:
          distribution: 'zulu'
          java-version: ${{ matrix.java-version }}
          cache: 'maven'
      - name: bootstrap
        run: mvn --no-transfer-progress -Pbootstrap clean package
      - name: bundle install
        run: bin/jruby --dev -S bundle install
      - name: mvn package ${{ matrix.package-flags }}
        run: tool/maven-ci-script.sh
        env:
          PHASE: 'package ${{ matrix.package-flags }}'

  mvn-test-extended:
    runs-on: ubuntu-latest

    strategy:
      matrix:
        package-flags: ['-Pjruby-jars', '-Pjruby-jars,test -Dinvoker.test=extended', '-Pjruby_complete_jar_extended -Dinvoker.skip=true']
        java-version: [21, 23]
      fail-fast: false


    name: mvn ${{ matrix.package-flags }} (Java ${{ matrix.java-version }})

    steps:
      - name: checkout
        uses: actions/checkout@v3
      - name: remove default java except 21
        run: sudo apt remove temurin-8-jdk temurin-11-jdk temurin-17-jdk
      - name: set up java ${{ matrix.java-version }}
        uses: actions/setup-java@v3
        with:
          distribution: temurin
          java-version: ${{ matrix.java-version }}
          cache: 'maven'
      - name: bootstrap
        run: mvn --no-transfer-progress -Pbootstrap clean package
      - name: bundle install
        run: bin/jruby --dev -S bundle install
      - name: mvn package ${{ matrix.package-flags }}
        run: tool/maven-ci-script.sh
        env:
          PHASE: 'package ${{ matrix.package-flags }}'

  regression-specs-jit:
    runs-on: ubuntu-latest

    strategy:
      fail-fast: false

    env:
      JRUBY_OPTS: '-Xjit.threshold=0'

    steps:
      - name: checkout
        uses: actions/checkout@v3
      - name: remove default java except 21
        run: sudo apt remove temurin-8-jdk temurin-11-jdk temurin-17-jdk
      - name: set up java 21
        uses: actions/setup-java@v3
        with:
          distribution: 'zulu'
          java-version: 21
          cache: 'maven'
      - name: bootstrap
        run: mvn --no-transfer-progress -Pbootstrap clean package
      - name: bundle install
        run: bin/jruby --dev -S bundle install
      - name: rake spec:regression
        run: bin/jruby -S rake spec:regression

  mvn-test-windows:
    runs-on: windows-latest

    strategy:
      fail-fast: false

    name: mvn -Ptest, rake test:jruby (Windows, Java 21)

    env:
      JAVA_OPTS: "-Djdk.io.File.enableADS=true"
      JDK_JAVA_OPTS: "-Djdk.io.File.enableADS=true"

    steps:
      - name: checkout
        uses: actions/checkout@v3
      - name: set up java 21
        uses: actions/setup-java@v3
        with:
          distribution: 'zulu'
          java-version: 21
          cache: 'maven'
      - name: bootstrap
        run: mvn --no-transfer-progress -Pbootstrap clean package
      - name: bundle install
        run: bin/jruby --dev -S bundle install
      - name: rake test:jruby
        run: bin/jruby -S rake test:jruby TESTOPTS="--no-show-detail-immediately"
        env:
          JRUBY_OPTS: ''
      - name: mvn -P test
        run: ./mvnw package -B -Ptest

  dependency-check:
    runs-on: ubuntu-latest

    name: Dependency check

    steps:
      - name: checkout
        uses: actions/checkout@v3
      - name: remove default java except 21
        run: sudo apt remove temurin-8-jdk temurin-11-jdk temurin-17-jdk
      - name: set up java 21
        uses: actions/setup-java@v3
        with:
          distribution: 'zulu'
          java-version: '21'
          cache: 'maven'
      - name: dependency convergence
        run: tool/maven-ci-script.sh
        env:
          PHASE: 'install -Pmain -Dinvoker.test=GH-6081*'

  test-versions:
    runs-on: ubuntu-latest

    strategy:
      fail-fast: false

    name: Verify build artifacts
    steps:
      - name: checkout
        uses: actions/checkout@v3
      - name: remove default java except 21
        run: sudo apt remove temurin-8-jdk temurin-11-jdk temurin-17-jdk
      - name: set up java 21
        uses: actions/setup-java@v3
        with:
          distribution: 'zulu'
          java-version: 21
          cache: 'maven'
      - name: maven-ci-script.sh
        run: tool/maven-ci-script.sh
        env:
          COMMAND: 'test/check_versions.sh'

  sequel:
    runs-on: ubuntu-latest

    strategy:
      fail-fast: false

    services:
      postgres:
        image: postgres:latest
        ports: [ "5432:5432" ]
        options: --health-cmd pg_isready --health-interval 10s --health-timeout 5s --health-retries 5
        env:
          POSTGRES_PASSWORD: postgres
      mysql:
        image: mysql:latest
        env:
          MYSQL_ROOT_PASSWORD: root
          MYSQL_DATABASE: sequel_test
        ports: [ "3306:3306" ]
        options: --health-cmd="mysqladmin ping" --health-interval=10s --health-timeout=5s --health-retries=3

    steps:
      - name: checkout
        uses: actions/checkout@v3
      - name: remove default java except 21
        run: sudo apt remove temurin-8-jdk temurin-11-jdk temurin-17-jdk
      - name: set up java 21
        uses: actions/setup-java@v3
        with:
          distribution: 'temurin'
          java-version: 21
          cache: 'maven'
      - name: bootstrap
        run: mvn --no-transfer-progress -Pbootstrap clean package
      - name: bundle install
        run: bin/jruby --dev -S bundle install
      - name: sequel
        run: tool/sequel-github-actions.sh

  concurrent-ruby:
    runs-on: ubuntu-latest

    strategy:
      fail-fast: false

    steps:
      - name: checkout
        uses: actions/checkout@v3
      - name: remove default java except 21
        run: sudo apt remove temurin-8-jdk temurin-11-jdk temurin-17-jdk
      - name: set up java 21
        uses: actions/setup-java@v3
        with:
          distribution: 'temurin'
          java-version: 21
          cache: 'maven'
      - name: bootstrap
        run: mvn --no-transfer-progress -Pbootstrap clean package
      - name: bundle install
        run: bin/jruby --dev -S bundle install
      - name: concurrent-ruby
        run: tool/concurrent-ruby-github-actions.sh

#  mvn-test-m1:
#    runs-on: [self-hosted, macos, aarch64]
#
#    strategy:
#      matrix:
#        package-flags: ['-Ptest']
#        # dist, complete, and osgi do not pass on 21 yet
#        java-version: ['11']
#      fail-fast: false
#
#    name: mvn ${{ matrix.package-flags }} (Java ${{ matrix.java-version }} Apple aarch64)
#
#    steps:
#      - name: checkout
#        uses: actions/checkout@v3
#      - name: set up java ${{ matrix.java-version }}
#        uses: actions/setup-java@v3
#        with:
#          distribution: 'zulu'
#          java-version: ${{ matrix.java-version }}
#          architecture: arm
#      - name: bootstrap
#        run: ./mvnw -Pbootstrap clean package
#      - name: mvn package ${{ matrix.package-flags }}
#        run: tool/maven-ci-script.sh
#        env:
#          PHASE: 'package ${{ matrix.package-flags }}'
#
#  spec-m1:
#    runs-on: [self-hosted, macos, aarch64]
#
#    strategy:
#      matrix:
#        target: ['spec:ffi']
#        java-version: ['11']
#      fail-fast: false
#
#    name: rake ${{ matrix.target }} (Java ${{ matrix.java-version }} Apple aarch64)
#
#    steps:
#      - name: Bootstrap build
#        uses: jruby/jruby-ci-build@fbd2cf981aaff3eae190ac20086fa161be3d9060
#        with:
#          java-version: 21
#      - name: set up java ${{ matrix.java-version }}
#        uses: actions/setup-java@v3
#        with:
#          distribution: 'zulu'
#          java-version: ${{ matrix.java-version }}
#          architecture: arm
#          cache: 'maven'
#      - name: rake ${{ matrix.target }}
##        run: "bin/jruby -S rake ${{ matrix.target }}"
#        run: "true"

  maven-test-openj9-21:
    runs-on: ubuntu-latest

    name: mvn -Ptest (OpenJ9 Java 21)

    steps:
      - name: checkout
        uses: actions/checkout@v3
      - name: remove default java except 21
        run: sudo apt remove temurin-8-jdk temurin-11-jdk temurin-17-jdk
      - name: set up java ${{ matrix.java-version }}
        uses: actions/setup-java@v3
        with:
          distribution: 'semeru'
          java-version: '21'
          cache: 'maven'
      - name: bootstrap
        run: mvn --no-transfer-progress -Pbootstrap clean package
      - name: bundle install
        run: bin/jruby -S bundle install
      - name: test profile
        run: "tool/maven-ci-script.sh"
        env:
          PHASE: 'package -Ptest'

  rake-test-wip-21:
    runs-on: ubuntu-latest

    strategy:
      matrix:
        target: ['test:mri:core_wip', 'test:mri:stdlib_wip']
      fail-fast: false

    name: rake ${{ matrix.target }} (Java 21)

    steps:
      - name: checkout
        uses: actions/checkout@v3
      - name: remove default java except 21
        run: sudo apt remove temurin-8-jdk temurin-11-jdk temurin-17-jdk
      - name: set up java 21
        uses: actions/setup-java@v3
        with:
          distribution: 'zulu'
          java-version: '21'
          cache: 'maven'
      - name: bootstrap
        run: mvn --no-transfer-progress -Pbootstrap clean package
      - name: bundle install
        run: bin/jruby --dev -S bundle install
      - name: rake ${{ matrix.target }}
        continue-on-error: true
        run: "bin/jruby -S rake ${{ matrix.target }}"
      - run: true

  publish-snapshot:
    permissions:
      contents: none
    if: ${{ github.ref == 'refs/heads/master' || github.ref == 'refs/heads/jruby-9.5' }}
    needs: [mvn-test, mvn-test-extended, mvn-test-windows, dependency-check, rake-test, rake-test-indy-off, rake-test, test-versions, sequel, concurrent-ruby, jruby-tests-dev, regression-specs-jit]
    uses: jruby/jruby/.github/workflows/snapshot-publish.yml@6cd0d4d96d9406635183d81cf91acc82cd78245f
    secrets:
      SONATYPE_USERNAME: ${{ secrets.SONATYPE_USERNAME }}
      SONATYPE_PASSWORD: ${{ secrets.SONATYPE_PASSWORD }}<|MERGE_RESOLUTION|>--- conflicted
+++ resolved
@@ -39,35 +39,6 @@
       - name: rake ${{ matrix.target }}
         run: bin/jruby -S rake ${{ matrix.target }}
 
-<<<<<<< HEAD
-=======
-  rake-test-8:
-    runs-on: ubuntu-latest
-
-    strategy:
-      matrix:
-        target: ['test:mri:core:jit', 'test:mri:extra', 'spec:ruby:fast:jit', 'test:mri:stdlib', 'spec:ruby:slow', 'spec:ruby:debug', 'test:jruby:aot', 'test:slow_suites', 'spec:compiler', 'spec:regression', 'spec:jruby', 'spec:jrubyc', 'spec:profiler']
-      fail-fast: false
-
-    name: rake ${{ matrix.target }} (Java 8)
-
-    steps:
-      - name: checkout
-        uses: actions/checkout@v3
-      - name: set up java 8
-        uses: actions/setup-java@v3
-        with:
-          distribution: 'zulu'
-          java-version: '8'
-          cache: 'maven'
-      - name: bootstrap
-        run: mvn --no-transfer-progress -Pbootstrap clean package
-      - name: bundle install
-        run: bin/jruby --dev -S bundle install
-      - name: rake ${{ matrix.target }}
-        run: bin/jruby -S rake ${{ matrix.target }}
-
->>>>>>> 929556d5
   jruby-tests-dev:
     runs-on: ubuntu-latest
 
