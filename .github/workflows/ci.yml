name: JRuby CI

on: [push, pull_request]

env:
  JAVA_OPTS: '-XX:+TieredCompilation -XX:TieredStopAtLevel=1 -Xms60M -Xmx1G -XX:InitialCodeCacheSize=40M -XX:ReservedCodeCacheSize=120M'

permissions:
  contents: read

jobs:

  rake-test:
    runs-on: ubuntu-latest

    strategy:
      matrix:
        target: ['test:jruby:int', 'spec:ruby:fast', 'spec:ji', 'spec:ffi', 'test:mri:core:jit', 'test:mri:extra', 'spec:ruby:fast:jit', 'test:mri:stdlib', 'spec:ruby:slow', 'spec:ruby:debug', 'test:jruby:aot', 'test:slow_suites', 'spec:compiler', 'spec:regression', 'spec:jruby', 'spec:jrubyc', 'spec:profiler']
        java-version: ['21', '23']
      fail-fast: false

    name: rake ${{ matrix.target }} (Java ${{ matrix.java-version }})

    steps:
      - name: checkout
        uses: actions/checkout@v3
      - name: remove default java except 21
        run: sudo apt remove temurin-8-jdk temurin-11-jdk temurin-17-jdk
      - name: set up java ${{ matrix.java-version }}
        uses: actions/setup-java@v3
        with:
          distribution: 'zulu'
          java-version: ${{ matrix.java-version }}
          cache: 'maven'
      - name: bootstrap
        run: mvn -ntp -Pbootstrap clean package
      - name: generate appcds
        run: "bin/jruby -S gem install jruby-startup && bin/jruby -S generate-appcds"
      - name: bundle install
        run: bin/jruby --dev -S bundle install
      - name: rake ${{ matrix.target }}
        run: bin/jruby -S rake ${{ matrix.target }}

  jruby-tests-dev:
    runs-on: ubuntu-latest

    strategy:
      fail-fast: false

    env:
      JRUBY_OPTS: '--dev'

    steps:
      - name: checkout
        uses: actions/checkout@v3
      - name: remove default java except 21
        run: sudo apt remove temurin-8-jdk temurin-11-jdk temurin-17-jdk
      - name: set up java 21
        uses: actions/setup-java@v3
        with:
          distribution: 'temurin'
          java-version: 21
          cache: 'maven'
      - name: bootstrap
        run: mvn -ntp -Pbootstrap clean package
      - name: generate appcds
        run: "bin/jruby -S gem install jruby-startup && bin/jruby -S generate-appcds"
      - name: bundle install
        run: bin/jruby --dev -S bundle install
      - name: rake test:jruby
        run: bin/jruby --dev -S rake test:jruby

  rake-test-indy-off:
    runs-on: ubuntu-latest

    strategy:
      matrix:
        target: ['test:mri:core:jit', 'test:jruby:jit', 'spec:compiler', 'spec:ruby:fast:jit', 'spec:ji']
        java-version: ['21', '23']
      fail-fast: false

    name: rake ${{ matrix.target }} (Java ${{ matrix.java-version }} -indy)

    env:
      JRUBY_OPTS: '-Xcompile.invokedynamic=false -X+C -Xjit.threshold=0'

    steps:
      - name: checkout
        uses: actions/checkout@v3
      - name: remove default java except 21
        run: sudo apt remove temurin-8-jdk temurin-11-jdk temurin-17-jdk
      - name: set up java ${{ matrix.java-version }}
        uses: actions/setup-java@v3
        with:
          distribution: 'zulu'
          java-version: ${{ matrix.java-version }}
          cache: 'maven'
      - name: bootstrap
        run: mvn -ntp -Pbootstrap clean package
      - name: generate appcds
        run: "bin/jruby -S gem install jruby-startup && bin/jruby -S generate-appcds"
      - name: bundle install
        run: bin/jruby --dev -S bundle install
      - name: rake ${{ matrix.target }}
        run: bin/jruby -S rake ${{ matrix.target }}

  mvn-test:
    runs-on: ubuntu-latest

    strategy:
      matrix:
        package-flags: ['-Pmain', '-Pdist', '-Pcomplete', '-Posgi', '-Ptest', '-Pmain,test -Dinvoker.test=extended']
        java-version: [21, 23]
      fail-fast: false

    name: mvn ${{ matrix.package-flags }} (Java ${{ matrix.java-version }})

    steps:
      - name: checkout
        uses: actions/checkout@v3
      - name: remove default java except 21
        run: sudo apt remove temurin-8-jdk temurin-11-jdk temurin-17-jdk
      - name: set up java ${{ matrix.java-version }}
        uses: actions/setup-java@v3
        with:
          distribution: 'zulu'
          java-version: ${{ matrix.java-version }}
          cache: 'maven'
      - name: bootstrap
        run: mvn -ntp -Pbootstrap clean package
      - name: bundle install
        run: bin/jruby --dev -S bundle install
      - name: mvn package ${{ matrix.package-flags }}
        run: tool/maven-ci-script.sh
        env:
          PHASE: 'package ${{ matrix.package-flags }}'

  mvn-test-extended:
    runs-on: ubuntu-latest

    strategy:
      matrix:
        package-flags: ['-Pjruby-jars', '-Pjruby-jars,test -Dinvoker.test=extended', '-Pjruby_complete_jar_extended -Dinvoker.skip=true']
        java-version: [21, 23]
      fail-fast: false


    name: mvn ${{ matrix.package-flags }} (Java ${{ matrix.java-version }})

    steps:
      - name: checkout
        uses: actions/checkout@v3
      - name: remove default java except 21
        run: sudo apt remove temurin-8-jdk temurin-11-jdk temurin-17-jdk
      - name: set up java ${{ matrix.java-version }}
        uses: actions/setup-java@v3
        with:
          distribution: temurin
          java-version: ${{ matrix.java-version }}
          cache: 'maven'
      - name: bootstrap
        run: mvn -ntp -Pbootstrap clean package
      - name: bundle install
        run: bin/jruby --dev -S bundle install
      - name: mvn package ${{ matrix.package-flags }}
        run: tool/maven-ci-script.sh
        env:
          PHASE: 'package ${{ matrix.package-flags }}'

  regression-specs-jit:
    runs-on: ubuntu-latest

    strategy:
      fail-fast: false

    env:
      JRUBY_OPTS: '-Xjit.threshold=0'

    steps:
      - name: checkout
        uses: actions/checkout@v3
      - name: remove default java except 21
        run: sudo apt remove temurin-8-jdk temurin-11-jdk temurin-17-jdk
      - name: set up java 21
        uses: actions/setup-java@v3
        with:
          distribution: 'zulu'
          java-version: 21
          cache: 'maven'
      - name: bootstrap
        run: mvn -ntp -Pbootstrap clean package
      - name: bundle install
        run: bin/jruby --dev -S bundle install
      - name: rake spec:regression
        run: bin/jruby -S rake spec:regression

  mvn-test-windows:
    runs-on: windows-latest

    strategy:
      fail-fast: false

    name: mvn -Ptest, rake test:jruby (Windows, Java 21)

    env:
      JAVA_OPTS: "-Djdk.io.File.enableADS=true"
      JDK_JAVA_OPTS: "-Djdk.io.File.enableADS=true"

    steps:
      - name: checkout
        uses: actions/checkout@v3
      - name: set up java 21
        uses: actions/setup-java@v3
        with:
          distribution: 'zulu'
          java-version: 21
          cache: 'maven'
      - name: bootstrap
        run: mvn -ntp -Pbootstrap clean package
      - name: generate appcds
        run: "bin/jruby -S gem install jruby-startup && bin/jruby -S generate-appcds"
      - name: bundle install
        run: bin/jruby --dev -S bundle install
      - name: rake test:jruby
        run: bin/jruby -S rake test:jruby TESTOPTS="--no-show-detail-immediately"
        env:
          JRUBY_OPTS: ''
      - name: mvn -P test
        run: ./mvnw package -B -Ptest

  dependency-check:
    runs-on: ubuntu-latest

    name: Dependency check

    steps:
      - name: checkout
        uses: actions/checkout@v3
      - name: remove default java except 21
        run: sudo apt remove temurin-8-jdk temurin-11-jdk temurin-17-jdk
      - name: set up java 21
        uses: actions/setup-java@v3
        with:
          distribution: 'zulu'
          java-version: '21'
          cache: 'maven'
      - name: dependency convergence
        run: tool/maven-ci-script.sh
        env:
          PHASE: 'install -Pmain -Dinvoker.test=GH-6081*'

  test-versions:
    runs-on: ubuntu-latest

    strategy:
      fail-fast: false

    name: Verify build artifacts
    steps:
      - name: checkout
        uses: actions/checkout@v3
      - name: remove default java except 21
        run: sudo apt remove temurin-8-jdk temurin-11-jdk temurin-17-jdk
      - name: set up java 21
        uses: actions/setup-java@v3
        with:
          distribution: 'zulu'
          java-version: 21
          cache: 'maven'
      - name: maven-ci-script.sh
        run: tool/maven-ci-script.sh
        env:
          COMMAND: 'test/check_versions.sh'

  sequel:
    runs-on: ubuntu-latest

    strategy:
      fail-fast: false

    services:
      postgres:
        image: postgres:latest
        ports: [ "5432:5432" ]
        options: --health-cmd pg_isready --health-interval 10s --health-timeout 5s --health-retries 5
        env:
          POSTGRES_PASSWORD: postgres
      mysql:
        image: mysql:latest
        env:
          MYSQL_ROOT_PASSWORD: root
          MYSQL_DATABASE: sequel_test
        ports: [ "3306:3306" ]
        options: --health-cmd="mysqladmin ping" --health-interval=10s --health-timeout=5s --health-retries=3

    steps:
      - name: checkout
        uses: actions/checkout@v3
      - name: remove default java except 21
        run: sudo apt remove temurin-8-jdk temurin-11-jdk temurin-17-jdk
      - name: set up java 21
        uses: actions/setup-java@v3
        with:
          distribution: 'temurin'
          java-version: 21
          cache: 'maven'
      - name: bootstrap
        run: mvn -ntp -Pbootstrap clean package
      - name: generate appcds
        run: "bin/jruby -S gem install jruby-startup && bin/jruby -S generate-appcds"
      - name: bundle install
        run: bin/jruby --dev -S bundle install
      - name: sequel
        run: tool/sequel-github-actions.sh

  concurrent-ruby:
    runs-on: ubuntu-latest

    strategy:
      fail-fast: false

    steps:
      - name: checkout
        uses: actions/checkout@v3
      - name: remove default java except 21
        run: sudo apt remove temurin-8-jdk temurin-11-jdk temurin-17-jdk
      - name: set up java 21
        uses: actions/setup-java@v3
        with:
          distribution: 'temurin'
          java-version: 21
          cache: 'maven'
      - name: bootstrap
        run: mvn -ntp -Pbootstrap clean package
      - name: generate appcds
        run: "bin/jruby -S gem install jruby-startup && bin/jruby -S generate-appcds"
      - name: bundle install
        run: bin/jruby --dev -S bundle install
      - name: concurrent-ruby
        run: tool/concurrent-ruby-github-actions.sh

#  mvn-test-m1:
#    runs-on: [self-hosted, macos, aarch64]
#
#    strategy:
#      matrix:
#        package-flags: ['-Ptest']
#        # dist, complete, and osgi do not pass on 21 yet
#        java-version: ['11']
#      fail-fast: false
#
#    name: mvn ${{ matrix.package-flags }} (Java ${{ matrix.java-version }} Apple aarch64)
#
#    steps:
#      - name: checkout
#        uses: actions/checkout@v3
#      - name: set up java ${{ matrix.java-version }}
#        uses: actions/setup-java@v3
#        with:
#          distribution: 'zulu'
#          java-version: ${{ matrix.java-version }}
#          architecture: arm
#      - name: bootstrap
#        run: ./mvnw -Pbootstrap clean package
#      - name: mvn package ${{ matrix.package-flags }}
#        run: tool/maven-ci-script.sh
#        env:
#          PHASE: 'package ${{ matrix.package-flags }}'
#
#  spec-m1:
#    runs-on: [self-hosted, macos, aarch64]
#
#    strategy:
#      matrix:
#        target: ['spec:ffi']
#        java-version: ['11']
#      fail-fast: false
#
#    name: rake ${{ matrix.target }} (Java ${{ matrix.java-version }} Apple aarch64)
#
#    steps:
#      - name: Bootstrap build
#        uses: jruby/jruby-ci-build@fbd2cf981aaff3eae190ac20086fa161be3d9060
#        with:
#          java-version: 21
#      - name: set up java ${{ matrix.java-version }}
#        uses: actions/setup-java@v3
#        with:
#          distribution: 'zulu'
#          java-version: ${{ matrix.java-version }}
#          architecture: arm
#          cache: 'maven'
#      - name: rake ${{ matrix.target }}
##        run: "bin/jruby -S rake ${{ matrix.target }}"
#        run: "true"

  maven-test-openj9-21:
    runs-on: ubuntu-latest

    name: mvn -Ptest (OpenJ9 Java 21)

    steps:
      - name: checkout
        uses: actions/checkout@v3
      - name: remove default java except 21
        run: sudo apt remove temurin-8-jdk temurin-11-jdk temurin-17-jdk
      - name: set up java ${{ matrix.java-version }}
        uses: actions/setup-java@v3
        with:
          distribution: 'semeru'
          java-version: '21'
          cache: 'maven'
      - name: bootstrap
        run: mvn -ntp -Pbootstrap clean package
      - name: bundle install
        run: bin/jruby -S bundle install
      - name: test profile
        run: "tool/maven-ci-script.sh"
        env:
          PHASE: 'package -Ptest'

<<<<<<< HEAD
  rake-test-wip-21:
=======
  jruby-shell-check:
    runs-on: ubuntu-latest

    name: shellcheck jruby.sh

    steps:
      - name: checkout
        uses: actions/checkout@v3
      - name: install shellcheck
        run: sudo apt install shellcheck
      - name: run shellcheck
        run: shellcheck bin/jruby.sh

  rake-test-wip-8:
>>>>>>> 479a50ad
    runs-on: ubuntu-latest

    strategy:
      matrix:
        target: ['test:mri:core_wip', 'test:mri:stdlib_wip']
      fail-fast: false

    name: rake ${{ matrix.target }} (Java 21)

    steps:
      - name: checkout
        uses: actions/checkout@v3
      - name: remove default java except 21
        run: sudo apt remove temurin-8-jdk temurin-11-jdk temurin-17-jdk
      - name: set up java 21
        uses: actions/setup-java@v3
        with:
          distribution: 'zulu'
          java-version: '21'
          cache: 'maven'
      - name: bootstrap
        run: mvn -ntp -Pbootstrap clean package
      - name: generate appcds
        run: "bin/jruby -S gem install jruby-startup && bin/jruby -S generate-appcds"
      - name: bundle install
        run: bin/jruby --dev -S bundle install
      - name: rake ${{ matrix.target }}
        continue-on-error: true
        run: "bin/jruby -S rake ${{ matrix.target }}"
      - run: true

  publish-snapshot:
    permissions:
      contents: none
    if: ${{ github.ref == 'refs/heads/master' || github.ref == 'refs/heads/10-dev' }}
    needs: [mvn-test, mvn-test-extended, mvn-test-windows, dependency-check, rake-test, rake-test-indy-off, rake-test, test-versions, sequel, concurrent-ruby, jruby-tests-dev, regression-specs-jit]
    uses: jruby/jruby/.github/workflows/snapshot-publish.yml@6cd0d4d96d9406635183d81cf91acc82cd78245f
    secrets:
      SONATYPE_USERNAME: ${{ secrets.SONATYPE_USERNAME }}
      SONATYPE_PASSWORD: ${{ secrets.SONATYPE_PASSWORD }}<|MERGE_RESOLUTION|>--- conflicted
+++ resolved
@@ -419,9 +419,6 @@
         env:
           PHASE: 'package -Ptest'
 
-<<<<<<< HEAD
-  rake-test-wip-21:
-=======
   jruby-shell-check:
     runs-on: ubuntu-latest
 
@@ -435,8 +432,7 @@
       - name: run shellcheck
         run: shellcheck bin/jruby.sh
 
-  rake-test-wip-8:
->>>>>>> 479a50ad
+  rake-test-wip-21:
     runs-on: ubuntu-latest
 
     strategy:
