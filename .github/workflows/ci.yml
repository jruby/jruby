--- conflicted
+++ resolved
@@ -56,7 +56,7 @@
       - name: checkout
         uses: actions/checkout@v3
       - name: cache dependencies
-        uses: actions/cache@v2
+        uses: actions/cache@v3
         with:
           path: ~/.m2
           key: ${{ runner.os }}-m2-${{ hashFiles('**/pom.rb') }}
@@ -210,15 +210,74 @@
       fail-fast: false
 
     env:
-<<<<<<< HEAD
       JRUBY_OPTS: '-Xcompile.invokedynamic'
-=======
+
+    steps:
+      - name: checkout
+        uses: actions/checkout@v3
+      - name: cache dependencies
+        uses: actions/cache@v2
+        with:
+          path: ~/.m2
+          key: ${{ runner.os }}-m2-${{ hashFiles('**/pom.rb') }}
+          restore-keys: ${{ runner.os }}-m2
+      - name: set up java 8
+        uses: actions/setup-java@v2
+        with:
+          distribution: 'zulu'
+          java-version: 8
+      - name: bootstrap
+        run: mvn -Pbootstrap clean package
+      - name: bundle install
+        run: bin/jruby --dev -S bundle install
+      - name: rake spec:ji
+        run: bin/jruby --dev -S rake spec:ji
+
+  regression-specs-jit:
+    runs-on: ubuntu-latest
+
+    strategy:
+      fail-fast: false
+
+    env:
+      JRUBY_OPTS: '-Xjit.threshold=0'
+
+    steps:
+      - name: checkout
+        uses: actions/checkout@v3
+      - name: cache dependencies
+        uses: actions/cache@v2
+        with:
+          path: ~/.m2
+          key: ${{ runner.os }}-m2-${{ hashFiles('**/pom.rb') }}
+          restore-keys: ${{ runner.os }}-m2
+      - name: set up java 8
+        uses: actions/setup-java@v2
+        with:
+          distribution: 'zulu'
+          java-version: 8
+      - name: bootstrap
+        run: mvn -Pbootstrap clean package
+      - name: bundle install
+        run: bin/jruby --dev -S bundle install
+      - name: rake spec:regression
+        run: bin/jruby --dev -S rake spec:regression
+
+  mvn-test-windows:
+    runs-on: windows-latest
+
+    strategy:
+      fail-fast: false
+
+    name: mvn -Ptest, rake test:jruby (Windows, Java 11)
+
+    env:
       JAVA_OPTS: "-Djdk.io.File.enableADS=true"
       JDK_JAVA_OPTS: "-Djdk.io.File.enableADS=true"
 
     steps:
       - name: checkout
-        uses: actions/checkout@v2
+        uses: actions/checkout@v3
       - name: set up java 11
         uses: actions/setup-java@v3
         with:
@@ -229,102 +288,6 @@
         with:
           java-version: 8
           maven-version: '3.8.7'
-      - name: cache dependencies
-        uses: actions/cache@v3
-        with:
-          path: ~/.m2
-          key: ${{ runner.os }}-m2-${{ hashFiles('**/pom.xml') }}
-          restore-keys: ${{ runner.os }}-m2
-      - name: bootstrap
-        run: mvn -Pbootstrap clean package
-      - name: install bundler
-        run: bin/jruby --dev -S gem install bundler
-      - name: bundle install
-        run: bin/jruby --dev -S bundle install
-      - name: rake test:jruby
-        run: bin/jruby --dev -S rake test:jruby TESTOPTS="--no-show-detail-immediately"
-        env:
-          JRUBY_OPTS: ''
-      - name: mvn -P test
-        run: ./mvnw package -B -Ptest
-
-  dependency-check:
-    runs-on: ubuntu-latest
-
-    name: Dependency check
->>>>>>> e7daec59
-
-    steps:
-      - name: checkout
-        uses: actions/checkout@v3
-      - name: cache dependencies
-        uses: actions/cache@v3
-        with:
-          path: ~/.m2
-          key: ${{ runner.os }}-m2-${{ hashFiles('**/pom.rb') }}
-          restore-keys: ${{ runner.os }}-m2
-      - name: set up java 8
-        uses: actions/setup-java@v2
-        with:
-          distribution: 'zulu'
-          java-version: 8
-      - name: bootstrap
-        run: mvn -Pbootstrap clean package
-      - name: bundle install
-        run: bin/jruby --dev -S bundle install
-      - name: rake spec:ji
-        run: bin/jruby --dev -S rake spec:ji
-
-  regression-specs-jit:
-    runs-on: ubuntu-latest
-
-    strategy:
-      fail-fast: false
-
-    env:
-      JRUBY_OPTS: '-Xjit.threshold=0'
-
-    steps:
-      - name: checkout
-        uses: actions/checkout@v3
-      - name: cache dependencies
-        uses: actions/cache@v3
-        with:
-          path: ~/.m2
-          key: ${{ runner.os }}-m2-${{ hashFiles('**/pom.rb') }}
-          restore-keys: ${{ runner.os }}-m2
-      - name: set up java 8
-        uses: actions/setup-java@v2
-        with:
-          distribution: 'zulu'
-          java-version: 8
-      - name: bootstrap
-        run: mvn -Pbootstrap clean package
-      - name: bundle install
-        run: bin/jruby --dev -S bundle install
-      - name: rake spec:regression
-        run: bin/jruby --dev -S rake spec:regression
-
-  mvn-test-windows:
-    runs-on: windows-latest
-
-    strategy:
-      fail-fast: false
-
-    name: mvn -Ptest, rake test:jruby (Windows, Java 11)
-
-    env:
-      JAVA_OPTS: "-Djdk.io.File.enableADS=true"
-      JDK_JAVA_OPTS: "-Djdk.io.File.enableADS=true"
-
-    steps:
-      - name: checkout
-        uses: actions/checkout@v3
-      - name: set up java 11
-        uses: actions/setup-java@v3
-        with:
-          distribution: 'zulu'
-          java-version: 11
       - name: cache dependencies
         uses: actions/cache@v3
         with:
@@ -471,24 +434,19 @@
 
     steps:
       - name: checkout
-<<<<<<< HEAD
         uses: actions/checkout@v3
       - name: set up java ${{ matrix.java-version }}
-=======
-        uses: actions/checkout@v2
-      - name: cache dependencies
-        uses: actions/cache@v3
-        with:
-          path: ~/.m2
-          key: ${{ runner.os }}-m2-${{ hashFiles('**/pom.rb') }}
-          restore-keys: ${{ runner.os }}-m2
-      - name: set up java 8
->>>>>>> e7daec59
         uses: actions/setup-java@v2
         with:
           distribution: 'zulu'
           java-version: ${{ matrix.java-version }}
           architecture: arm
+      - name: cache dependencies
+        uses: actions/cache@v3
+        with:
+          path: ~/.m2
+          key: ${{ runner.os }}-m2-${{ hashFiles('**/pom.rb') }}
+          restore-keys: ${{ runner.os }}-m2
       - name: bootstrap
         run: mvn -Pbootstrap clean package
       - name: mvn package ${{ matrix.package-flags }}
@@ -509,19 +467,8 @@
 
     steps:
       - name: checkout
-<<<<<<< HEAD
         uses: actions/checkout@v3
       - name: set up java ${{ matrix.java-version }}
-=======
-        uses: actions/checkout@v2
-      - name: cache dependencies
-        uses: actions/cache@v3
-        with:
-          path: ~/.m2
-          key: ${{ runner.os }}-m2-${{ hashFiles('**/pom.rb') }}
-          restore-keys: ${{ runner.os }}-m2
-      - name: set up java 8
->>>>>>> e7daec59
         uses: actions/setup-java@v2
         with:
           distribution: 'zulu'
