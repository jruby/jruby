name: JRuby CI

on: [push, pull_request]

env:
  JAVA_OPTS: '-XX:+TieredCompilation -XX:TieredStopAtLevel=1 -Xms60M -Xmx1G -XX:InitialCodeCacheSize=40M -XX:ReservedCodeCacheSize=120M'

jobs:
<<<<<<< HEAD
=======

  mvn-test-m1:
    runs-on: [self-hosted, macos, aarch64]

    strategy:
      matrix:
        package-flags: ['-Ptest']
        # dist, complete, and osgi do not pass on 17 yet
        java-version: ['11']
      fail-fast: false

    name: mvn ${{ matrix.package-flags }} (Java ${{ matrix.java-version }} Apple aarch64)

    steps:
      - name: checkout
        uses: actions/checkout@v2
      - name: cache dependencies
        uses: actions/cache@v2
        with:
          path: ~/.m2
          key: ${{ runner.os }}-m2-${{ hashFiles('**/pom.rb') }}
          restore-keys: ${{ runner.os }}-m2
      - name: set up java ${{ matrix.java-version }}
        uses: actions/setup-java@v2
        with:
          distribution: 'zulu'
          java-version: ${{ matrix.java-version }}
          architecture: arm
      - name: bootstrap
        run: mvn -Pbootstrap clean package
      - name: mvn package ${{ matrix.package-flags }}
        run: tool/maven-ci-script.sh
        env:
          PHASE: 'package ${{ matrix.package-flags }}'

  spec-m1:
    runs-on: [self-hosted, macos, aarch64]
    
    strategy:
      matrix:
        target: ['spec:ffi']
        java-version: ['11']
      fail-fast: false

    name: rake ${{ matrix.target }} (Java ${{ matrix.java-version }} Apple aarch64)

    steps:
      - name: checkout
        uses: actions/checkout@v2
      - name: cache dependencies
        uses: actions/cache@v2
        with:
          path: ~/.m2
          key: ${{ runner.os }}-m2-${{ hashFiles('**/pom.rb') }}
          restore-keys: ${{ runner.os }}-m2
      - name: set up java ${{ matrix.java-version }}
        uses: actions/setup-java@v2
        with:
          distribution: 'zulu'
          java-version: ${{ matrix.java-version }}
          architecture: arm
      - name: bootstrap
        run: mvn -Pbootstrap clean package
      - name: bundle install
        run: bin/jruby --dev -S bundle install
      - name: rake ${{ matrix.target }}
        run: bin/jruby --dev -S rake ${{ matrix.target }}

>>>>>>> df77d291
  mvn-test:
    runs-on: ubuntu-latest

    strategy:
      matrix:
        package-flags: ['-Pmain', '-Pdist', '-Pcomplete', '-Posgi', '-Ptest', '-Pmain,test -Dinvoker.test=extended']
        # dist, complete, and osgi do not pass on 17 yet
        java-version: ['8', '11']
      fail-fast: false

    name: mvn ${{ matrix.package-flags }} (Java ${{ matrix.java-version }})

    steps:
      - name: checkout
        uses: actions/checkout@v2
      - name: cache dependencies
        uses: actions/cache@v2
        with:
          path: ~/.m2
          key: ${{ runner.os }}-m2-${{ hashFiles('**/pom.rb') }}
          restore-keys: ${{ runner.os }}-m2
      - name: set up java ${{ matrix.java-version }}
        uses: actions/setup-java@v2
        with:
          distribution: 'zulu'
          java-version: ${{ matrix.java-version }}
      - name: bootstrap
        run: mvn -Pbootstrap clean package
      - name: mvn package ${{ matrix.package-flags }}
        run: tool/maven-ci-script.sh
        env:
          PHASE: 'package ${{ matrix.package-flags }}'

  mvn-test-8:
    runs-on: ubuntu-latest

    strategy:
      matrix:
        # jruby-jars phase only passes on 8
        package-flags: ['-Pjruby-jars', '-Pjruby-jars,test -Dinvoker.test=extended', '-Pjruby_complete_jar_extended -Dinvoker.skip=true']
      fail-fast: false

    name: mvn ${{ matrix.package-flags }} (Java 8)

    steps:
      - name: checkout
        uses: actions/checkout@v2
      - name: cache dependencies
        uses: actions/cache@v2
        with:
          path: ~/.m2
          key: ${{ runner.os }}-m2-${{ hashFiles('**/pom.rb') }}
          restore-keys: ${{ runner.os }}-m2
      - name: set up java 8
        uses: actions/setup-java@v2
        with:
          distribution: 'zulu'
          java-version: '8'
      - name: bootstrap
        run: mvn -Pbootstrap clean package
      - name: mvn package ${{ matrix.package-flags }}
        run: tool/maven-ci-script.sh
        env:
          PHASE: 'package ${{ matrix.package-flags }}'

  mvn-test-windows:
    runs-on: windows-latest

    strategy:
      fail-fast: false

    name: mvn -Ptest, rake test:jruby (Windows, Java 11)

    steps:
      - name: checkout
        uses: actions/checkout@v2
      - name: set up java 11
        uses: actions/setup-java@v2
        with:
          distribution: 'zulu'
          java-version: 11
      - name: cache dependencies
        uses: actions/cache@v2
        with:
          path: ~/.m2
          key: ${{ runner.os }}-m2-${{ hashFiles('**/pom.xml') }}
          restore-keys: ${{ runner.os }}-m2
      - name: bootstrap
        run: mvn -Pbootstrap clean package
      - name: install bundler
        run: bin/jruby --dev -S gem install bundler
      - name: bundle install
        run: bin/jruby --dev -S bundle install
      - name: rake test:jruby
        run: bin/jruby --dev -S rake test:jruby TESTOPTS="--no-show-detail-immediately"
        env:
          JRUBY_OPTS: ''
      - name: mvn -P test
        run: ./mvnw package -B -Ptest

  dependency-check:
    runs-on: ubuntu-latest

    name: Dependency check

    steps:
      - name: checkout
        uses: actions/checkout@v2
      - name: cache dependencies
        uses: actions/cache@v2
        with:
          path: ~/.m2
          key: ${{ runner.os }}-m2-${{ hashFiles('**/pom.rb') }}
          restore-keys: ${{ runner.os }}-m2
      - name: set up java 8
        uses: actions/setup-java@v2
        with:
          distribution: 'zulu'
          java-version: '8'
      - name: dependency convergence
        run: tool/maven-ci-script.sh
        env:
          PHASE: 'install -Pmain -Dinvoker.test=GH-6081*'

  rake-test:
    runs-on: ubuntu-latest

    strategy:
      matrix:
        target: ['test:mri:core:jit', 'spec:ruby:fast', 'spec:ruby:fast:jit', 'spec:ji', 'spec:ffi']
        java-version: ['8', '11', '17']
      fail-fast: false

    name: rake ${{ matrix.target }} (Java ${{ matrix.java-version }})

    steps:
      - name: checkout
        uses: actions/checkout@v2
      - name: cache dependencies
        uses: actions/cache@v2
        with:
          path: ~/.m2
          key: ${{ runner.os }}-m2-${{ hashFiles('**/pom.rb') }}
          restore-keys: ${{ runner.os }}-m2
      - name: set up java ${{ matrix.java-version }}
        uses: actions/setup-java@v2
        with:
          distribution: 'zulu'
          java-version: ${{ matrix.java-version }}
      - name: bootstrap
        run: mvn -Pbootstrap clean package
      - name: bundle install
        run: bin/jruby --dev -S bundle install
      - name: rake ${{ matrix.target }}
        run: bin/jruby --dev -S rake ${{ matrix.target }}

  rake-test-indy:
    runs-on: ubuntu-latest

    strategy:
      matrix:
        target: ['test:jruby', 'spec:compiler']
        java-version: ['8', '11', '17']
      fail-fast: false

    name: rake ${{ matrix.target }} (Java ${{ matrix.java-version }} +indy)

    env:
      JRUBY_OPTS: '-Xcompile.invokedynamic'

    steps:
      - name: checkout
        uses: actions/checkout@v2
      - name: cache dependencies
        uses: actions/cache@v2
        with:
          path: ~/.m2
          key: ${{ runner.os }}-m2-${{ hashFiles('**/pom.rb') }}
          restore-keys: ${{ runner.os }}-m2
      - name: set up java ${{ matrix.java-version }}
        uses: actions/setup-java@v2
        with:
          distribution: 'zulu'
          java-version: ${{ matrix.java-version }}
      - name: bootstrap
        run: mvn -Pbootstrap clean package
      - name: bundle install
        run: bin/jruby --dev -S bundle install
      - name: rake ${{ matrix.target }}
        run: bin/jruby --dev -S rake ${{ matrix.target }}

  rake-test-8:
    runs-on: ubuntu-latest

    strategy:
      matrix:
        target: ['test:mri:core:int', 'test:mri:extra', 'test:jruby:int', 'test:mri:stdlib', 'spec:ruby:slow', 'spec:ruby:debug', 'spec:ruby:wip', 'test:jruby:aot', 'test:slow_suites', 'spec:compiler', 'spec:regression', 'spec:jruby', 'spec:jrubyc', 'spec:profiler']
      fail-fast: false

    name: rake ${{ matrix.target }} (Java 8)

    steps:
      - name: checkout
        uses: actions/checkout@v2
      - name: cache dependencies
        uses: actions/cache@v2
        with:
          path: ~/.m2
          key: ${{ runner.os }}-m2-${{ hashFiles('**/pom.rb') }}
          restore-keys: ${{ runner.os }}-m2
      - name: set up java 8
        uses: actions/setup-java@v2
        with:
          distribution: 'zulu'
          java-version: '8'
      - name: bootstrap
        run: mvn -Pbootstrap clean package
      - name: bundle install
        run: bin/jruby --dev -S bundle install
      - name: rake ${{ matrix.target }}
        run: bin/jruby --dev -S rake ${{ matrix.target }}

  test-versions:
    runs-on: ubuntu-latest

    strategy:
      fail-fast: false

    name: Verify build artifacts
    steps:
      - name: checkout
        uses: actions/checkout@v2
      - name: cache dependencies
        uses: actions/cache@v2
        with:
          path: ~/.m2
          key: ${{ runner.os }}-m2-${{ hashFiles('**/pom.rb') }}
          restore-keys: ${{ runner.os }}-m2
      - name: set up java 8
        uses: actions/setup-java@v2
        with:
          distribution: 'zulu'
          java-version: 8
      - name: maven-ci-script.sh
        run: tool/maven-ci-script.sh
        env:
          COMMAND: 'test/check_versions.sh'

  sequel:
    runs-on: ubuntu-latest

    strategy:
      fail-fast: false

    services:
      postgres:
        image: postgres:11.5
        ports: ["5432:5432"]
        options: --health-cmd pg_isready --health-interval 10s --health-timeout 5s --health-retries 5
      mysql:
        image: mysql:5.7
        env:
          MYSQL_ROOT_PASSWORD: root
          MYSQL_DATABASE: sequel_test
        ports: ["3306:3306"]
        options: --health-cmd="mysqladmin ping" --health-interval=10s --health-timeout=5s --health-retries=3

    steps:
      - name: checkout
        uses: actions/checkout@v2
      - name: cache dependencies
        uses: actions/cache@v2
        with:
          path: ~/.m2
          key: ${{ runner.os }}-m2-${{ hashFiles('**/pom.rb') }}
          restore-keys: ${{ runner.os }}-m2
      - name: set up java 8
        uses: actions/setup-java@v2
        with:
          distribution: 'zulu'
          java-version: 8
      - name: bootstrap
        run: mvn -Pbootstrap clean package
      - name: sequel
        run: tool/sequel-github-actions.sh

  concurrent-ruby:
    runs-on: ubuntu-latest

    strategy:
      fail-fast: false

    steps:
      - name: checkout
        uses: actions/checkout@v2
      - name: cache dependencies
        uses: actions/cache@v2
        with:
          path: ~/.m2
          key: ${{ runner.os }}-m2-${{ hashFiles('**/pom.rb') }}
          restore-keys: ${{ runner.os }}-m2
      - name: set up java 8
        uses: actions/setup-java@v2
        with:
          distribution: 'zulu'
          java-version: 8
      - name: bootstrap
        run: mvn -Pbootstrap clean package
      - name: concurrent-ruby
        run: tool/concurrent-ruby-github-actions.sh

  jruby-tests-dev:
    runs-on: ubuntu-latest

    strategy:
      fail-fast: false

    env:
      JRUBY_OPTS: '--dev'

    steps:
      - name: checkout
        uses: actions/checkout@v2
      - name: cache dependencies
        uses: actions/cache@v2
        with:
          path: ~/.m2
          key: ${{ runner.os }}-m2-${{ hashFiles('**/pom.rb') }}
          restore-keys: ${{ runner.os }}-m2
      - name: set up java 8
        uses: actions/setup-java@v2
        with:
          distribution: 'zulu'
          java-version: 8
      - name: bootstrap
        run: mvn -Pbootstrap clean package
      - name: bundle install
        run: bin/jruby --dev -S bundle install
      - name: rake test:jruby
        run: bin/jruby --dev -S rake test:jruby

  ji-specs-indy:
    runs-on: ubuntu-latest

    strategy:
      fail-fast: false

    env:
      JRUBY_OPTS: '-Xcompile.invokedynamic'

    steps:
      - name: checkout
        uses: actions/checkout@v2
      - name: cache dependencies
        uses: actions/cache@v2
        with:
          path: ~/.m2
          key: ${{ runner.os }}-m2-${{ hashFiles('**/pom.rb') }}
          restore-keys: ${{ runner.os }}-m2
      - name: set up java 8
        uses: actions/setup-java@v2
        with:
          distribution: 'zulu'
          java-version: 8
      - name: bootstrap
        run: mvn -Pbootstrap clean package
      - name: bundle install
        run: bin/jruby --dev -S bundle install
      - name: rake spec:ji
        run: bin/jruby --dev -S rake spec:ji

  regression-specs-jit:
    runs-on: ubuntu-latest

    strategy:
      fail-fast: false

    env:
      JRUBY_OPTS: '-Xjit.threshold=0'

    steps:
      - name: checkout
        uses: actions/checkout@v2
      - name: cache dependencies
        uses: actions/cache@v2
        with:
          path: ~/.m2
          key: ${{ runner.os }}-m2-${{ hashFiles('**/pom.rb') }}
          restore-keys: ${{ runner.os }}-m2
      - name: set up java 8
        uses: actions/setup-java@v2
        with:
          distribution: 'zulu'
          java-version: 8
      - name: bootstrap
        run: mvn -Pbootstrap clean package
      - name: bundle install
        run: bin/jruby --dev -S bundle install
      - name: rake spec:regression
        run: bin/jruby --dev -S rake spec:regression

  maven-test-openj9-8:
    runs-on: ubuntu-latest

    name: mvn -Ptest (OpenJ9 Java 8)

    steps:
      - name: checkout
        uses: actions/checkout@v2
      - name: cache dependencies
        uses: actions/cache@v2
        with:
          path: ~/.m2
          key: ${{ runner.os }}-m2-${{ hashFiles('**/pom.rb') }}
          restore-keys: ${{ runner.os }}-m2
      - name: set up java ${{ matrix.java-version }}
        uses: actions/setup-java@v2
        with:
          distribution: 'adopt-openj9'
          java-version: '8'
      - name: test profile
        run: tool/maven-ci-script.sh
        env:
          PHASE: 'package -Ptest'

  publish-snapshot:
    if: ${{ github.ref == 'refs/heads/master' || github.ref == 'refs/heads/jruby-9.3' }}
    needs: [mvn-test, mvn-test-8, mvn-test-windows, dependency-check, rake-test, rake-test-indy, rake-test-8, test-versions, sequel, concurrent-ruby, jruby-tests-dev, ji-specs-indy, regression-specs-jit, maven-test-openj9-8]
    uses: jruby/jruby/.github/workflows/snapshot-publish.yml@6cd0d4d96d9406635183d81cf91acc82cd78245f
    secrets:
      SONATYPE_USERNAME: ${{ secrets.SONATYPE_USERNAME }}
      SONATYPE_PASSWORD: ${{ secrets.SONATYPE_PASSWORD }}<|MERGE_RESOLUTION|>--- conflicted
+++ resolved
@@ -6,8 +6,6 @@
   JAVA_OPTS: '-XX:+TieredCompilation -XX:TieredStopAtLevel=1 -Xms60M -Xmx1G -XX:InitialCodeCacheSize=40M -XX:ReservedCodeCacheSize=120M'
 
 jobs:
-<<<<<<< HEAD
-=======
 
   mvn-test-m1:
     runs-on: [self-hosted, macos, aarch64]
@@ -76,7 +74,6 @@
       - name: rake ${{ matrix.target }}
         run: bin/jruby --dev -S rake ${{ matrix.target }}
 
->>>>>>> df77d291
   mvn-test:
     runs-on: ubuntu-latest
 
