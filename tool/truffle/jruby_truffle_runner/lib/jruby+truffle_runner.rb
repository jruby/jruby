# Copyright (c) 2015 Oracle and/or its affiliates. All rights reserved. This
# code is released under a tri EPL/GPL/LGPL license. You can use it,
# redistribute it and/or modify it under the terms of the:
#
# Eclipse Public License version 1.0
# GNU General Public License version 2
# GNU Lesser General Public License version 2.1

require 'optparse'
require 'pp'
require 'yaml'
require 'fileutils'
require 'shellwords'
require 'pathname'

# TODO (pitr 01-Sep-2015): add pre stored run options combinations like -S irb, -I test

class JRubyTruffleRunner
  attr_reader :options

  EXECUTABLE        = File.basename($PROGRAM_NAME)
  BRANDING          = EXECUTABLE.include?('jruby') ? 'JRuby+Truffle' : 'RubyTruffle'
  LOCAL_CONFIG_FILE = '.jruby+truffle.yaml'

  begin
    assign_new_value   = -> (new, old) { new }
    add_to_array       = -> (new, old) { old << new }
    merge_hash         = -> ((k, v), old) { old.merge k => v }
    apply_pattern      = -> (pattern, old) do
      Dir.glob(pattern) do |file|
        next if @options[:run][:exclude_pattern].any? { |p| /#{p}/ =~ file }
        @options[:run][:require] << File.expand_path(file)
      end
      old
    end

    # Format:
    #   subcommand_name: {
    #     :'option_name (also used as a key in yaml)' => [option_parser_on_method_args,
    #                                                     -> (new_value, old_value) { result_of_this_block_is_stored },
    #                                                     default_value]
    #   }
    OPTION_DEFINITIONS = {
        global: {
            verbose:             ['-v', '--verbose', 'Run verbosely (prints options)', assign_new_value, false],
            help:                ['-h', '--help', 'Show this message', assign_new_value, false],
            debug_port:          ['--debug-port PORT', 'Debug port', assign_new_value, '51819'],
            debug_option:        ['--debug-option OPTION', 'Debug JVM option', assign_new_value,
                                  '-J-agentlib:jdwp=transport=dt_socket,server=y,address=%d,suspend=y'],
            truffle_bundle_path: ['--truffle-bundle-path NAME', 'Bundle path', assign_new_value, '.jruby+truffle_bundle'],
            interpreter_path:    ['--interpreter-path PATH', "Path to #{BRANDING} interpreter executable", assign_new_value,
                                  '../jruby/bin/jruby'],
            graal_path:          ['--graal-path PATH', 'Path to Graal', assign_new_value, '../graalvm-jdk1.8.0/bin/java'],
            mock_load_path:      ['--mock-load-path PATH', 'Path of mocks & monkey-patches (prepended in $:, relative to --truffle_bundle_path)',
                                  assign_new_value, 'mocks'],
            use_fs_core:         ['--[no-]use-fs-core', 'use core from the filesystem rather than the JAR', assign_new_value, true],
            bundle_cmd:          ['--bundle-cmd CMD', 'command to run for bundle', assign_new_value, 'bundle']
        },
        setup:  {
            help:    ['-h', '--help', 'Show this message', assign_new_value, false],
            after:   ['--after SH_CMD', 'Commands to execute after setup', add_to_array, []],
            file:    ['--file NAME,CONTENT', Array, 'Create file in truffle_bundle_path', merge_hash, {}],
            without: ['--without GROUP', 'Do not install listed gem group by bundler', add_to_array, []]
        },
        run:    {
            help:            ['-h', '--help', 'Show this message', assign_new_value, false],
            test:            ['-t', '--test', "Use conventional JRuby instead of #{BRANDING}", assign_new_value, false],
            graal:           ['-g', '--graal', 'Run on graal', assign_new_value, false],
            build:           ['-b', '--build', 'Run `jt build` using conventional JRuby', assign_new_value, false],
            rebuild:         ['--rebuild', 'Run `jt rebuild` using conventional JRuby', assign_new_value, false],
            debug:           ['-d', '--debug', 'JVM remote debugging', assign_new_value, false],
            require:         ['-r', '--require FILE', 'Files to require, same as Ruby\'s -r', add_to_array, []],
            require_pattern: ['--require-pattern DIR_GLOB_PATTERN', 'Files matching the pattern will be required', apply_pattern, nil],
            exclude_pattern: ['--exclude-pattern REGEXP', 'Files matching the regexp will not be required by --require-pattern (applies to subsequent --require-pattern options)', add_to_array, []],
            load_path:       ['-I', '--load-path LOAD_PATH', 'Paths to add to load path, same as Ruby\'s -I', add_to_array, []],
            executable:      ['-S', '--executable NAME', 'finds and runs an executable of a gem', assign_new_value, nil],
            jexception:      ['--jexception', 'print Java exceptions', assign_new_value, false]
        },
        clean:  {
            help: ['-h', '--help', 'Show this message', assign_new_value, false]
        },
        readme: {
            help: ['-h', '--help', 'Show this message', assign_new_value, false]
        }
    }
  end

  begin
    global_help = <<-TXT.gsub(/^ {6}/, '')
      Usage: #{EXECUTABLE} [options] [subcommand [subcommand-options]]
      Subcommands are: #{(OPTION_DEFINITIONS.keys - [:global]).map(&:to_s).join(', ')}

      Allows to execute gem/app on #{BRANDING} until it's more complete. Environment
      has to be set up first with setup subcommand then run subcommand can be used.

      Run #{EXECUTABLE} readme to see README.
      Run #{EXECUTABLE} subcommand --help to see its help.

    TXT

    setup_help = <<-TXT.gsub(/^ {6}/, '')

      Usage: #{EXECUTABLE} [options] setup [subcommand-options]

      Creates environment for running gem/app on #{BRANDING}.

    TXT

    run_help = <<-TXT.gsub(/^ {6}/, '')

      Usage: #{EXECUTABLE} [options] run [subcommand-options] -- [ruby-options]

      Runs file, -e expr, etc in setup environment on #{BRANDING}
      (options after -- are interpreted by ruby not by this tool)
      Examples: #{EXECUTABLE} run -- a_file.rb
                #{EXECUTABLE} run -- -S irb
                #{EXECUTABLE} run -- -e 'puts :v'
                #{EXECUTABLE} --verbose run -- -Itest test/a_test_file_test.rb

      JVM options can be specified with a -J prefix.

    TXT

    clean_help = <<-TXT.gsub(/^ {6}/, '')

      Usage: #{EXECUTABLE} [options] clean [subcommand-options]

      Deletes all files created by setup subcommand.

    TXT

    HELP = { global: global_help, setup: setup_help, run: run_help, clean: clean_help }
  end


  def initialize(argv = ARGV)
    construct_default_options
    load_local_yaml_configuration
    build_option_parsers

    vm_options, argv_after_vm_options = collect_vm_options argv
    subcommand, *argv_after_global    = @option_parsers[:global].order argv_after_vm_options

    if subcommand.nil?
      print_options
      help :global
    end
    help :global if @options[:global][:help]

    subcommand = subcommand.to_sym

    subcommand_option_parser = @option_parsers[subcommand] || raise("unknown subcommand: #{subcommand}")
    argv_after_subcommand    = subcommand_option_parser.order argv_after_global

    print_options
    help subcommand if @options[subcommand][:help] && subcommand != :readme

    send "subcommand_#{subcommand}", vm_options, argv_after_subcommand
  end

  def print_options
    if verbose?
      puts 'Options:'
      pp @options
    end
  end

  private

  def verbose?
    @options[:global][:verbose]
  end

  def build_option_parsers
    @option_parsers = OPTION_DEFINITIONS.each_with_object({}) do |(group, group_options), parsers|
      parsers[group] = OptionParser.new do |option_parser|
        group_options.each do |option, data|
          *args, description, block, default = data

          option_parser.on(*args, description + " (default: #{default.inspect})") do |new_value|
            old_value               = @options[group][option]
            @options[group][option] = instance_exec new_value, old_value, &block
          end
        end
      end
    end

    @option_parsers.each { |key, option_parser| option_parser.banner = HELP[key] }
  end

  def collect_vm_options(argv)
    vm_options    = []
    other_options = argv.reject do |arg|
      vm = arg.start_with? '-J'
      vm_options.push arg if vm
      vm
    end
    [vm_options, other_options]
  end

  def load_local_yaml_configuration
    yaml_path = File.join Dir.pwd, LOCAL_CONFIG_FILE

    unless File.exist? yaml_path
      candidates = Dir['*.gemspec']
      if candidates.size == 1
        gem_name, _ = candidates.first.split('.')

        default_configuration_file_path = File.dirname(__FILE__) + "/../gem_configurations/#{gem_name}.yaml"
        if File.exist?(default_configuration_file_path)
          puts "Copying default #{LOCAL_CONFIG_FILE} for #{gem_name}."
          FileUtils.cp default_configuration_file_path, LOCAL_CONFIG_FILE
        end
      end
    end

    yaml_data = YAML.load_file(yaml_path) if File.exist?(yaml_path)
    @options  = deep_merge @options, yaml_data
  end

  def construct_default_options
    @options = OPTION_DEFINITIONS.each_with_object({}) do |(group, group_options), options|
      group_options.each_with_object(options[group] = {}) do |(option, data), group_option_defaults|
        *args, block, default         = data
        group_option_defaults[option] = default
      end
    end
  end

  def help(key = nil)
    parsers = if key
                [@option_parsers[key]]
              else
                @option_parsers.values
              end
    puts *parsers
    exit
  end

  def deep_merge(a, b)
    if Hash === a
      if Hash === b
        return a.merge(b) { |k, ov, nv| deep_merge ov, nv }
      else
        return a
      end
    end

    if Array === a
      if Array === b
        return a + b.map { |v| eval_yaml_strings v }
      else
        return a
      end
    end

    eval_yaml_strings b
  end

  def eval_yaml_strings(value)
    if String === value
      begin
        eval('"' + value.gsub(/\\#|"|\\/, '\#' => '\#', '"' => '\"', '\\' => '\\\\') + '"')
      rescue => e
        p value
        raise e
      end
    else
      value
    end
  end

  def subcommand_setup(vm_options, rest)
<<<<<<< HEAD
    bundle_cmd       = File.expand_path(@options[:global][:bundle_cmd]).split(' ')
=======
    bundle_cmd       = @options[:global][:bundle_cmd].split(' ')
>>>>>>> cc467981
    bundle_path      = File.expand_path(@options[:global][:truffle_bundle_path])

    if bundle_cmd == ['bundle']
      bundle_installed = execute_cmd 'command -v bundle 2>/dev/null 1>&2', fail: false
      execute_cmd 'gem install bundler' unless bundle_installed
    end

    execute_cmd [*bundle_cmd,
                 'install',
                 '--standalone',
                 '--path', bundle_path,
                 *(['--without', @options[:setup][:without].join(' ')] unless @options[:setup][:without].empty?)]

    link_path = "#{bundle_path}/jruby+truffle"
    FileUtils.rm link_path if File.exist? link_path
    execute_cmd "ln -s #{bundle_path}/#{RUBY_ENGINE} #{link_path}"

    mock_path = "#{bundle_path}/#{@options[:global][:mock_load_path]}"
    FileUtils.mkpath mock_path

    @options[:setup][:file].each do |name, content|
      puts "creating file: #{mock_path}/#{name}" if verbose?
      File.write "#{mock_path}/#{name}", content
    end

    File.open("#{bundle_path}/bundler/setup.rb", 'a') do |f|
      f.write %[$:.unshift "\#{path}/../#{@options[:global][:mock_load_path]}"]
    end

    @options[:setup][:after].each do |cmd|
      execute_cmd cmd
    end
  end

  def subcommand_run(vm_options, rest)
    jruby_path = Pathname("#{@options[:global][:interpreter_path]}/../..")

    unless jruby_path.absolute?
      jruby_path = jruby_path.relative_path_from(Pathname('.'))
    end

    jruby_path = jruby_path.to_s

    if @options[:run][:build] || @options[:run][:rebuild]
      Dir.chdir jruby_path do
        execute_cmd "./tool/jt.rb #{'re' if @options[:run][:rebuild]}build"
      end
    end

    executable = if @options[:run][:executable]
                   executables = Dir.glob("#{@options[:global][:truffle_bundle_path]}/jruby+truffle/*/gems/*/{bin,exe}/*")
                   executables.find { |path| File.basename(path) == @options[:run][:executable] } or
                       raise "no executable with name '#{@options[:run][:executable]}' found"
                 end

    core_load_path = "#{jruby_path}/truffle/src/main/ruby"

    cmd_options = [
        *(['-X+T', *vm_options] unless @options[:run][:test]),
        *(["-Xtruffle.core.load_path=#{core_load_path}"] if @options[:global][:use_fs_core]),
        (format(@options[:global][:debug_option], @options[:global][:debug_port]) if @options[:run][:debug]),
        ('-Xtruffle.exceptions.print_java=true' if @options[:run][:jexception]),
        '-r', "./#{@options[:global][:truffle_bundle_path]}/bundler/setup.rb",
        *@options[:run][:load_path].flat_map { |v| ['-I', v] },
        *@options[:run][:require].flat_map { |v| ['-r', v] }
    ].compact

    env            = {}
    env['JAVACMD'] = @options[:global][:graal_path] if @options[:run][:graal]

    cmd = [(env unless env.empty?),
           @options[:global][:interpreter_path],
           *cmd_options,
           executable,
           *rest
    ].compact

    execute_cmd(cmd, fail: false, print_always: true)
    exit $?.exitstatus
  end

  def subcommand_clean(vm_options, rest)
    FileUtils.rm_rf @options[:global][:truffle_bundle_path]
  end

  def subcommand_readme(vm_options, rest)
    readme_path = File.join File.dirname(__FILE__), '..', 'README.md'
    puts File.read(readme_path)
  end

  def print_cmd(cmd, print_always)
    unless verbose? || print_always
      return cmd
    end

    print = if String === cmd
              cmd
            else
              cmd.map do |v|
                if Hash === v
                  v.map { |k, v| "#{k}=#{v}" }.join(' ')
                else
                  Shellwords.escape v
                end
              end.join(' ')
            end
    puts '$ ' + print
    return cmd
  end

  def execute_cmd(cmd, fail: true, print_always: false)
    result = system(*print_cmd(cmd, print_always))
  ensure
    raise 'command failed' if fail && !result
  end
end<|MERGE_RESOLUTION|>--- conflicted
+++ resolved
@@ -271,11 +271,7 @@
   end
 
   def subcommand_setup(vm_options, rest)
-<<<<<<< HEAD
-    bundle_cmd       = File.expand_path(@options[:global][:bundle_cmd]).split(' ')
-=======
     bundle_cmd       = @options[:global][:bundle_cmd].split(' ')
->>>>>>> cc467981
     bundle_path      = File.expand_path(@options[:global][:truffle_bundle_path])
 
     if bundle_cmd == ['bundle']
