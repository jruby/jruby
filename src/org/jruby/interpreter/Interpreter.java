package org.jruby.interpreter;

import java.util.List;

import org.jruby.Ruby;
import org.jruby.RubyInstanceConfig;
import org.jruby.RubyModule;
import org.jruby.ast.Node;
import org.jruby.ast.RootNode;
import org.jruby.compiler.ir.IRBuilder;
import org.jruby.compiler.ir.IRMethod;
import org.jruby.compiler.ir.IREvalScript;
import org.jruby.compiler.ir.IRScope;
import org.jruby.compiler.ir.IRClosure;
import org.jruby.compiler.ir.IRScriptBody;
import org.jruby.compiler.ir.instructions.CallBase;
import org.jruby.compiler.ir.instructions.CopyInstr;
import org.jruby.compiler.ir.instructions.JumpInstr;
import org.jruby.compiler.ir.instructions.JumpIndirectInstr;
import org.jruby.compiler.ir.instructions.ReceiveArgBase;
import org.jruby.compiler.ir.instructions.ReceiveArgumentInstruction;
import org.jruby.compiler.ir.instructions.ReceiveOptArgBase;
import org.jruby.compiler.ir.instructions.ReceiveRestArgBase;
import org.jruby.compiler.ir.instructions.LineNumberInstr;
import org.jruby.compiler.ir.instructions.ReturnInstr;
import org.jruby.compiler.ir.instructions.ClosureReturnInstr;
import org.jruby.compiler.ir.instructions.BreakInstr;
import org.jruby.compiler.ir.instructions.BEQInstr;
import org.jruby.compiler.ir.instructions.BNEInstr;
import org.jruby.compiler.ir.instructions.BranchInstr;
import org.jruby.compiler.ir.instructions.Instr;
import org.jruby.compiler.ir.instructions.ResultInstr;
import org.jruby.compiler.ir.instructions.jruby.CheckArityInstr;
import org.jruby.compiler.ir.instructions.ruby19.ReceiveRequiredArgInstr;
import org.jruby.compiler.ir.operands.IRException;
import org.jruby.compiler.ir.operands.Label;
import org.jruby.compiler.ir.operands.Nil;
import org.jruby.compiler.ir.operands.Operand;
import org.jruby.compiler.ir.operands.Variable;
import org.jruby.compiler.ir.operands.LocalVariable;
import org.jruby.compiler.ir.operands.TemporaryVariable;
import org.jruby.compiler.ir.operands.UndefinedValue;
import org.jruby.compiler.ir.operands.WrappedIRClosure;
import org.jruby.exceptions.RaiseException;
import org.jruby.exceptions.ThreadKill;
import org.jruby.parser.IRStaticScope;
import org.jruby.parser.StaticScope;
import org.jruby.internal.runtime.methods.InterpretedIRMethod;
import org.jruby.parser.IRStaticScopeFactory;
import org.jruby.runtime.Block;
import org.jruby.runtime.Block.Type;
import org.jruby.runtime.RubyEvent;
import org.jruby.runtime.Arity;
import org.jruby.runtime.DynamicScope;
import org.jruby.runtime.ThreadContext;
import org.jruby.runtime.builtin.IRubyObject;
import org.jruby.util.log.Logger;
import org.jruby.util.log.LoggerFactory;

public class Interpreter {
    private static final Logger LOG = LoggerFactory.getLogger("Interpreter");

    private static int interpInstrsCount = 0;

    public static boolean isDebug() {
        return RubyInstanceConfig.IR_DEBUG;
    }

	 private static IRScope getEvalContainerScope(Ruby runtime, StaticScope evalScope) {
        // SSS FIXME: Weirdness here.  We cannot get the containing IR scope from evalScope because of static-scope wrapping
		  // that is going on
        // 1. In all cases, DynamicScope.getEvalScope wraps the executing static scope in a new local scope.
        // 2. For instance-eval (module-eval, class-eval) scenarios, there is an extra scope that is added to 
        //    the stack in ThreadContext.java:preExecuteUnder
        // I dont know what rule to apply when.  However, in both these cases, since there is no IR-scope associated,
        // I have used the hack below where I first unwrap once and see if I get a non-null IR scope.  If that doesn't
        // work, I unwarp once more and I am guaranteed to get the IR scope I want.
        IRScope containingIRScope = ((IRStaticScope)evalScope.getEnclosingScope()).getIRScope();
        if (containingIRScope == null) containingIRScope = ((IRStaticScope)evalScope.getEnclosingScope().getEnclosingScope()).getIRScope();
		  return containingIRScope;
	 }

	 private static IRScope getEvalContainerScope19(Ruby runtime, StaticScope evalScope) {
        // SSS FIXME: Weirdness here.  Different from 1.8.  There is no localvar scope wrapping.
        // 1. For instance-eval (module-eval, class-eval) scenarios, there is an extra scope that is added to 
        //    the stack in ThreadContext.java:preExecuteUnder
        // I dont know what rule to apply when.  However, in both these cases, since there is no IR-scope associated,
        // I have used the hack below where I first unwrap once and see if I get a non-null IR scope.  If that doesn't
        // work, I unwarp once more and I am guaranteed to get the IR scope I want.
        IRScope containingIRScope = ((IRStaticScope)evalScope).getIRScope();
        if (containingIRScope == null) containingIRScope = ((IRStaticScope)evalScope.getEnclosingScope()).getIRScope();
        if (containingIRScope == null) containingIRScope = ((IRStaticScope)evalScope.getEnclosingScope().getEnclosingScope()).getIRScope();
		  return containingIRScope;
	 }

<<<<<<< HEAD
        IREvalScript evalScript = new IRBuilder(runtime.getIRManager()).buildEvalRoot(ss, containingIRScope, file, lineNumber, rootNode);
=======
    public static IRubyObject interpretCommonEval(Ruby runtime, String file, int lineNumber, RootNode rootNode, IRubyObject self, Block block) {
		  boolean is_1_9 = runtime.is1_9();
        // SSS FIXME: Is this required here since the IR version cannot change from eval-to-eval? This is much more of a global setting.
        if (is_1_9) IRBuilder.setRubyVersion("1.9");

        StaticScope ss = rootNode.getStaticScope();
		  IRScope containingIRScope = is_1_9 ? getEvalContainerScope19(runtime, ss) : getEvalContainerScope(runtime, ss);
        IREvalScript evalScript = IRBuilder.createIRBuilder().buildEvalRoot(ss, containingIRScope, file, lineNumber, rootNode);
>>>>>>> 6385f9ae
        evalScript.prepareForInterpretation();
//        evalScript.runCompilerPass(new CallSplitter());
        ThreadContext context = runtime.getCurrentContext(); 
        runBeginEndBlocks(evalScript.getBeginBlocks(), context, self, null); // FIXME: No temp vars yet right?
        IRubyObject rv = evalScript.call(context, self, evalScript.getStaticScope().getModule(), rootNode.getScope(), block);
        runBeginEndBlocks(evalScript.getEndBlocks(), context, self, null); // FIXME: No temp vars right?
        return rv;
    }

    public static IRubyObject interpretSimpleEval(Ruby runtime, String file, int lineNumber, Node node, IRubyObject self) {
        return interpretCommonEval(runtime, file, lineNumber, (RootNode)node, self, Block.NULL_BLOCK);
    }

    public static IRubyObject interpretBindingEval(Ruby runtime, String file, int lineNumber, Node node, IRubyObject self, Block block) {
        return interpretCommonEval(runtime, file, lineNumber, (RootNode)node, self, block);
    }

    public static void runBeginEndBlocks(List<IRClosure> beBlocks, ThreadContext context, IRubyObject self, Object[] temp) {
        if (beBlocks == null) return;

        for (IRClosure b: beBlocks) {
            // SSS FIXME: Should I piggyback on WrappedIRClosure.retrieve or just copy that code here?
            b.prepareForInterpretation();
            Block blk = (Block)(new WrappedIRClosure(b)).retrieve(context, self, context.getCurrentScope(), temp);
            blk.yield(context, null);
        }
    }

    public static IRubyObject interpret(Ruby runtime, Node rootNode, IRubyObject self) {
<<<<<<< HEAD
        IRScriptBody root = (IRScriptBody) new IRBuilder(runtime.getIRManager()).buildRoot((RootNode) rootNode);
=======
        if (runtime.is1_9()) IRBuilder.setRubyVersion("1.9");

        IRScript root = (IRScript) IRBuilder.createIRBuilder().buildRoot((RootNode) rootNode);
>>>>>>> 6385f9ae

        // We get the live object ball rolling here.  This give a valid value for the top
        // of this lexical tree.  All new scope can then retrieve and set based on lexical parent.
        if (root.getStaticScope().getModule() == null) { // If an eval this may already be setup.
            root.getStaticScope().setModule(runtime.getObject());
        }

        RubyModule currModule = root.getStaticScope().getModule();

        // Scope state for root?
        IRStaticScopeFactory.newIRLocalScope(null).setModule(currModule);
        ThreadContext context = runtime.getCurrentContext();

        try {
            runBeginEndBlocks(root.getBeginBlocks(), context, self, null); // FIXME: No temp vars yet...not needed?
            InterpretedIRMethod method = new InterpretedIRMethod(root, currModule, true);
            IRubyObject rv =  method.call(context, self, currModule, "", IRubyObject.NULL_ARRAY);
            runBeginEndBlocks(root.getEndBlocks(), context, self, null); // FIXME: No temp vars yet...not needed?
            if (isDebug()) LOG.info("-- Interpreted instructions: {}", interpInstrsCount);
            return rv;
        } catch (IRBreakJump bj) {
            throw IRException.BREAK_LocalJumpError.getException(context.getRuntime());
        }
    }

    public static IRubyObject interpret(ThreadContext context, IRubyObject self, 
            IRScope scope, IRubyObject[] args, Block block, Block.Type blockType) {
        boolean debug = isDebug();
        boolean inClosure = (scope instanceof IRClosure);
        Instr[] instrs = scope.prepareInstructionsForInterpretation();
        int temporaryVariablesSize = scope.getTemporaryVariableSize();
        Object[] temp = temporaryVariablesSize > 0 ? new Object[temporaryVariablesSize] : null;
        int n   = instrs.length;
        int ipc = 0;
        Instr lastInstr = null;
        IRubyObject rv = null;
        Object exception = null;
        Ruby runtime = context.getRuntime();
        DynamicScope currDynScope = context.getCurrentScope();
        while (ipc < n) {
            lastInstr = instrs[ipc];
            if (debug) {
                LOG.info("I: {}", lastInstr);
                interpInstrsCount++;
            }

            // We need a nested try-catch:
            // - The first try-catch around the instruction captures JRuby-implementation exceptions
            //   generated by return and break instructions.  This catch could then raise Ruby-visible
            //   LocalJump errors which could be caught by Ruby-level exception handlers.
            // - The second try-catch around the first try-catch handles Ruby-visible exceptions and
            //   invokes Ruby-level exceptions handlers.
            try {
                Variable resultVar = null;
                Object result = null;
                try {
                    switch(lastInstr.getOperation()) {
                    case JUMP: {
                        ipc = ((JumpInstr)lastInstr).getJumpTarget().getTargetPC();
                        break;
                    }
                    case JUMP_INDIRECT: {
                        ipc = ((Label)((JumpIndirectInstr)lastInstr).getJumpTarget().retrieve(context, self, currDynScope, temp)).getTargetPC();
                        break;
                    }
                    case B_TRUE: {
                        BranchInstr br = (BranchInstr)lastInstr;
                        Object value1 = br.getArg1().retrieve(context, self, currDynScope, temp);
                        ipc = ((IRubyObject)value1).isTrue()? br.getJumpTarget().getTargetPC() : ipc+1;
                        break;
                    }
                    case B_FALSE: {
                        BranchInstr br = (BranchInstr)lastInstr;
                        Object value1 = br.getArg1().retrieve(context, self, currDynScope, temp);
                        ipc = !((IRubyObject)value1).isTrue()? br.getJumpTarget().getTargetPC() : ipc+1;
                        break;
                    }
                    case B_NIL: {
                        BranchInstr br = (BranchInstr)lastInstr;
                        Object value1 = br.getArg1().retrieve(context, self, currDynScope, temp);
                        ipc = value1 == context.nil ? br.getJumpTarget().getTargetPC() : ipc+1;
                        break;
                    }
                    case B_UNDEF: {
                        BranchInstr br = (BranchInstr)lastInstr;
                        Object value1 = br.getArg1().retrieve(context, self, currDynScope, temp);
                        ipc = value1 == UndefinedValue.UNDEFINED ? br.getJumpTarget().getTargetPC() : ipc+1;
                        break;
                    }
                    case BEQ: {
                        BEQInstr beq = (BEQInstr)lastInstr;
                        Object value1 = beq.getArg1().retrieve(context, self, currDynScope, temp);
                        Object value2 = beq.getArg2().retrieve(context, self, currDynScope, temp);
                        boolean eql = ((IRubyObject) value1).op_equal(context, (IRubyObject)value2).isTrue();
                        ipc = eql ? beq.getJumpTarget().getTargetPC() : ipc+1;
                        break;
                    }
                    case BNE: {
                        BNEInstr bne = (BNEInstr)lastInstr;
                        Operand arg1 = bne.getArg1();
                        Operand arg2 = bne.getArg2();
                        Object value1 = arg1.retrieve(context, self, currDynScope, temp);
                        Object value2 = arg2.retrieve(context, self, currDynScope, temp);
                        boolean eql = ((arg2 == Nil.NIL) || (arg2 == UndefinedValue.UNDEFINED)) ?
                                       value1 == value2 : ((IRubyObject) value1).op_equal(context, (IRubyObject)value2).isTrue();
                        ipc = !eql ? bne.getJumpTarget().getTargetPC() : ipc+1;
                        break;
                    }
                    case RECV_ARG: {
                        ReceiveArgumentInstruction ra = (ReceiveArgumentInstruction)lastInstr;
                        int argIndex = ra.getArgIndex();
                        result = (argIndex < args.length) ? args[argIndex] : context.nil; // SSS FIXME: This check is only required for closures, not methods
                        resultVar = ra.getResult();
                        ipc++;
                        break;
                    }
                    case RECV_REQD_ARG: {
                        ReceiveRequiredArgInstr ra = (ReceiveRequiredArgInstr)lastInstr;
                        result = ra.receiveRequiredArg(args);
                        if (result == null) result = context.nil; // For blocks
                        resultVar = ra.getResult();
                        ipc++;
                        break;
                    }
                    case RECV_OPT_ARG: {
                        ReceiveOptArgBase ra = (ReceiveOptArgBase)lastInstr;
                        result = ra.receiveOptArg(args);
                        resultVar = ra.getResult();
                        ipc++;
                        break;
                    }
                    case RECV_REST_ARG: {
                        ReceiveRestArgBase ra = (ReceiveRestArgBase)lastInstr;
                        result = ra.receiveRestArg(runtime, args);
                        resultVar = ra.getResult();
                        ipc++;
                        break;
                    }
                    case RECV_CLOSURE: {
                        result = block == Block.NULL_BLOCK ? context.nil : runtime.newProc(Type.PROC, block);
                        resultVar = ((ResultInstr)lastInstr).getResult();
                        ipc++;
                        break;
                    }
                    case RECV_EXCEPTION: {
                        result = exception;
                        resultVar = ((ResultInstr)lastInstr).getResult();
                        ipc++;
                        break;
                    }
                    case ATTR_ASSIGN:
                    case CALL: {
                        CallBase c = (CallBase)lastInstr;
                        IRubyObject object = (IRubyObject)c.getReceiver().retrieve(context, self, currDynScope, temp);
                        Object callResult = c.getCallAdapter().call(context, self, object, currDynScope, temp);
                        if (c instanceof ResultInstr) {
                            result = callResult;
                            resultVar = ((ResultInstr)c).getResult();
                        }
                        ipc++;
                        break;
                    }
                    case RETURN: {
                        rv = (IRubyObject)((ReturnInstr)lastInstr).getReturnValue().retrieve(context, self, currDynScope, temp);
                        ipc = n;
                        break;
                    }
                    case CLOSURE_RETURN: {
                        rv = (IRubyObject)((ClosureReturnInstr)lastInstr).getReturnValue().retrieve(context, self, currDynScope, temp);
                        ipc = n;
                        break;
                    }
                    case THREAD_POLL: {
                        context.callThreadPoll();
                        ipc++;
                        break;
                    }
                    case LINE_NUM: {
                        context.setLine(((LineNumberInstr)lastInstr).lineNumber);
                        ipc++;
                        break;
                    }
                    case COPY: {
                        CopyInstr c = (CopyInstr)lastInstr;
                        result = c.getSource().retrieve(context, self, currDynScope, temp);
                        resultVar = ((ResultInstr)lastInstr).getResult();
                        ipc++;
                        break;
                    }
                    case CHECK_ARITY: {
                        CheckArityInstr ca = (CheckArityInstr)lastInstr;
                        int numArgs = args.length;
                        if ((numArgs < ca.required) || ((ca.rest == -1) && (numArgs > (ca.required + ca.opt)))) {
                            Arity.raiseArgumentError(runtime, numArgs, ca.required, ca.required + ca.opt);
                        }
                         ipc++;
                        break;
                    }
                    default: {
                        result = lastInstr.interpret(context, currDynScope, self, temp, block);
                        if (lastInstr instanceof ResultInstr) resultVar = ((ResultInstr)lastInstr).getResult();
                        ipc++;
                        break;
                    }
                    }

                    if (resultVar != null) {
                        if (resultVar instanceof TemporaryVariable) {
                            temp[((TemporaryVariable)resultVar).offset] = result;
                        }
                        else {
                            LocalVariable lv = (LocalVariable)resultVar;
                            currDynScope.setValue((IRubyObject) result, lv.getLocation(), lv.getScopeDepth());
                        }
                    }
                } catch (IRReturnJump rj) {
                    return handleReturnJumpInClosure(scope, rj, blockType);
                } catch (IRBreakJump bj) {
                    if ((lastInstr instanceof BreakInstr) || bj.breakInEval) {
                        handleBreakJumpInEval(context, scope, bj, blockType, inClosure);
                    } else if (inLambda(blockType)) {
                        // We just unwound all the way up because of a non-local break
                        throw IRException.BREAK_LocalJumpError.getException(runtime);
                    } else if (bj.caughtByLambda || (bj.scopeToReturnTo == scope)) {
                        // We got where we need to get to (because a lambda stopped us, or because we popped to the
                        // lexical scope where we got called from).  Retrieve the result and store it.

                        // SSS FIXME: why cannot I just use resultVar from the loop above?? why did it break something?
                        if (lastInstr instanceof ResultInstr) {
                            resultVar = ((ResultInstr) lastInstr).getResult();
                            if (resultVar instanceof TemporaryVariable) {
                                temp[((TemporaryVariable)resultVar).offset] = bj.breakValue;
                            }
                            else {
                                LocalVariable lv = (LocalVariable)resultVar;
                                currDynScope.setValue((IRubyObject) bj.breakValue, lv.getLocation(), lv.getScopeDepth());
                            }
                        }
                        ipc += 1;
                    } else {
                        // We need to continue to break upwards.
                        // Run any ensures we need to run before breaking up. 
                        // Quite easy to do this by passing 'bj' as the exception to the ensure block!
                        ipc = scope.getEnsurerPC(lastInstr);
                        if (ipc == -1) throw bj; // No ensure block here, just rethrow bj
                        exception = bj; // Found an ensure block, set 'bj' as the exception and transfer control
                    }
                }
            } catch (RaiseException re) {
                if (debug) LOG.info("in scope: " + scope + ", caught raise exception: " + re.getException() + "; excepting instr: " + lastInstr);
                ipc = scope.getRescuerPC(lastInstr);
                if (debug) LOG.info("ipc for rescuer: " + ipc);
                if (ipc == -1) throw re; // No one rescued exception, pass it on!

                exception = re.getException();
                // SSS: Copied this comment and line from ast/RescueNode.java:handleException
                // TODO: Rubicon TestKernel dies without this line.  A cursory glance implies we
                // falsely set $! to nil and this sets it back to something valid.  This should 
                // get fixed at the same time we address bug #1296484.
                runtime.getGlobalVariables().set("$!", (IRubyObject)exception);
            } catch (ThreadKill e) {
                ipc = scope.getEnsurerPC(lastInstr);
                if (ipc == -1) throw e; // No ensure block here, pass it on! 
                exception = e;
            } catch (Error e) {
                ipc = scope.getEnsurerPC(lastInstr);
                if (ipc == -1) throw e; // No ensure block here, pass it on! 
                exception = e;
            }
        }

        // If not in a lambda, and lastInstr was a return, check if this was a non-local return
        if ((lastInstr instanceof ReturnInstr) && !inLambda(blockType)) {
            handleNonLocalReturn(context, scope, (ReturnInstr) lastInstr, rv, inClosure);
        }

        return rv;
    }

    /*
     * Handle non-local returns (ex: when nested in closures, root scopes of module/class/sclass bodies)
     */
    private static void handleNonLocalReturn(ThreadContext context, IRScope scope, ReturnInstr returnInstr, IRubyObject returnValue, boolean inClosure) {
        IRMethod methodToReturnFrom = returnInstr.methodToReturnFrom;

        if (inClosure) {
            if (methodToReturnFrom == null) {
                if (context.getThread() == context.getRuntime().getThreadService().getMainThread()) {
                    throw IRException.RETURN_LocalJumpError.getException(context.getRuntime());
                } else {
                    throw context.getRuntime().newThreadError("return can't jump across threads");
                }
            }

            // Cannot return to the call that we have long since exited.
            if (!context.scopeExistsOnCallStack(methodToReturnFrom.getStaticScope())) {
                if (isDebug()) LOG.info("in scope: " + scope + ", raising unexpected return local jump error");
                throw IRException.RETURN_LocalJumpError.getException(context.getRuntime());
            }

            throw IRReturnJump.create(methodToReturnFrom, returnValue);
        } else if ((methodToReturnFrom != null)) {
            // methodtoReturnFrom will not be null for explicit returns from class/module/sclass bodies
            throw IRReturnJump.create(methodToReturnFrom, returnValue);
        }        
    }

    private static IRubyObject handleReturnJumpInClosure(IRScope scope, IRReturnJump rj, Type blockType) throws IRReturnJump {
        // - If we are in a lambda or if we are in the method scope we are supposed to return from, stop propagating
        if (inNonMethodBodyLambda(scope, blockType) || (rj.methodToReturnFrom == scope)) return (IRubyObject) rj.returnValue;

        // - If not, Just pass it along!
        throw rj;
    }

    private static void handleBreakJumpInEval(ThreadContext context, IRScope scope, IRBreakJump bj, Type blockType, boolean inClosure) throws RaiseException, IRBreakJump {
        bj.breakInEval = false;  // Clear eval flag

        // Error
        if (!inClosure || inProc(blockType)) throw IRException.BREAK_LocalJumpError.getException(context.getRuntime());

        // Lambda special case.  We are in a lambda and breaking out of it requires popping out exactly one level up.
        if (inLambda(blockType)) bj.caughtByLambda = true;
        // If we are in an eval, record it so we can account for it
        else if (scope instanceof IREvalScript) bj.breakInEval = true;

        // Pass it upward
        throw bj;
    }

    public static IRubyObject INTERPRET_METHOD(ThreadContext context, IRScope scope, 
        IRubyObject self, String name, RubyModule implClass, IRubyObject[] args, Block block, Block.Type blockType, boolean isTraceable) {
        Ruby runtime = context.getRuntime();
        boolean syntheticMethod = name == null || name.equals("");

        try {
            if (!syntheticMethod) ThreadContext.pushBacktrace(context, name, context.getFile(), context.getLine());
            if (isTraceable) methodPreTrace(runtime, context, name, implClass);
            return interpret(context, self, scope, args, block, blockType);
        } finally {
            if (isTraceable) {
                try {methodPostTrace(runtime, context, name, implClass);}
                finally { if (!syntheticMethod) ThreadContext.popBacktrace(context);}
            } else {
                if (!syntheticMethod) ThreadContext.popBacktrace(context);
            }
        }
    }
    
    private static boolean inNonMethodBodyLambda(IRScope scope, Block.Type blockType) {
        // SSS FIXME: Hack! AST interpreter and JIT compiler marks a proc's static scope as
        // an argument scope if it is used to define a method's body via :define_method.
        // Since that is exactly what we want to figure out here, am just using that flag here.
        // But, this is ugly (as is the original hack in the current runtime).  What is really
        // needed is a new block type -- a block that is used to define a method body.
        return blockType == Block.Type.LAMBDA && !scope.getStaticScope().isArgumentScope();
    }
    
    private static boolean inLambda(Block.Type blockType) {
        return blockType == Block.Type.LAMBDA;
    }

    public static boolean inProc(Block.Type blockType) {
        return blockType == Block.Type.PROC;
    }    

    private static void methodPreTrace(Ruby runtime, ThreadContext context, String name, RubyModule implClass) {
        if (runtime.hasEventHooks()) context.trace(RubyEvent.CALL, name, implClass);
    }

    private static void methodPostTrace(Ruby runtime, ThreadContext context, String name, RubyModule implClass) {
        if (runtime.hasEventHooks()) context.trace(RubyEvent.RETURN, name, implClass);
    }
}<|MERGE_RESOLUTION|>--- conflicted
+++ resolved
@@ -93,9 +93,6 @@
 		  return containingIRScope;
 	 }
 
-<<<<<<< HEAD
-        IREvalScript evalScript = new IRBuilder(runtime.getIRManager()).buildEvalRoot(ss, containingIRScope, file, lineNumber, rootNode);
-=======
     public static IRubyObject interpretCommonEval(Ruby runtime, String file, int lineNumber, RootNode rootNode, IRubyObject self, Block block) {
 		  boolean is_1_9 = runtime.is1_9();
         // SSS FIXME: Is this required here since the IR version cannot change from eval-to-eval? This is much more of a global setting.
@@ -103,8 +100,7 @@
 
         StaticScope ss = rootNode.getStaticScope();
 		  IRScope containingIRScope = is_1_9 ? getEvalContainerScope19(runtime, ss) : getEvalContainerScope(runtime, ss);
-        IREvalScript evalScript = IRBuilder.createIRBuilder().buildEvalRoot(ss, containingIRScope, file, lineNumber, rootNode);
->>>>>>> 6385f9ae
+        IREvalScript evalScript = IRBuilder.createIRBuilder(runtime.getIRManager()).buildEvalRoot(ss, containingIRScope, file, lineNumber, rootNode);
         evalScript.prepareForInterpretation();
 //        evalScript.runCompilerPass(new CallSplitter());
         ThreadContext context = runtime.getCurrentContext(); 
@@ -134,13 +130,9 @@
     }
 
     public static IRubyObject interpret(Ruby runtime, Node rootNode, IRubyObject self) {
-<<<<<<< HEAD
-        IRScriptBody root = (IRScriptBody) new IRBuilder(runtime.getIRManager()).buildRoot((RootNode) rootNode);
-=======
         if (runtime.is1_9()) IRBuilder.setRubyVersion("1.9");
 
-        IRScript root = (IRScript) IRBuilder.createIRBuilder().buildRoot((RootNode) rootNode);
->>>>>>> 6385f9ae
+        IRScriptBody root = (IRScriptBody) IRBuilder.createIRBuilder(runtime.getIRManager()).buildRoot((RootNode) rootNode);
 
         // We get the live object ball rolling here.  This give a valid value for the top
         // of this lexical tree.  All new scope can then retrieve and set based on lexical parent.
