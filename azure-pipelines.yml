# Maven
# Build your Java project and run tests with Apache Maven.
# Add steps that analyze code, save build artifacts, deploy, and more:
# https://docs.microsoft.com/azure/devops/pipelines/languages/java

strategy:
  matrix:
<<<<<<< HEAD
    mac:
      imageName: 'macos-10.14'
=======
    linux:
      imageName: 'Ubuntu-16.04'
>>>>>>> e4f2bfbb
    windows:
      imageName: 'windows-2019'

trigger:
- master
- test_windows

pool:
  vmImage: $(imageName)

steps:
- script: ./mvnw -B package -Ptest -Dorg.slf4j.simpleLogger.log.org.apache.maven.cli.transfer.Slf4jMavenTransferListener=warn
  displayName: -Ptest
<|MERGE_RESOLUTION|>--- conflicted
+++ resolved
@@ -5,13 +5,6 @@
 
 strategy:
   matrix:
-<<<<<<< HEAD
-    mac:
-      imageName: 'macos-10.14'
-=======
-    linux:
-      imageName: 'Ubuntu-16.04'
->>>>>>> e4f2bfbb
     windows:
       imageName: 'windows-2019'
 
