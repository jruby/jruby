--- conflicted
+++ resolved
@@ -12,11 +12,7 @@
   <parent>
     <groupId>org.jruby</groupId>
     <artifactId>jruby-parent</artifactId>
-<<<<<<< HEAD
     <version>9.4.0.0-SNAPSHOT</version>
-=======
-    <version>9.3.9.0-SNAPSHOT</version>
->>>>>>> d20ec8e4
   </parent>
   <artifactId>jruby-core</artifactId>
   <name>JRuby Core</name>
