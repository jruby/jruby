--- conflicted
+++ resolved
@@ -5,19 +5,11 @@
   <parent>
     <groupId>org.jruby</groupId>
     <artifactId>jruby-parent</artifactId>
-<<<<<<< HEAD
-    <version>1.7.28</version>
-  </parent>
-  <groupId>org.jruby</groupId>
-  <artifactId>jruby-ext</artifactId>
-  <version>1.7.28</version>
-=======
     <version>1.7.28-SNAPSHOT</version>
   </parent>
   <groupId>org.jruby</groupId>
   <artifactId>jruby-ext</artifactId>
   <version>1.7.28-SNAPSHOT</version>
->>>>>>> 6fbdef92
   <packaging>pom</packaging>
 
   <name>JRuby Ext</name>
