/*
 ***** BEGIN LICENSE BLOCK *****
 * Version: EPL 2.0/GPL 2.0/LGPL 2.1
 *
 * The contents of this file are subject to the Eclipse Public
 * License Version 2.0 (the "License"); you may not use this file
 * except in compliance with the License. You may obtain a copy of
 * the License at http://www.eclipse.org/legal/epl-v20.html
 *
 * Software distributed under the License is distributed on an "AS
 * IS" basis, WITHOUT WARRANTY OF ANY KIND, either express or
 * implied. See the License for the specific language governing
 * rights and limitations under the License.
 *
 * Alternatively, the contents of this file may be used under the terms of
 * either of the GNU General Public License Version 2 or later (the "GPL"),
 * or the GNU Lesser General Public License Version 2.1 or later (the "LGPL"),
 * in which case the provisions of the GPL or the LGPL are applicable instead
 * of those above. If you wish to allow use of your version of this file only
 * under the terms of either the GPL or the LGPL, and not to allow others to
 * use your version of this file under the terms of the EPL, indicate your
 * decision by deleting the provisions above and replace them with the notice
 * and other provisions required by the GPL or the LGPL. If you do not delete
 * the provisions above, a recipient may use your version of this file under
 * the terms of any one of the EPL, the GPL or the LGPL.
 ***** END LICENSE BLOCK *****/

package org.jruby.test;


import org.jruby.Ruby;
import org.jruby.RubyClass;
import org.jruby.RubyMethod;
import org.jruby.RubyModule;
import org.jruby.RubyObject;
import org.jruby.anno.JRubyMethod;
import org.jruby.exceptions.ArgumentError;
import org.jruby.internal.runtime.methods.DynamicMethod;
import org.jruby.runtime.ThreadContext;
import org.jruby.runtime.Visibility;
import org.jruby.runtime.builtin.IRubyObject;


public class TestMethodFactories extends Base {
    public void setUp() {
        runtime = Ruby.newInstance();
    }
    
    public void testInvocationMethodFactory() {
        RubyModule mod = runtime.defineModule("Wombat" + hashCode());

        mod.defineAnnotatedMethods(MyBoundClass.class);

        confirmCheckArity(mod);
    }

    public void testReflectionMethodFactory() {
        RubyModule mod = runtime.defineModule("Wombat" + hashCode());

        mod.defineAnnotatedMethods(MyBoundClass.class);

        confirmMethods(mod);
    }

    private void confirmMethods(RubyModule mod) {
        ThreadContext context = runtime.getCurrentContext();
        
        assertTrue("module should have method defined", !mod.searchMethod("void_returning_method").isUndefined());
        IRubyObject nil = runtime.getNil();
        assertTrue("four-arg method should be callable",
                mod.searchMethod("four_arg_method").call(context, mod, mod.getMetaClass(), "four_arg_method", new IRubyObject[] {nil, nil, nil, nil}).isTrue());
    }

    // jruby/jruby#7851: Restore automatic arity checking with an opt-out
    private void confirmCheckArity(RubyModule mod) {
        ThreadContext context = runtime.getCurrentContext();

        verifyCheckArityError(mod, context, "optWithCheckArityTrue", true);
        verifyCheckArityError(mod, context, "optWithCheckArityFalse", false);
        verifyCheckArityError(mod, context, "optWithCheckArityDefault", true);
    }

    private static void verifyCheckArityError(RubyModule mod, ThreadContext context, String method, boolean error) {
        if (error) {
            try {
                mod.searchMethod(method).call(context, mod, mod.getMetaClass(), method);
                if (error) fail("optCheckArityTrue should error with zero args");
            } catch (ArgumentError ae) {
                // pass
                if (!error) fail(method + " should not error with zero args");
                return;
            }
        }
    }

    public static class MyBoundClass {
        // void methods should work
        @JRubyMethod
        public static void void_returning_method(IRubyObject obj) {}

        // methods with required = 4 or higher should bind and be callable using reflection
        // JRUBY-3649
        @JRubyMethod(required = 4)
        public static IRubyObject four_arg_method(IRubyObject self, IRubyObject[] obj) {
            return self.getRuntime().getTrue();
        }

        // jruby/jruby#7851: Restore automatic arity checking with an opt-out
        @JRubyMethod(required = 1, optional = 1, checkArity = true)
        public static IRubyObject optWithCheckArityTrue(ThreadContext context, IRubyObject self, IRubyObject[] args) {
            return context.tru;
        }

        // jruby/jruby#7851: Restore automatic arity checking with an opt-out
        @JRubyMethod(required = 1, optional = 1, checkArity = false)
        public static IRubyObject optWithCheckArityFalse(ThreadContext context, IRubyObject self, IRubyObject[] args) {
            return context.tru;
        }

        // jruby/jruby#7851: Restore automatic arity checking with an opt-out
        @JRubyMethod(required = 1, optional = 1)
        public static IRubyObject optWithCheckArityDefault(ThreadContext context, IRubyObject self, IRubyObject[] args) {
            return context.tru;
        }
    }

    public static class GH3463Module {
        @JRubyMethod(module = true)
        public static IRubyObject a_module_method(IRubyObject self) {
            return self;
        }
    }

    // Module methods define a second copy on singleton with proper implClass
    // jruby/jruby#3463
    public void testModuleMethodOwner() {
        RubyModule mod = runtime.defineModule("GH3463Module");

        mod.defineAnnotatedMethods(GH3463Module.class);

        DynamicMethod method = mod.getSingletonClass().searchMethod("a_module_method");

        assertEquals(mod.getSingletonClass(), method.getImplementationClass());

        RubyMethod rubyMethod = (RubyMethod)mod.method(runtime.newSymbol("a_module_method"));

        assertEquals(mod.getSingletonClass(), rubyMethod.owner(runtime.getCurrentContext()));
    }

<<<<<<< HEAD
=======
    @SuppressWarnings("deprecation")
    public static class VersionedMethods {
        @JRubyMethod(name = "method", compat = CompatVersion.RUBY1_8)
        public static IRubyObject method18(IRubyObject self) {
            return self;
        }
        @JRubyMethod(name = "method", compat = CompatVersion.RUBY1_9)
        public static IRubyObject method19(IRubyObject self) {
            return self;
        }
    }

    // #1194: ClassFormatError with Nokogiri 1.6.0
    public void testVersionedMethods() {
        RubyModule mod = runtime.defineModule("GH1194");

        mod.defineAnnotatedMethods(VersionedMethods.class);

        assertNotNull(mod.searchMethod("method"));
    }

    public void testDefaultVisibility() {
        RubyClass cls = runtime.defineClass("NoVisibilityInitialize", runtime.getObject(), NoVisibilityInitialize::new);

        cls.defineAnnotatedMethods(NoVisibilityInitialize.class);

        assertEquals(Visibility.PRIVATE, cls.searchMethod("initialize").getVisibility());
        assertEquals(Visibility.PRIVATE, cls.searchMethod("initialize_copy").getVisibility());
        assertEquals(Visibility.PUBLIC, cls.searchMethod("some_other_method").getVisibility());
    }

    public static class NoVisibilityInitialize extends RubyObject {
        public NoVisibilityInitialize(Ruby runtime, RubyClass metaClass) {
            super(metaClass);
        }

        // intentionally no visibility
        @JRubyMethod
        public IRubyObject initialize(ThreadContext context) {
            return context.nil;
        }

        // intentionally no visibility
        @JRubyMethod
        public IRubyObject initialize_copy(ThreadContext context, IRubyObject copy) {
            return context.nil;
        }

        @JRubyMethod
        public IRubyObject some_other_method(ThreadContext context) {
            return context.nil;
        }
    }

>>>>>>> 0fcbf68c
}<|MERGE_RESOLUTION|>--- conflicted
+++ resolved
@@ -29,15 +29,12 @@
 
 
 import org.jruby.Ruby;
-import org.jruby.RubyClass;
 import org.jruby.RubyMethod;
 import org.jruby.RubyModule;
-import org.jruby.RubyObject;
 import org.jruby.anno.JRubyMethod;
 import org.jruby.exceptions.ArgumentError;
 import org.jruby.internal.runtime.methods.DynamicMethod;
 import org.jruby.runtime.ThreadContext;
-import org.jruby.runtime.Visibility;
 import org.jruby.runtime.builtin.IRubyObject;
 
 
@@ -146,62 +143,4 @@
 
         assertEquals(mod.getSingletonClass(), rubyMethod.owner(runtime.getCurrentContext()));
     }
-
-<<<<<<< HEAD
-=======
-    @SuppressWarnings("deprecation")
-    public static class VersionedMethods {
-        @JRubyMethod(name = "method", compat = CompatVersion.RUBY1_8)
-        public static IRubyObject method18(IRubyObject self) {
-            return self;
-        }
-        @JRubyMethod(name = "method", compat = CompatVersion.RUBY1_9)
-        public static IRubyObject method19(IRubyObject self) {
-            return self;
-        }
-    }
-
-    // #1194: ClassFormatError with Nokogiri 1.6.0
-    public void testVersionedMethods() {
-        RubyModule mod = runtime.defineModule("GH1194");
-
-        mod.defineAnnotatedMethods(VersionedMethods.class);
-
-        assertNotNull(mod.searchMethod("method"));
-    }
-
-    public void testDefaultVisibility() {
-        RubyClass cls = runtime.defineClass("NoVisibilityInitialize", runtime.getObject(), NoVisibilityInitialize::new);
-
-        cls.defineAnnotatedMethods(NoVisibilityInitialize.class);
-
-        assertEquals(Visibility.PRIVATE, cls.searchMethod("initialize").getVisibility());
-        assertEquals(Visibility.PRIVATE, cls.searchMethod("initialize_copy").getVisibility());
-        assertEquals(Visibility.PUBLIC, cls.searchMethod("some_other_method").getVisibility());
-    }
-
-    public static class NoVisibilityInitialize extends RubyObject {
-        public NoVisibilityInitialize(Ruby runtime, RubyClass metaClass) {
-            super(metaClass);
-        }
-
-        // intentionally no visibility
-        @JRubyMethod
-        public IRubyObject initialize(ThreadContext context) {
-            return context.nil;
-        }
-
-        // intentionally no visibility
-        @JRubyMethod
-        public IRubyObject initialize_copy(ThreadContext context, IRubyObject copy) {
-            return context.nil;
-        }
-
-        @JRubyMethod
-        public IRubyObject some_other_method(ThreadContext context) {
-            return context.nil;
-        }
-    }
-
->>>>>>> 0fcbf68c
 }