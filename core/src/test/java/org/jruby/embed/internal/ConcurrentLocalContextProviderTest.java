--- conflicted
+++ resolved
@@ -253,13 +253,8 @@
         if (Ruby.isGlobalRuntimeReady()) assertTrue(result);
         else assertFalse(result);
     }
-<<<<<<< HEAD
-    
-    //@Test
-=======
-
-    @Test
->>>>>>> 6a454ef5
+
+    //@Test
     public void testTerminate() {
         logger1.info("isTerminate");
         ConcurrentLocalContextProvider cook =
