/***** BEGIN LICENSE BLOCK *****
 * Version: EPL 1.0/GPL 2.0/LGPL 2.1
 *
 * The contents of this file are subject to the Eclipse Public
 * License Version 1.0 (the "License"); you may not use this file
 * except in compliance with the License. You may obtain a copy of
 * the License at http://www.eclipse.org/legal/epl-v10.html
 *
 * Software distributed under the License is distributed on an "AS
 * IS" basis, WITHOUT WARRANTY OF ANY KIND, either express or
 * implied. See the License for the specific language governing
 * rights and limitations under the License.
 *
 * Copyright (C) 2002 Jan Arne Petersen <jpetersen@uni-bonn.de>
 * Copyright (C) 2002-2004 Anders Bengtsson <ndrsbngtssn@yahoo.se>
 * Copyright (C) 2004 Stefan Matthias Aust <sma@3plus4.de>
 * Copyright (C) 2004 David Corbin <dcorbin@users.sourceforge.net>
 * Copyright (C) 2004-2005 Thomas E Enebo <enebo@acm.org>
 * Copyright (C) 2006 Kresten Krab Thorup <krab@gnu.org>
 * Copyright (C) 2007 William N Dortch <bill.dortch@gmail.com>
 *
 * Alternatively, the contents of this file may be used under the terms of
 * either of the GNU General Public License Version 2 or later (the "GPL"),
 * or the GNU Lesser General Public License Version 2.1 or later (the "LGPL"),
 * in which case the provisions of the GPL or the LGPL are applicable instead
 * of those above. If you wish to allow use of your version of this file only
 * under the terms of either the GPL or the LGPL, and not to allow others to
 * use your version of this file under the terms of the EPL, indicate your
 * decision by deleting the provisions above and replace them with the notice
 * and other provisions required by the GPL or the LGPL. If you do not delete
 * the provisions above, a recipient may use your version of this file under
 * the terms of any one of the EPL, the GPL or the LGPL.
 ***** END LICENSE BLOCK *****/
package org.jruby.javasupport;

<<<<<<< HEAD
import org.jruby.java.util.BlankSlateWrapper;
import org.jruby.java.util.SystemPropertiesMap;
import org.jruby.java.proxies.JavaInterfaceTemplate;
import org.jruby.java.addons.KernelJavaAddons;

=======
import java.io.IOException;
>>>>>>> b596b5ae
import java.lang.reflect.Constructor;
import java.util.ArrayList;
import java.util.HashMap;
import java.util.Map;
import java.util.regex.Matcher;
import java.util.regex.Pattern;
import java.lang.reflect.InvocationHandler;
import java.lang.reflect.InvocationTargetException;
import java.lang.reflect.Method;
import java.lang.reflect.Modifier;
import java.lang.reflect.Proxy;
import java.math.BigDecimal;
import java.math.BigInteger;
import java.util.HashSet;
import java.util.Set;
import java.util.concurrent.ConcurrentHashMap;

import org.jcodings.Encoding;

import org.jruby.MetaClass;
import org.jruby.Ruby;
import org.jruby.RubyArray;
import org.jruby.RubyBasicObject;
import org.jruby.RubyClass;
import org.jruby.RubyClassPathVariable;
import org.jruby.RubyInstanceConfig;
import org.jruby.RubyMethod;
import org.jruby.RubyModule;
import org.jruby.RubyObject;
import org.jruby.RubyString;
import org.jruby.RubyUnboundMethod;
import org.jruby.javasupport.binding.Initializer;
import org.jruby.javasupport.proxy.JavaProxyClass;
import org.jruby.javasupport.proxy.JavaProxyConstructor;
import org.jruby.runtime.Helpers;
import org.jruby.runtime.Arity;
import org.jruby.runtime.Block;
import org.jruby.runtime.ThreadContext;
import static org.jruby.runtime.Visibility.*;
import org.jruby.runtime.builtin.IRubyObject;
import org.jruby.runtime.load.Library;
import org.jruby.anno.JRubyMethod;
import org.jruby.anno.JRubyModule;
import org.jruby.exceptions.RaiseException;
import org.jruby.internal.runtime.methods.JavaMethod.JavaMethodN;
import org.jruby.internal.runtime.methods.JavaMethod.JavaMethodZero;
import org.jruby.java.addons.ArrayJavaAddons;
import org.jruby.java.addons.IOJavaAddons;
import org.jruby.java.addons.KernelJavaAddons;
import org.jruby.java.addons.StringJavaAddons;
import org.jruby.java.codegen.RealClassGenerator;
import org.jruby.java.dispatch.CallableSelector;
import org.jruby.java.invokers.InstanceMethodInvoker;
import org.jruby.java.invokers.MethodInvoker;
import org.jruby.java.invokers.StaticMethodInvoker;
import org.jruby.java.proxies.ArrayJavaProxy;
import org.jruby.java.proxies.ArrayJavaProxyCreator;
import org.jruby.java.proxies.ConcreteJavaProxy;
import org.jruby.java.proxies.MapJavaProxy;
import org.jruby.java.proxies.InterfaceJavaProxy;
import org.jruby.java.proxies.JavaInterfaceTemplate;
import org.jruby.java.proxies.JavaProxy;
import org.jruby.java.proxies.RubyObjectHolderProxy;
import org.jruby.java.util.BlankSlateWrapper;
import org.jruby.java.util.SystemPropertiesMap;
import org.jruby.javasupport.proxy.JavaProxyClassFactory;
<<<<<<< HEAD
import org.jruby.util.OneShotClassLoader;
=======
import org.jruby.util.ByteList;
import org.jruby.util.ClassCache.OneShotClassLoader;
import org.jruby.util.ClassDefiningClassLoader;
import org.jruby.util.ClassProvider;
import org.jruby.util.CodegenUtils;
import org.jruby.util.IdUtil;
>>>>>>> b596b5ae
import org.jruby.util.cli.Options;

@JRubyModule(name = "Java")
public class Java implements Library {
    public static final boolean NEW_STYLE_EXTENSION = Options.JI_NEWSTYLEEXTENSION.load();
    public static final boolean OBJECT_PROXY_CACHE = Options.JI_OBJECTPROXYCACHE.load();

<<<<<<< HEAD
    public void load(Ruby runtime, boolean wrap) {
=======
    @Override
    public void load(final Ruby runtime, boolean wrap) throws IOException {
>>>>>>> b596b5ae
        createJavaModule(runtime);

        RubyModule jpmt = runtime.defineModule("JavaPackageModuleTemplate");
        jpmt.getSingletonClass().setSuperClass(new BlankSlateWrapper(runtime, jpmt.getMetaClass().getSuperClass(), runtime.getKernel()));

<<<<<<< HEAD
        // load Ruby parts of the 'java' library
        runtime.getLoadService().load("jruby/java.rb", false);
        
=======
        runtime.getLoadService().require("jruby/java");

>>>>>>> b596b5ae
        // rewite ArrayJavaProxy superclass to point at Object, so it inherits Object behaviors
        RubyClass ajp = runtime.getClass("ArrayJavaProxy");
        ajp.setSuperClass(runtime.getJavaSupport().getObjectJavaClass().getProxyClass());
        ajp.includeModule(runtime.getEnumerable());

        RubyClassPathVariable.createClassPathVariable(runtime);

        runtime.setJavaProxyClassFactory(JavaProxyClassFactory.createFactory());

        // modify ENV_JAVA to be a read/write version
        final Map systemProperties = new SystemPropertiesMap();
        RubyClass proxyClass = (RubyClass) getProxyClass(runtime, SystemPropertiesMap.class);
        runtime.getObject().setConstantQuiet("ENV_JAVA", new MapJavaProxy(runtime, proxyClass, systemProperties));
    }

    public static RubyModule createJavaModule(final Ruby runtime) {
        ThreadContext context = runtime.getCurrentContext();
        RubyModule javaModule = runtime.defineModule("Java");

        javaModule.defineAnnotatedMethods(Java.class);

        JavaObject.createJavaObjectClass(runtime, javaModule);
        JavaArray.createJavaArrayClass(runtime, javaModule);
        JavaClass.createJavaClassClass(runtime, javaModule);
        JavaMethod.createJavaMethodClass(runtime, javaModule);
        JavaConstructor.createJavaConstructorClass(runtime, javaModule);
        JavaField.createJavaFieldClass(runtime, javaModule);

        // set of utility methods for Java-based proxy objects
        JavaProxyMethods.createJavaProxyMethods(context);

        // the proxy (wrapper) type hierarchy
        JavaProxy.createJavaProxy(context);
        ArrayJavaProxyCreator.createArrayJavaProxyCreator(context);
        ConcreteJavaProxy.createConcreteJavaProxy(context);
        InterfaceJavaProxy.createInterfaceJavaProxy(context);
        ArrayJavaProxy.createArrayJavaProxy(context);

        // creates ruby's hash methods' proxy for Map interface
        MapJavaProxy.createMapJavaProxy(context);

        // also create the JavaProxy* classes
        JavaProxyClass.createJavaProxyModule(runtime);

        // The template for interface modules
        JavaInterfaceTemplate.createJavaInterfaceTemplateModule(context);

        RubyModule javaUtils = runtime.defineModule("JavaUtilities");

        javaUtils.defineAnnotatedMethods(JavaUtilities.class);

        JavaArrayUtilities.createJavaArrayUtilitiesModule(runtime);

        // Now attach Java-related extras to core classes
        runtime.getArray().defineAnnotatedMethods(ArrayJavaAddons.class);
        runtime.getKernel().defineAnnotatedMethods(KernelJavaAddons.class);
        runtime.getString().defineAnnotatedMethods(StringJavaAddons.class);
        runtime.getIO().defineAnnotatedMethods(IOJavaAddons.class);

        if ( runtime.getObject().isConstantDefined("StringIO") ) {
            ((RubyClass) runtime.getObject().getConstant("StringIO")).defineAnnotatedMethods(IOJavaAddons.AnyIO.class);
        }

        // add all name-to-class mappings
        addNameClassMappings(runtime, runtime.getJavaSupport().getNameClassMap());

        // add some base Java classes everyone will need
        runtime.getJavaSupport().setObjectJavaClass( JavaClass.get(runtime, Object.class) );

        return javaModule;
    }

    public static class OldStyleExtensionInherited {
        @JRubyMethod
        public static IRubyObject inherited(IRubyObject self, IRubyObject arg0) {
            return Java.concrete_proxy_inherited(self, arg0);
        }
    };

    public static class NewStyleExtensionInherited {
        @JRubyMethod
        public static IRubyObject inherited(IRubyObject self, IRubyObject arg0) {
            final Ruby runtime = self.getRuntime();
            if ( ! ( arg0 instanceof RubyClass ) ) {
                throw runtime.newTypeError(arg0, runtime.getClassClass());
            }
            JavaInterfaceTemplate.addRealImplClassNew((RubyClass) arg0);
            return runtime.getNil();
        }
    };

    /**
     * This populates the master map from short-cut names to JavaClass instances for
     * a number of core Java types.
     *
     * @param runtime
     * @param nameClassMap
     */
    private static void addNameClassMappings(final Ruby runtime, final Map<String, JavaClass> nameClassMap) {
        JavaClass booleanPrimClass = JavaClass.get(runtime, Boolean.TYPE);
        JavaClass booleanClass = JavaClass.get(runtime, Boolean.class);
        nameClassMap.put("boolean", booleanPrimClass);
        nameClassMap.put("Boolean", booleanClass);
        nameClassMap.put("java.lang.Boolean", booleanClass);

        JavaClass bytePrimClass = JavaClass.get(runtime, Byte.TYPE);
        JavaClass byteClass = JavaClass.get(runtime, Byte.class);
        nameClassMap.put("byte", bytePrimClass);
        nameClassMap.put("Byte", byteClass);
        nameClassMap.put("java.lang.Byte", byteClass);

        JavaClass shortPrimClass = JavaClass.get(runtime, Short.TYPE);
        JavaClass shortClass = JavaClass.get(runtime, Short.class);
        nameClassMap.put("short", shortPrimClass);
        nameClassMap.put("Short", shortClass);
        nameClassMap.put("java.lang.Short", shortClass);

        JavaClass charPrimClass = JavaClass.get(runtime, Character.TYPE);
        JavaClass charClass = JavaClass.get(runtime, Character.class);
        nameClassMap.put("char", charPrimClass);
        nameClassMap.put("Character", charClass);
        nameClassMap.put("Char", charClass);
        nameClassMap.put("java.lang.Character", charClass);

        JavaClass intPrimClass = JavaClass.get(runtime, Integer.TYPE);
        JavaClass intClass = JavaClass.get(runtime, Integer.class);
        nameClassMap.put("int", intPrimClass);
        nameClassMap.put("Integer", intClass);
        nameClassMap.put("Int", intClass);
        nameClassMap.put("java.lang.Integer", intClass);

        JavaClass longPrimClass = JavaClass.get(runtime, Long.TYPE);
        JavaClass longClass = JavaClass.get(runtime, Long.class);
        nameClassMap.put("long", longPrimClass);
        nameClassMap.put("Long", longClass);
        nameClassMap.put("java.lang.Long", longClass);

        JavaClass floatPrimClass = JavaClass.get(runtime, Float.TYPE);
        JavaClass floatClass = JavaClass.get(runtime, Float.class);
        nameClassMap.put("float", floatPrimClass);
        nameClassMap.put("Float", floatClass);
        nameClassMap.put("java.lang.Float", floatClass);

        JavaClass doublePrimClass = JavaClass.get(runtime, Double.TYPE);
        JavaClass doubleClass = JavaClass.get(runtime, Double.class);
        nameClassMap.put("double", doublePrimClass);
        nameClassMap.put("Double", doubleClass);
        nameClassMap.put("java.lang.Double", doubleClass);

        JavaClass bigintClass = JavaClass.get(runtime, BigInteger.class);
        nameClassMap.put("big_int", bigintClass);
        nameClassMap.put("big_integer", bigintClass);
        nameClassMap.put("BigInteger", bigintClass);
        nameClassMap.put("java.math.BigInteger", bigintClass);

        JavaClass bigdecimalClass = JavaClass.get(runtime, BigDecimal.class);
        nameClassMap.put("big_decimal", bigdecimalClass);
        nameClassMap.put("BigDecimal", bigdecimalClass);
        nameClassMap.put("java.math.BigDecimal", bigdecimalClass);

        JavaClass objectClass = JavaClass.get(runtime, Object.class);
        nameClassMap.put("object", objectClass);
        nameClassMap.put("Object", objectClass);
        nameClassMap.put("java.lang.Object", objectClass);

        JavaClass stringClass = JavaClass.get(runtime, String.class);
        nameClassMap.put("string", stringClass);
        nameClassMap.put("String", stringClass);
        nameClassMap.put("java.lang.String", stringClass);
    }

    private static class JavaPackageClassProvider implements ClassProvider {

        static final JavaPackageClassProvider INSTANCE = new JavaPackageClassProvider();

        public RubyClass defineClassUnder(RubyModule pkg, String name, RubyClass superClazz) {
            // shouldn't happen, but if a superclass is specified, it's not ours
            if ( superClazz != null ) return null;

            String packageName = getPackageName(pkg);
            // again, shouldn't happen. TODO: might want to throw exception instead.
            if ( packageName == null ) return null;

            final Ruby runtime = pkg.getRuntime();
            JavaClass javaClass = JavaClass.forNameVerbose(runtime, packageName + name);
            return (RubyClass) get_proxy_class(runtime.getJavaSupport().getJavaUtilitiesModule(), javaClass);
        }

        public RubyModule defineModuleUnder(RubyModule pkg, String name) {
            String packageName = getPackageName(pkg);
            // again, shouldn't happen. TODO: might want to throw exception instead.
            if ( packageName == null ) return null;

            final Ruby runtime = pkg.getRuntime();
            JavaClass javaClass = JavaClass.forNameVerbose(runtime, packageName + name);
            return get_interface_module(runtime, javaClass);
        }

        private static String getPackageName(final RubyModule pkg) {
            final IRubyObject package_name = pkg.getInstanceVariables().getInstanceVariable("@package_name");
            return package_name == null ? null : package_name.asJavaString();
        }

    }

    public static IRubyObject create_proxy_class(
            IRubyObject self,
            IRubyObject name,
            IRubyObject javaClass,
            IRubyObject module) {
        final Ruby runtime = self.getRuntime();

        if ( ! ( module instanceof RubyModule ) ) {
            throw runtime.newTypeError(module, runtime.getModule());
        }

        final RubyModule proxyClass = get_proxy_class(self, javaClass);
        final String constName = name.asJavaString();
        IRubyObject existing = ((RubyModule) module).getConstantNoConstMissing(constName);

        if ( existing != null && existing != RubyBasicObject.UNDEF && existing != proxyClass ) {
            runtime.getWarnings().warn("replacing " + existing + " with " + proxyClass + " in constant '" + constName + " on class/module " + module);
        }

        ((RubyModule) module).setConstantQuiet(name.asJavaString(), proxyClass);
        return proxyClass;
    }

    public static IRubyObject get_java_class(final IRubyObject self, final IRubyObject name) {
        try {
            return JavaClass.for_name(self, name);
        }
        catch (Exception e) {
            self.getRuntime().getJavaSupport().handleNativeException(e, null);
            return self.getRuntime().getNil();
        }
    }

    /**
     * Same as Java#getInstance(runtime, rawJavaObject, false).
     */
    public static IRubyObject getInstance(Ruby runtime, Object rawJavaObject) {
        return getInstance(runtime, rawJavaObject, false);
    }

    /**
     * Returns a new proxy instance of a type corresponding to rawJavaObject's class,
     * or the cached proxy if we've already seen this object.  Note that primitives
     * and strings are <em>not</em> coerced to corresponding Ruby types; use
     * JavaUtil.convertJavaToUsableRubyObject to get coerced types or proxies as
     * appropriate.
     *
     * @param runtime the JRuby runtime
     * @param rawJavaObject the object to get a wrapper for
     * @param forceCache whether to force the use of the proxy cache
     * @return the new (or cached) proxy for the specified Java object
     * @see JavaUtil#convertJavaToUsableRubyObject
     */
    public static IRubyObject getInstance(Ruby runtime, Object rawJavaObject, boolean forceCache) {
        if (rawJavaObject != null) {
            RubyClass proxyClass = (RubyClass) getProxyClass(runtime, rawJavaObject.getClass());

            if (OBJECT_PROXY_CACHE || forceCache || proxyClass.getCacheProxy()) {
                return runtime.getJavaSupport().getObjectProxyCache().getOrCreate(rawJavaObject, proxyClass);
            } else {
                return allocateProxy(rawJavaObject, proxyClass);
            }
        }
        return runtime.getNil();
    }

    public static RubyModule getInterfaceModule(final Ruby runtime, final JavaClass javaClass) {
        return getInterfaceModule(runtime, javaClass.javaClass());
    }

    public static RubyModule getInterfaceModule(final Ruby runtime, final Class javaClass) {
        return Java.getProxyClass(runtime, javaClass);
    }

    public static RubyModule get_interface_module(final Ruby runtime, IRubyObject javaClassObject) {
        JavaClass javaClass;
        if ( javaClassObject instanceof RubyString ) {
            javaClass = JavaClass.forNameVerbose(runtime, javaClassObject.asJavaString());
        }
        else if ( javaClassObject instanceof JavaClass ) {
            javaClass = (JavaClass) javaClassObject;
        }
        else {
            throw runtime.newArgumentError("expected JavaClass, got " + javaClassObject);
        }
        return getInterfaceModule(runtime, javaClass);
    }

    public static RubyModule get_proxy_class(final IRubyObject self, final IRubyObject java_class_object) {
        final Ruby runtime = self.getRuntime();
        final JavaClass javaClass;
        if ( java_class_object instanceof RubyString ) {
            javaClass = JavaClass.for_name(self, java_class_object);
        }
        else if ( java_class_object instanceof JavaClass ) {
            javaClass = (JavaClass) java_class_object;
        }
        else {
            throw runtime.newTypeError(java_class_object, runtime.getJavaSupport().getJavaClassClass());
        }
        return getProxyClass(runtime, javaClass);
    }

    public static RubyClass getProxyClassForObject(Ruby runtime, Object object) {
        return (RubyClass) getProxyClass(runtime, object.getClass());
    }

    public static RubyModule getProxyClass(Ruby runtime, JavaClass javaClass) {
        return getProxyClass(runtime, javaClass.javaClass());
    }

    public static RubyModule getProxyClass(final Ruby runtime, final Class<?> clazz) {
        RubyModule unfinished = runtime.getJavaSupport().getUnfinishedProxyClassCache().get(clazz).get();
        if (unfinished != null) return unfinished;
        return runtime.getJavaSupport().getProxyClassFromCache(clazz);
    }

    // Only used by proxy ClassValue calculator in JavaSupport
    static RubyModule createProxyClassForClass(final Ruby runtime, final Class<?> clazz) {
        final JavaSupport javaSupport = runtime.getJavaSupport();

        if (clazz.isInterface()) return generateInterfaceProxy(runtime, clazz);

        return generateClassProxy(runtime, clazz, javaSupport);
    }

    private static RubyModule generateInterfaceProxy(final Ruby runtime, final Class javaClass) {
        if (!javaClass.isInterface()) {
            throw runtime.newArgumentError(javaClass.toString() + " is not an interface");
        }

        RubyModule proxyModule = (RubyModule) runtime.getJavaSupport().getJavaInterfaceTemplate().dup();

        // include any interfaces we extend
        final Class<?>[] extended = javaClass.getInterfaces();
        for ( int i = extended.length; --i >= 0; ) {
            RubyModule extModule = getInterfaceModule(runtime, extended[i]);
            proxyModule.includeModule(extModule);
        }
        Initializer.setupProxyModule(runtime, javaClass, proxyModule);
        addToJavaPackageModule(proxyModule);

        return proxyModule;
    }

    private static RubyModule generateClassProxy(Ruby runtime, Class<?> clazz, JavaSupport javaSupport) {
        RubyModule proxyClass;
        if (clazz.isArray()) {
            proxyClass = createProxyClass(runtime, javaSupport.getArrayProxyClass(), clazz, true);

            // FIXME: Organizationally this might be nicer in a specialized class
            if ( clazz.getComponentType() == byte.class ) {
                final Encoding ascii8bit = runtime.getEncodingService().getAscii8bitEncoding();

                // All bytes can be considered raw strings and forced to particular codings if not 8bitascii
                proxyClass.addMethod("to_s", new JavaMethodZero(proxyClass, PUBLIC) {
                    @Override
                    public IRubyObject call(ThreadContext context, IRubyObject self, RubyModule clazz, String name) {
                        ByteList bytes = new ByteList((byte[]) ((ArrayJavaProxy) self).getObject(), ascii8bit);
                        return RubyString.newStringLight(context.runtime, bytes);
                    }
                });
            }
        }
        else if ( clazz.isPrimitive() ) {
            proxyClass = createProxyClass(runtime, javaSupport.getConcreteProxyClass(), clazz, true);
        }
        else if ( clazz == Object.class ) {
            // java.lang.Object is added at root of java proxy classes
            proxyClass = createProxyClass(runtime, javaSupport.getConcreteProxyClass(), clazz, true);
            if (NEW_STYLE_EXTENSION) {
                proxyClass.getMetaClass().defineAnnotatedMethods(NewStyleExtensionInherited.class);
            } else {
                proxyClass.getMetaClass().defineAnnotatedMethods(OldStyleExtensionInherited.class);
            }
            addToJavaPackageModule(proxyClass);
        }
        else {
            // other java proxy classes added under their superclass' java proxy
            RubyClass superProxyClass = (RubyClass) getProxyClass(runtime, clazz.getSuperclass());
            proxyClass = createProxyClass(runtime, superProxyClass, clazz, false);
            // include interface modules into the proxy class
            final Class<?>[] interfaces = clazz.getInterfaces();
            for ( int i = interfaces.length; --i >= 0; ) {
                proxyClass.includeModule(getInterfaceModule(runtime, interfaces[i]));
            }
            if ( Modifier.isPublic(clazz.getModifiers()) ) {
                addToJavaPackageModule(proxyClass);
            }
        }

        // JRUBY-1000, fail early when attempting to subclass a final Java class;
        // solved here by adding an exception-throwing "inherited"
        if ( Modifier.isFinal(clazz.getModifiers()) ) {
            final String clazzName = clazz.getCanonicalName();
            proxyClass.getMetaClass().addMethod("inherited", new org.jruby.internal.runtime.methods.JavaMethod(proxyClass, PUBLIC) {
                @Override
                public IRubyObject call(ThreadContext context, IRubyObject self, RubyModule clazz, String name, IRubyObject[] args, Block block) {
                    throw context.runtime.newTypeError("can not extend final Java class: " + clazzName);
                }
            });
        }

        return proxyClass;
    }

    private static RubyClass createProxyClass(final Ruby runtime,
                                              final RubyClass baseType, final Class<?> javaClass, boolean invokeInherited) {
        RubyClass proxyClass;

        // this needs to be split, since conditional calling #inherited doesn't fit standard ruby semantics

        final RubyClass superClass = baseType;
        proxyClass = RubyClass.newClass(runtime, superClass);
        proxyClass.makeMetaClass( superClass.getMetaClass() );

        if ( Map.class.isAssignableFrom( javaClass ) ) {
            proxyClass.setAllocator( runtime.getJavaSupport().getMapJavaProxyClass().getAllocator() );
            proxyClass.defineAnnotatedMethods( MapJavaProxy.class );
            proxyClass.includeModule( runtime.getEnumerable() );
        }
        else {
            proxyClass.setAllocator( superClass.getAllocator() );
        }
        proxyClass.defineAnnotatedMethods( JavaProxyClassMethods.class );

        if ( invokeInherited ) proxyClass.inherit(superClass);

        Initializer.setupProxyClass(runtime, javaClass, proxyClass);

        return proxyClass;
    }

    public static class JavaProxyClassMethods {
        @JRubyMethod(meta = true)
        public static IRubyObject java_method(ThreadContext context, IRubyObject proxyClass, IRubyObject rubyName) {
            String name = rubyName.asJavaString();

            return getRubyMethod(context, proxyClass, name);
        }

        @JRubyMethod(meta = true)
        public static IRubyObject java_method(ThreadContext context, IRubyObject proxyClass, IRubyObject rubyName, IRubyObject argTypes) {
            String name = rubyName.asJavaString();
            RubyArray argTypesAry = argTypes.convertToArray();
            Class[] argTypesClasses = (Class[])argTypesAry.toArray(new Class[argTypesAry.size()]);

            return getRubyMethod(context, proxyClass, name, argTypesClasses);
        }

        @JRubyMethod(meta = true)
        public static IRubyObject java_send(ThreadContext context, IRubyObject recv, IRubyObject rubyName) {
            String name = rubyName.asJavaString();
            final Ruby runtime = context.runtime;

<<<<<<< HEAD
            JavaMethod method = new JavaMethod(runtime, getMethodFromClass(runtime, recv, name));
            return method.invokeStaticDirect(context);
=======
            JavaMethod method = new JavaMethod(runtime, getMethodFromClass(context, recv, name));
            return method.invokeStaticDirect();
>>>>>>> b596b5ae
        }

        @JRubyMethod(meta = true)
        public static IRubyObject java_send(ThreadContext context, IRubyObject recv, IRubyObject rubyName, IRubyObject argTypes) {
            String name = rubyName.asJavaString();
            RubyArray argTypesAry = argTypes.convertToArray();
            final Ruby runtime = context.runtime;

            if (argTypesAry.size() != 0) {
                Class[] argTypesClasses = (Class[]) argTypesAry.toArray(new Class[argTypesAry.size()]);
                throw JavaMethod.newArgSizeMismatchError(runtime, argTypesClasses);
            }

<<<<<<< HEAD
            JavaMethod method = new JavaMethod(runtime, getMethodFromClass(runtime, recv, name));
            return method.invokeStaticDirect(context);
=======
            JavaMethod method = new JavaMethod(runtime, getMethodFromClass(context, recv, name));
            return method.invokeStaticDirect();
>>>>>>> b596b5ae
        }

        @JRubyMethod(meta = true)
        public static IRubyObject java_send(ThreadContext context, IRubyObject recv, IRubyObject rubyName, IRubyObject argTypes, IRubyObject arg0) {
            String name = rubyName.asJavaString();
            RubyArray argTypesAry = argTypes.convertToArray();
            final Ruby runtime = context.runtime;

            if (argTypesAry.size() != 1) {
                throw JavaMethod.newArgSizeMismatchError(runtime, (Class) argTypesAry.eltInternal(0).toJava(Class.class));
            }

            Class argTypeClass = (Class) argTypesAry.eltInternal(0).toJava(Class.class);

<<<<<<< HEAD
            JavaMethod method = new JavaMethod(runtime, getMethodFromClass(runtime, recv, name, argTypeClass));
            return method.invokeStaticDirect(context, arg0.toJava(argTypeClass));
=======
            JavaMethod method = new JavaMethod(runtime, getMethodFromClass(context, recv, name, argTypeClass));
            return method.invokeStaticDirect(arg0.toJava(argTypeClass));
>>>>>>> b596b5ae
        }

        @JRubyMethod(required = 1, rest = true, meta = true)
        public static IRubyObject java_send(ThreadContext context, IRubyObject recv, IRubyObject[] args) {
            final Ruby runtime = context.runtime;

            String name = args[0].asJavaString();
            RubyArray argTypesAry = args[1].convertToArray();
            int argsLen = args.length - 2;

            if (argTypesAry.size() != argsLen) {
                throw JavaMethod.newArgSizeMismatchError(runtime, (Class[]) argTypesAry.toArray(new Class[argTypesAry.size()]));
            }

            Class[] argTypesClasses = (Class[]) argTypesAry.toArray(new Class[argsLen]);

            Object[] argsAry = new Object[argsLen];
            for (int i = 0; i < argsLen; i++) {
                argsAry[i] = args[i + 2].toJava(argTypesClasses[i]);
            }

<<<<<<< HEAD
            JavaMethod method = new JavaMethod(runtime, getMethodFromClass(runtime, recv, name, argTypesClasses));
            return method.invokeStaticDirect(context, argsAry);
=======
            JavaMethod method = new JavaMethod(runtime, getMethodFromClass(context, recv, name, argTypesClasses));
            return method.invokeStaticDirect(argsAry);
>>>>>>> b596b5ae
        }

        @JRubyMethod(meta = true, visibility = PRIVATE)
        public static IRubyObject java_alias(ThreadContext context, IRubyObject clazz, IRubyObject newName, IRubyObject rubyName) {
            return java_alias(context, clazz, newName, rubyName, context.runtime.newEmptyArray());
        }

        @JRubyMethod(meta = true, visibility = PRIVATE)
        public static IRubyObject java_alias(ThreadContext context, IRubyObject clazz, IRubyObject newName, IRubyObject rubyName, IRubyObject argTypes) {
            final Ruby runtime = context.runtime;
            if ( ! ( clazz instanceof RubyClass ) ) {
                throw runtime.newTypeError(clazz, runtime.getModule());
            }
            final RubyClass proxyClass = (RubyClass) clazz;

            String name = rubyName.asJavaString();
            String newNameStr = newName.asJavaString();
            RubyArray argTypesAry = argTypes.convertToArray();
            Class<?>[] argTypesClasses = (Class[]) argTypesAry.toArray(new Class[argTypesAry.size()]);

            final Method method = getMethodFromClass(context, clazz, name, argTypesClasses);
            final MethodInvoker invoker;

            if ( Modifier.isStatic( method.getModifiers() ) ) {
                invoker = new StaticMethodInvoker(proxyClass.getMetaClass(), method);
                // add alias to meta
                proxyClass.getSingletonClass().addMethod(newNameStr, invoker);
            }
            else {
                invoker = new InstanceMethodInvoker(proxyClass, method);
                proxyClass.addMethod(newNameStr, invoker);
            }

            return context.nil;
        }
    }

    private static IRubyObject getRubyMethod(ThreadContext context, IRubyObject clazz, String name, Class... argTypesClasses) {
        final Ruby runtime = context.runtime;
        if ( ! ( clazz instanceof RubyClass ) ) {
            throw runtime.newTypeError(clazz, runtime.getModule());
        }
        final RubyClass proxyClass = (RubyClass) clazz;

        final Method method = getMethodFromClass(context, clazz, name, argTypesClasses);
        final String prettyName = name + CodegenUtils.prettyParams(argTypesClasses);

        if ( Modifier.isStatic( method.getModifiers() ) ) {
            MethodInvoker invoker = new StaticMethodInvoker(proxyClass, method);
            return RubyMethod.newMethod(proxyClass, prettyName, proxyClass, name, invoker, clazz);
        }

        MethodInvoker invoker = new InstanceMethodInvoker(proxyClass, method);
        return RubyUnboundMethod.newUnboundMethod(proxyClass, prettyName, proxyClass, name, invoker);
    }

    private static Method getMethodFromClass(final ThreadContext context, final IRubyObject proxyClass,
        final String name, final Class... argTypes) {
        final Class<?> clazz = JavaClass.getJavaClass(context, (RubyModule) proxyClass);
        try {
            return clazz.getMethod(name, argTypes);
        }
        catch (NoSuchMethodException nsme) {
            String prettyName = name + CodegenUtils.prettyParams(argTypes);
            String errorName = clazz.getName() + '.' + prettyName;
            throw context.runtime.newNameError("Java method not found: " + errorName, name);
        }
    }

    public static Method getMethodFromClass(final Ruby runtime, final IRubyObject proxyClass,
        final String name, final Class... argTypes) {
        return getMethodFromClass(runtime.getCurrentContext(), proxyClass, name, argTypes);
    }

    public static IRubyObject concrete_proxy_inherited(final IRubyObject clazz, final IRubyObject subclazz) {
        final Ruby runtime = clazz.getRuntime();
        final ThreadContext context = runtime.getCurrentContext();
        JavaSupport javaSupport = runtime.getJavaSupport();
        RubyClass javaProxyClass = javaSupport.getJavaProxyClass().getMetaClass();
        Helpers.invokeAs(context, javaProxyClass, clazz, "inherited", subclazz, Block.NULL_BLOCK);
        if ( ! ( subclazz instanceof RubyClass ) ) {
            throw runtime.newTypeError(subclazz, runtime.getClassClass());
        }
        return setupJavaSubclass(context, (RubyClass) subclazz);
    }

    private static IRubyObject setupJavaSubclass(final ThreadContext context, final RubyClass subclass) {

        subclass.getInstanceVariables().setInstanceVariable("@java_proxy_class", context.nil);

        // Subclasses of Java classes can safely use ivars, so we set this to silence warnings
        subclass.setCacheProxy(true);

        final RubyClass subclassSingleton = subclass.getSingletonClass();
        subclassSingleton.addReadWriteAttribute(context, "java_proxy_class");
        subclassSingleton.addMethod("java_interfaces", new JavaMethodZero(subclassSingleton, PUBLIC) {
            @Override
            public IRubyObject call(ThreadContext context, IRubyObject self, RubyModule clazz, String name) {
                IRubyObject javaInterfaces = self.getInstanceVariables().getInstanceVariable("@java_interfaces");
                if (javaInterfaces != null) return javaInterfaces.dup();
                return context.nil;
            }
        });

        subclass.addMethod("__jcreate!", new JavaMethodN(subclassSingleton, PUBLIC) {
            private final Map<Integer, ParameterTypes> methodCache = new HashMap<Integer, ParameterTypes>();
            @Override
            public IRubyObject call(final ThreadContext context, IRubyObject self, RubyModule clazz, String name, IRubyObject[] args) {
                IRubyObject proxyClass = self.getMetaClass().getInstanceVariables().getInstanceVariable("@java_proxy_class");
                if (proxyClass == null || proxyClass.isNil()) {
                    proxyClass = JavaProxyClass.get_with_class(self, self.getMetaClass());
                    self.getMetaClass().getInstanceVariables().setInstanceVariable("@java_proxy_class", proxyClass);
                }

                JavaProxyClass realProxyClass = (JavaProxyClass)proxyClass;
                RubyArray constructors = realProxyClass.constructors();
                ArrayList<JavaProxyConstructor> forArity = new ArrayList<JavaProxyConstructor>();
                for (int i = 0; i < constructors.size(); i++) {
                    JavaProxyConstructor constructor = (JavaProxyConstructor)constructors.eltInternal(i);
                    if (constructor.getParameterTypes().length == args.length) {
                        forArity.add(constructor);
                    }
                }

                if (forArity.size() == 0) {
                    throw context.runtime.newArgumentError("wrong number of arguments for constructor");
                }

                JavaProxyConstructor matching = (JavaProxyConstructor)CallableSelector.matchingCallableArityN(
                        context.runtime, methodCache,
                        forArity.toArray(new JavaProxyConstructor[forArity.size()]), args, args.length);

                if (matching == null) {
                    throw context.runtime.newArgumentError("wrong number of arguments for constructor");
                }

                Object[] newArgs = new Object[args.length];
                Class[] parameterTypes = matching.getParameterTypes();
                for (int i = 0; i < args.length; i++) {
                    newArgs[i] = args[i].toJava(parameterTypes[i]);
                }

                JavaObject newObject = matching.newInstance(self, newArgs);
                return JavaUtilities.set_java_object(self, self, newObject);
            }
        });

        return context.nil;
    }

    // package scheme 2: separate module for each full package name, constructed
    // from the camel-cased package segments: Java::JavaLang::Object,
    private static void addToJavaPackageModule(RubyModule proxyClass) {
        final Ruby runtime = proxyClass.getRuntime();
        final Class<?> clazz = (Class<?>)proxyClass.dataGetStruct();
        final String fullName;
        if ( ( fullName = clazz.getName() ) == null ) return;

        final RubyModule parentModule; final String className;

        if ( fullName.indexOf('$') != -1 ) { // inner classes must be nested
            Class<?> declaringClass = clazz.getDeclaringClass();
            if ( declaringClass == null ) {
                // no containing class for a $ class; treat it as internal and don't define a constant
                return;
            }
            parentModule = getProxyClass(runtime, JavaClass.get(runtime, clazz));
            className = clazz.getSimpleName();
        }
        else {
            final int endPackage = fullName.lastIndexOf('.');
            String packageString = endPackage < 0 ? "" : fullName.substring(0, endPackage);
            parentModule = getJavaPackageModule(runtime, packageString);
            className = parentModule == null ? fullName : fullName.substring(endPackage + 1);
        }

        if ( parentModule != null && IdUtil.isConstant(className) ) {
            if (parentModule.getConstantAt(className) == null) {
                parentModule.setConstant(className, proxyClass);
            }
        }
    }

    public static RubyModule getJavaPackageModule(final Ruby runtime, final Package pkg) {
        return getJavaPackageModule(runtime, pkg == null ? "" : pkg.getName());
    }

    private static RubyModule getJavaPackageModule(final Ruby runtime, final String packageString) {
        final String packageName; final int length;
        if ( ( length = packageString.length() ) == 0 ) {
            packageName = "Default";
        }
        else {
            StringBuilder name = new StringBuilder(length);
            for (int start = 0, offset; start < length; start = offset + 1) {
                offset = packageString.indexOf('.', start);
                if ( offset == -1 ) offset = length;
                name.append( Character.toUpperCase(packageString.charAt(start)) )
                    .append( packageString.substring(start + 1, offset) );
            }
            packageName = name.toString();
        }

        final RubyModule javaModule = runtime.getJavaSupport().getJavaModule();
        final IRubyObject packageModule = javaModule.getConstantAt(packageName);

        if ( packageModule == null ) {
            return createPackageModule(runtime, javaModule, packageName, packageString);
        }
        if ( packageModule instanceof RubyModule ) {
            return (RubyModule) packageModule;
        }
        return null;
    }

    private static RubyModule createPackageModule(final Ruby runtime,
        final RubyModule parentModule, final String name, final String packageString) {

        final RubyModule packageModule = (RubyModule) runtime.getJavaSupport().getPackageModuleTemplate().dup();

        final String package_name = packageString.length() > 0 ? packageString + '.' : packageString;
        packageModule.setInstanceVariable( "@package_name", runtime.newString(package_name) );

        // this is where we'll get connected when classes are opened using
        // package module syntax.
        packageModule.addClassProvider( JavaPackageClassProvider.INSTANCE );

        synchronized (parentModule) { // guard initializing in multiple threads
            final IRubyObject packageAlreadySet = parentModule.fetchConstant(name);
            if ( packageAlreadySet != null ) {
                return (RubyModule) packageAlreadySet;
            }
            parentModule.setConstant(name.intern(), packageModule);
            MetaClass metaClass = (MetaClass) packageModule.getMetaClass();
            metaClass.setAttached(packageModule);
        }
        return packageModule;
    }

    private static final Pattern CAMEL_CASE_PACKAGE_SPLITTER = Pattern.compile("([a-z][0-9]*)([A-Z])");

    private static RubyModule getPackageModule(final Ruby runtime, final String name) {
        final RubyModule javaModule = runtime.getJavaSupport().getJavaModule();
        final IRubyObject packageModule = javaModule.getConstantAt(name);
        if ( packageModule instanceof RubyModule ) return (RubyModule) packageModule;

        final String packageName;
        if ( "Default".equals(name) ) packageName = "";
        else {
            Matcher match = CAMEL_CASE_PACKAGE_SPLITTER.matcher(name);
            packageName = match.replaceAll("$1.$2").toLowerCase();
        }
        return createPackageModule(runtime, javaModule, name, packageName);
    }

    public static RubyModule get_package_module(final IRubyObject self, final IRubyObject name) {
        return getPackageModule(self.getRuntime(), name.asJavaString());
    }

    public static IRubyObject get_package_module_dot_format(final IRubyObject self,
        final IRubyObject dottedName) {
        final Ruby runtime = self.getRuntime();
        RubyModule module = getJavaPackageModule(runtime, dottedName.asJavaString());
        return module == null ? runtime.getNil() : module;
    }

    private static RubyModule getProxyOrPackageUnderPackage(final ThreadContext context,
        final RubyModule parentPackage, final String name, final boolean cacheMethod) {
        final Ruby runtime = context.runtime;

        if ( name.length() == 0 ) {
            throw runtime.newArgumentError("empty class or package name");
        }

        IRubyObject package_name = parentPackage.getInstanceVariable("@package_name");
        if ( package_name == null ) throw runtime.newArgumentError("invalid package module");

        final String parentPackageName = package_name.asJavaString();
        final String fullName = parentPackageName + name;

        final RubyModule result;

        if ( ! Character.isUpperCase( name.charAt(0) ) ) {
            checkJavaReservedNames(runtime, name, false); // fails on primitives

            // this covers the rare case of lower-case class names (and thus will
            // fail 99.999% of the time). fortunately, we'll only do this once per
            // package name. (and seriously, folks, look into best practices...)
<<<<<<< HEAD
            IRubyObject previousErrorInfo = Helpers.getErrorInfo(runtime);
            try {
                return getProxyClass(runtime, runtime.getJavaSupport().loadJavaClassQuiet(fullName));
            } catch (RaiseException re) { /* expected */
                RubyException rubyEx = re.getException();
                if (rubyEx.kind_of_p(context, runtime.getStandardError()).isTrue()) {
                    // SSS FIXME: Why is this being done conditionally??
                    Helpers.setErrorInfo(runtime, previousErrorInfo);
                }
            } catch (Exception e) { /* expected */ }

            // Haven't found a class, continue on as though it were a package
            final RubyModule packageModule = getJavaPackageModule(runtime, fullName);
            // TODO: decompose getJavaPackageModule so we don't parse fullName
            if (packageModule == null) {
                return null;
=======
            RubyModule proxyClass = getProxyClassOrNull(runtime, fullName);
            if ( proxyClass != null ) result = proxyClass; /* else not primitive or l-c class */
            else {
                // Haven't found a class, continue on as though it were a package
                final RubyModule packageModule = getJavaPackageModule(runtime, fullName);
                // TODO: decompose getJavaPackageModule so we don't parse fullName
                if ( packageModule == null ) return null;
                result = packageModule;
>>>>>>> b596b5ae
            }
        }
        else {
            try { // First char is upper case, so assume it's a class name
                final RubyModule javaClass = getProxyClassOrNull(runtime, fullName);
                if ( javaClass != null ) result = javaClass;
                else {
                    if ( allowUppercasePackageNames(runtime) ) {
                        // for those not hip to conventions and best practices,
                        // we'll try as a package
                        result = getJavaPackageModule(runtime, fullName);
                        // NOTE result = getPackageModule(runtime, name);
                    }
                    throw runtime.newNameError("missing class name (`" + fullName + "')", fullName);
                }
            }
            catch (RuntimeException e) {
                if ( e instanceof RaiseException ) throw e;
                throw runtime.newNameError("missing class or uppercase package name (`" + fullName + "'), caused by " + e.getMessage(), fullName);
            }
        }

        // saves class in singletonized parent, so we don't come back here :
        if ( cacheMethod ) bindJavaPackageOrClassMethod(parentPackage, name, result);

        return result;
    }

    private static boolean allowUppercasePackageNames(final Ruby runtime) {
        return runtime.getInstanceConfig().getAllowUppercasePackageNames();
    }

    private static void checkJavaReservedNames(final Ruby runtime, final String name,
        final boolean allowPrimitives) {
        // TODO: should check against all Java reserved names here, not just primitives
        if ( ! allowPrimitives && JavaClass.isPrimitiveName(name) ) {
            throw runtime.newArgumentError("illegal package name component: " + name);
        }
    }

    private static RubyModule getProxyClassOrNull(final Ruby runtime, final String className) {
        return getProxyClassOrNull(runtime, className, true);
    }

    private static RubyModule getProxyClassOrNull(final Ruby runtime, final String className,
        final boolean initJavaClass) {
        final Class<?> clazz;
        try { // loadJavaClass here to handle things like LinkageError through
            clazz = runtime.getJavaSupport().loadJavaClass(className);
        }
        catch (ExceptionInInitializerError ex) {
            throw runtime.newNameError("cannot initialize Java class " + className, className, ex, false);
        }
        catch (LinkageError ex) {
            throw runtime.newNameError("cannot link Java class " + className, className, ex, false);
        }
        catch (SecurityException ex) {
            throw runtime.newSecurityError(ex.getLocalizedMessage());
        }
        catch (ClassNotFoundException ex) { return null; }

        if ( initJavaClass ) {
            return getProxyClass(runtime, JavaClass.get(runtime, clazz));
        }
        return getProxyClass(runtime, clazz);
    }

    public static IRubyObject get_proxy_or_package_under_package(final ThreadContext context,
        final IRubyObject self, final IRubyObject parentPackage, final IRubyObject name) {
        final Ruby runtime = context.runtime;
        if ( ! ( parentPackage instanceof RubyModule ) ) {
            throw runtime.newTypeError(parentPackage, runtime.getModule());
        }
        final RubyModule result = getProxyOrPackageUnderPackage(context, (RubyModule) parentPackage, name.asJavaString(), true);
        return result != null ? result : context.nil;
    }

    private static RubyModule getTopLevelProxyOrPackage(final Ruby runtime,
        final String name, final boolean cacheMethod) {

        if ( name.length() == 0 ) {
            throw runtime.newArgumentError("empty class or package name");
        }

        final RubyModule result;

        if ( Character.isLowerCase( name.charAt(0) ) ) {
            // this covers primitives and (unlikely) lower-case class names
<<<<<<< HEAD
            try {
                return getProxyClass(runtime, runtime.getJavaSupport().loadJavaClassQuiet(name));
            } catch (RaiseException re) { /* not primitive or lc class */
                RubyException rubyEx = re.getException();
                if (rubyEx.kind_of_p(context, runtime.getStandardError()).isTrue()) {
                    // SSS FIXME: Why is this being set to nil??
                    Helpers.setErrorInfo(runtime, runtime.getNil());
                }
            } catch (Exception e) { /* not primitive or lc class */ }
=======
            RubyModule proxyClass = getProxyClassOrNull(runtime, name);
            if ( proxyClass != null ) result = proxyClass; /* else not primitive or l-c class */
            else {
                checkJavaReservedNames(runtime, name, true);
>>>>>>> b596b5ae

                final RubyModule packageModule = getJavaPackageModule(runtime, name);
                // TODO: decompose getJavaPackageModule so we don't parse fullName
                if ( packageModule == null ) return null;

                result = packageModule;
            }
        }
        else {
            RubyModule javaClass = getProxyClassOrNull(runtime, name);
            if ( javaClass != null ) result = javaClass;
            else {
                // upper-case package name
                // TODO: top-level upper-case package was supported in the previous (Ruby-based)
                // implementation, so leaving as is.  see note at #getProxyOrPackageUnderPackage
                // re: future approach below the top-level.
                result = getPackageModule(runtime, name);
            }
        }

        if ( cacheMethod ) bindJavaPackageOrClassMethod(runtime, name, result);

        return result;
    }

    private static boolean bindJavaPackageOrClassMethod(final Ruby runtime, final String name,
        final RubyModule packageOrClass) {
        final RubyModule javaPackage = runtime.getJavaSupport().getJavaModule();
        return bindJavaPackageOrClassMethod(javaPackage, name, packageOrClass);
    }

    private static boolean bindJavaPackageOrClassMethod(final RubyModule parentPackage,
        final String name, final RubyModule packageOrClass) {

        if ( parentPackage.getMetaClass().isMethodBound(name, false) ) {
            return false;
        }

        final RubyClass singleton = parentPackage.getSingletonClass();
        singleton.addMethod(name.intern(), new JavaAccessor(singleton, packageOrClass, parentPackage));
        return true;
    }

    private static class JavaAccessor extends org.jruby.internal.runtime.methods.JavaMethod {

        private final RubyModule packageOrClass;
        private final RubyModule parentPackage;

        JavaAccessor(final RubyClass singleton, final RubyModule packageOrClass, final RubyModule parentPackage) {
            super(singleton, PUBLIC);
            this.parentPackage = parentPackage; this.packageOrClass = packageOrClass;
        }

        @Override
        public IRubyObject call(ThreadContext context, IRubyObject self, RubyModule clazz, String name, IRubyObject[] args, Block block) {
            if ( args.length != 0 ) {
                IRubyObject packageName = parentPackage.callMethod("package_name");
                throw context.runtime.newArgumentError(
                    "Java package `" + packageName + "' does not have a method `" + name + "'"
                );
            }
            return call(context, self, clazz, name);
        }

        @Override
        public IRubyObject call(ThreadContext context, IRubyObject self, RubyModule clazz, String name) {
            return this.packageOrClass;
        }

        @Override
        public Arity getArity() {
            return Arity.noArguments();
        }

    }

    @JRubyMethod(meta = true)
    public static IRubyObject const_missing(final ThreadContext context,
        final IRubyObject self, final IRubyObject name) {
        final Ruby runtime = context.runtime;
        final String constName = name.asJavaString();
        // it's fine to not add the "cached" method here - when users sticking to
        // constant access won't pay the "penalty" for adding dynamic methods ...
        final RubyModule packageOrClass = getTopLevelProxyOrPackage(runtime, constName, false);
        if ( packageOrClass != null ) {
            final RubyModule javaModule = (RubyModule) self;
            // NOTE: if it's a package createPackageModule already set the constant
            // ... but in case it's a (top-level) Java class name we still need to:
            synchronized (javaModule) {
                final IRubyObject alreadySet = javaModule.fetchConstant(constName);
                if ( alreadySet != null ) return (RubyModule) alreadySet;
                javaModule.setConstant(constName, packageOrClass);
            }
            return packageOrClass;
        }
        return context.nil; // TODO compatibility - should be throwing instead, right !?
    }

    public static IRubyObject get_top_level_proxy_or_package(final ThreadContext context,
        final IRubyObject self, final IRubyObject name) {
        final RubyModule result = getTopLevelProxyOrPackage(context.runtime, name.asJavaString(), true);
        return result != null ? result : context.nil;
    }

    public static IRubyObject wrap(Ruby runtime, IRubyObject java_object) {
        return getInstance(runtime, ((JavaObject) java_object).getValue());
    }

    /**
     * High-level object conversion utility function 'java_to_primitive' is the low-level version
     */
    @Deprecated
    @JRubyMethod(module = true, visibility = PRIVATE)
    public static IRubyObject java_to_ruby(IRubyObject recv, IRubyObject object, Block unusedBlock) {
        try {
            return JavaUtil.java_to_ruby(recv.getRuntime(), object);
        } catch (RuntimeException e) {
            recv.getRuntime().getJavaSupport().handleNativeException(e, null);
            // This point is only reached if there was an exception handler installed.
            return recv.getRuntime().getNil();
        }
    }

    // TODO: Formalize conversion mechanisms between Java and Ruby
    /**
     * High-level object conversion utility.
     */
    @Deprecated
    @JRubyMethod(module = true, visibility = PRIVATE)
    public static IRubyObject ruby_to_java(final IRubyObject recv, IRubyObject object, Block unusedBlock) {
        return JavaUtil.ruby_to_java(recv, object, unusedBlock);
    }

    @Deprecated
    @JRubyMethod(module = true, visibility = PRIVATE)
    public static IRubyObject java_to_primitive(IRubyObject recv, IRubyObject object, Block unusedBlock) {
        return JavaUtil.java_to_primitive(recv, object, unusedBlock);
    }

    // TODO: Formalize conversion mechanisms between Java and Ruby
    @JRubyMethod(required = 2, module = true, visibility = PRIVATE)
    public static IRubyObject new_proxy_instance2(IRubyObject recv, final IRubyObject wrapper, IRubyObject ifcs, Block block) {
        IRubyObject[] javaClasses = ((RubyArray)ifcs).toJavaArray();

        // Create list of interface names to proxy (and make sure they really are interfaces)
        // Also build a hashcode from all classes to use for retrieving previously-created impl
        Class[] interfaces = new Class[javaClasses.length];
        for (int i = 0; i < javaClasses.length; i++) {
            if (!(javaClasses[i] instanceof JavaClass) || !((JavaClass) javaClasses[i]).interface_p().isTrue()) {
                throw recv.getRuntime().newArgumentError("Java interface expected. got: " + javaClasses[i]);
            }
            interfaces[i] = ((JavaClass) javaClasses[i]).javaClass();
        }

        return newInterfaceImpl(wrapper, interfaces);
    }

    public static IRubyObject newInterfaceImpl(final IRubyObject wrapper, Class[] interfaces) {
        final Ruby runtime = wrapper.getRuntime();
        ClassDefiningClassLoader classLoader;

        Class[] tmp_interfaces = interfaces;
        interfaces = new Class[tmp_interfaces.length + 1];
        System.arraycopy(tmp_interfaces, 0, interfaces, 0, tmp_interfaces.length);
        interfaces[tmp_interfaces.length] = RubyObjectHolderProxy.class;

        // hashcode is a combination of the interfaces and the Ruby class we're using
        // to implement them
        if (!RubyInstanceConfig.INTERFACES_USE_PROXY) {
            int interfacesHashCode = interfacesHashCode(interfaces);
            // if it's a singleton class and the real class is proc, we're doing closure conversion
            // so just use Proc's hashcode
            if (wrapper.getMetaClass().isSingleton() && wrapper.getMetaClass().getRealClass() == runtime.getProc()) {
                interfacesHashCode = 31 * interfacesHashCode + runtime.getProc().hashCode();
                classLoader = runtime.getJRubyClassLoader();
            } else {
                // normal new class implementing interfaces
                interfacesHashCode = 31 * interfacesHashCode + wrapper.getMetaClass().getRealClass().hashCode();
                classLoader = new OneShotClassLoader(runtime.getJRubyClassLoader());
            }
            String implClassName = "org.jruby.gen.InterfaceImpl" + Math.abs(interfacesHashCode);
            Class<?> proxyImplClass;
            try {
                proxyImplClass = Class.forName(implClassName, true, runtime.getJRubyClassLoader());
            } catch (ClassNotFoundException cnfe) {
                proxyImplClass = RealClassGenerator.createOldStyleImplClass(interfaces, wrapper.getMetaClass(), runtime, implClassName, classLoader);
            }

            try {
                Constructor<?> proxyConstructor = proxyImplClass.getConstructor(IRubyObject.class);
                return JavaObject.wrap(runtime, proxyConstructor.newInstance(wrapper));
            } catch (NoSuchMethodException nsme) {
                throw runtime.newTypeError("Exception instantiating generated interface impl:\n" + nsme);
            } catch (InvocationTargetException ite) {
                throw runtime.newTypeError("Exception instantiating generated interface impl:\n" + ite);
            } catch (InstantiationException ie) {
                throw runtime.newTypeError("Exception instantiating generated interface impl:\n" + ie);
            } catch (IllegalAccessException iae) {
                throw runtime.newTypeError("Exception instantiating generated interface impl:\n" + iae);
            }
        } else {
            Object proxyObject = Proxy.newProxyInstance(runtime.getJRubyClassLoader(), interfaces, new InvocationHandler() {

                private final Map<Method, Class[]> parameterTypeCache = new ConcurrentHashMap<Method, Class[]>();

                public Object invoke(Object proxy, Method method, Object[] nargs) throws Throwable {
                    String methodName = method.getName();
                    int length = nargs == null ? 0 : nargs.length;

                    // FIXME: wtf is this? Why would these use the class?
                    if (methodName.equals("toString") && length == 0) {
                        return proxy.getClass().getName();
                    } else if (methodName.equals("hashCode") && length == 0) {
                        return Integer.valueOf(proxy.getClass().hashCode());
                    } else if (methodName.equals("equals") && length == 1) {
                        Class[] parameterTypes = parameterTypeCache.get(method);
                        if (parameterTypes == null) {
                            parameterTypes = method.getParameterTypes();
                            parameterTypeCache.put(method, parameterTypes);
                        }
                        if (parameterTypes[0].equals(Object.class)) {
                            return Boolean.valueOf(proxy == nargs[0]);
                        }
                    } else if (methodName == "__ruby_object" && length == 0) {
                        return wrapper;
                    }

                    IRubyObject[] rubyArgs = JavaUtil.convertJavaArrayToRuby(runtime, nargs);
                    try {
                        return Helpers.invoke(runtime.getCurrentContext(), wrapper, methodName, rubyArgs).toJava(method.getReturnType());
                    }
                    catch (RuntimeException e) { e.printStackTrace(); throw e; }
                }
            });
            return JavaObject.wrap(runtime, proxyObject);
        }
    }

    public static Class generateRealClass(final RubyClass clazz) {
        final Ruby runtime = clazz.getRuntime();
        final Class[] interfaces = getInterfacesFromRubyClass(clazz);

        // hashcode is a combination of the interfaces and the Ruby class we're using
        // to implement them
        int interfacesHashCode = interfacesHashCode(interfaces);
        // normal new class implementing interfaces
        interfacesHashCode = 31 * interfacesHashCode + clazz.hashCode();

        String implClassName;
        if (clazz.getBaseName() == null) {
            // no-name class, generate a bogus name for it
            implClassName = "anon_class" + Math.abs(System.identityHashCode(clazz)) + "_" + Math.abs(interfacesHashCode);
        } else {
            implClassName = clazz.getName().replaceAll("::", "\\$\\$") + "_" + Math.abs(interfacesHashCode);
        }
        Class proxyImplClass;
        try {
            proxyImplClass = Class.forName(implClassName, true, runtime.getJRubyClassLoader());
        } catch (ClassNotFoundException cnfe) {
            // try to use super's reified class; otherwise, RubyObject (for now)
            Class superClass = clazz.getSuperClass().getRealClass().getReifiedClass();
            if (superClass == null) {
                superClass = RubyObject.class;
            }
            proxyImplClass = RealClassGenerator.createRealImplClass(superClass, interfaces, clazz, runtime, implClassName);

            // add a default initialize if one does not already exist and this is a Java-hierarchy class
            if (NEW_STYLE_EXTENSION &&
                    !(RubyBasicObject.class.isAssignableFrom(proxyImplClass) || clazz.getMethods().containsKey("initialize"))
                    ) {
                clazz.addMethod("initialize", new JavaMethodZero(clazz, PRIVATE) {
                    @Override
                    public IRubyObject call(ThreadContext context, IRubyObject self, RubyModule clazz, String name) {
                        return context.nil;
                    }
                });
            }
        }
        clazz.setReifiedClass(proxyImplClass);
        clazz.setRubyClassAllocator(proxyImplClass);

        return proxyImplClass;
    }

    public static Constructor getRealClassConstructor(final Ruby runtime, Class<?> proxyImplClass) {
        try {
            return proxyImplClass.getConstructor(Ruby.class, RubyClass.class);
        } catch (NoSuchMethodException nsme) {
            throw runtime.newTypeError("Exception instantiating generated interface impl:\n" + nsme);
        }
    }

    public static IRubyObject constructProxy(Ruby runtime, Constructor proxyConstructor, RubyClass clazz) {
        try {
            return (IRubyObject)proxyConstructor.newInstance(runtime, clazz);
        } catch (InvocationTargetException ite) {
            ite.printStackTrace();
            throw runtime.newTypeError("Exception instantiating generated interface impl:\n" + ite);
        } catch (InstantiationException ie) {
            throw runtime.newTypeError("Exception instantiating generated interface impl:\n" + ie);
        } catch (IllegalAccessException iae) {
            throw runtime.newTypeError("Exception instantiating generated interface impl:\n" + iae);
        }
    }

    public static IRubyObject allocateProxy(Object javaObject, RubyClass clazz) {
        // Arrays are never stored in OPC
        if (clazz.getSuperClass() == clazz.getRuntime().getJavaSupport().getArrayProxyClass()) {
            return new ArrayJavaProxy(clazz.getRuntime(), clazz, javaObject, JavaUtil.getJavaConverter(javaObject.getClass().getComponentType()));
        }

        IRubyObject proxy = clazz.allocate();
        if (proxy instanceof JavaProxy) {
            ((JavaProxy)proxy).setObject(javaObject);
        } else {
            JavaObject wrappedObject = JavaObject.wrap(clazz.getRuntime(), javaObject);
            proxy.dataWrapStruct(wrappedObject);
        }

        return proxy;
    }

    public static IRubyObject wrapJavaObject(Ruby runtime, Object object) {
        return allocateProxy(object, getProxyClassForObject(runtime, object));
    }

    @SuppressWarnings("unchecked")
    public static Class[] getInterfacesFromRubyClass(RubyClass klass) {
        Set<Class> interfaces = new HashSet<Class>();
        // walk all superclasses aggregating interfaces
        while (klass != null) {
            IRubyObject maybeInterfaces = klass.getInstanceVariables().getInstanceVariable("@java_interfaces");
            if (maybeInterfaces instanceof RubyArray) {
                final RubyArray moreInterfaces = (RubyArray) maybeInterfaces;
                if ( ! moreInterfaces.isFrozen() ) moreInterfaces.setFrozen(true);
                interfaces.addAll(moreInterfaces);
            }
            klass = klass.getSuperClass();
        }

        return interfaces.toArray(new Class[interfaces.size()]);
    }

    private static int interfacesHashCode(Class[] a) {
        if (a == null) {
            return 0;
        }

        int result = 1;

        for (Class element : a)
            result = 31 * result + (element == null ? 0 : element.hashCode());

        return result;
    }

    @Deprecated
    private static void addToJavaPackageModule(RubyModule proxyClass, JavaClass javaClass) {
        addToJavaPackageModule(proxyClass);
    }

    @Deprecated
    private static RubyClass createProxyClass(final Ruby runtime,
                                              final RubyClass baseType, final JavaClass javaClass, boolean invokeInherited) {
        return createProxyClass(runtime, baseType, javaClass.javaClass(), invokeInherited);
    }
}<|MERGE_RESOLUTION|>--- conflicted
+++ resolved
@@ -33,15 +33,12 @@
  ***** END LICENSE BLOCK *****/
 package org.jruby.javasupport;
 
-<<<<<<< HEAD
 import org.jruby.java.util.BlankSlateWrapper;
 import org.jruby.java.util.SystemPropertiesMap;
 import org.jruby.java.proxies.JavaInterfaceTemplate;
 import org.jruby.java.addons.KernelJavaAddons;
 
-=======
 import java.io.IOException;
->>>>>>> b596b5ae
 import java.lang.reflect.Constructor;
 import java.util.ArrayList;
 import java.util.HashMap;
@@ -108,16 +105,12 @@
 import org.jruby.java.util.BlankSlateWrapper;
 import org.jruby.java.util.SystemPropertiesMap;
 import org.jruby.javasupport.proxy.JavaProxyClassFactory;
-<<<<<<< HEAD
 import org.jruby.util.OneShotClassLoader;
-=======
 import org.jruby.util.ByteList;
-import org.jruby.util.ClassCache.OneShotClassLoader;
 import org.jruby.util.ClassDefiningClassLoader;
 import org.jruby.util.ClassProvider;
 import org.jruby.util.CodegenUtils;
 import org.jruby.util.IdUtil;
->>>>>>> b596b5ae
 import org.jruby.util.cli.Options;
 
 @JRubyModule(name = "Java")
@@ -125,25 +118,16 @@
     public static final boolean NEW_STYLE_EXTENSION = Options.JI_NEWSTYLEEXTENSION.load();
     public static final boolean OBJECT_PROXY_CACHE = Options.JI_OBJECTPROXYCACHE.load();
 
-<<<<<<< HEAD
+    @Override
     public void load(Ruby runtime, boolean wrap) {
-=======
-    @Override
-    public void load(final Ruby runtime, boolean wrap) throws IOException {
->>>>>>> b596b5ae
         createJavaModule(runtime);
 
         RubyModule jpmt = runtime.defineModule("JavaPackageModuleTemplate");
         jpmt.getSingletonClass().setSuperClass(new BlankSlateWrapper(runtime, jpmt.getMetaClass().getSuperClass(), runtime.getKernel()));
 
-<<<<<<< HEAD
         // load Ruby parts of the 'java' library
         runtime.getLoadService().load("jruby/java.rb", false);
         
-=======
-        runtime.getLoadService().require("jruby/java");
-
->>>>>>> b596b5ae
         // rewite ArrayJavaProxy superclass to point at Object, so it inherits Object behaviors
         RubyClass ajp = runtime.getClass("ArrayJavaProxy");
         ajp.setSuperClass(runtime.getJavaSupport().getObjectJavaClass().getProxyClass());
@@ -604,13 +588,8 @@
             String name = rubyName.asJavaString();
             final Ruby runtime = context.runtime;
 
-<<<<<<< HEAD
             JavaMethod method = new JavaMethod(runtime, getMethodFromClass(runtime, recv, name));
             return method.invokeStaticDirect(context);
-=======
-            JavaMethod method = new JavaMethod(runtime, getMethodFromClass(context, recv, name));
-            return method.invokeStaticDirect();
->>>>>>> b596b5ae
         }
 
         @JRubyMethod(meta = true)
@@ -624,13 +603,8 @@
                 throw JavaMethod.newArgSizeMismatchError(runtime, argTypesClasses);
             }
 
-<<<<<<< HEAD
             JavaMethod method = new JavaMethod(runtime, getMethodFromClass(runtime, recv, name));
             return method.invokeStaticDirect(context);
-=======
-            JavaMethod method = new JavaMethod(runtime, getMethodFromClass(context, recv, name));
-            return method.invokeStaticDirect();
->>>>>>> b596b5ae
         }
 
         @JRubyMethod(meta = true)
@@ -645,13 +619,8 @@
 
             Class argTypeClass = (Class) argTypesAry.eltInternal(0).toJava(Class.class);
 
-<<<<<<< HEAD
             JavaMethod method = new JavaMethod(runtime, getMethodFromClass(runtime, recv, name, argTypeClass));
             return method.invokeStaticDirect(context, arg0.toJava(argTypeClass));
-=======
-            JavaMethod method = new JavaMethod(runtime, getMethodFromClass(context, recv, name, argTypeClass));
-            return method.invokeStaticDirect(arg0.toJava(argTypeClass));
->>>>>>> b596b5ae
         }
 
         @JRubyMethod(required = 1, rest = true, meta = true)
@@ -673,13 +642,8 @@
                 argsAry[i] = args[i + 2].toJava(argTypesClasses[i]);
             }
 
-<<<<<<< HEAD
             JavaMethod method = new JavaMethod(runtime, getMethodFromClass(runtime, recv, name, argTypesClasses));
             return method.invokeStaticDirect(context, argsAry);
-=======
-            JavaMethod method = new JavaMethod(runtime, getMethodFromClass(context, recv, name, argTypesClasses));
-            return method.invokeStaticDirect(argsAry);
->>>>>>> b596b5ae
         }
 
         @JRubyMethod(meta = true, visibility = PRIVATE)
@@ -968,24 +932,6 @@
             // this covers the rare case of lower-case class names (and thus will
             // fail 99.999% of the time). fortunately, we'll only do this once per
             // package name. (and seriously, folks, look into best practices...)
-<<<<<<< HEAD
-            IRubyObject previousErrorInfo = Helpers.getErrorInfo(runtime);
-            try {
-                return getProxyClass(runtime, runtime.getJavaSupport().loadJavaClassQuiet(fullName));
-            } catch (RaiseException re) { /* expected */
-                RubyException rubyEx = re.getException();
-                if (rubyEx.kind_of_p(context, runtime.getStandardError()).isTrue()) {
-                    // SSS FIXME: Why is this being done conditionally??
-                    Helpers.setErrorInfo(runtime, previousErrorInfo);
-                }
-            } catch (Exception e) { /* expected */ }
-
-            // Haven't found a class, continue on as though it were a package
-            final RubyModule packageModule = getJavaPackageModule(runtime, fullName);
-            // TODO: decompose getJavaPackageModule so we don't parse fullName
-            if (packageModule == null) {
-                return null;
-=======
             RubyModule proxyClass = getProxyClassOrNull(runtime, fullName);
             if ( proxyClass != null ) result = proxyClass; /* else not primitive or l-c class */
             else {
@@ -994,7 +940,6 @@
                 // TODO: decompose getJavaPackageModule so we don't parse fullName
                 if ( packageModule == null ) return null;
                 result = packageModule;
->>>>>>> b596b5ae
             }
         }
         else {
@@ -1083,22 +1028,10 @@
 
         if ( Character.isLowerCase( name.charAt(0) ) ) {
             // this covers primitives and (unlikely) lower-case class names
-<<<<<<< HEAD
-            try {
-                return getProxyClass(runtime, runtime.getJavaSupport().loadJavaClassQuiet(name));
-            } catch (RaiseException re) { /* not primitive or lc class */
-                RubyException rubyEx = re.getException();
-                if (rubyEx.kind_of_p(context, runtime.getStandardError()).isTrue()) {
-                    // SSS FIXME: Why is this being set to nil??
-                    Helpers.setErrorInfo(runtime, runtime.getNil());
-                }
-            } catch (Exception e) { /* not primitive or lc class */ }
-=======
             RubyModule proxyClass = getProxyClassOrNull(runtime, name);
             if ( proxyClass != null ) result = proxyClass; /* else not primitive or l-c class */
             else {
                 checkJavaReservedNames(runtime, name, true);
->>>>>>> b596b5ae
 
                 final RubyModule packageModule = getJavaPackageModule(runtime, name);
                 // TODO: decompose getJavaPackageModule so we don't parse fullName
