/***** BEGIN LICENSE BLOCK *****
 * Version: EPL 2.0/GPL 2.0/LGPL 2.1
 *
 * The contents of this file are subject to the Eclipse Public
 * License Version 2.0 (the "License"); you may not use this file
 * except in compliance with the License. You may obtain a copy of
 * the License at http://www.eclipse.org/legal/epl-v20.html
 *
 * Software distributed under the License is distributed on an "AS
 * IS" basis, WITHOUT WARRANTY OF ANY KIND, either express or
 * implied. See the License for the specific language governing
 * rights and limitations under the License.
 *
 * Copyright (C) 2002 Jan Arne Petersen <jpetersen@uni-bonn.de>
 * Copyright (C) 2002-2004 Anders Bengtsson <ndrsbngtssn@yahoo.se>
 * Copyright (C) 2004 Stefan Matthias Aust <sma@3plus4.de>
 * Copyright (C) 2004 David Corbin <dcorbin@users.sourceforge.net>
 * Copyright (C) 2004-2005 Thomas E Enebo <enebo@acm.org>
 * Copyright (C) 2006 Kresten Krab Thorup <krab@gnu.org>
 * Copyright (C) 2007 William N Dortch <bill.dortch@gmail.com>
 *
 * Alternatively, the contents of this file may be used under the terms of
 * either of the GNU General Public License Version 2 or later (the "GPL"),
 * or the GNU Lesser General Public License Version 2.1 or later (the "LGPL"),
 * in which case the provisions of the GPL or the LGPL are applicable instead
 * of those above. If you wish to allow use of your version of this file only
 * under the terms of either the GPL or the LGPL, and not to allow others to
 * use your version of this file under the terms of the EPL, indicate your
 * decision by deleting the provisions above and replace them with the notice
 * and other provisions required by the GPL or the LGPL. If you do not delete
 * the provisions above, a recipient may use your version of this file under
 * the terms of any one of the EPL, the GPL or the LGPL.
 ***** END LICENSE BLOCK *****/

package org.jruby.javasupport;

import java.lang.reflect.AccessibleObject;
import java.lang.reflect.Constructor;
import java.lang.reflect.Member;
import java.util.ArrayList;
import java.util.Map;
import java.util.regex.Matcher;
import java.util.regex.Pattern;
import java.lang.reflect.InvocationHandler;
import java.lang.reflect.InvocationTargetException;
import java.lang.reflect.Method;
import java.lang.reflect.Modifier;
import java.lang.reflect.Proxy;
import java.math.BigDecimal;
import java.math.BigInteger;
import java.util.Arrays;
import java.util.HashSet;
import java.util.List;
import java.util.Set;
import java.util.concurrent.ConcurrentHashMap;

import com.headius.backport9.modules.Modules;
import org.jcodings.Encoding;

import org.jruby.*;
import org.jruby.api.Access;
import org.jruby.exceptions.NameError;
import org.jruby.exceptions.TypeError;
import org.jruby.javasupport.binding.Initializer;
import org.jruby.javasupport.proxy.JavaProxyClass;
import org.jruby.javasupport.proxy.JavaProxyConstructor;
import org.jruby.runtime.Arity;
import org.jruby.runtime.Block;
import org.jruby.runtime.Constants;
import org.jruby.runtime.Helpers;
import org.jruby.runtime.Visibility;
import org.jruby.runtime.ThreadContext;
import org.jruby.runtime.builtin.IRubyObject;
import org.jruby.runtime.load.Library;
import org.jruby.anno.JRubyMethod;
import org.jruby.anno.JRubyModule;
import org.jruby.exceptions.RaiseException;
import org.jruby.internal.runtime.methods.DynamicMethod;
import org.jruby.internal.runtime.methods.JavaMethod.JavaMethodN;
import org.jruby.internal.runtime.methods.JavaMethod.JavaMethodZero;
import org.jruby.java.addons.ArrayJavaAddons;
import org.jruby.java.addons.ClassJavaAddons;
import org.jruby.java.addons.IOJavaAddons;
import org.jruby.java.addons.KernelJavaAddons;
import org.jruby.java.addons.StringJavaAddons;
import org.jruby.java.codegen.RealClassGenerator;
import org.jruby.java.dispatch.CallableSelector;
import org.jruby.java.dispatch.CallableSelector.CallableCache;
import org.jruby.java.proxies.ArrayJavaProxy;
import org.jruby.java.proxies.ArrayJavaProxyCreator;
import org.jruby.java.proxies.ConcreteJavaProxy;
import org.jruby.java.proxies.MapJavaProxy;
import org.jruby.java.proxies.InterfaceJavaProxy;
import org.jruby.java.proxies.JavaInterfaceTemplate;
import org.jruby.java.proxies.JavaProxy;
import org.jruby.java.proxies.RubyObjectHolderProxy;
import org.jruby.java.util.SystemPropertiesMap;
import org.jruby.util.*;
import org.jruby.util.cli.Options;
import org.jruby.util.collections.NonBlockingHashMapLong;

import static org.jruby.api.Access.*;
import static org.jruby.api.Convert.*;
import static org.jruby.api.Define.defineModule;
import static org.jruby.api.Error.*;
import static org.jruby.runtime.Visibility.*;

@JRubyModule(name = "Java")
public class Java implements Library {
    public static final boolean NEW_STYLE_EXTENSION = Options.JI_NEWSTYLEEXTENSION.load();
    public static final boolean OBJECT_PROXY_CACHE = Options.JI_OBJECTPROXYCACHE.load();

    @Override
    public void load(Ruby runtime, boolean wrap) {
        var context = runtime.getCurrentContext();
        var Module = moduleClass(context);
        var Kernel = kernelModule(context);
        var Enumerable = enumerableModule(context);
        var Comparable = comparableModule(context);
        var Object = objectClass(context);
        final RubyModule Java = createJavaModule(context);

        runtime.getJavaSupport().setJavaPackageClass(JavaPackage.createJavaPackageClass(context, Java, Module, Kernel));

        org.jruby.javasupport.ext.Kernel.define(context, Kernel);
        org.jruby.javasupport.ext.Module.define(context, Module);

        org.jruby.javasupport.ext.JavaLang.define(context, Enumerable, Comparable);
        org.jruby.javasupport.ext.JavaLangReflect.define(context);
        org.jruby.javasupport.ext.JavaUtil.define(context, Enumerable);
        org.jruby.javasupport.ext.JavaUtilRegex.define(context);
        org.jruby.javasupport.ext.JavaIo.define(context);
        org.jruby.javasupport.ext.JavaNio.define(context);
        org.jruby.javasupport.ext.JavaNet.define(context);
        org.jruby.javasupport.ext.JavaMath.define(context);
        org.jruby.javasupport.ext.JavaTime.define(context);

        // initialize java.lang.Object proxy early
        RubyClass objectClass = (RubyClass) getProxyClass(runtime, java.lang.Object.class);

        // load Ruby parts of the 'java' library
        loadService(context).load("jruby/java.rb", false);

        // rewire ArrayJavaProxy superclass to point at Object, so it inherits Object behaviors
        Access.getClass(context, "ArrayJavaProxy").
                superClass(objectClass).
                include(context, Enumerable);

        RubyClassPathVariable.createClassPathVariable(context, Enumerable, Object);

        // (legacy) JavaClass compatibility:
        Java.defineConstant(context, "JavaClass", getProxyClass(runtime, java.lang.Class.class)).
                defineConstant(context, "JavaField", getProxyClass(runtime, java.lang.reflect.Field.class)).
                defineConstant(context, "JavaMethod", getProxyClass(runtime, java.lang.reflect.Method.class)).
                defineConstant(context, "JavaConstructor", getProxyClass(runtime, java.lang.reflect.Constructor.class));
        Java.deprecateConstant(context, "JavaClass");
        Java.deprecateConstant(context, "JavaField");
        Java.deprecateConstant(context, "JavaMethod");
        Java.deprecateConstant(context, "JavaConstructor");

        // modify ENV_JAVA to be a read/write version
        final Map systemProperties = new SystemPropertiesMap();
        RubyClass proxyClass = (RubyClass) getProxyClass(runtime, SystemPropertiesMap.class);
        Object.setConstantQuiet(context, "ENV_JAVA", new MapJavaProxy(runtime, proxyClass, systemProperties));
    }

    @SuppressWarnings("deprecation")
    public static RubyModule createJavaModule(ThreadContext context) {
        var Object = objectClass(context);
        var Enumerable = enumerableModule(context);

        var Java = defineModule(context, "Java").
                defineMethods(context, Java.class);

        //final RubyClass _JavaObject = JavaObject.createJavaObjectClass(runtime, Java);
        //JavaArray.createJavaArrayClass(runtime, Java, _JavaObject);

        // set of utility methods for Java-based proxy objects
        var _JavaProxyMethods = JavaProxyMethods.createJavaProxyMethods(context);

        // the proxy (wrapper) type hierarchy
        RubyClass javaProxyClass = JavaProxy.createJavaProxy(context, Object, _JavaProxyMethods);
        ArrayJavaProxyCreator.createArrayJavaProxyCreator(context, Object);
        RubyClass _ConcreteJavaProxy = ConcreteJavaProxy.createConcreteJavaProxy(context, javaProxyClass);
        InterfaceJavaProxy.createInterfaceJavaProxy(context, Object, javaProxyClass);
        RubyClass _ArrayJavaProxy = ArrayJavaProxy.createArrayJavaProxy(context, javaProxyClass, Enumerable);

        // creates ruby's hash methods' proxy for Map interface
        MapJavaProxy.createMapJavaProxy(context, _ConcreteJavaProxy);

        // also create the JavaProxy* classes
        JavaProxyClass.createJavaProxyClasses(context, Java, Object);

        // The template for interface modules
        JavaInterfaceTemplate.createJavaInterfaceTemplateModule(context);

        defineModule(context, "JavaUtilities").defineMethods(context, JavaUtilities.class);

        JavaArrayUtilities.createJavaArrayUtilitiesModule(context);

        // Now attach Java-related extras to core classes
        arrayClass(context).defineMethods(context, ArrayJavaAddons.class);
        kernelModule(context).defineMethods(context, KernelJavaAddons.class);
        stringClass(context).defineMethods(context, StringJavaAddons.class);
        ioClass(context).defineMethods(context, IOJavaAddons.class);
        classClass(context).defineMethods(context, ClassJavaAddons.class);

        if (Object.isConstantDefined(context, "StringIO")) {
            ((RubyClass) Object.getConstant(context, "StringIO")).defineMethods(context, IOJavaAddons.AnyIO.class);
        }

        Java.defineConstant(context, "JavaObject", _ConcreteJavaProxy); // obj.is_a?(Java::JavaObject) still works
        Java.deprecateConstant(context, "JavaObject");
        Java.defineConstant(context, "JavaArray", _ArrayJavaProxy);
        Java.deprecateConstant(context, "JavaArray"); // obj.is_a?(Java::JavaArray) still works

        return Java;
    }

    public static class OldStyleExtensionInherited {
        @Deprecated
        public static IRubyObject inherited(IRubyObject self, IRubyObject subclass) {
            return inherited(self.getRuntime().getCurrentContext(), self, subclass);
        }

        @JRubyMethod
        public static IRubyObject inherited(ThreadContext context, IRubyObject self, IRubyObject subclass) {
            return invokeProxyClassInherited(context, self, subclass);
        }
    };

    public static class NewStyleExtensionInherited {
        @Deprecated
        public static IRubyObject inherited(IRubyObject self, IRubyObject subclass) {
            return inherited(self.getRuntime().getCurrentContext(), self, subclass);
        }

        @JRubyMethod
        public static IRubyObject inherited(ThreadContext context, IRubyObject self, IRubyObject subclass) {
            JavaInterfaceTemplate.addRealImplClassNew(castAsClass(context, subclass));
            return context.nil;
        }
    }

    @Deprecated(since = "9.4")
    public static IRubyObject create_proxy_class(
            IRubyObject self,
            IRubyObject name,
            IRubyObject javaClass,
            IRubyObject mod) {
        var context = self.getRuntime().getCurrentContext();
        RubyModule module = castAsModule(context, mod);

        return setProxyClass(context.runtime, module, name.asJavaString(), resolveJavaClassArgument(context, javaClass));
    }

    public static RubyModule setProxyClass(final Ruby runtime, final RubyModule target, final String constName, final Class<?> javaClass) throws NameError {
        final RubyModule proxyClass = getProxyClass(runtime, javaClass);
        setProxyClass(runtime.getCurrentContext(), target, constName, proxyClass, true);
        return proxyClass;
    }

    private static void setProxyClass(ThreadContext context, final RubyModule target, final String constName, final RubyModule proxyClass, final boolean validateConstant) {
        if (constantNotSetOrDifferent(context, target, constName, proxyClass)) {
            synchronized (target) { // synchronize to prevent "already initialized constant" warnings with multiple threads
                if (constantNotSetOrDifferent(context, target, constName, proxyClass)) {
                    if (validateConstant) {
                        target.defineConstant(context, constName, proxyClass); // setConstant would not validate const-name
                    } else {
                        target.setConstant(context, constName, proxyClass);
                    }
                }
            }
        }
    }

    private static boolean constantNotSetOrDifferent(ThreadContext context, final RubyModule target,
                                                     final String constName, final RubyModule proxyClass) {
        return !target.constDefinedAt(context, constName) ||
                !proxyClass.equals(target.getConstant(context, constName, false));
    }

    /**
     * Same as Java#getInstance(runtime, rawJavaObject, false).
     */
    public static IRubyObject getInstance(Ruby runtime, Object rawJavaObject) {
        return getInstance(runtime, rawJavaObject, false);
    }

    /**
     * Returns a new proxy instance of a type corresponding to rawJavaObject's class,
     * or the cached proxy if we've already seen this object.  Note that primitives
     * and strings are <em>not</em> coerced to corresponding Ruby types; use
     * JavaUtil.convertJavaToUsableRubyObject to get coerced types or proxies as
     * appropriate.
     *
     * @param runtime the JRuby runtime
     * @param rawJavaObject the object to get a wrapper for
     * @param forceCache whether to force the use of the proxy cache
     * @return the new (or cached) proxy for the specified Java object
     * @see JavaUtil#convertJavaToUsableRubyObject
     */
    public static IRubyObject getInstance(Ruby runtime, Object rawJavaObject, boolean forceCache) {
        if (rawJavaObject != null) {
            RubyClass proxyClass = (RubyClass) getProxyClass(runtime, rawJavaObject.getClass());

            if (OBJECT_PROXY_CACHE || forceCache || proxyClass.getCacheProxy()) {
                return runtime.getJavaSupport().getObjectProxyCache().getOrCreate(rawJavaObject, proxyClass);
            }
            return allocateProxy(rawJavaObject, proxyClass);
        }
        return runtime.getNil();
    }

    @Deprecated(since = "9.4-")
    public static RubyModule getInterfaceModule(final Ruby runtime, final JavaClass javaClass) {
        return getInterfaceModule(runtime.getCurrentContext(), javaClass.javaClass());
    }

    @Deprecated(since = "10.0")
    public static RubyModule getInterfaceModule(final Ruby runtime, final Class javaClass) {
        return getInterfaceModule(runtime.getCurrentContext(), javaClass);
    }

    public static RubyModule getInterfaceModule(ThreadContext context, final Class javaClass) {
        return Java.getProxyClass(context.runtime, javaClass);
    }

    @Deprecated(since = "10.0")
    public static RubyModule get_interface_module(final Ruby runtime, final IRubyObject java_class) {
        return get_interface_module(runtime.getCurrentContext(), java_class);
    }

    public static RubyModule get_interface_module(ThreadContext context, final IRubyObject java_class) {
        return getInterfaceModule(context, resolveJavaClassArgument(context, java_class));
    }

    @Deprecated(since = "10.0")
    public static RubyModule get_proxy_class(final IRubyObject self, final IRubyObject java_class) {
        return get_proxy_class(self.getRuntime().getCurrentContext(), self, java_class);
    }

    public static RubyModule get_proxy_class(ThreadContext context, IRubyObject self, final IRubyObject java_class) {
        return getProxyClass(context.runtime, resolveJavaClassArgument(context, java_class));
    }

    @SuppressWarnings("deprecation")
    private static Class<?> resolveJavaClassArgument(ThreadContext context, final IRubyObject java_class) {
        if (java_class instanceof RubyString) {
            return getJavaClass(context.runtime, java_class.asJavaString());
        }
        if (java_class instanceof JavaProxy proxy) {
            Object obj = proxy.getObject();
            if (obj instanceof Class cls) return cls;
            if (obj instanceof String str) { // java.lang.String proxy
                return getJavaClass(context.runtime, str);
            }
            throw argumentError(context, "expected a Java class, got " + java_class.inspect(context));
        }

        throw argumentError(context, "expected a Java class (or String), got " + java_class.inspect(context));
    }

    public static Class<?> unwrapClassProxy(final IRubyObject self) {
        return (Class) ((JavaProxy) self).getObject();
    }

    public static RubyClass getProxyClassForObject(Ruby runtime, Object object) {
        return (RubyClass) getProxyClass(runtime, object.getClass());
    }

    public static Class<?> resolveClassType(final ThreadContext context, final IRubyObject type) throws TypeError {
        RubyModule proxyClass = Java.resolveType(context.runtime, type);
        if (proxyClass == null) throw typeError(context, "unable to convert to type: " + type);
        return JavaUtil.getJavaClass(proxyClass);
    }

    public static RubyModule resolveType(final Ruby runtime, final IRubyObject type) {
        Class<?> klass;
        if (type instanceof RubyString || type instanceof RubySymbol) {
            final String className = type.toString();
            klass = resolveShortClassName(className);
            if (klass == null) klass = getJavaClass(runtime, className);
        } else {
            klass = resolveClassType(type);
            if (klass == null) {
                throw typeError(runtime.getCurrentContext(), "expected a Java class, got: " + type);
            }
        }
        return getProxyClass(runtime, klass);
    }

    // this should handle the type returned from Class#java_class
    static Class<?> resolveClassType(final IRubyObject type) {
        if (type instanceof JavaProxy) { // due Class#java_class wrapping
            final Object wrapped = ((JavaProxy) type).getObject();
            if (wrapped instanceof Class) return (Class) wrapped;
            return null;
        }

        if (type instanceof RubyModule) { // assuming a proxy module/class e.g. to_java(java.lang.String)
            return JavaUtil.getJavaClass((RubyModule) type, null);
        }
        return null;
    }

    private static Class resolveShortClassName(final String name) {
        switch (name) {
            case "boolean" : return Boolean.TYPE;
            case "Boolean" : case "java.lang.Boolean" : return Boolean.class;

            case "byte" : return Byte.TYPE;
            case "Byte" : case "java.lang.Byte" : return Byte.class;

            case "short" : return Short.TYPE;
            case "Short" : case "java.lang.Short" : return Short.class;

            case "int" : return Integer.TYPE;
            case "Int" : case "Integer" : case "java.lang.Integer" : return Integer.class;

            case "long" : return Long.TYPE;
            case "Long" : case "java.lang.Long" : return Long.class;

            case "float" : return Float.TYPE;
            case "Float" : case "java.lang.Float" : return Float.class;

            case "double" : return Double.TYPE;
            case "Double" : case "java.lang.Double" : return Double.class;

            case "char" : return Character.TYPE;
            case "Char" : case "Character" : case "java.lang.Character" : return Character.class;

            case "object" : case "Object" : case "java.lang.Object" : return Object.class;

            case "string" : case "String" : case "java.lang.String" : return String.class;

            case "big_int" : case "big_integer" : case "BigInteger" : return BigInteger.class;

            case "big_decimal" : case "BigDecimal" : return BigDecimal.class;

            case "void" : return Void.TYPE;
            case "Void" : return Void.class;
        }
        return null;
    }

    @Deprecated
    public static RubyModule getProxyClass(Ruby runtime, JavaClass javaClass) {
        return getProxyClass(runtime, javaClass.javaClass());
    }

    @SuppressWarnings("deprecation")
    public static RubyModule getProxyClass(final Ruby runtime, final Class<?> clazz) {
        RubyModule proxy = runtime.getJavaSupport().getUnfinishedProxy(clazz);
        if (proxy != null) return proxy;
        return runtime.getJavaSupport().getProxyClassFromCache(clazz);
    }

    // expected to handle Java proxy (Ruby) sub-classes as well
    public static boolean isProxyType(final RubyModule proxy) {
        return JavaUtil.getJavaClass(proxy, null) != null;
    }

    @SuppressWarnings("deprecation")
    // Only used by proxy ClassValue calculator in JavaSupport
    static RubyModule createProxyClassForClass(final Ruby runtime, final Class<?> clazz) {
        var context = runtime.getCurrentContext();
        final JavaSupport javaSupport = runtime.getJavaSupport();

        RubyModule proxy;
        RubyClass superClass = null;
        if (clazz.isInterface()) {
            proxy = (RubyModule) runtime.getJavaSupport().getJavaInterfaceTemplate().dup();
        } else {
            if (clazz.isArray()) {
                superClass = javaSupport.getArrayProxyClass();
            } else if (clazz.isPrimitive()) {
                superClass = javaSupport.getConcreteProxyClass();
                // NOTE: but the class methods such as 'new' will be removed (Initializer.setupProxyClass)
            } else if (clazz == Object.class) {
                superClass = javaSupport.getConcreteProxyClass();
            } else {
                // other java proxy classes added under their superclass' java proxy
                superClass = (RubyClass) getProxyClass(runtime, clazz.getSuperclass());
            }
            proxy = RubyClass.newClass(context, superClass, null);
        }

        // ensure proxy is visible down-thread
        javaSupport.beginProxy(clazz, proxy);
        try {
            if (clazz.isInterface()) {
                generateInterfaceProxy(context, clazz, proxy);
            } else {
                generateClassProxy(context, clazz, (RubyClass) proxy, superClass);
            }
        } finally {
            javaSupport.endProxy(clazz);
        }

        return proxy;
    }

    private static void generateInterfaceProxy(ThreadContext context, final Class javaClass, final RubyModule proxy) {
        assert javaClass.isInterface();

        // include any interfaces we extend
        final Class<?>[] extended = javaClass.getInterfaces();
        for (int i = extended.length; --i >= 0; ) {
            proxy.include(context, getInterfaceModule(context, extended[i]));
        }
        Initializer.setupProxyModule(context, javaClass, proxy);
        addToJavaPackageModule(context, proxy);
    }

    private static void generateClassProxy(ThreadContext context, Class<?> clazz, RubyClass proxy, RubyClass superClass) {
        if ( clazz.isArray() ) {
            createProxyClass(context, proxy, clazz, superClass, true);

            if ( clazz.getComponentType() == byte.class ) {
                proxy.defineMethods(context, ByteArrayProxyMethods.class ); // to_s
            }
        }
        else if ( clazz.isPrimitive() ) {
            createProxyClass(context, proxy, clazz, superClass, true);
        }
        else if ( clazz == Object.class ) {
            // java.lang.Object is added at root of java proxy classes
            createProxyClass(context, proxy, clazz, superClass, true);
            if (NEW_STYLE_EXTENSION) {
                proxy.getMetaClass().defineMethods(context, NewStyleExtensionInherited.class);
            } else {
                proxy.getMetaClass().defineMethods(context, OldStyleExtensionInherited.class);
            }
            addToJavaPackageModule(context, proxy);
        }
        else {
            createProxyClass(context, proxy, clazz, superClass, false);
            // include interface modules into the proxy class
            final Class<?>[] interfaces = clazz.getInterfaces();
            for ( int i = interfaces.length; --i >= 0; ) {
                proxy.include(context, getInterfaceModule(context, interfaces[i]));
            }
            if ( Modifier.isPublic(clazz.getModifiers()) ) {
                addToJavaPackageModule(context, proxy);
            }
        }

        // JRUBY-1000, fail early when attempting to subclass a final Java class;
        // solved here by adding an exception-throwing "inherited"
        if ( Modifier.isFinal(clazz.getModifiers()) ) {
            final String clazzName = clazz.getCanonicalName();
            proxy.getMetaClass().addMethod(context, "inherited", new org.jruby.internal.runtime.methods.JavaMethod(proxy, PUBLIC, "inherited") {
                @Override
                public IRubyObject call(ThreadContext context, IRubyObject self, RubyModule clazz, String name, IRubyObject[] args, Block block) {
                    throw typeError(context, "can not extend final Java class: " + clazzName);
                }
            });
        }
    }

    private static RubyClass createProxyClass(ThreadContext context, final RubyClass proxyClass,
                                              final Class<?> javaClass, final RubyClass superClass, boolean invokeInherited) {

        proxyClass.makeMetaClass(context, superClass.getMetaClass());

        if ( Map.class.isAssignableFrom( javaClass ) ) {
            proxyClass.allocator(context.runtime.getJavaSupport().getMapJavaProxyClass().getAllocator()).
                    defineMethods(context, MapJavaProxy.class).
                    include(context, enumerableModule(context));
        } else {
            proxyClass.allocator(superClass.getAllocator());
        }
        proxyClass.defineMethods(context, JavaProxy.ClassMethods.class);

        if (invokeInherited) superClass.invokeInherited(context, superClass, proxyClass);

        Initializer.setupProxyClass(context, javaClass, proxyClass);

        return proxyClass;
    }

    public static class ByteArrayProxyMethods {

        @JRubyMethod
        public static IRubyObject to_s(ThreadContext context, IRubyObject self) {
            final Encoding ascii8bit = context.runtime.getEncodingService().getAscii8bitEncoding();

            // All bytes can be considered raw strings and forced to particular codings if not 8bitascii
            ByteList bytes = new ByteList((byte[]) ((ArrayJavaProxy) self).getObject(), ascii8bit);
            return RubyString.newStringLight(context.runtime, bytes);
        }

    }

    @Deprecated
    public static IRubyObject concrete_proxy_inherited(final IRubyObject clazz, final IRubyObject subclazz) {
        return invokeProxyClassInherited(clazz.getRuntime().getCurrentContext(), clazz, subclazz);
    }

    private static IRubyObject invokeProxyClassInherited(final ThreadContext context,
        final IRubyObject clazz, final IRubyObject subclazz) {
        final JavaSupport javaSupport = context.runtime.getJavaSupport();
        RubyClass javaProxyClass = javaSupport.getJavaProxyClass().getMetaClass();
        Helpers.invokeAs(context, javaProxyClass, clazz, "inherited", subclazz, Block.NULL_BLOCK);

        setupJavaSubclass(context, castAsClass(context, subclazz));

        return context.nil;
    }

    // called for Ruby sub-classes of a Java class
    private static void setupJavaSubclass(final ThreadContext context, final RubyClass subclass) {

        subclass.setInstanceVariable("@java_proxy_class", context.nil);

        // Subclasses of Java classes can safely use ivars, so we set this to silence warnings
        subclass.setCacheProxy(true);

        final RubyClass subclassSingleton = subclass.singletonClass(context);
        subclassSingleton.addReadAttribute(context, "java_proxy_class");
        subclassSingleton.addMethod(context, "java_interfaces", new JavaMethodZero(subclassSingleton, PUBLIC, "java_interfaces") {
            @Override
            public IRubyObject call(ThreadContext context, IRubyObject self, RubyModule clazz, String name) {
                IRubyObject javaInterfaces = self.getInstanceVariables().getInstanceVariable("@java_interfaces");
                if (javaInterfaces != null) return javaInterfaces.dup();
                return context.nil;
            }
        });
        ///TODO: investigate this, should jcreate! still exist?

        subclass.addMethod(context, "__jcreate!", new JCreateMethod(subclassSingleton));
    }

    /**
     * Used for concrete reified classes. Constructed in generated code (RubyClass)
     */
    public static class JCtorCache implements CallableSelector.CallableCache<ParameterTypes> {

        private final NonBlockingHashMapLong<ParameterTypes> cache = new NonBlockingHashMapLong<>(8);
        public final JavaConstructor[] constructors;
        private final List<JavaConstructor> constructorList;

        public JCtorCache(JavaConstructor[] constructors) {
            this.constructors = constructors;
            constructorList = Arrays.asList(constructors);
        }

        public int indexOf(JavaConstructor ctor) {
            return constructorList.indexOf(ctor);
        }

        public final ParameterTypes getSignature(int signatureCode) {
            return cache.get(signatureCode);
        }

        public final void putSignature(int signatureCode, ParameterTypes callable) {
            cache.put(signatureCode, callable);
        }
    }

    public static class JCreateMethod extends JavaMethodN implements CallableSelector.CallableCache<JavaProxyConstructor> {

        private final NonBlockingHashMapLong<JavaProxyConstructor> cache = new NonBlockingHashMapLong<>(8);

        JCreateMethod(RubyModule cls) {
            super(cls, PUBLIC, "__jcreate!");
        }

        /**
         * Disambiguate which ctor index to call from the given cache
         * @param args argument list for the ctors
         * @param cache cache of ctors
         * @param runtime
         * @return Index of ctor in cache to call, or throws a new exception
         */
        public static int forTypes(Ruby runtime, IRubyObject[] args, JCtorCache cache) {
            JavaConstructor ctor = matchConstructorIndex(runtime.getCurrentContext(), cache.constructors, cache,
                    args.length, args);
            int index = cache.indexOf(ctor);
            if (index < 0) {
                // use our error otherwise
                throw argumentError(runtime.getCurrentContext(), "index error finding superconstructor");
            }
            return index;
        }

        private static JavaProxyClass getProxyClass(final ThreadContext context, final IRubyObject self) {
            final RubyClass metaClass = self.getMetaClass();
            IRubyObject proxyClass = metaClass.getInstanceVariable("@java_proxy_class");
            if (proxyClass == null || proxyClass.isNil()) { // lazy (proxy) class generation ... on JavaSubClass.new
                proxyClass = JavaProxyClass.getProxyClass(context.runtime, metaClass);
                metaClass.setInstanceVariable("@java_proxy_class", proxyClass);
            }
            return (JavaProxyClass) proxyClass;
        }

        @Override
        public final IRubyObject call(ThreadContext context, IRubyObject self, RubyModule clazz, String name, Block block) {
            return call(context, self, clazz, name, IRubyObject.NULL_ARRAY);
        }

        @Override
        public final IRubyObject call(ThreadContext context, IRubyObject self, RubyModule clazz, String name, IRubyObject arg0, Block block) {
            final JavaProxyConstructor[] constructors = getProxyClass(context, self).getConstructors();

            final JavaProxyConstructor matching;
            switch (constructors.length) {
                case 1: matching = matchConstructor0ArityOne(context, constructors, arg0); break;
                default: matching = matchConstructorArityOne(context, constructors, arg0);
            }
            if (self instanceof JavaProxy) {
                return context.nil;
            }
            IRubyObject newObject = matching.newInstance(context.runtime, self, arg0);
            return JavaUtilities.set_java_object(self, self, newObject);
        }
        
        @Override
        public final IRubyObject call(final ThreadContext context, IRubyObject self, RubyModule clazz, String name, IRubyObject[] args) {
            final int arity = args.length;
            final JavaProxyConstructor[] constructors = getProxyClass(context, self).getConstructors();

            final JavaProxyConstructor matching;
            switch (constructors.length) {
                case 1: matching = matchConstructor0(context, constructors, arity, args); break;
                default: matching = matchConstructor(context, constructors, arity, args);
            }

            IRubyObject newObject = matching.newInstance(context.runtime, self, args);
            return JavaUtilities.set_java_object(self, self, newObject);
        }

        // assumes only 1 *Ruby* constructor exists! (Filters out nonruby)
        private JavaProxyConstructor matchConstructor0ArityOne(final ThreadContext context,
            final JavaProxyConstructor[] constructors, final IRubyObject arg0) {
            JavaProxyConstructor forArity = checkCallableForArity(1, constructors, 0);

            if (forArity == null) throw argumentError(context, "wrong number of arguments for constructor");

            final JavaProxyConstructor matching = CallableSelector.matchingCallableArityOne(
                context.runtime, this, new JavaProxyConstructor[] { forArity }, arg0
            );

            if ( matching == null ) throw argumentError(context, "wrong number of arguments for constructor");

            return matching;
        }

        // assumes only 1 constructor exists!
        private JavaProxyConstructor matchConstructor0(final ThreadContext context,
            final JavaProxyConstructor[] constructors, final int arity, final IRubyObject[] args) {
            JavaProxyConstructor forArity = checkCallableForArity(arity, constructors, 0);

            if ( forArity == null ) throw argumentError(context, "wrong number of arguments for constructor");

            final JavaProxyConstructor matching = CallableSelector.matchingCallableArityN(
                context.runtime, this, new JavaProxyConstructor[] { forArity }, args
            );

            if ( matching == null ) throw argumentError(context, "wrong number of arguments for constructor");

            return matching;
        }

        private JavaProxyConstructor matchConstructorArityOne(final ThreadContext context,
            final JavaProxyConstructor[] constructors, final IRubyObject arg0) {
            ArrayList<JavaProxyConstructor> forArity = findCallablesForArity(1, constructors);

            if (forArity.isEmpty()) throw argumentError(context, "wrong number of arguments for constructor");

            final JavaProxyConstructor matching = CallableSelector.matchingCallableArityOne(
                    context.runtime, this, forArity.toArray(new JavaProxyConstructor[forArity.size()]), arg0
            );

            if (matching == null) throw argumentError(context, "wrong number of arguments for constructor");

            return matching;
        }

        // generic (slowest) path
        public JavaProxyConstructor matchConstructor(final ThreadContext context,
            final JavaProxyConstructor[] constructors, final int arity, final IRubyObject... args) {
            ArrayList<JavaProxyConstructor> forArity = findCallablesForArity(arity, constructors);

            if (forArity.isEmpty()) throw argumentError(context, "wrong number of arguments for constructor");

            final JavaProxyConstructor matching = CallableSelector.matchingCallableArityN(
                context.runtime, this, forArity.toArray(new JavaProxyConstructor[forArity.size()]), args
            );

            if (matching == null) throw argumentError(context, "wrong number of arguments for constructor");

            return matching;
        }

        // generic (slowest) path
        public static <T extends ParameterTypes> T matchConstructorIndex(final ThreadContext context,
            final T[] constructors, final CallableCache<ParameterTypes> cache, final int arity, final IRubyObject... args) {
            ArrayList<T> forArity = findCallablesForArity(arity, constructors);

            if (forArity.isEmpty()) throw argumentError(context, "wrong number of arguments for constructor");

            final ParameterTypes matching = CallableSelector.matchingCallableArityN(
                context.runtime, cache, forArity.toArray(new ParameterTypes[forArity.size()]), args
            );

            if (matching == null) throw argumentError(context, "wrong number of arguments for constructor");

            return (T) matching;
        }

        public final JavaProxyConstructor getSignature(int signatureCode) {
            return cache.get(signatureCode);
        }

        public final void putSignature(int signatureCode, JavaProxyConstructor callable) {
            cache.put(signatureCode, callable);
        }
    }

    static <T extends ParameterTypes> ArrayList<T> findCallablesForArity(final int arity, final T[] callables) {
        final ArrayList<T> forArity = new ArrayList<>(callables.length);
        for ( int i = 0; i < callables.length; i++ ) {
            final T found = checkCallableForArity(arity, callables, i);
            if ( found != null ) forArity.add(found);
        }
        return forArity;
    }

    private static <T extends ParameterTypes> T checkCallableForArity(final int arity, final T[] callables, final int index) {
        final T callable = callables[index];
        final int callableArity = callable.getArity();

        if ( callableArity == arity ) return callable;
        // for arity 2 :
        // - callable arity 1 ([]...) is OK
        // - callable arity 2 (arg1, []...) is OK
        // - callable arity 3 (arg1, arg2, []...) is OK
        if ( callable.isVarArgs() && callableArity - 1 <= arity ) {
            return callable;
        }
        return null;
    }

    // package scheme 2: separate module for each full package name, constructed
    // from the camel-cased package segments: Java::JavaLang::Object,
    private static void addToJavaPackageModule(ThreadContext context, RubyModule proxyClass) {
        final Class<?> clazz = (Class<?>)proxyClass.dataGetStruct();
        final String fullName;
        if ( ( fullName = clazz.getName() ) == null ) return;

        final RubyModule parentModule; final String className;

        if ( fullName.indexOf('$') != -1 ) {
            /*
             We don't want to define an inner class constant here, because it may conflict with static fields.
             Instead, we defer that constant definition to the declaring class's proxy initialization, which will deal
             with naming conflicts appropriately. See GH-6196.
             */
            return;
        }
        else {
            final int endPackage = fullName.lastIndexOf('.');
            String packageString = endPackage < 0 ? "" : fullName.substring(0, endPackage);
            parentModule = getJavaPackageModule(context.runtime, packageString);
            className = parentModule == null ? fullName : fullName.substring(endPackage + 1);
        }

        if ( parentModule != null && // TODO a Java Ruby class should not validate (as well)
            ( IdUtil.isConstant(className) || parentModule instanceof JavaPackage ) ) {
            // setConstant without validation since Java class name might be lower-case
            setProxyClass(context, parentModule, className, proxyClass, false);
        }
    }

    public static RubyModule getJavaPackageModule(final Ruby runtime, final Package pkg) {
        return getJavaPackageModule(runtime, pkg == null ? "" : pkg.getName());
    }

    public static RubyModule getJavaPackageModule(final Ruby runtime, final String packageString) {
        final String packageName; final int length;
        if ( ( length = packageString.length() ) == 0 ) {
            packageName = "Default";
        }
        else {
            StringBuilder name = new StringBuilder(length);
            for (int start = 0, offset; start < length; start = offset + 1) {
                offset = packageString.indexOf('.', start);
                if ( offset == -1 ) offset = length;
                name.append( Character.toUpperCase(packageString.charAt(start)) )
                    .append( packageString.substring(start + 1, offset) );
            }
            packageName = name.toString();
        }

        var context = runtime.getCurrentContext();
        final RubyModule javaModule = runtime.getJavaSupport().getJavaModule(context);
        final IRubyObject packageModule = javaModule.getConstantAt(context, packageName);

        if (packageModule == null) return createPackageModule(context, javaModule, packageName, packageString);

        return packageModule instanceof RubyModule pkg ? pkg : null;
    }

    private static RubyModule createPackageModule(ThreadContext context,
        final RubyModule parentModule, final String name, final String packageString) {

        final RubyModule packageModule = JavaPackage.newPackage(context.runtime, packageString, parentModule);

        synchronized (parentModule) { // guard initializing in multiple threads
            final IRubyObject packageAlreadySet = parentModule.fetchConstant(context, name);
            if (packageAlreadySet != null) return (RubyModule) packageAlreadySet;

            parentModule.setConstant(context, name.intern(), packageModule);
            //MetaClass metaClass = (MetaClass) packageModule.getMetaClass();
            //metaClass.setAttached(packageModule);
        }
        return packageModule;
    }

    private static final Pattern CAMEL_CASE_PACKAGE_SPLITTER = Pattern.compile("([a-z0-9_]+)([A-Z])");

    private static RubyModule getPackageModule(ThreadContext context, final String name) {
        final RubyModule javaModule = context.runtime.getJavaSupport().getJavaModule(context);
        final IRubyObject packageModule = javaModule.getConstantAt(context, name);
        if ( packageModule instanceof RubyModule pkg) return pkg;

        final String packageName;
        if ( "Default".equals(name) ) packageName = "";
        else {
            Matcher match = CAMEL_CASE_PACKAGE_SPLITTER.matcher(name);
            packageName = match.replaceAll("$1.$2").toLowerCase();
        }
        return createPackageModule(context, javaModule, name, packageName);
    }

    public static RubyModule get_package_module(final IRubyObject self, final IRubyObject name) {
        return getPackageModule(self.getRuntime().getCurrentContext(), name.asJavaString());
    }

    public static IRubyObject get_package_module_dot_format(final IRubyObject self,
        final IRubyObject dottedName) {
        final Ruby runtime = self.getRuntime();
        RubyModule module = getJavaPackageModule(runtime, dottedName.asJavaString());
        return module == null ? runtime.getNil() : module;
    }

    static RubyModule getProxyOrPackageUnderPackage(final ThreadContext context,
        final RubyModule parentPackage, final String name, final boolean cacheMethod) {
        final Ruby runtime = context.runtime;

        if (name.isEmpty()) throw argumentError(context, "empty class or package name");

        final String fullName = JavaPackage.buildPackageName(parentPackage, name).toString();

        final RubyModule result;

        if ( ! Character.isUpperCase( name.charAt(0) ) ) {
            checkJavaReservedNames(context, name, false); // fails on primitives

            // this covers the rare case of lower-case class names (and thus will
            // fail 99.999% of the time). fortunately, we'll only do this once per
            // package name. (and seriously, folks, look into best practices...)
            RubyModule proxyClass = getProxyClassOrNull(context, fullName);
            if ( proxyClass != null ) result = proxyClass; /* else not primitive or l-c class */
            else {
                // Haven't found a class, continue on as though it were a package
                final RubyModule packageModule = getJavaPackageModule(runtime, fullName);
                // TODO: decompose getJavaPackageModule so we don't parse fullName
                if ( packageModule == null ) return null;
                result = packageModule;
            }
        }
        else {
            try { // First char is upper case, so assume it's a class name
                final RubyModule javaClass = getProxyClassOrNull(context, fullName);
                if ( javaClass != null ) result = javaClass;
                else {
                    if ( allowUppercasePackageNames(runtime) ) {
                        // for those not hip to conventions and best practices,
                        // we'll try as a package
                        result = getJavaPackageModule(runtime, fullName);
                        // NOTE result = getPackageModule(runtime, name);
                        if ( result == null ) {
                            throw runtime.newNameError("missing class (or package) name " + fullName, fullName);
                        }
                    }
                    else {
                        throw runtime.newNameError("missing class name " + fullName, fullName);
                    }
                }
            }
            catch (RuntimeException e) {
                if ( e instanceof RaiseException ) throw e;
                throw initCause(runtime.newNameError("missing class or uppercase package name " + fullName + " (" + e + ')', fullName, e), e);
            }
        }

        // saves class in singletonized parent, so we don't come back here :
        if ( cacheMethod )  bindJavaPackageOrClassMethod(context, parentPackage, name, result);

        return result;
    }

    private static boolean allowUppercasePackageNames(final Ruby runtime) {
        return runtime.getInstanceConfig().getAllowUppercasePackageNames();
    }

    private static void checkJavaReservedNames(ThreadContext context, final String name, final boolean allowPrimitives) {
        // TODO: should check against all Java reserved names here, not just primitives
        if (!allowPrimitives && isPrimitiveClassName(name)) {
            throw argumentError(context, "illegal package name component: " + name);
        }
    }

    private static boolean isPrimitiveClassName(final String name) {
        return JavaUtil.getPrimitiveClass(name) != null;
    }

    public static Class getJavaClass(final Ruby runtime, final String className) throws RaiseException {
        return getJavaClass(runtime, className, true);
    }

    public static Class getJavaClass(final Ruby runtime, final String className, boolean initialize) throws RaiseException {
        try {
            return loadJavaClass(runtime, className, initialize);
        } catch (ClassNotFoundException ex) {
            throw initCause(runtime.newNameError("Java class " + className + " not found", className, ex), ex);
        }
    }

    public static Class loadJavaClass(final Ruby runtime, final String className) throws ClassNotFoundException, RaiseException {
        return loadJavaClass(runtime, className, true);
    }

    static Class loadJavaClass(final Ruby runtime, final String className, boolean initialize) throws ClassNotFoundException, RaiseException {
        try { // loadJavaClass here to handle things like LinkageError through
            synchronized (Java.class) {
                // a circular load might potentially dead-lock when loading concurrently
                // this path is reached from JavaPackage#relativeJavaClassOrPackage ...
                // another part preventing concurrent proxy initialization dead-locks is :
                // JavaSupportImpl's proxyClassCache = ClassValue.newInstance( ... )
                // ... having synchronized RubyModule computeValue(Class<?>)
                return runtime.getJavaSupport().loadJavaClass(className, initialize);
            }
        } catch (ExceptionInInitializerError ex) {
            throw initCause(runtime.newNameError("cannot initialize Java class " + className + ' ' + '(' + ex + ')', className, ex), ex);
        } catch (UnsupportedClassVersionError ex) { // LinkageError
            String msg = getJavaVersionErrorMessage(ex);
            // cannot link Java class com.sample.FooBar needs Java 8 (java.lang.UnsupportedClassVersionError: com/sample/FooBar : Unsupported major.minor version 52.0)
            throw initCause(runtime.newNameError("cannot link Java class " + className + ' ' + msg, className, ex), ex);
        } catch (LinkageError ex) {
            throw initCause(runtime.newNameError("cannot link Java class " + className + ' ' + '(' + ex + ')', className, ex), ex);
        } catch (SecurityException ex) {
            throw initCause(runtime.newSecurityError(ex.getLocalizedMessage()), ex);
        }
    }

    private static String getJavaVersionErrorMessage(UnsupportedClassVersionError ex) {
        String type = ex.getClass().getName();
        String msg = ex.getLocalizedMessage();
        if ( msg != null ) {
            final String unMajorMinorVersion = "unsupported major.minor version";
            // e.g. "com/sample/FooBar : Unsupported major.minor version 52.0"
            int idx = msg.indexOf(unMajorMinorVersion);
            if (idx > 0) {
                idx += unMajorMinorVersion.length();
                idx = mapMajorMinorClassVersionToJavaVersion(msg, idx);
                if ( idx > 0 ) msg = "needs Java " + idx + " (" + type + ": " + msg + ')';
                else msg = '(' + type + ": " + msg + ')';
            }
        }
        else msg = '(' + type + ')';
        return msg;
    }

    static RaiseException initCause(final RaiseException ex, final Throwable cause) {
        ex.initCause(cause); return ex;
    }

    private static RubyModule getProxyClassOrNull(ThreadContext context, final String className) {
        final Class<?> clazz;
        try {
            clazz = loadJavaClass(context.runtime, className);
        } catch (ClassNotFoundException ex) { // used to catch NoClassDefFoundError for whatever reason
            return null;
        }
        return getProxyClass(context.runtime, clazz);
    }

    private static int mapMajorMinorClassVersionToJavaVersion(String msg, final int offset) {
        int end;
        if ( ( end = msg.indexOf('.', offset) ) == -1 ) end = msg.length();
        msg = msg.substring(offset, end).trim(); // handle " 52.0"
        try { // Java SE 6.0 = 50, Java SE 7 = 51, Java SE 8 = 52
            return Integer.parseInt(msg) - 50 + 6;
        }
        catch (RuntimeException ignore) { return 0; }
    }

    public static IRubyObject get_proxy_or_package_under_package(final ThreadContext context, final IRubyObject self,
                                                                 final IRubyObject parentPackage, final IRubyObject name) {
        final RubyModule result = getProxyOrPackageUnderPackage(context, castAsModule(context, parentPackage), name.asJavaString(), true);
        return result != null ? result : context.nil;
    }

    private static RubyModule getTopLevelProxyOrPackage(ThreadContext context,
        final String name, final boolean cacheMethod) {

        if (name.isEmpty()) throw argumentError(context,"empty class or package name");

        final RubyModule result;

        if ( Character.isLowerCase( name.charAt(0) ) ) {
            // this covers primitives and (unlikely) lower-case class names
            RubyModule proxyClass = getProxyClassOrNull(context, name);
            if ( proxyClass != null ) result = proxyClass; /* else not primitive or l-c class */
            else {
                checkJavaReservedNames(context, name, true);

                final RubyModule packageModule = getJavaPackageModule(context.runtime, name);
                // TODO: decompose getJavaPackageModule so we don't parse fullName
                if ( packageModule == null ) return null;

                result = packageModule;
            }
        }
        else {
            RubyModule javaClass = getProxyClassOrNull(context, name);
            if ( javaClass != null ) result = javaClass;
            else {
                // upper-case package name
                // TODO: top-level upper-case package was supported in the previous (Ruby-based)
                // implementation, so leaving as is.  see note at #getProxyOrPackageUnderPackage
                // re: future approach below the top-level.
                result = getPackageModule(context, name);
            }
        }

        if ( cacheMethod ) bindJavaPackageOrClassMethod(context, name, result);

        return result;
    }

    private static boolean bindJavaPackageOrClassMethod(ThreadContext context, final String name,
        final RubyModule packageOrClass) {
        final RubyModule javaPackage = context.runtime.getJavaSupport().getJavaModule(context);
        return bindJavaPackageOrClassMethod(context, javaPackage, name, packageOrClass);
    }

    private static boolean bindJavaPackageOrClassMethod(ThreadContext context, final RubyModule parentPackage,
        final String name, final RubyModule packageOrClass) {

        if (parentPackage.getMetaClass().isMethodBound(name, false)) return false;

        final RubyClass singleton = parentPackage.singletonClass(context);
        singleton.addMethod(context, name.intern(), new JavaAccessor(singleton, packageOrClass, parentPackage, name));
        return true;
    }

    private static class JavaAccessor extends org.jruby.internal.runtime.methods.JavaMethod {

        private final RubyModule packageOrClass;
        private final RubyModule parentPackage;

        JavaAccessor(final RubyClass singleton, final RubyModule packageOrClass, final RubyModule parentPackage, final String name) {
            super(singleton, PUBLIC, name);
            this.parentPackage = parentPackage; this.packageOrClass = packageOrClass;
        }

        @Override
        public IRubyObject call(ThreadContext context, IRubyObject self, RubyModule clazz, String name, IRubyObject[] args, Block block) {
            if (args.length != 0) throw JavaPackage.packageMethodArgumentMismatch(context, parentPackage, name, args.length);

            return call(context, self, clazz, name);
        }

        @Override
        public final IRubyObject call(ThreadContext context, IRubyObject self, RubyModule clazz, String name) {
            return this.packageOrClass;
        }

        @Override
        public final IRubyObject call(ThreadContext context, IRubyObject self, RubyModule clazz, String name, Block block) {
            return this.packageOrClass;
        }

        @Deprecated @Override
        public Arity getArity() { return Arity.noArguments(); }

    }

    static final class ProcToInterface extends org.jruby.internal.runtime.methods.DynamicMethod {

        ProcToInterface(final RubyClass singletonClass) {
            super(singletonClass, PUBLIC, "call");
        }

        @Override // method_missing impl :
        public IRubyObject call(ThreadContext context, IRubyObject self, RubyModule clazz, String name, IRubyObject[] args, Block block) {
            final IRubyObject[] newArgs;
            switch (args.length) {
                case 1 -> newArgs = IRubyObject.NULL_ARRAY;
                case 2 -> newArgs = new IRubyObject[]{args[1]};
                case 3 -> newArgs = new IRubyObject[]{args[1], args[2]};
                default -> {
                    newArgs = new IRubyObject[args.length - 1];
                    System.arraycopy(args, 1, newArgs, 0, newArgs.length);
                }
            }
            return callProc(context, self, newArgs);
        }

        private static IRubyObject callProc(ThreadContext context, IRubyObject self, IRubyObject[] procArgs) {
            RubyProc proc = castAsProc(context, self, "interface impl method_missing for block used with non-Proc object");
            return proc.call(context, procArgs);
        }

        @Override
        public DynamicMethod dup() {
            return this;
        }

        final ConcreteMethod getConcreteMethod(String name) { return new ConcreteMethod(name); }

        final class ConcreteMethod extends org.jruby.internal.runtime.methods.JavaMethod {

            ConcreteMethod(String name) {
                super(ProcToInterface.this.implementationClass, Visibility.PUBLIC, name);
            }

            @Override
            public IRubyObject call(ThreadContext context, IRubyObject self, RubyModule klazz, String name, Block block) {
                return ProcToInterface.this.callProc(context, self, IRubyObject.NULL_ARRAY);
            }

            @Override
            public IRubyObject call(ThreadContext context, IRubyObject self, RubyModule klazz, String name, IRubyObject arg0, Block block) {
                return ProcToInterface.this.callProc(context, self, new IRubyObject[]{arg0});
            }

            @Override
            public IRubyObject call(ThreadContext context, IRubyObject self, RubyModule klazz, String name, IRubyObject arg0, IRubyObject arg1, Block block) {
                return ProcToInterface.this.callProc(context, self, new IRubyObject[]{arg0, arg1});
            }

            @Override
            public IRubyObject call(ThreadContext context, IRubyObject self, RubyModule klazz, String name, IRubyObject arg0, IRubyObject arg1, IRubyObject arg2, Block block) {
                return ProcToInterface.this.callProc(context, self, new IRubyObject[]{arg0, arg1, arg2});
            }

            @Override
            public IRubyObject call(ThreadContext context, IRubyObject self, RubyModule klazz, String name, IRubyObject[] args, Block block) {
                return ProcToInterface.this.callProc(context, self, args);
            }

        }

    }

    private static RubyModule getProxyUnderClass(final ThreadContext context,
        final RubyModule enclosingClass, final String name) {
        if (name.isEmpty()) throw argumentError(context, "empty class name");

        Class<?> enclosing = JavaUtil.getJavaClass(enclosingClass, null);

        if (enclosing == null) return null;

        final String fullName = enclosing.getName() + '$' + name;
        final RubyModule result = getProxyClassOrNull(context, fullName);
        //if ( result != null && cacheMethod ) bindJavaPackageOrClassMethod(enclosingClass, name, result);
        return result;
    }

    public static IRubyObject get_inner_class(final ThreadContext context,
        final RubyModule self, final IRubyObject name) { // const_missing delegate
        final String constName = name.asJavaString();

        final RubyModule innerClass = getProxyUnderClass(context, self, constName);
        if ( innerClass == null ) {
            return Helpers.invokeSuper(context, self, name, Block.NULL_BLOCK);
        }
        return cacheConstant(context, self, constName, innerClass, true); // hidden == true (private_constant)
    }

    @JRubyMethod(meta = true)
    public static IRubyObject const_missing(final ThreadContext context, final IRubyObject self, final IRubyObject name) {
        final String constName = name.asJavaString();
        // it's fine to not add the "cached" method here - when users sticking to
        // constant access won't pay the "penalty" for adding dynamic methods ...
        final RubyModule packageOrClass = getTopLevelProxyOrPackage(context, constName, false);
        if ( packageOrClass == null ) return context.nil; // compatibility (with packages)
        return cacheConstant(context, (RubyModule) self, constName, packageOrClass, false);
    }

    private static RubyModule cacheConstant(ThreadContext context, final RubyModule owner, // e.g. ::Java
        final String constName, final RubyModule packageOrClass, final boolean hidden) {
        if ( packageOrClass != null ) {
            // NOTE: if it's a package createPackageModule already set the constant
            // ... but in case it's a (top-level) Java class name we still need to:
            synchronized (owner) {
                final IRubyObject alreadySet = owner.fetchConstant(context, constName);
                if ( alreadySet != null ) return (RubyModule) alreadySet;
                owner.setConstant(context, constName, packageOrClass, hidden);
            }
            return packageOrClass;
        }
        return null;
    }

    @JRubyMethod(name = "method_missing", meta = true, required = 1)
    public static IRubyObject method_missing(ThreadContext context, final IRubyObject self,
        final IRubyObject name) { // JavaUtilities.get_top_level_proxy_or_package(name)
        // NOTE: getTopLevelProxyOrPackage will bind the (cached) method for us :
        final RubyModule result = getTopLevelProxyOrPackage(context, name.asJavaString(), true);
        if ( result != null ) return result;
        return context.nil;
    }

    @JRubyMethod(name = "method_missing", meta = true, rest = true)
    public static IRubyObject method_missing(ThreadContext context, final IRubyObject self,
        final IRubyObject[] args) {
        final IRubyObject name = args[0];
        if ( args.length > 1 ) {
            final int count = args.length - 1;
            throw argumentError(context, "Java does not have a method '"+ name +"' with " + count + " arguments");
        }
        return method_missing(context, self, name);
    }

    public static IRubyObject get_top_level_proxy_or_package(final ThreadContext context,
        final IRubyObject self, final IRubyObject name) {
        final RubyModule result = getTopLevelProxyOrPackage(context, name.asJavaString(), true);
        return result != null ? result : context.nil;
    }

    @Deprecated
    public static IRubyObject wrap(Ruby runtime, IRubyObject java_object) {
        return getInstance(runtime, ((JavaObject) java_object).getValue());
    }

    /**
     * High-level object conversion utility function 'java_to_primitive' is the low-level version
     */
    @Deprecated
    @JRubyMethod(module = true, visibility = PRIVATE)
    public static IRubyObject java_to_ruby(IRubyObject recv, IRubyObject object, Block unusedBlock) {
        try {
            return JavaUtil.java_to_ruby(recv.getRuntime(), object);
        } catch (RuntimeException e) {
            recv.getRuntime().getJavaSupport().handleNativeException(e, null);
            // This point is only reached if there was an exception handler installed.
            return recv.getRuntime().getNil();
        }
    }

    /**
     * High-level object conversion utility.
     */
    @Deprecated
    @JRubyMethod(module = true, visibility = PRIVATE)
    public static IRubyObject ruby_to_java(final IRubyObject recv, IRubyObject object, Block unusedBlock) {
        return JavaUtil.ruby_to_java(recv, object, unusedBlock);
    }

    @Deprecated
    @JRubyMethod(module = true, visibility = PRIVATE)
    public static IRubyObject java_to_primitive(IRubyObject recv, IRubyObject object, Block unusedBlock) {
        return JavaUtil.java_to_primitive(recv, object, unusedBlock);
    }

    /**
     * @param recv
     * @param wrapper
     * @param interfaces
     * @param block
     * @return ""
     * @deprecated Use
     */
    @Deprecated(since = "10.0", forRemoval = true)
    public static IRubyObject new_proxy_instance2(IRubyObject recv, final IRubyObject wrapper,
                                                  final IRubyObject interfaces, Block block) {
        return new_proxy_instance2(recv.getRuntime().getCurrentContext(), recv, wrapper, interfaces, block);
    }

        // TODO: Formalize conversion mechanisms between Java and Ruby
    @JRubyMethod(required = 2, module = true, visibility = PRIVATE)
    public static IRubyObject new_proxy_instance2(ThreadContext context, IRubyObject recv, final IRubyObject wrapper,
                                                  final IRubyObject interfaces, Block block) {
        IRubyObject[] javaClasses = ((RubyArray) interfaces).toJavaArray(context);

        // Create list of interface names to proxy (and make sure they really are interfaces)
        Class[] unwrapped = new Class[javaClasses.length];
        for (int i = 0; i < javaClasses.length; i++) {
            final Class<?> klass = JavaUtil.unwrapJava(javaClasses[i]); // TypeError if not a Java wrapper

            if (!klass.isInterface()) throw argumentError(context, "Java interface expected, got: " + klass);

            unwrapped[i] = klass;
        }

        return getInstance(context.runtime, newInterfaceImpl(wrapper, unwrapped));
    }

    public static Object newInterfaceImpl(final IRubyObject wrapper, Class[] interfaces) {
        final Ruby runtime = wrapper.getRuntime();

        final int length = interfaces.length;
        switch ( length ) {
            case 1 :
                interfaces = new Class[] { interfaces[0], RubyObjectHolderProxy.class };
            case 2 :
                interfaces = new Class[] { interfaces[0], interfaces[1], RubyObjectHolderProxy.class };
            default :
                interfaces = ArraySupport.newCopy(interfaces, length + 1);
                interfaces[length] = RubyObjectHolderProxy.class;
        }

        final RubyClass wrapperClass = wrapper.getMetaClass();
        final boolean isProc = wrapperClass.isSingleton() && wrapperClass.getRealClass() == runtime.getProc();

        final JRubyClassLoader jrubyClassLoader = runtime.getJRubyClassLoader();

        if ( RubyInstanceConfig.INTERFACES_USE_PROXY ) {
            return newProxyInterfaceImpl(wrapper, interfaces, jrubyClassLoader);
        }

        final ClassDefiningClassLoader classLoader;
        // hashcode is a combination of the interfaces and the Ruby class we're using to implement them
        int interfacesHashCode = interfacesHashCode(interfaces);
        // if it's a singleton class and the real class is proc, we're doing closure conversion
        // so just use Proc's hashcode
        if ( isProc ) {
            interfacesHashCode = 31 * interfacesHashCode + runtime.getProc().hashCode();
            classLoader = jrubyClassLoader;
        }
        else { // normal new class implementing interfaces
            interfacesHashCode = 31 * interfacesHashCode + wrapperClass.getRealClass().hashCode();
            classLoader = new OneShotClassLoader(jrubyClassLoader);
        }
        final String implClassName = "org.jruby.gen.InterfaceImpl" + Math.abs(interfacesHashCode);
        Class<?> proxyImplClass;
        try {
            proxyImplClass = Class.forName(implClassName, true, jrubyClassLoader);
        }
        catch (ClassNotFoundException ex) {
            proxyImplClass = RealClassGenerator.createOldStyleImplClass(interfaces, wrapperClass, runtime, implClassName, classLoader);
        }

        try {
            Constructor<?> proxyConstructor = proxyImplClass.getConstructor(IRubyObject.class);
            return proxyConstructor.newInstance(wrapper);
        }
        catch (InvocationTargetException e) {
            throw mapGeneratedProxyException(runtime, e);
        }
        catch (ReflectiveOperationException e) {
            throw mapGeneratedProxyException(runtime, e);
        }
    }

    // NOTE: only used when java.lang.reflect.Proxy is to be used for interface impls (by default its not)
    private static Object newProxyInterfaceImpl(final IRubyObject wrapper, final Class[] interfaces, final ClassLoader loader) {
        return Proxy.newProxyInstance(loader, interfaces, new InterfaceProxyHandler(wrapper, interfaces));
    }

    private static final class InterfaceProxyHandler implements InvocationHandler {

        final IRubyObject wrapper;

        private final String[] ifaceNames; // interface names (sorted)

        InterfaceProxyHandler(final IRubyObject wrapper, final Class[] interfaces) {
            this.wrapper = wrapper;
            this.ifaceNames = new String[interfaces.length];
            for ( int i = 0; i < interfaces.length; i++ ) {
                ifaceNames[i] = interfaces[i].getName();
            }
            Arrays.sort(ifaceNames);
        }

        public Object invoke(Object proxy, Method method, Object[] nargs) throws Throwable {
            final String methodName = method.getName();
            final int length = nargs == null ? 0 : nargs.length;

            switch ( methodName ) {
                case "toString" :
                    if ( length == 0 && ! wrapper.respondsTo("toString") ) {
                        return proxyToString(proxy);
                    }
                    break;
                case "hashCode" :
                    if ( length == 0 && ! wrapper.respondsTo("hashCode") ) {
                        return proxyHashCode(proxy);
                    }
                    break;
                case "equals" :
                    if ( length == 1 && ! wrapper.respondsTo("equals") ) {
                        Class[] parameterTypes = getParameterTypes(method);
                        if ( parameterTypes[0] == Object.class ) return proxyEquals(proxy, nargs[0]);
                    }
                    break;
                case "__ruby_object" :
                    if ( length == 0 ) return wrapper;
                    break;
            }

            final Ruby runtime = wrapper.getRuntime();
            final ThreadContext context = runtime.getCurrentContext();

            //try {
                switch ( length ) {
                    case 0 :
                        return Helpers.invoke(context, wrapper, methodName).toJava(method.getReturnType());
                    case 1 :
                        IRubyObject arg = JavaUtil.convertJavaToUsableRubyObject(runtime, nargs[0]);
                        return Helpers.invoke(context, wrapper, methodName, arg).toJava(method.getReturnType());
                    default :
                        IRubyObject[] args = JavaUtil.convertJavaArrayToRuby(runtime, nargs);
                        return Helpers.invoke(context, wrapper, methodName, args).toJava(method.getReturnType());
                }
            //}
            //catch (RuntimeException e) {
            //    e.printStackTrace(); throw e;
            //}
        }

        final String proxyToString(final Object proxy) {
            // com.sun.proxy.$Proxy24{org.jruby.javasupport.Java$InterfaceProxyHandler@71ad51e9}
            return proxy.getClass().getName() + '{' + this + '}';
        }

        final boolean proxyEquals(final Object proxy, final Object otherProxy) {
            if ( proxy == otherProxy ) return true;
            if ( otherProxy == null ) return false;
            if ( Proxy.isProxyClass(otherProxy.getClass()) ) {
                InvocationHandler other = Proxy.getInvocationHandler(otherProxy);
                if ( other instanceof InterfaceProxyHandler that) {
                    if ( this.wrapper != that.wrapper ) return false;
                    return Arrays.equals(this.ifaceNames, that.ifaceNames);
                }
            }
            return false;
        }

        final int proxyHashCode(final Object proxy) {
            int hash = 11 * this.wrapper.hashCode();
            for ( String iface : this.ifaceNames ) {
                hash = 31 * hash + iface.hashCode();
            }
            return hash;
        }

        private Map<Method, Class[]> parameterTypeCache;

        private Class[] getParameterTypes(final Method method) {
            Map<Method, Class[]> parameterTypeCache = this.parameterTypeCache;
            if (parameterTypeCache == null) {
                parameterTypeCache = new ConcurrentHashMap<Method, Class[]>(4);
                this.parameterTypeCache = parameterTypeCache;
            }

            Class[] parameterTypes = parameterTypeCache.get(method);
            if (parameterTypes == null) {
                parameterTypes = method.getParameterTypes();
                parameterTypeCache.put(method, parameterTypes);
            }
            return parameterTypes;
        }

    }

    //TODO: what is this doing?
    @SuppressWarnings("unchecked")
    public static Class generateRealClass(final RubyClass clazz) {
        final Ruby runtime = clazz.getRuntime();
        var context = runtime.getCurrentContext();
        final Class[] interfaces = getInterfacesFromRubyClass(clazz);

        // hashcode is a combination of the interfaces and the Ruby class we're using
        // to implement them
        int interfacesHashCode = interfacesHashCode(interfaces);
        // normal new class implementing interfaces
        interfacesHashCode = 31 * interfacesHashCode + clazz.hashCode();

        String implClassName = Constants.GENERATED_PACKAGE;
        if (clazz.getBaseName() == null) {
            // no-name class, generate a bogus name for it
            implClassName += "Class0x" + Integer.toHexString(System.identityHashCode(clazz)) + '_' + Math.abs(interfacesHashCode);
        } else {
            implClassName += StringSupport.replaceAll(clazz.getName(context), "::", "$$").toString() + '_' + Math.abs(interfacesHashCode);
        }
        Class<? extends IRubyObject> proxyImplClass;
        try {
            proxyImplClass = (Class<? extends IRubyObject>) Class.forName(implClassName, true, runtime.getJRubyClassLoader());
        }
        catch (ClassNotFoundException ex) {
            // try to use super's reified class; otherwise, RubyObject (for now)
        	//TODO: test java reified?
            Class<?> superClass = clazz.getSuperClass().getRealClass().reifiedClass();
            if ( superClass == null ) superClass = RubyObject.class;
            proxyImplClass = RealClassGenerator.createRealImplClass(superClass, interfaces, clazz, runtime, implClassName);

            // add a default initialize if one does not already exist and this is a Java-hierarchy class
            if ( NEW_STYLE_EXTENSION &&
                ! ( RubyBasicObject.class.isAssignableFrom(proxyImplClass) || clazz.getMethods().containsKey("initialize") ) ) {
                clazz.addMethod(context, "initialize", new DummyInitialize(clazz));
            }
        }
        clazz.reifiedClass(proxyImplClass).setRubyClassAllocator(proxyImplClass);

        return proxyImplClass;
    }

    private static final class DummyInitialize extends JavaMethodZero {

        DummyInitialize(final RubyClass clazz) { super(clazz, PRIVATE, "initialize"); }

        @Override
        public IRubyObject call(ThreadContext context, IRubyObject self, RubyModule clazz, String name) {
            return context.nil;
        }

    }

    public static Constructor<? extends IRubyObject> getRealClassConstructor(final Ruby runtime, Class<? extends IRubyObject> proxyImplClass) {
        try {
            return proxyImplClass.getConstructor(Ruby.class, RubyClass.class);
        }
        catch (NoSuchMethodException e) {
            throw mapGeneratedProxyException(runtime, e);
        }
    }

    public static IRubyObject constructProxy(Ruby runtime, Constructor<? extends IRubyObject> proxyConstructor, RubyClass clazz) {
        try {
            return proxyConstructor.newInstance(runtime, clazz);
        }
        catch (InvocationTargetException e) {
            throw mapGeneratedProxyException(runtime, e);
        }
        catch (ReflectiveOperationException e) {
            throw mapGeneratedProxyException(runtime, e);
        }
    }

    private static RaiseException mapGeneratedProxyException(final Ruby runtime, final ReflectiveOperationException e) {
        return withException(typeError(runtime.getCurrentContext(),
                "Exception instantiating generated interface impl:\n" + e), e);
    }

    private static RaiseException mapGeneratedProxyException(final Ruby runtime, final InvocationTargetException e) {
        return withException(typeError(runtime.getCurrentContext(),
                "Exception instantiating generated interface impl:\n" + e.getTargetException()), e);
    }

    public static IRubyObject allocateProxy(Object javaObject, RubyClass clazz) {
        var context = clazz.getRuntime().getCurrentContext();
        // Arrays are never stored in OPC
        if ( clazz.getSuperClass() == context.runtime.getJavaSupport().getArrayProxyClass() ) {
            return new ArrayJavaProxy(context.runtime, clazz, javaObject, JavaUtil.getJavaConverter(javaObject.getClass().getComponentType()));
        }

<<<<<<< HEAD
        final IRubyObject proxy = clazz.allocate(runtime.getCurrentContext());
=======
        final IRubyObject proxy = clazz.allocate(context);
>>>>>>> 4e8f7e36
        if ( proxy instanceof JavaProxy ) {
            ((JavaProxy) proxy).setObject(javaObject);
        } else {
            // TODO (JavaObject transition) is this really necessary?
            proxy.dataWrapStruct(new JavaProxy(context.runtime, clazz, javaObject));
        }
        return proxy;
    }

    public static IRubyObject wrapJavaObject(Ruby runtime, Object object) {
        return allocateProxy(object, getProxyClassForObject(runtime, object));
    }

    @SuppressWarnings("unchecked")
    public static Class[] getInterfacesFromRubyClass(RubyClass klass) {
        Set<Class> interfaces = new HashSet<Class>();
        // walk all superclasses aggregating interfaces
        while (klass != null) {
            IRubyObject maybeInterfaces = klass.getInstanceVariables().getInstanceVariable("@java_interfaces");
            if (maybeInterfaces instanceof RubyArray) {
                final RubyArray moreInterfaces = (RubyArray) maybeInterfaces;
                if ( ! moreInterfaces.isFrozen() ) moreInterfaces.setFrozen(true);
                interfaces.addAll(moreInterfaces);
            }
            klass = klass.getSuperClass();
        }

        return interfaces.toArray(new Class[interfaces.size()]);
    }

    private static int interfacesHashCode(Class[] a) {
        if (a == null) {
            return 0;
        }

        int result = 1;

        for (Class element : a)
            result = 31 * result + (element == null ? 0 : element.hashCode());

        return result;
    }

    /**
     * @param iface
     * @return the sole un-implemented method for a functional-style interface or null
     * <p>Note: This method is internal and might be subject to change, do not assume its part of JRuby's API!</p>
     */
    public static Method getFunctionalInterfaceMethod(final Class<?> iface) {
        assert iface.isInterface();
        Method single = null;
        for ( final Method method : iface.getMethods() ) {
            final int mod = method.getModifiers();
            if ( Modifier.isStatic(mod) ) continue;
            if ( Modifier.isAbstract(mod) ) {
                try { // check if it's equals, hashCode etc. :
                    Object.class.getMethod(method.getName(), method.getParameterTypes());
                    continue; // abstract but implemented by java.lang.Object
                }
                catch (NoSuchMethodException e) { /* fall-through */ }
                catch (SecurityException e) {
                    // NOTE: we could try check for FunctionalInterface on Java 8
                }
            }
            else continue; // not-abstract ... default method
            if ( single == null ) single = method;
            else return null; // not a functional iface
        }
        return single;
    }

    /**
     * Try to set the given member to be accessible, considering open modules and avoiding the actual setAccessible
     * call when it would produce a JPMS warning. All classes on Java 8 are considered open, allowing setAccessible
     * to proceed.
     *
     * The open check is based on this class, Java.java, which will be in whatever core or dist JRuby module you are
     * using.
     */
    public static <T extends AccessibleObject & Member> boolean trySetAccessible(T member) {
        return Modules.trySetAccessible(member, Java.class);
    }

    /**
     * Check if the given member would be accessible without using the deprecated AccessibleObject.isAccessible.
     *
     * This uses backport9 logic to check if the given class is in a package that has been opened up to us, since
     * under JPMS that is the only way we can do invasive accesses. On Java 8, it continues to use isAccessible.
     *
     * The open check is based on this class, Java.java, which will be in whatever core or dist JRuby module you are
     * using.
     */
    public static <T extends AccessibleObject & Member> boolean isAccessible(T member) {
        return Modules.isAccessible(member, Java.class);
    }

    public static JavaObject castToJavaObject(ThreadContext context, IRubyObject newValue) {
        if (!(newValue instanceof JavaObject)) throw typeError(context, newValue, "a java object");
        return (JavaObject) newValue;
    }
}<|MERGE_RESOLUTION|>--- conflicted
+++ resolved
@@ -1662,13 +1662,10 @@
             return new ArrayJavaProxy(context.runtime, clazz, javaObject, JavaUtil.getJavaConverter(javaObject.getClass().getComponentType()));
         }
 
-<<<<<<< HEAD
-        final IRubyObject proxy = clazz.allocate(runtime.getCurrentContext());
-=======
         final IRubyObject proxy = clazz.allocate(context);
->>>>>>> 4e8f7e36
-        if ( proxy instanceof JavaProxy ) {
-            ((JavaProxy) proxy).setObject(javaObject);
+
+        if ( proxy instanceof JavaProxy jproxy) {
+            jproxy.setObject(javaObject);
         } else {
             // TODO (JavaObject transition) is this really necessary?
             proxy.dataWrapStruct(new JavaProxy(context.runtime, clazz, javaObject));
