/***** BEGIN LICENSE BLOCK *****
 * Version: EPL 2.0/GPL 2.0/LGPL 2.1
 *
 * The contents of this file are subject to the Eclipse Public
 * License Version 2.0 (the "License"); you may not use this file
 * except in compliance with the License. You may obtain a copy of
 * the License at http://www.eclipse.org/legal/epl-v20.html
 *
 * Software distributed under the License is distributed on an "AS
 * IS" basis, WITHOUT WARRANTY OF ANY KIND, either express or
 * implied. See the License for the specific language governing
 * rights and limitations under the License.
 *
 * Copyright (C) 2015 The JRuby Team
 *
 * Alternatively, the contents of this file may be used under the terms of
 * either of the GNU General Public License Version 2 or later (the "GPL"),
 * or the GNU Lesser General Public License Version 2.1 or later (the "LGPL"),
 * in which case the provisions of the GPL or the LGPL are applicable instead
 * of those above. If you wish to allow use of your version of this file only
 * under the terms of either the GPL or the LGPL, and not to allow others to
 * use your version of this file under the terms of the EPL, indicate your
 * decision by deleting the provisions above and replace them with the notice
 * and other provisions required by the GPL or the LGPL. If you do not delete
 * the provisions above, a recipient may use your version of this file under
 * the terms of any one of the EPL, the GPL or the LGPL.
 ***** END LICENSE BLOCK *****/

package org.jruby.javasupport;

import org.jruby.IncludedModuleWrapper;
import org.jruby.MetaClass;
import org.jruby.Ruby;
import org.jruby.RubyBoolean;
import org.jruby.RubyClass;
import org.jruby.RubyModule;
import org.jruby.RubyString;
import org.jruby.anno.JRubyClass;
import org.jruby.anno.JRubyMethod;
import org.jruby.exceptions.RaiseException;
import org.jruby.internal.runtime.methods.DynamicMethod;
import org.jruby.internal.runtime.methods.NullMethod;
import org.jruby.runtime.ObjectAllocator;
import org.jruby.runtime.ThreadContext;
import org.jruby.runtime.Visibility;
import org.jruby.runtime.builtin.IRubyObject;
import org.jruby.util.ClassProvider;
import org.jruby.util.TypeConverter;

import static org.jruby.runtime.Visibility.PRIVATE;

/**
 * A "thin" Java package wrapper (for the runtime to see them as Ruby objects).
 *
 * @since 9K
 * @note previously <code>JavaPackageModuleTemplate</code> in Ruby code
 * @author kares
 */
@JRubyClass(name="Java::JavaPackage", parent="Module")
public class JavaPackage extends RubyModule {

    static RubyModule createJavaPackageClass(final Ruby runtime, final RubyModule Java) {
        RubyClass superClass = new BlankSlateWrapper(runtime, runtime.getModule(), runtime.getKernel());
        RubyClass JavaPackage = RubyClass.newClass(runtime, superClass);
        JavaPackage.setMetaClass(runtime.getModule());
        JavaPackage.setAllocator(ObjectAllocator.NOT_ALLOCATABLE_ALLOCATOR);
        ((MetaClass) JavaPackage.makeMetaClass(superClass)).setAttached(JavaPackage);

        JavaPackage.setBaseName("JavaPackage");

        JavaPackage.setParent(Java);
        Java.setConstant("JavaPackage", JavaPackage); // Java::JavaPackage
        // JavaPackage.setReifiedClass(JavaPackage.class);

        // @deprecated JavaPackageModuleTemplate used previously
        runtime.getObject().setConstant("JavaPackageModuleTemplate", JavaPackage); // JavaPackageModuleTemplate
        runtime.getObject().deprecateConstant(runtime, "JavaPackageModuleTemplate");

        JavaPackage.defineAnnotatedMethods(JavaPackage.class);
        return JavaPackage;
    }

    static RubyModule newPackage(Ruby runtime, CharSequence name, RubyModule parent) {
        final JavaPackage pkgModule = new JavaPackage(runtime, name);
        // intentionally do NOT set pkgModule.setParent(parent);

        // this is where we'll get connected when classes are opened using
        // package module syntax.
        pkgModule.addClassProvider( JavaClassProvider.INSTANCE );
        return pkgModule;
    }

    static CharSequence buildPackageName(final RubyModule parentPackage, final String name) {
        return ((JavaPackage) parentPackage).packageRelativeName(name);
    }

    final String packageName;

    private JavaPackage(final Ruby runtime, final CharSequence packageName) {
        super(runtime, runtime.getJavaSupport().getJavaPackageClass());
        this.packageName = packageName.toString();
    }

    // NOTE: name is Ruby name not pkg.name ~ maybe it should be just like with JavaClass?

    @JRubyMethod(name = "package_name", alias = "to_s")
    public RubyString package_name() {
        return getRuntime().newString(packageName);
    }

    @Override
    public RubyString to_s() { return package_name(); }

    @Override
    @JRubyMethod
    public IRubyObject inspect() {
        return getRuntime().newString(getName()); // super.to_s()
    }

    @Override
    @JRubyMethod(name = "===")
    public RubyBoolean op_eqq(ThreadContext context, IRubyObject obj) {
        // maybe we could handle java.lang === java.lang.reflect as well ?
        return context.runtime.newBoolean(obj == this || isInstance(obj));
    }

    @JRubyMethod(name = "const_missing", required = 1, visibility = Visibility.PRIVATE)
    public IRubyObject const_missing(final ThreadContext context, final IRubyObject name) {
        return relativeJavaClassOrPackage(context, name, false);
    }

    @JRubyMethod(name = "const_get", required = 1)
    public final IRubyObject const_get(final ThreadContext context, final IRubyObject name) {
        // skip constant validation and do not inherit or include object
        IRubyObject constant = getConstantNoConstMissing(name.toString(), false, false);
        if ( constant != null ) return constant;
        return relativeJavaClassOrPackage(context, name, false); // e.g. javax.const_get(:script)
    }

    @JRubyMethod(name = "const_get", required = 2)
    public final IRubyObject const_get(final ThreadContext context,
        final IRubyObject name, final IRubyObject inherit) {
        IRubyObject constant = getConstantNoConstMissing(name.toString(), inherit.isTrue(), false);
        if ( constant != null ) return constant;
        return relativeJavaClassOrPackage(context, name, false);
    }

    @Override // so that e.g. java::util gets stored as expected
    public final IRubyObject storeConstant(String name, IRubyObject value) {
        // skip constant name validation
        assert value != null : "value is null";

        ensureConstantsSettable();
        return constantTableStore(name, value);
    }

    @Override // skip constant name assert
    public final boolean hasConstant(String name) {
        return constantTableContains(name);
    }

    @Override // skip constant name assert
    public final IRubyObject fetchConstant(String name, boolean includePrivate) {
        ConstantEntry entry = constantEntryFetch(name);
        if (entry == null) return null;
        if (entry.hidden && !includePrivate) {
            throw getRuntime().newNameError("private constant " + getName() + "::" + name + " referenced", name);
        }
        return entry.value;
    }

    @Override // skip constant name assert
    public final IRubyObject deleteConstant(String name) {
        assert name != null : "name is null";
        ensureConstantsSettable();
        return constantTableRemove(name);
    }

    final CharSequence packageRelativeName(final CharSequence name) {
        final int length = packageName.length();
        final StringBuilder fullName = new StringBuilder(length + 1 + name.length());
        // packageName.length() > 0 ? package + '.' + name : name;
        fullName.append(packageName);
        if ( length > 0 ) fullName.append('.');
        return fullName.append(name);
    }

    private RubyModule relativeJavaClassOrPackage(final ThreadContext context,
        final IRubyObject name, final boolean cacheMethod) {
        return Java.getProxyOrPackageUnderPackage(context, this, name.toString(), cacheMethod);
    }

    RubyModule relativeJavaProxyClass(final Ruby runtime, final IRubyObject name) {
        final String fullName = packageRelativeName( name.toString() ).toString();
        final JavaClass javaClass = JavaClass.forNameVerbose(runtime, fullName);
        return Java.getProxyClass(runtime, javaClass);
    }

    @JRubyMethod(name = "respond_to?")
    public IRubyObject respond_to_p(final ThreadContext context, IRubyObject name) {
        return respond_to(context, name, false);
    }

    @JRubyMethod(name = "respond_to?")
    public IRubyObject respond_to_p(final ThreadContext context, IRubyObject name, IRubyObject includePrivate) {
        return respond_to(context, name, includePrivate.isTrue());
    }

    private IRubyObject respond_to(final ThreadContext context, IRubyObject mname, final boolean includePrivate) {
        String name = mname.asJavaString();

        if (getMetaClass().respondsToMethod(name, !includePrivate)) return context.tru;
        /*
        if ( ( name = BlankSlateWrapper.handlesMethod(name) ) != null ) {
            RubyBoolean bound = checkMetaClassBoundMethod(context, name, includePrivate);
            if ( bound != null ) return bound;
            return context.fals; // un-bound (removed) method
        }
        */

        //if ( ! (mname instanceof RubySymbol) ) mname = context.runtime.newSymbol(name);
        //IRubyObject respond = Helpers.invoke(context, this, "respond_to_missing?", mname, context.runtime.newBoolean(includePrivate));
        //return context.runtime.newBoolean(respond.isTrue());

        return context.nil; // NOTE: this is wrong - should be true but compatibility first, for now
    }

    private RubyBoolean checkMetaClassBoundMethod(final ThreadContext context, final String name, final boolean includePrivate) {
        // getMetaClass().isMethodBound(name, !includePrivate, true)
        DynamicMethod method = getMetaClass().searchMethod(name);
        if ( ! method.isUndefined() && ! method.isNotImplemented() ) {
            if ( ! includePrivate && method.getVisibility() == PRIVATE ) {
                return context.fals;
            }
            return context.tru;
        }
        return null;
    }

    @JRubyMethod(name = "respond_to_missing?")
    public IRubyObject respond_to_missing_p(final ThreadContext context, IRubyObject name) {
        return respond_to_missing(context, name, false);
    }

    @JRubyMethod(name = "respond_to_missing?")
    public IRubyObject respond_to_missing_p(final ThreadContext context, IRubyObject name, IRubyObject includePrivate) {
        return respond_to_missing(context, name, includePrivate.isTrue());
    }

    private RubyBoolean respond_to_missing(final ThreadContext context, IRubyObject mname, final boolean includePrivate) {
<<<<<<< HEAD
        return context.runtime.newBoolean(BlankSlateWrapper.handlesMethod(TypeConverter.checkID(mname).idString()) == null);
=======
        final String name = mname.asJavaString();
        if ( BlankSlateWrapper.handlesMethod(name) != null ) {
            return context.fals; // not missing!
        }
        return context.tru;
>>>>>>> 2f4cb26b
    }

    @JRubyMethod(name = "method_missing", visibility = Visibility.PRIVATE)
    public IRubyObject method_missing(ThreadContext context, final IRubyObject name) {
        // NOTE: getProxyOrPackageUnderPackage binds the (cached) method for us
        return Java.getProxyOrPackageUnderPackage(context, this, name.toString(), true);
    }

    @JRubyMethod(name = "method_missing", rest = true, visibility = Visibility.PRIVATE)
    public IRubyObject method_missing(ThreadContext context, final IRubyObject[] args) {
        if (args.length > 1) {
            throw packageMethodArgumentMismatch(context.runtime, this, args[0].toString(), args.length - 1);
        }
        return method_missing(context, args[0]);
    }
    
    static RaiseException packageMethodArgumentMismatch(final Ruby runtime, final RubyModule pkg,
        final String method, final int argsLength) {
        String packageName = ((JavaPackage) pkg).packageName;
        return runtime.newArgumentError(
                "Java package '" + packageName + "' does not have a method `" +
                        method + "' with " + argsLength + (argsLength == 1 ? " argument" : " arguments")
        );
    }

    public final boolean isAvailable() {
        // may be null if no package information is available from the archive or codebase
        return Package.getPackage(packageName) != null;
    }

    @JRubyMethod(name = "available?")
    public IRubyObject available_p(ThreadContext context) {
        return context.runtime.newBoolean(isAvailable());
    }

    @JRubyMethod(name = "sealed?")
    public IRubyObject sealed_p(ThreadContext context) {
        final Package pkg = Package.getPackage(packageName);
        if ( pkg == null ) return context.nil;
        return context.runtime.newBoolean(pkg.isSealed());
    }

    @Override
    @SuppressWarnings("unchecked")
    public <T> T toJava(Class<T> target) {
        if ( target.isAssignableFrom( Package.class ) ) {
            return target.cast(Package.getPackage(packageName));
        }
        return super.toJava(target);
    }

    private static class JavaClassProvider implements ClassProvider {

        static final JavaClassProvider INSTANCE = new JavaClassProvider();

        public RubyClass defineClassUnder(RubyModule pkg, String name, RubyClass superClazz) {
            // shouldn't happen, but if a superclass is specified, it's not ours
            if ( superClazz != null ) return null;

            final String subPackageName = JavaPackage.buildPackageName(pkg, name).toString();

            final Ruby runtime = pkg.getRuntime();
            JavaClass javaClass = JavaClass.forNameVerbose(runtime, subPackageName);
            return (RubyClass) Java.getProxyClass(runtime, javaClass);
        }

        public RubyModule defineModuleUnder(RubyModule pkg, String name) {
            final String subPackageName = JavaPackage.buildPackageName(pkg, name).toString();

            final Ruby runtime = pkg.getRuntime();
            JavaClass javaClass = JavaClass.forNameVerbose(runtime, subPackageName);
            return Java.getInterfaceModule(runtime, javaClass);
        }

    }

    /**
     * This special module wrapper is used by the Java "package modules" in order to
     * simulate a blank slate. Only a certain subset of method names will carry
     * through to searching the superclass, with all others returning null and
     * triggering the method_missing call needed to handle lazy Java package
     * discovery.
     *
     * Because this is in the hierarchy, it does mean any methods that are not Java
     * packages or otherwise defined on the <code>Java::JavaPackage</code> will
     * be inaccessible.
     */
    static final class BlankSlateWrapper extends IncludedModuleWrapper {

        BlankSlateWrapper(Ruby runtime, RubyClass superClass, RubyModule delegate) {
            super(runtime, superClass, delegate);
        }

        @Override
        protected DynamicMethod searchMethodCommon(String id) {
            // this module is special and only searches itself;

            // TODO implement a switch to allow for 'more-aligned' behavior

            return (id = handlesMethod(id)) != null ? superClass.searchMethodInner(id) : NullMethod.INSTANCE;
        }

        private static String handlesMethod(final String name) {
            // FIXME: We should consider pure-bytelist search here.
            switch (name) {
                case "class" : case "singleton_class" : return name;
                case "object_id" : case "name" : return name;
                // these are handled already at the JavaPackage.class :
                // case "const_get" : case "const_missing" : case "method_missing" :
                case "const_set" : return name;
                case "inspect" : case "to_s" : return name;
                // these are handled bellow in switch (name.charAt(0))
                // case "__method__" : case "__send__" : case "__id__" :

                //case "require" : case "load" :
                case "throw" : case "catch" : //case "fail" : case "raise" :
                //case "exit" : case "at_exit" :
                    return name;

                case "singleton_method_added" :
                // JavaPackageModuleTemplate handled "singleton_method_added"
                case "singleton_method_undefined" :
                case "singleton_method_removed" :
                case "define_singleton_method" :
                    return name;

                // NOTE: these should maybe get re-thought and deprecated (for now due compatibility)
                case "__constants__" : return "constants";
                case "__methods__" : return "methods";
            }

            final int last = name.length() - 1;
            if ( last >= 0 ) {
                switch (name.charAt(last)) {
                    case '?' : case '!' : case '=' :
                        return name;
                }
                switch (name.charAt(0)) {
                    case '<' : case '>' : case '=' : // e.g. ==
                        return name;
                    case '_' : // e.g. __send__
                        if ( last > 0 && name.charAt(1) == '_' ) {
                            return name;
                        }
                }
            }

            //if ( last >= 5 && (
            //       name.indexOf("method") >= 0 || // method, instance_methods, singleton_methods ...
            //       name.indexOf("variable") >= 0 || // class_variables, class_variable_get, instance_variables ...
            //       name.indexOf("constant") >= 0 ) ) { // constants, :public_constant, :private_constant
            //    return true;
            //}

            return null;
        }

        @Override
        public void addSubclass(RubyClass subclass) { /* noop */ }

    }

}<|MERGE_RESOLUTION|>--- conflicted
+++ resolved
@@ -248,15 +248,7 @@
     }
 
     private RubyBoolean respond_to_missing(final ThreadContext context, IRubyObject mname, final boolean includePrivate) {
-<<<<<<< HEAD
         return context.runtime.newBoolean(BlankSlateWrapper.handlesMethod(TypeConverter.checkID(mname).idString()) == null);
-=======
-        final String name = mname.asJavaString();
-        if ( BlankSlateWrapper.handlesMethod(name) != null ) {
-            return context.fals; // not missing!
-        }
-        return context.tru;
->>>>>>> 2f4cb26b
     }
 
     @JRubyMethod(name = "method_missing", visibility = Visibility.PRIVATE)
