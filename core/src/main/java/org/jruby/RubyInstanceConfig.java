/***** BEGIN LICENSE BLOCK *****
 * Version: EPL 2.0/GPL 2.0/LGPL 2.1
 *
 * The contents of this file are subject to the Eclipse Public
 * License Version 2.0 (the "License"); you may not use this file
 * except in compliance with the License. You may obtain a copy of
 * the License at http://www.eclipse.org/legal/epl-v10.html
 *
 * Software distributed under the License is distributed on an "AS
 * IS" basis, WITHOUT WARRANTY OF ANY KIND, either express or
 * implied. See the License for the specific language governing
 * rights and limitations under the License.
 *
 * Copyright (C) 2007-2011 Nick Sieger <nicksieger@gmail.com>
 * Copyright (C) 2009 Joseph LaFata <joe@quibb.org>
 *
 * Alternatively, the contents of this file may be used under the terms of
 * either of the GNU General Public License Version 2 or later (the "GPL"),
 * or the GNU Lesser General Public License Version 2.1 or later (the "LGPL"),
 * in which case the provisions of the GPL or the LGPL are applicable instead
 * of those above. If you wish to allow use of your version of this file only
 * under the terms of either the GPL or the LGPL, and not to allow others to
 * use your version of this file under the terms of the EPL, indicate your
 * decision by deleting the provisions above and replace them with the notice
 * and other provisions required by the GPL or the LGPL. If you do not delete
 * the provisions above, a recipient may use your version of this file under
 * the terms of any one of the EPL, the GPL or the LGPL.
 ***** END LICENSE BLOCK *****/
package org.jruby;

import jnr.posix.util.Platform;

import org.jruby.exceptions.MainExitException;
import org.jruby.runtime.Constants;
import org.jruby.runtime.backtrace.TraceType;
import org.jruby.runtime.load.LoadService;
import org.jruby.runtime.profile.builtin.ProfileOutput;
import org.jruby.util.ClassesLoader;
import org.jruby.util.ClasspathLauncher;
import org.jruby.util.FileResource;
import org.jruby.util.Loader;
import org.jruby.util.InputStreamMarkCursor;
import org.jruby.util.JRubyFile;
import org.jruby.util.KCode;
import org.jruby.util.SafePropertyAccessor;
import org.jruby.util.StringSupport;
import org.jruby.util.UriLikePathHelper;
import org.jruby.util.cli.ArgumentProcessor;
import org.jruby.util.cli.Options;
import org.jruby.util.cli.OutputStrings;
import static org.jruby.util.StringSupport.EMPTY_STRING_ARRAY;

import org.objectweb.asm.Opcodes;

import java.io.BufferedInputStream;
import java.io.BufferedReader;
import java.io.ByteArrayInputStream;
import java.io.File;
import java.io.FileNotFoundException;
import java.io.IOException;
import java.io.InputStream;
import java.io.InputStreamReader;
import java.io.PrintStream;
import java.util.ArrayList;
import java.util.Collection;
import java.util.HashMap;
import java.util.HashSet;
import java.util.LinkedHashSet;
import java.util.LinkedList;
import java.util.List;
import java.util.Map;
import java.util.Set;
import java.util.regex.Pattern;

/**
 * A structure used to configure new JRuby instances. All publicly-tweakable
 * aspects of Ruby can be modified here, including those settable by command-
 * line options, those available through JVM properties, and those suitable for
 * embedding.
 */
public class RubyInstanceConfig {

    public RubyInstanceConfig() {
        this(Ruby.isSecurityRestricted());
    }

    public RubyInstanceConfig(boolean isSecurityRestricted) {
        this.isSecurityRestricted = isSecurityRestricted;
        currentDirectory = isSecurityRestricted ? "/" : JRubyFile.getFileProperty("user.dir");

        if (isSecurityRestricted) {
            compileMode = CompileMode.OFF;
            jitLogging = false;
            jitDumping = false;
            jitLoggingVerbose = false;
            jitLogEvery = 0;
            jitThreshold = -1;
            jitMax = 0;
            jitMaxSize = -1;
            managementEnabled = false;
        } else {
            if (COMPILE_EXCLUDE != null) {
                excludedMethods.addAll(StringSupport.split(COMPILE_EXCLUDE, ','));
            }

            managementEnabled = Options.MANAGEMENT_ENABLED.load();
            runRubyInProcess = Options.LAUNCH_INPROC.load();
            compileMode = Options.COMPILE_MODE.load();

            jitLogging = Options.JIT_LOGGING.load();
            jitDumping = Options.JIT_DUMPING.load();
            jitLoggingVerbose = Options.JIT_LOGGING_VERBOSE.load();
            jitLogEvery = Options.JIT_LOGEVERY.load();
            jitThreshold = Options.JIT_THRESHOLD.load();
            jitMax = Options.JIT_MAX.load();
            jitMaxSize = Options.JIT_MAXSIZE.load();
        }

        threadDumpSignal = Options.THREAD_DUMP_SIGNAL.load();

        initEnvironment();
    }

    public RubyInstanceConfig(RubyInstanceConfig parentConfig) {
        isSecurityRestricted = parentConfig.isSecurityRestricted;
        currentDirectory = parentConfig.getCurrentDirectory();
        compileMode = parentConfig.getCompileMode();
        jitLogging = parentConfig.jitLogging;
        jitDumping = parentConfig.jitDumping;
        jitLoggingVerbose = parentConfig.jitLoggingVerbose;
        jitLogEvery = parentConfig.jitLogEvery;
        jitThreshold = parentConfig.jitThreshold;
        jitMax = parentConfig.jitMax;
        jitMaxSize = parentConfig.jitMaxSize;
        managementEnabled = parentConfig.managementEnabled;
        runRubyInProcess = parentConfig.runRubyInProcess;
        excludedMethods = parentConfig.excludedMethods;
        threadDumpSignal = parentConfig.threadDumpSignal;
        updateNativeENVEnabled = parentConfig.updateNativeENVEnabled;

        profilingService = parentConfig.profilingService;
        profilingMode = parentConfig.profilingMode;

        initEnvironment();
    }

    private void initEnvironment() {
        environment = new HashMap<String,String>();
        try {
            environment.putAll(System.getenv());
        }
        catch (SecurityException se) { /* ignore missing getenv permission */ }
        setupEnvironment(getJRubyHome());
    }

    public RubyInstanceConfig(final InputStream in, final PrintStream out, final PrintStream err) {
        this();
        setInput(in);
        setOutput(out);
        setError(err);
    }

    public LoadService createLoadService(Ruby runtime) {
        return creator.create(runtime);
    }

    public void processArguments(String[] arguments) {
        new ArgumentProcessor(arguments, this).processArguments();
        tryProcessArgumentsWithRubyopts();
    }

    public void tryProcessArgumentsWithRubyopts() {
        try {
            processArgumentsWithRubyopts();
        } catch (SecurityException se) {
            // ignore and do nothing
        }
    }

    public void processArgumentsWithRubyopts() {
        // environment defaults to System.getenv normally
        Object rubyoptObj = environment.get("RUBYOPT");

        if (rubyoptObj == null) return;

        // Our argument processor bails if an arg starts with space, so we trim the RUBYOPT line
        // See #4849
        String rubyopt = rubyoptObj.toString().trim();

        if (rubyopt.length() == 0) return;

        String[] rubyoptArgs = rubyopt.split("\\s+");
        if (rubyoptArgs.length != 0) {
            new ArgumentProcessor(rubyoptArgs, false, true, true, this).processArguments();
        }
    }

    // This method does not work like previous version in verifying it is
    // a Ruby shebang line.  Looking for ruby before \n is possible to add,
    // but I wanted to keep this short.
    private boolean isShebang(InputStreamMarkCursor cursor) throws IOException {
        if (cursor.read() == '#') {
            int c = cursor.read();
            if (c == '!') {
                cursor.endPoint(-2);
                return true;
            } else if (c == '\n') {
                cursor.rewind();
            }
        } else {
            cursor.rewind();
        }

        return false;
    }

    private boolean skipToNextLine(InputStreamMarkCursor cursor) throws IOException {
        int c = cursor.read();
        do {
            if (c == '\n') return true;
        } while ((c = cursor.read()) != -1);

        return false;
    }

    private void eatToShebang(InputStream in) {
        InputStreamMarkCursor cursor = new InputStreamMarkCursor(in, 8192);
        try {
            do {
                if (isShebang(cursor)) break;
		    } while (skipToNextLine(cursor));
        } catch (IOException e) {
        } finally {
            try { cursor.finish(); } catch (IOException e) {}
        }
    }

    /**
     * The intent here is to gather up any options that might have
     * been specified in the shebang line and return them so they can
     * be merged into the ones specified on the command-line.  This is
     * kind of a hopeless task because it's impossible to figure out
     * where the command invocation stops and the parameters start.
     * We try to work with the common scenarios where /usr/bin/env is
     * used to invoke the JRuby shell script, and skip any parameters
     * it might have.  Then we look for the interpreter invocation and
     * assume that the binary will have the word "ruby" in the name.
     * This is error prone but should cover more cases than the
     * previous code.
     */
    public String[] parseShebangOptions(InputStream in) {
        String[] result = EMPTY_STRING_ARRAY;
        if (in == null) return result;

        if (isXFlag()) eatToShebang(in);

        BufferedReader reader;
        try {
            InputStreamMarkCursor cursor = new InputStreamMarkCursor(in, 8192);
            try {
                if (!isShebang(cursor)) return result;
            } finally {
                cursor.finish();
            }

            in.mark(8192);
            reader = new BufferedReader(new InputStreamReader(in, "iso-8859-1"), 8192);
            String firstLine = reader.readLine();

            boolean usesEnv = false;
            if (firstLine.length() > 2 && firstLine.charAt(0) == '#' && firstLine.charAt(1) == '!') {
                String[] options = firstLine.substring(2).split("\\s+");
                int i;
                for (i = 0; i < options.length; i++) {
                    // Skip /usr/bin/env if it's first
                    if (i == 0 && options[i].endsWith("/env")) {
                        usesEnv = true;
                        continue;
                    }
                    // Skip any assignments if /usr/bin/env is in play
                    if (usesEnv && options[i].indexOf('=') > 0) continue;

                    // Skip any commandline args if /usr/bin/env is in play
                    if (usesEnv && options[i].startsWith("-")) continue;

                    String basename = (new File(options[i])).getName();
                    if (basename.indexOf("ruby") > 0) break;
                }
                setHasShebangLine(true);
                System.arraycopy(options, i, result, 0, options.length - i);
            } else {
                // No shebang line found
                setHasShebangLine(false);
            }
        } catch (Exception ex) {
            // ignore error
        } finally {
            try {
                in.reset();
            } catch (IOException ex) {}
        }
        return result;
    }

    private static final Pattern RUBY_SHEBANG = Pattern.compile("#!.*ruby.*");

    protected static boolean isRubyShebangLine(String line) {
        return RUBY_SHEBANG.matcher(line).matches();
    }

    private String calculateJRubyHome() {
        String newJRubyHome = null;

        // try the normal property first
        if (!isSecurityRestricted) {
            newJRubyHome = SafePropertyAccessor.getProperty("jruby.home");
        }

        if (newJRubyHome == null && getLoader().getResource("META-INF/jruby.home/.jrubydir") != null) {
            newJRubyHome = "uri:classloader://META-INF/jruby.home";
        }
        if (newJRubyHome != null) {
            // verify it if it's there
            newJRubyHome = verifyHome(newJRubyHome, error);
        } else {
            try {
                newJRubyHome = SafePropertyAccessor.getenv("JRUBY_HOME");
            } catch (Exception e) {}

            if (newJRubyHome != null) {
                // verify it if it's there
                newJRubyHome = verifyHome(newJRubyHome, error);
            } else {
                // otherwise fall back on system temp location
                newJRubyHome = SafePropertyAccessor.getProperty("java.io.tmpdir");
            }
        }

        // RegularFileResource absolutePath will canonicalize resources so that will change c: paths to C:.
        // We will cannonicalize on windows so that jruby.home is also C:.
        // assume all those uri-like pathnames are already in absolute form
        if (Platform.IS_WINDOWS && !RubyFile.PROTOCOL_PATTERN.matcher(newJRubyHome).matches()) {
            try {
                newJRubyHome = new File(newJRubyHome).getCanonicalPath();
            }
            catch (IOException e) {} // just let newJRubyHome stay the way it is if this fails
        }

        return newJRubyHome == null ? null : JRubyFile.normalizeSeps(newJRubyHome);
    }

    // We require the home directory to be absolute
    private static String verifyHome(String home, PrintStream error) {
        if ("uri:classloader://META-INF/jruby.home".equals(home) || "uri:classloader:/META-INF/jruby.home".equals(home)) {
            return home;
        }
        if (home.equals(".")) {
            home = SafePropertyAccessor.getProperty("user.dir");
        }
        else if (home.startsWith("cp:")) {
            home = home.substring(3);
        }
        if (home.startsWith("jar:") || ( home.startsWith("file:") && home.contains(".jar!/") ) ||
                home.startsWith("classpath:") || home.startsWith("uri:")) {
            error.println("Warning: JRuby home with uri like paths may not have full functionality - use at your own risk");
        }
        // do not normalize on plain jar like pathes coming from jruby-rack
        else if (!home.contains(".jar!/") && !home.startsWith("uri:")) {
            File file = new File(home);
            if (!file.exists()) {
                final String tmpdir = SafePropertyAccessor.getProperty("java.io.tmpdir");
                error.println("Warning: JRuby home \"" + file + "\" does not exist, using " + tmpdir);
                return tmpdir;
            }
            if (!file.isAbsolute()) {
                home = file.getAbsolutePath();
            }
        }
        return home;
    }

    /** Indicates whether the JVM process' native environment will be updated when ENV[...] is set from Ruby. */
    public boolean isUpdateNativeENVEnabled() {
        return updateNativeENVEnabled;
    }

    /** Ensure that the JVM process' native environment will be updated when ENV is modified .*/
    public void setUpdateNativeENVEnabled(boolean updateNativeENVEnabled) {
        this.updateNativeENVEnabled = updateNativeENVEnabled;
    }

    public byte[] inlineScript() {
        return inlineScript.toString().getBytes();
    }

    public InputStream getScriptSource() {
        try {
            // KCode.NONE is used because KCODE does not affect parse in Ruby 1.8
            // if Ruby 2.0 encoding pragmas are implemented, this will need to change
            if (hasInlineScript) {
                return new ByteArrayInputStream(inlineScript());
            } else if (isForceStdin() || getScriptFileName() == null) {
                // can't use -v and stdin
                if (isShowVersion()) {
                    return null;
                }
                return getInput();
            } else {
                final String script = getScriptFileName();
                FileResource resource = JRubyFile.createRestrictedResource(getCurrentDirectory(), getScriptFileName());
                if (resource != null && resource.exists()) {
                    if (resource.canRead() && !resource.isDirectory()) {
                        if (isXFlag()) {
                            // search for a shebang line and
                            // return the script between shebang and __END__ or CTRL-Z (0x1A)
                            return findScript(resource.inputStream());
                        }
                        return resource.inputStream();
                    }
                    else {
                        throw new FileNotFoundException(script + " (Not a file)");
                    }
                }
                else {
                    throw new FileNotFoundException(script + " (No such file or directory)");
                }
            }
        } catch (IOException e) {
            throw new MainExitException(1, "Error opening script file: " + e.getMessage());
        }
    }

    private static InputStream findScript(InputStream is) throws IOException {
        StringBuilder buf = new StringBuilder();
        BufferedReader br = new BufferedReader(new InputStreamReader(is));
        String currentLine = br.readLine();
        while (currentLine != null && !isRubyShebangLine(currentLine)) {
            currentLine = br.readLine();
        }

        buf.append(currentLine);
        buf.append("\n");

        do {
            currentLine = br.readLine();
            if (currentLine != null) {
                buf.append(currentLine);
                buf.append("\n");
            }
        } while (!(currentLine == null || currentLine.contains("__END__") || currentLine.contains("\026")));
        return new BufferedInputStream(new ByteArrayInputStream(buf.toString().getBytes()), 8192);
    }

    public String displayedFileName() {
        if (hasInlineScript) {
            if (scriptFileName != null) {
                return scriptFileName;
            } else {
                return "-e";
            }
        } else if (isForceStdin() || getScriptFileName() == null) {
            return "-";
        } else {
            return getScriptFileName();
        }
    }

    ////////////////////////////////////////////////////////////////////////////
    // Static utilities and global state management methods.
    ////////////////////////////////////////////////////////////////////////////

    public static boolean hasLoadedNativeExtensions() {
        return loadedNativeExtensions;
    }

    public static void setLoadedNativeExtensions(boolean loadedNativeExtensions) {
        RubyInstanceConfig.loadedNativeExtensions = loadedNativeExtensions;
    }

    ////////////////////////////////////////////////////////////////////////////
    // Getters and setters for config settings.
    ////////////////////////////////////////////////////////////////////////////

    public LoadServiceCreator getLoadServiceCreator() {
        return creator;
    }

    public void setLoadServiceCreator(LoadServiceCreator creator) {
        this.creator = creator;
    }

    public String getJRubyHome() {
        if (jrubyHome == null) {
            jrubyHome = calculateJRubyHome();
        }
        return jrubyHome;
    }

    public void setJRubyHome(String home) {
        jrubyHome = verifyHome(home, error);
        setupEnvironment(jrubyHome);
    }

    public CompileMode getCompileMode() {
        return compileMode;
    }

    public void setCompileMode(CompileMode compileMode) {
        this.compileMode = compileMode;
    }

    /**
     * @see Options#JIT_LOGGING
     */
    public boolean isJitLogging() {
        return jitLogging;
    }

    /**
     * @see Options#JIT_DUMPING
     */
    public boolean isJitDumping() {
        return jitDumping;
    }

    /**
     * @see Options#JIT_LOGGING_VERBOSE
     */
    public boolean isJitLoggingVerbose() {
        return jitLoggingVerbose;
    }

    /**
     * @see Options#JIT_LOGEVERY
     */
    public int getJitLogEvery() {
        return jitLogEvery;
    }

    /**
     * @see Options#JIT_LOGEVERY
     */
    public void setJitLogEvery(int jitLogEvery) {
        this.jitLogEvery = jitLogEvery;
    }

    /**
     * @see Options#JIT_THRESHOLD
     */
    public int getJitThreshold() {
        return jitThreshold;
    }

    /**
     * @see Options#JIT_THRESHOLD
     */
    public void setJitThreshold(int jitThreshold) {
        this.jitThreshold = jitThreshold;
    }

    /**
     * @see Options#JIT_MAX
     */
    public int getJitMax() {
        return jitMax;
    }

    /**
     * @see Options#JIT_MAX
     */
    public void setJitMax(int jitMax) {
        this.jitMax = jitMax;
    }

    /**
     * @see Options#JIT_MAXSIZE
     */
    public int getJitMaxSize() {
        return jitMaxSize;
    }

    /**
     * @see Options#JIT_MAXSIZE
     */
    public void setJitMaxSize(int jitMaxSize) {
        this.jitMaxSize = jitMaxSize;
    }

    /**
     * @see Options#LAUNCH_INPROC
     */
    public boolean isRunRubyInProcess() {
        return runRubyInProcess;
    }

    /**
     * @see Options#LAUNCH_INPROC
     */
    public void setRunRubyInProcess(boolean flag) {
        this.runRubyInProcess = flag;
    }

    public void setInput(InputStream newInput) {
        input = newInput;
    }

    public InputStream getInput() {
        return input;
    }

    public void setOutput(PrintStream newOutput) {
        output = newOutput;
    }

    public PrintStream getOutput() {
        return output;
    }

    public void setError(PrintStream newError) {
        error = newError;
    }

    public PrintStream getError() {
        return error;
    }

    public void setCurrentDirectory(String newCurrentDirectory) {
        currentDirectory = newCurrentDirectory;
    }

    public String getCurrentDirectory() {
        return currentDirectory;
    }

    public void setProfile(Profile newProfile) {
        profile = newProfile;
    }

    public Profile getProfile() {
        return profile;
    }

    /**
     * @see Options#OBJECTSPACE_ENABLED
     */
    public void setObjectSpaceEnabled(boolean newObjectSpaceEnabled) {
        objectSpaceEnabled = newObjectSpaceEnabled;
    }

    /**
     * @see Options#OBJECTSPACE_ENABLED
     */
    public boolean isObjectSpaceEnabled() {
        return objectSpaceEnabled;
    }

    /**
     * @see Options#SIPHASH_ENABLED
     */
    public void setSiphashEnabled(boolean newSiphashEnabled) {
        siphashEnabled = newSiphashEnabled;
    }

    /**
     * @see Options#SIPHASH_ENABLED
     */
    public boolean isSiphashEnabled() {
        return siphashEnabled;
    }

    public void setEnvironment(Map<String, String> newEnvironment) {
        environment = new HashMap<String, String>();
        if (newEnvironment != null) {
            environment.putAll(newEnvironment);
        }
        setupEnvironment(getJRubyHome());
    }

    private void setupEnvironment(String jrubyHome) {
        if (RubyFile.PROTOCOL_PATTERN.matcher(jrubyHome).matches() && !environment.containsKey("RUBY")) {
            // the assumption that if JRubyHome is not a regular file that jruby
            // got launched in an embedded fashion
            environment.put("RUBY", ClasspathLauncher.jrubyCommand(defaultClassLoader()));
        }
    }

    public Map<String, String> getEnvironment() {
        return environment;
    }

    public ClassLoader getLoader() {
        return loader;
    }

    public void setLoader(ClassLoader loader) {
        this.loader = loader;
    }

    private final List<String> extraLoadPaths = new LinkedList<>();
    public List<String> getExtraLoadPaths() {
        return extraLoadPaths;
    }

    private final List<String> extraGemPaths = new LinkedList<>();
    public List<String> getExtraGemPaths() {
        return extraGemPaths;
    }

    private final List<Loader> extraLoaders = new LinkedList<>();
    public List<Loader> getExtraLoaders() {
        return extraLoaders;
    }

    /**
     * adds a given ClassLoader to jruby. i.e. adds the root of
     * the classloader to the LOAD_PATH so embedded ruby scripts
     * can be found. dito for embedded gems.
     *
     * since classloaders do not provide directory information (some
     * do and some do not) the source of the classloader needs to have
     * a '.jrubydir' in each with the list of files and directories of the
     * same directory. (see jruby-stdlib.jar or jruby-complete.jar inside
     * META-INF/jruby.home for examples).
     *
     * these files can be generated by <code>jruby -S generate_dir_info {path/to/ruby/files}</code>
     *
     * @param loader
     */
    public void addLoader(ClassLoader loader) {
        addLoader(new ClassesLoader(loader));
    }

    /**
     * adds a given "bundle" to jruby. an OSGi bundle and a classloader
     * both have common set of method but do not share a common interface.
     * for adding a bundle or classloader to jruby is done via the base URL of
     * the classloader/bundle. all we need is the 'getResource'/'getResources'
     * method to do so.
     * @param bundle
     */
    public void addLoader(Loader bundle) {
        // loader can be a ClassLoader or an Bundle from OSGi
        UriLikePathHelper helper = new UriLikePathHelper(bundle);
        String uri = helper.getUriLikePath();
        if (uri != null) extraLoadPaths.add(uri);
        uri = helper.getUriLikeGemPath();
        if (uri != null) extraGemPaths.add(uri);
        extraLoaders.add(bundle);
    }

    public String[] getArgv() {
        return argv;
    }

    public void setArgv(String[] argv) {
        this.argv = argv;
    }

    public StringBuffer getInlineScript() {
        return inlineScript;
    }

    public void setHasInlineScript(boolean hasInlineScript) {
        this.hasScriptArgv = true;
        this.hasInlineScript = hasInlineScript;
    }

    public boolean hasInlineScript() {
        return hasInlineScript;
    }

    public Collection<String> getRequiredLibraries() {
        return requiredLibraries;
    }

    public List<String> getLoadPaths() {
        return loadPaths;
    }

    public void setLoadPaths(List<String> loadPaths) {
        this.loadPaths = loadPaths;
    }

    /**
     * @see Options#CLI_HELP
     */
    public void setShouldPrintUsage(boolean shouldPrintUsage) {
        this.shouldPrintUsage = shouldPrintUsage;
    }

    /**
     * @see Options#CLI_HELP
     */
    public boolean getShouldPrintUsage() {
        return shouldPrintUsage;
    }

    /**
     * @see Options#CLI_PROPERTIES
     */
    public void setShouldPrintProperties(boolean shouldPrintProperties) {
        this.shouldPrintProperties = shouldPrintProperties;
    }

    /**
     * @see Options#CLI_PROPERTIES
     */
    public boolean getShouldPrintProperties() {
        return shouldPrintProperties;
    }

    public boolean isInlineScript() {
        return hasInlineScript;
    }

    /**
     * True if we are only using source from stdin and not from a -e or file argument.
     */
    public boolean isForceStdin() {
        return forceStdin;
    }

    /**
     * Set whether we should only look at stdin for source.
     */
    public void setForceStdin(boolean forceStdin) {
        this.forceStdin = forceStdin;
    }

    public void setScriptFileName(String scriptFileName) {
        this.hasScriptArgv = true;
        this.scriptFileName = scriptFileName;
    }

    public String getScriptFileName() {
        return scriptFileName;
    }

    /**
     * @see Options#CLI_ASSUME_LOOP
     */
    public void setAssumeLoop(boolean assumeLoop) {
        this.assumeLoop = assumeLoop;
    }

    /**
     * @see Options#CLI_ASSUME_LOOP
     */
    public boolean isAssumeLoop() {
        return assumeLoop;
    }

    /**
     * @see Options#CLI_ASSUME_PRINT
     */
    public void setAssumePrinting(boolean assumePrinting) {
        this.assumePrinting = assumePrinting;
    }

    /**
     * @see Options#CLI_ASSUME_PRINT
     */
    public boolean isAssumePrinting() {
        return assumePrinting;
    }

    /**
     * @see Options#CLI_PROCESS_LINE_ENDS
     */
    public void setProcessLineEnds(boolean processLineEnds) {
        this.processLineEnds = processLineEnds;
    }

    /**
     * @see Options#CLI_PROCESS_LINE_ENDS
     */
    public boolean isProcessLineEnds() {
        return processLineEnds;
    }

    /**
     * @see Options#CLI_AUTOSPLIT
     */
    public void setSplit(boolean split) {
        this.split = split;
    }

    /**
     * @see Options#CLI_AUTOSPLIT
     */
    public boolean isSplit() {
        return split;
    }

    /**
     * @see Options#CLI_WARNING_LEVEL
     */
    public Verbosity getVerbosity() {
        return verbosity;
    }

    /**
     * @see Options#CLI_WARNING_LEVEL
     */
    public void setVerbosity(Verbosity verbosity) {
        this.verbosity = verbosity;
    }

    /**
     * @see Options#CLI_VERBOSE
     */
    public boolean isVerbose() {
        return verbosity == Verbosity.TRUE;
    }

    /**
     * @see Options#CLI_DEBUG
     */
    public boolean isDebug() {
        return debug;
    }

    /**
     * @see Options#CLI_DEBUG
     */
    public void setDebug(boolean debug) {
        this.debug = debug;
    }

    /**
     * @see Options#CLI_PARSER_DEBUG
     */
    public boolean isParserDebug() {
        return parserDebug;
    }

    /**
     * @see Options#CLI_PARSER_DEBUG
     */
    public void setParserDebug(boolean parserDebug) {
        this.parserDebug = parserDebug;
    }

    /**
     * @see Options#CLI_PARSER_DEBUG
     */
    public boolean getParserDebug() {
        return parserDebug;
    }

    /**
     * @see Options#CLI_VERSION
     */
    public void setShowVersion(boolean showVersion) {
        this.showVersion = showVersion;
    }

    /**
     * @see Options#CLI_VERSION
     */
    public boolean isShowVersion() {
        return showVersion;
    }

    /**
     * @see Options#CLI_BYTECODE
     */
    public void setShowBytecode(boolean showBytecode) {
        this.showBytecode = showBytecode;
    }

    /**
     * @see Options#CLI_BYTECODE
     */
    public boolean isShowBytecode() {
        return showBytecode;
    }

    /**
     * @see Options#CLI_COPYRIGHT
     */
    public void setShowCopyright(boolean showCopyright) {
        this.showCopyright = showCopyright;
    }

    /**
     * @see Options#CLI_COPYRIGHT
     */
    public boolean isShowCopyright() {
        return showCopyright;
    }

    public void setShouldRunInterpreter(boolean shouldRunInterpreter) {
        this.shouldRunInterpreter = shouldRunInterpreter;
    }

    public boolean getShouldRunInterpreter() {
        return shouldRunInterpreter && (hasScriptArgv || !showVersion);
    }

    /**
     * @see Options#CLI_CHECK_SYNTAX
     */
    public void setShouldCheckSyntax(boolean shouldSetSyntax) {
        this.shouldCheckSyntax = shouldSetSyntax;
    }

    /**
     * @see Options#CLI_CHECK_SYNTAX
     */
    public boolean getShouldCheckSyntax() {
        return shouldCheckSyntax;
    }

    /**
     * @see Options#CLI_AUTOSPLIT_SEPARATOR
     */
    public void setInputFieldSeparator(String inputFieldSeparator) {
        this.inputFieldSeparator = inputFieldSeparator;
    }

    /**
     * @see Options#CLI_AUTOSPLIT_SEPARATOR
     */
    public String getInputFieldSeparator() {
        return inputFieldSeparator;
    }

    /**
     * @see Options#CLI_KCODE
     */
    public KCode getKCode() {
        return kcode;
    }

    /**
     * @see Options#CLI_KCODE
     */
    public void setKCode(KCode kcode) {
        this.kcode = kcode;
    }

    /**
     * @see Options#CLI_ENCODING_INTERNAL
     */
    public void setInternalEncoding(String internalEncoding) {
        this.internalEncoding = internalEncoding;
    }

    /**
     * @see Options#CLI_ENCODING_INTERNAL
     */
    public String getInternalEncoding() {
        return internalEncoding;
    }

    /**
     * @see Options#CLI_ENCODING_EXTERNAL
     */
    public void setExternalEncoding(String externalEncoding) {
        this.externalEncoding = externalEncoding;
    }

    /**
     * @see Options#CLI_ENCODING_EXTERNAL
     */
    public String getExternalEncoding() {
        return externalEncoding;
    }

    /**
     * @see Options#CLI_ENCODING_SOURCE
     */
    public void setSourceEncoding(String sourceEncoding) {
        this.sourceEncoding = sourceEncoding;
    }

    /**
     * @see Options#CLI_ENCODING_SOURCE
     */
    public String getSourceEncoding() {
        return sourceEncoding;
    }

    /**
     * @see Options#CLI_RECORD_SEPARATOR
     */
    public void setRecordSeparator(String recordSeparator) {
        this.recordSeparator = recordSeparator;
    }

    /**
     * @see Options#CLI_RECORD_SEPARATOR
     */
    public String getRecordSeparator() {
        return recordSeparator;
    }

    public int getSafeLevel() {
        return 0;
    }

    /**
     * @see Options#CLI_BACKUP_EXTENSION
     */
    public void setInPlaceBackupExtension(String inPlaceBackupExtension) {
        this.inPlaceBackupExtension = inPlaceBackupExtension;
    }

    /**
     * @see Options#CLI_BACKUP_EXTENSION
     */
    public String getInPlaceBackupExtension() {
        return inPlaceBackupExtension;
    }

    public Map<String, String> getOptionGlobals() {
        return optionGlobals;
    }

    public boolean isManagementEnabled() {
        return managementEnabled;
    }

    public Set<String> getExcludedMethods() {
        return excludedMethods;
    }

    public boolean isArgvGlobalsOn() {
        return argvGlobalsOn;
    }

    public void setArgvGlobalsOn(boolean argvGlobalsOn) {
        this.argvGlobalsOn = argvGlobalsOn;
    }

    public String getThreadDumpSignal() {
        return threadDumpSignal;
    }

    public boolean isHardExit() {
        return hardExit;
    }

    public void setHardExit(boolean hardExit) {
        this.hardExit = hardExit;
    }

    /**
     * @see Options#CLI_PROFILING_MODE
     */
    public boolean isProfiling() {
        return profilingMode != ProfilingMode.OFF;
    }

    /**
     * @see Options#CLI_PROFILING_MODE
     */
    public boolean isProfilingEntireRun() {
        return profilingMode != ProfilingMode.OFF && profilingMode != ProfilingMode.API;
    }

    /**
     * @see Options#CLI_PROFILING_MODE
     */
    public void setProfilingMode(ProfilingMode profilingMode) {
        this.profilingMode = profilingMode;
    }

    /**
     * @see Options#CLI_PROFILING_MODE
     */
    public ProfilingMode getProfilingMode() {
        return profilingMode;
    }

    public void setProfileOutput(ProfileOutput output) {
        this.profileOutput = output;
    }

    public ProfileOutput getProfileOutput() {
        return profileOutput;
    }

    public boolean hasShebangLine() {
        return hasShebangLine;
    }

    public void setHasShebangLine(boolean hasShebangLine) {
        this.hasShebangLine = hasShebangLine;
    }

    /**
     * @see Options#CLI_RUBYGEMS_ENABLE
     */
    public boolean isDisableGems() {
        return disableGems;
    }

    /**
     * @see Options#CLI_DID_YOU_MEAN_ENABLE
     */
    public boolean isDisableDidYouMean() {
        return disableDidYouMean;
    }

    /**
     * @see Options#CLI_RUBYOPT_ENABLE
     */
    public void setDisableRUBYOPT(boolean dr) {
        this.disableRUBYOPT = dr;
    }

    /**
     * @see Options#CLI_RUBYGEMS_ENABLE
     */
    public void setDisableGems(boolean dg) {
        this.disableGems = dg;
    }

    /**
     * @see Options#CLI_DID_YOU_MEAN_ENABLE
     */
    public void setDisableDidYouMean(boolean ddym) {
        this.disableDidYouMean = ddym;
    }

    /**
     * @see Options#BACKTRACE_STYLE
     */
    public TraceType getTraceType() {
        return traceType;
    }

    /**
     * @see Options#BACKTRACE_STYLE
     */
    public void setTraceType(TraceType traceType) {
        this.traceType = traceType;
    }

    public void setHasScriptArgv(boolean argvRemains) {
        hasScriptArgv = argvRemains;
    }

    public boolean getHasScriptArgv() {
        return hasScriptArgv;
    }

    /**
     * Whether to mask .java lines in the Ruby backtrace, as MRI does for C calls.
     *
     * @see Options#BACKTRACE_MASK
     *
     * @return true if masking; false otherwise
     */
    public boolean getBacktraceMask() {
        return backtraceMask;
    }

    /**
     * Set whether to mask .java lines in the Ruby backtrace.
     *
     * @see Options#BACKTRACE_MASK
     *
     * @param backtraceMask true to mask; false otherwise
     */
    public void setBacktraceMask(boolean backtraceMask) {
        this.backtraceMask = backtraceMask;
    }

    /**
     * Set whether native code is enabled for this config.
     *
     * @see Options#NATIVE_ENABLED
     *
     * @param b new value indicating whether native code is enabled
     */
    public void setNativeEnabled(boolean b) {
        _nativeEnabled = b;
    }

    /**
     * Get whether native code is enabled for this config.
     *
     * @see Options#NATIVE_ENABLED
     *
     * @return true if native code is enabled; false otherwise.
     */
    public boolean isNativeEnabled() {
        return _nativeEnabled;
    }

    /**
     * Set whether to use the self-first jruby classloader.
     *
     * @see Options#CLASSLOADER_DELEGATE
     *
     * @param b new value indicating whether self-first classloader is used
     */
    public void setClassloaderDelegate(boolean b) {
        _classloaderDelegate = b;
    }

    /**
     * Get whether to use the self-first jruby classloader.
     *
     * @see Options#CLASSLOADER_DELEGATE
     *
     * @return true if self-first classloader is used; false otherwise.
     */
    public boolean isClassloaderDelegate() {
        return _classloaderDelegate;
    }

    /**
     * @see Options#CLI_STRIP_HEADER
     */
    public void setXFlag(boolean xFlag) {
        this.xFlag = xFlag;
    }

    /**
     * @see Options#CLI_STRIP_HEADER
     */
    public boolean isXFlag() {
        return xFlag;
    }

    /**
     * True if colorized backtraces are enabled. False otherwise.
     *
     * @see Options#BACKTRACE_COLOR
     */
    public boolean getBacktraceColor() {
        return backtraceColor;
    }

    /**
     * Set to true to enable colorized backtraces.
     *
     * @see Options#BACKTRACE_COLOR
     */
    public void setBacktraceColor(boolean backtraceColor) {
        this.backtraceColor = backtraceColor;
    }

    /**
     * Whether to use a single global lock for requires.
     *
     * @see Options#GLOBAL_REQUIRE_LOCK
     */
    public boolean isGlobalRequireLock() {
        return globalRequireLock;
    }

    /**
     * Set whether to use a single global lock for requires.
     *
     * @see Options#GLOBAL_REQUIRE_LOCK
     */
    public void setGlobalRequireLock(boolean globalRequireLock) {
        this.globalRequireLock = globalRequireLock;
    }

    /**
     * Set whether the JIT compiler should run in a background thread (Executor-based).
     *
     * @see Options#JIT_BACKGROUND
     *
     * @param jitBackground whether to run the JIT compiler in a background thread
     */
    public void setJitBackground(boolean jitBackground) {
        this.jitBackground = jitBackground;
    }

    /**
     * Get whether the JIT compiler will run in a background thread.
     *
     * @see Options#JIT_BACKGROUND
     *
     * @return whether the JIT compiler will run in a background thread
     */
    public boolean getJitBackground() {
        return jitBackground;
    }

    /**
     * Set whether to load and setup bundler on startup.
     *
     * @see Options#CLI_LOAD_GEMFILE
     */
    public void setLoadGemfile(boolean loadGemfile) {
        this.loadGemfile = loadGemfile;
    }

    /**
     * Whether to load and setup bundler on startup.
     *
     * @see Options#CLI_LOAD_GEMFILE
     */
    public boolean getLoadGemfile() {
        return loadGemfile;
    }

    /**
     * Set the maximum number of methods to consider when profiling.
     *
     * @see Options#PROFILE_MAX_METHODS
     */
    public void setProfileMaxMethods(int profileMaxMethods) {
        this.profileMaxMethods = profileMaxMethods;
    }

    /**
     * Get the maximum number of methods to consider when profiling.
     *
     * @see Options#PROFILE_MAX_METHODS
     */
    public int getProfileMaxMethods() {
        return profileMaxMethods;
    }

    /**
     * Set whether Kernel#gsub should be defined
     */
    public void setKernelGsubDefined(boolean setDefineKernelGsub) {
        this.kernelGsubDefined = setDefineKernelGsub;
    }

    /**
     * Get Kernel#gsub is defined or not
     */
    public boolean getKernelGsubDefined() {
        return kernelGsubDefined;
    }

    /**
     * get whether uppercase package names will be honored
     */
    public boolean getAllowUppercasePackageNames() {
        return allowUppercasePackageNames;
    }

    /**
     * set whether uppercase package names will be honored
     */
    public void setAllowUppercasePackageNames(boolean allow) {
        allowUppercasePackageNames = allow;
    }

    public String getProfilingService() {
        return profilingService;
    }

    public void setProfilingService( String service )  {
        this.profilingService = service;
    }

    public boolean isFrozenStringLiteral() {
        return frozenStringLiteral;
    }

    public void setFrozenStringLiteral(boolean frozenStringLiteral) {
        this.frozenStringLiteral = frozenStringLiteral;
    }

    public boolean isDebuggingFrozenStringLiteral() {
        return debuggingFrozenStringLiteral;
    }

    public void setDebuggingFrozenStringLiteral(boolean debuggingFrozenStringLiteral) {
        this.debuggingFrozenStringLiteral = debuggingFrozenStringLiteral;
    }

    public static ClassLoader defaultClassLoader() {
        ClassLoader loader = RubyInstanceConfig.class.getClassLoader();

        // loader can be null for example when jruby comes from the boot-classLoader

        if (loader == null) {
            loader = Thread.currentThread().getContextClassLoader();
        }

        return loader;
    }

    ////////////////////////////////////////////////////////////////////////////
    // Configuration fields.
    ////////////////////////////////////////////////////////////////////////////

    private final boolean isSecurityRestricted;

    /**
     * Indicates whether the script must be extracted from script source
     */
    private boolean xFlag = Options.CLI_STRIP_HEADER.load();

    /**
     * Indicates whether the script has a shebang line or not
     */
    private boolean hasShebangLine;
    private InputStream input          = System.in;
    private PrintStream output         = System.out;
    private PrintStream error          = System.err;
    private Profile profile            = Profile.DEFAULT;
    private boolean objectSpaceEnabled = Options.OBJECTSPACE_ENABLED.load();
    private boolean siphashEnabled     = Options.SIPHASH_ENABLED.load();

    private CompileMode compileMode = CompileMode.OFF;
    private boolean runRubyInProcess   = true;
    private String currentDirectory;

    /** Environment variables; defaults to System.getenv() in constructor */
    private Map<String, String> environment;
    private String[] argv = {};

    private final boolean jitLogging;
    private final boolean jitDumping;
    private final boolean jitLoggingVerbose;
    private int jitLogEvery;
    private int jitThreshold;
    private int jitMax;
    private int jitMaxSize;

    private String internalEncoding = Options.CLI_ENCODING_INTERNAL.load();
    private String externalEncoding = Options.CLI_ENCODING_EXTERNAL.load();
    private String sourceEncoding = Options.CLI_ENCODING_SOURCE.load();

    private ProfilingMode profilingMode = Options.CLI_PROFILING_MODE.load();
    private ProfileOutput profileOutput = new ProfileOutput(System.err);
    private String profilingService;

    private ClassLoader loader = defaultClassLoader();

    public ClassLoader getCurrentThreadClassLoader() {
        return Thread.currentThread().getContextClassLoader();
    }

    // from CommandlineParser
    private List<String> loadPaths = new ArrayList<String>();
    private Set<String> excludedMethods = new HashSet<String>();
    private StringBuffer inlineScript = new StringBuffer();
    private boolean hasInlineScript = false;
    private String scriptFileName = null;
    private Collection<String> requiredLibraries = new LinkedHashSet<String>();
    private boolean argvGlobalsOn = false;
    private boolean assumeLoop = Options.CLI_ASSUME_LOOP.load();
    private boolean assumePrinting = Options.CLI_ASSUME_PRINT.load();
    private Map<String, String> optionGlobals = new HashMap<String, String>();
    private boolean processLineEnds = Options.CLI_PROCESS_LINE_ENDS.load();
    private boolean split = Options.CLI_AUTOSPLIT.load();
    private Verbosity verbosity = Options.CLI_WARNING_LEVEL.load();
    private boolean debug = Options.CLI_DEBUG.load();
    private boolean showVersion = Options.CLI_VERSION.load();
    private boolean showBytecode = Options.CLI_BYTECODE.load();
    private boolean showCopyright = Options.CLI_COPYRIGHT.load();
    private boolean shouldRunInterpreter = true;
    private boolean shouldPrintUsage = Options.CLI_HELP.load();
    private boolean shouldPrintProperties=Options.CLI_PROPERTIES.load();
    private boolean dumpConfig=false;
    private KCode kcode = Options.CLI_KCODE.load();
    private String recordSeparator = Options.CLI_RECORD_SEPARATOR.load();
    private boolean shouldCheckSyntax = Options.CLI_CHECK_SYNTAX.load();
    private String inputFieldSeparator = Options.CLI_AUTOSPLIT_SEPARATOR.load();
    private boolean managementEnabled = false;
    private String inPlaceBackupExtension = Options.CLI_BACKUP_EXTENSION.load();
    private boolean parserDebug = false;
    private String threadDumpSignal = null;
    private boolean hardExit = false;
    private boolean disableGems = !Options.CLI_RUBYGEMS_ENABLE.load();
    private boolean disableDidYouMean = !Options.CLI_DID_YOU_MEAN_ENABLE.load();
    private boolean disableRUBYOPT = !Options.CLI_RUBYOPT_ENABLE.load();
    private boolean updateNativeENVEnabled = true;
    private boolean kernelGsubDefined;
    private boolean hasScriptArgv = false;
    private boolean frozenStringLiteral = false;
    private boolean debuggingFrozenStringLiteral = false;
    private String jrubyHome;

    /**
     * Whether native code is enabled for this configuration.
     */
    private boolean _nativeEnabled = NATIVE_ENABLED;
    private boolean _classloaderDelegate = Options.CLASSLOADER_DELEGATE.load();

    private TraceType traceType =
            TraceType.traceTypeFor(Options.BACKTRACE_STYLE.load());

    private boolean backtraceMask = Options.BACKTRACE_MASK.load();

    private boolean backtraceColor = Options.BACKTRACE_COLOR.load();

    private LoadServiceCreator creator = LoadServiceCreator.DEFAULT;

    private boolean globalRequireLock = Options.GLOBAL_REQUIRE_LOCK.load();

    private boolean jitBackground = Options.JIT_BACKGROUND.load();

    private boolean loadGemfile = Options.CLI_LOAD_GEMFILE.load();

    private int profileMaxMethods = Options.PROFILE_MAX_METHODS.load();

    private boolean allowUppercasePackageNames = Options.JI_UPPER_CASE_PACKAGE_NAME_ALLOWED.load();

    private boolean forceStdin = false;

    ////////////////////////////////////////////////////////////////////////////
    // Support classes, etc.
    ////////////////////////////////////////////////////////////////////////////

    public enum Verbosity { NIL, FALSE, TRUE }

    public static interface LoadServiceCreator {
        LoadService create(Ruby runtime);

        LoadServiceCreator DEFAULT = new LoadServiceCreator() {
                public LoadService create(Ruby runtime) {
                    return new LoadService(runtime);
                }
            };
    }

    public enum ProfilingMode {
		OFF, API, FLAT, GRAPH, HTML, JSON, SERVICE
	}

    public enum CompileMode {
        JIT, FORCE, OFF;

        public boolean shouldPrecompileCLI() {
            return this == JIT || this == FORCE;
        }

        public boolean shouldJIT() {
            return this == JIT || this == FORCE;
        }

        public boolean shouldPrecompileAll() {
            return this == FORCE;
        }

    }

    ////////////////////////////////////////////////////////////////////////////
    // Static configuration fields, used as defaults for new JRuby instances.
    ////////////////////////////////////////////////////////////////////////////

    /**
     * The version to use for generated classes. Set to current JVM version by default
     */
    public static final int JAVA_VERSION = initGlobalJavaVersion();

    /**
     * The number of lines at which a method, class, or block body is split into
     * chained methods (to dodge 64k method-size limit in JVM).
     */
    public static final int CHAINED_COMPILE_LINE_COUNT = Options.COMPILE_CHAINSIZE.load();

    /**
     * Enable compiler peephole optimizations.
     *
     * Set with the <tt>jruby.compile.peephole</tt> system property.
     */
    public static final boolean PEEPHOLE_OPTZ = Options.COMPILE_PEEPHOLE.load();

    /**
     * Enable compiler "noguards" optimizations.
     *
     * Set with the <tt>jruby.compile.noguards</tt> system property.
     */
    public static boolean NOGUARDS_COMPILE_ENABLED = Options.COMPILE_NOGUARDS.load();

    /**
     * Enable compiler "fastest" set of optimizations.
     *
     * Set with the <tt>jruby.compile.fastest</tt> system property.
     */
    public static boolean FASTEST_COMPILE_ENABLED = Options.COMPILE_FASTEST.load();

    /**
     * Enable fast operator compiler optimizations.
     *
     * Set with the <tt>jruby.compile.fastops</tt> system property.
     */
    public static boolean FASTOPS_COMPILE_ENABLED
            = FASTEST_COMPILE_ENABLED || Options.COMPILE_FASTOPS.load();

    /**
     * Enable "threadless" compile.
     *
     * Set with the <tt>jruby.compile.threadless</tt> system property.
     */
    public static boolean THREADLESS_COMPILE_ENABLED
            = FASTEST_COMPILE_ENABLED || Options.COMPILE_THREADLESS.load();

    /**
     * Enable "fast send" compiler optimizations.
     *
     * Set with the <tt>jruby.compile.fastsend</tt> system property.
     */
    public static boolean FASTSEND_COMPILE_ENABLED
            = FASTEST_COMPILE_ENABLED || Options.COMPILE_FASTSEND.load();

    /**
     * Enable fast multiple assignment optimization.
     *
     * Set with the <tt>jruby.compile.fastMasgn</tt> system property.
     */
    public static boolean FAST_MULTIPLE_ASSIGNMENT = Options.COMPILE_FASTMASGN.load();

    /**
     * Enable a thread pool. Each Ruby thread will be mapped onto a thread from this pool.
     *
     * Set with the <tt>jruby.thread.pool.enabled</tt> system property.
     */
    public static final boolean POOLING_ENABLED = false;

    /**
     * Maximum thread pool size (integer, default Integer.MAX_VALUE).
     *
     * Set with the <tt>jruby.thread.pool.max</tt> system property.
     */
    public static final int POOL_MAX = Options.THREADPOOL_MAX.load();
    /**
     * Minimum thread pool size (integer, default 0).
     *
     * Set with the <tt>jruby.thread.pool.min</tt> system property.
     */
    public static final int POOL_MIN = Options.THREADPOOL_MIN.load();
    /**
     * Thread pool time-to-live in seconds.
     *
     * Set with the <tt>jruby.thread.pool.max</tt> system property.
     */
    public static final int POOL_TTL = Options.THREADPOOL_TTL.load();
    /**
     * Fiber thread pool time-to-live in seconds.
     *
     * Set with the <tt>jruby.fiber.thread.pool.max</tt> system property.
     */
    public static final int FIBER_POOL_TTL = Options.FIBER_THREADPOOL_TTL.load();

    /**
     * Enable use of the native Java version of the 'net/protocol' library.
     *
     * Set with the <tt>jruby.native.net.protocol</tt> system property.
     */
    public static final boolean NATIVE_NET_PROTOCOL = Options.NATIVE_NET_PROTOCOL.load();

    /**
     * Enable tracing of method calls.
     *
     * Set with the <tt>jruby.debug.fullTrace</tt> system property.
     */
    public static boolean FULL_TRACE_ENABLED = Options.DEBUG_FULLTRACE.load();

    /**
     * Comma-separated list of methods to exclude from JIT compilation.
     * Specify as "Module", "Module#method" or "method".
     *
     * Set with the <tt>jruby.jit.exclude</tt> system property.
     */
    public static final String COMPILE_EXCLUDE = Options.JIT_EXCLUDE.load();

    /**
     * Indicates the global default for whether native code is enabled. Default
     * is true. This value is used to default new runtime configurations.
     *
     * Set with the <tt>jruby.native.enabled</tt> system property.
     */
    public static final boolean NATIVE_ENABLED = Options.NATIVE_ENABLED.load();

    @Deprecated
    public final static boolean CEXT_ENABLED = false;

    /**
     * Whether to reify (pre-compile and generate) a Java class per Ruby class.
     *
     * Set with the <tt>jruby.reify.classes</tt> system property.
     */
    public static final boolean REIFY_RUBY_CLASSES = Options.REIFY_CLASSES.load();

    /**
     * Log errors that occur during reification.
     *
     * Set with the <tt>jruby.reify.logErrors</tt> system property.
     */
    public static final boolean REIFY_LOG_ERRORS = Options.REIFY_LOGERRORS.load();

    /**
     * Whether to use a custom-generated handle for Java methods instead of
     * reflection.
     *
     * Set with the <tt>jruby.java.handles</tt> system property.
     */
    public static final boolean USE_GENERATED_HANDLES = Options.JAVA_HANDLES.load();

    /**
     * Turn on debugging of the load service (requires and loads).
     *
     * Set with the <tt>jruby.debug.loadService</tt> system property.
     */
    public static final boolean DEBUG_LOAD_SERVICE = Options.DEBUG_LOADSERVICE.load();

    /**
     * Turn on timings of the load service (requires and loads).
     *
     * Set with the <tt>jruby.debug.loadService.timing</tt> system property.
     */
    public static final boolean DEBUG_LOAD_TIMINGS = Options.DEBUG_LOADSERVICE_TIMING.load();

    /**
     * Turn on debugging of subprocess launching.
     *
     * Set with the <tt>jruby.debug.launch</tt> system property.
     */
    public static final boolean DEBUG_LAUNCHING = Options.DEBUG_LAUNCH.load();

    /**
     * Turn on debugging of script resolution with "-S".
     *
     * Set with the <tt>jruby.debug.scriptResolution</tt> system property.
     */
    public static final boolean DEBUG_SCRIPT_RESOLUTION = Options.DEBUG_SCRIPTRESOLUTION.load();

    public static final boolean DEBUG_PARSER = Options.DEBUG_PARSER.load();

    public static final boolean JUMPS_HAVE_BACKTRACE = Options.JUMP_BACKTRACE.load();

    @Deprecated
    public static final boolean JIT_CACHE_ENABLED = Options.JIT_CACHE.load();

    public static final boolean REFLECTED_HANDLES = Options.REFLECTED_HANDLES.load();

    public static final boolean NO_UNWRAP_PROCESS_STREAMS = Options.PROCESS_NOUNWRAP.load();

    public static final boolean INTERFACES_USE_PROXY = Options.INTERFACES_USEPROXY.load();

    public static final boolean JIT_LOADING_DEBUG = Options.JIT_DEBUG.load();

    public static final boolean CAN_SET_ACCESSIBLE = Options.JI_SETACCESSIBLE.load();

    // properties for logging exceptions, backtraces, and caller invocations
    public static final boolean LOG_EXCEPTIONS = Options.LOG_EXCEPTIONS.load();
    public static final boolean LOG_BACKTRACES = Options.LOG_BACKTRACES.load();
    public static final boolean LOG_CALLERS = Options.LOG_CALLERS.load();
    public static final boolean LOG_WARNINGS = Options.LOG_WARNINGS.load();

    public static final boolean ERRNO_BACKTRACE = Options.ERRNO_BACKTRACE.load();
    public static final boolean STOPITERATION_BACKTRACE = Options.STOPITERATION_BACKTRACE.load();

    public static boolean IR_DEBUG = Options.IR_DEBUG.load();
    public static String IR_DEBUG_IGV = Options.IR_DEBUG_IGV.load();
    public static boolean IR_PROFILE = Options.IR_PROFILE.load();
    public static boolean IR_COMPILER_DEBUG = Options.IR_COMPILER_DEBUG.load();
    public static boolean IR_WRITING = Options.IR_WRITING.load();
    public static boolean IR_READING = Options.IR_READING.load();
    public static boolean IR_READING_DEBUG = Options.IR_READING_DEBUG.load();
    public static boolean IR_WRITING_DEBUG = Options.IR_WRITING_DEBUG.load();
    public static boolean IR_VISUALIZER = Options.IR_VISUALIZER.load();
    public static boolean IR_UNBOXING = Options.IR_UNBOXING.load();
    public static String IR_COMPILER_PASSES = Options.IR_COMPILER_PASSES.load();
    public static String IR_JIT_PASSES = Options.IR_JIT_PASSES.load();
    public static String IR_INLINE_COMPILER_PASSES = Options.IR_INLINE_COMPILER_PASSES.load();
    public static boolean RECORD_LEXICAL_HIERARCHY = Options.RECORD_LEXICAL_HIERARCHY.load();

    public static final boolean COROUTINE_FIBERS = Options.FIBER_COROUTINES.load();

    /**
     * Whether to calculate consistent hashes across JVM instances, or to ensure
     * un-predicatable hash values using SecureRandom.
     *
     * Set with the <tt>jruby.consistent.hashing.enabled</tt> system property.
     */
    public static final boolean CONSISTENT_HASHING_ENABLED = Options.CONSISTENT_HASHING.load();

    private static volatile boolean loadedNativeExtensions = false;

    ////////////////////////////////////////////////////////////////////////////
    // Static initializers
    ////////////////////////////////////////////////////////////////////////////

    private static int initGlobalJavaVersion() {
        final String specVersion = Options.BYTECODE_VERSION.load();
        switch ( specVersion ) {
            case "1.6" :
<<<<<<< HEAD
            case "1.7" : throw new UnsupportedClassVersionError("JRuby requires Java 8 or higher");
            case "1.8" : case "8" : return Opcodes.V1_8; // 52

            case "1.9" : case "9" : return Opcodes.V1_8 + 1; // 53
=======
                throw new UnsupportedClassVersionError("JRuby requires Java 7 or higher");
            case "1.7" : return Opcodes.V1_7; // 51
            case "1.8" : case "8" : return Opcodes.V1_8; // 52
>>>>>>> cd56bd7c
            default :
                int version = Integer.parseInt(specVersion);
                if (version >= 9) {
                    return Opcodes.V9;
                } else {
<<<<<<< HEAD
                    throw new UnsupportedClassVersionError("JRuby requires Java 8 or higher");
=======
                    throw new UnsupportedClassVersionError("JRuby requires Java 7 or higher");
>>>>>>> cd56bd7c
                }
        }
    }

    @Deprecated
    public void setSafeLevel(int safeLevel) {
    }

    @Deprecated
    public String getInPlaceBackupExtention() {
        return inPlaceBackupExtension;
    }

    @Deprecated
    public String getBasicUsageHelp() {
        return OutputStrings.getBasicUsageHelp();
    }

    @Deprecated
    public String getExtendedHelp() {
        return OutputStrings.getExtendedHelp();
    }

    @Deprecated
    public String getPropertyHelp() {
        return OutputStrings.getPropertyHelp();
    }

    @Deprecated
    public String getVersionString() {
        return OutputStrings.getVersionString();
    }

    @Deprecated
    public String getCopyrightString() {
        return OutputStrings.getCopyrightString();
    }

    @Deprecated
    public Collection<String> requiredLibraries() {
        return requiredLibraries;
    }

    @Deprecated
    public List<String> loadPaths() {
        return loadPaths;
    }

    @Deprecated
    public boolean shouldPrintUsage() {
        return shouldPrintUsage;
    }

    @Deprecated
    public boolean shouldPrintProperties() {
        return shouldPrintProperties;
    }

    @Deprecated
    public Boolean getVerbose() {
        return isVerbose();
    }

    @Deprecated
    public boolean shouldRunInterpreter() {
        return isShouldRunInterpreter();
    }

    @Deprecated
    public boolean isShouldRunInterpreter() {
        return shouldRunInterpreter;
    }

    @Deprecated
    public boolean isxFlag() {
        return xFlag;
    }

    /**
     * The max count of active methods eligible for JIT-compilation.
     */
    @Deprecated
    public static final int JIT_MAX_METHODS_LIMIT = Constants.JIT_MAX_METHODS_LIMIT;

    /**
     * The max size of JIT-compiled methods (full class size) allowed.
     */
    @Deprecated
    public static final int JIT_MAX_SIZE_LIMIT = Constants.JIT_MAX_SIZE_LIMIT;

    /**
     * The JIT threshold to the specified method invocation count.
     */
    @Deprecated
    public static final int JIT_THRESHOLD = Constants.JIT_THRESHOLD;

    /**
     * Default size for chained compilation.
     */
    @Deprecated
    public static final int CHAINED_COMPILE_LINE_COUNT_DEFAULT = Constants.CHAINED_COMPILE_LINE_COUNT_DEFAULT;

    @Deprecated
    public static final boolean nativeEnabled = NATIVE_ENABLED;

    @Deprecated
    public boolean isSamplingEnabled() {
        return false;
    }

    @Deprecated
    public void setBenchmarking(boolean benchmarking) {
    }

    @Deprecated
    public boolean isBenchmarking() {
        return false;
    }

    @Deprecated
    public void setCextEnabled(boolean b) {
    }

    @Deprecated
    public boolean isCextEnabled() {
        return false;
    }

    @Deprecated public static final String JIT_CODE_CACHE = "";

    @Deprecated
    public boolean getIPv4Preferred() {
        return Options.PREFER_IPV4.load();
    }

    @Deprecated
    public CompatVersion getCompatVersion() {
        return CompatVersion.RUBY2_1;
    }

    @Deprecated
    public void setCompatVersion(CompatVersion compatVersion) {
    }
}<|MERGE_RESOLUTION|>--- conflicted
+++ resolved
@@ -1885,26 +1885,14 @@
         final String specVersion = Options.BYTECODE_VERSION.load();
         switch ( specVersion ) {
             case "1.6" :
-<<<<<<< HEAD
             case "1.7" : throw new UnsupportedClassVersionError("JRuby requires Java 8 or higher");
             case "1.8" : case "8" : return Opcodes.V1_8; // 52
-
-            case "1.9" : case "9" : return Opcodes.V1_8 + 1; // 53
-=======
-                throw new UnsupportedClassVersionError("JRuby requires Java 7 or higher");
-            case "1.7" : return Opcodes.V1_7; // 51
-            case "1.8" : case "8" : return Opcodes.V1_8; // 52
->>>>>>> cd56bd7c
             default :
                 int version = Integer.parseInt(specVersion);
                 if (version >= 9) {
                     return Opcodes.V9;
                 } else {
-<<<<<<< HEAD
                     throw new UnsupportedClassVersionError("JRuby requires Java 8 or higher");
-=======
-                    throw new UnsupportedClassVersionError("JRuby requires Java 7 or higher");
->>>>>>> cd56bd7c
                 }
         }
     }
