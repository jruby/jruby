--- conflicted
+++ resolved
@@ -111,11 +111,7 @@
         setInstanceVariable(ARGS, args != null ? RubyArray.newArrayMayCopy(runtime, args) : newEmptyArray(context));
         setInstanceVariable(GENERATOR, context.nil);
         setInstanceVariable(LOOKAHEAD, newArray(context, context.nil, context.nil, context.nil, context.nil));
-<<<<<<< HEAD
-        setInstanceVariable(FEEDVALUE, new RubyEnumerator.FeedValue(runtime));
-=======
         setInstanceVariable(FEEDVALUE, new RubyEnumerator.FeedValue(context));
->>>>>>> 25dddb21
     }
 
     public static RubyArithmeticSequence newArithmeticSequence(ThreadContext context, IRubyObject generatedBy, String method, IRubyObject [] args, IRubyObject begin, IRubyObject end, IRubyObject step, IRubyObject excludeEnd) {
