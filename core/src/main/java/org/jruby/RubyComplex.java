/***** BEGIN LICENSE BLOCK *****
 * Version: EPL 2.0/GPL 2.0/LGPL 2.1
 *
 * The contents of this file are subject to the Eclipse Public
 * License Version 2.0 (the "License"); you may not use this file
 * except in compliance with the License. You may obtain a copy of
 * the License at http://www.eclipse.org/legal/epl-v10.html
 *
 * Software distributed under the License is distributed on an "AS
 * IS" basis, WITHOUT WARRANTY OF ANY KIND, either express or
 * implied. See the License for the specific language governing
 * rights and limitations under the License.
 *
 * Alternatively, the contents of this file may be used under the terms of
 * either of the GNU General Public License Version 2 or later (the "GPL"),
 * or the GNU Lesser General Public License Version 2.1 or later (the "LGPL"),
 * in which case the provisions of the GPL or the LGPL are applicable instead
 * of those above. If you wish to allow use of your version of this file only
 * under the terms of either the GPL or the LGPL, and not to allow others to
 * use your version of this file under the terms of the EPL, indicate your
 * decision by deleting the provisions above and replace them with the notice
 * and other provisions required by the GPL or the LGPL. If you do not delete
 * the provisions above, a recipient may use your version of this file under
 * the terms of any one of the EPL, the GPL or the LGPL.
 ***** END LICENSE BLOCK *****/
package org.jruby;

import static org.jruby.util.Numeric.f_abs;
import static org.jruby.util.Numeric.f_abs2;
import static org.jruby.util.Numeric.f_add;
import static org.jruby.util.Numeric.f_arg;
import static org.jruby.util.Numeric.f_conjugate;
import static org.jruby.util.Numeric.f_denominator;
import static org.jruby.util.Numeric.f_div;
import static org.jruby.util.Numeric.f_divmod;
import static org.jruby.util.Numeric.f_equal;
import static org.jruby.util.Numeric.f_exact_p;
import static org.jruby.util.Numeric.f_expt;
import static org.jruby.util.Numeric.f_gt_p;
import static org.jruby.util.Numeric.f_inspect;
import static org.jruby.util.Numeric.f_lcm;
import static org.jruby.util.Numeric.f_mul;
import static org.jruby.util.Numeric.f_negate;
import static org.jruby.util.Numeric.f_negative_p;
import static org.jruby.util.Numeric.f_numerator;
import static org.jruby.util.Numeric.f_one_p;
import static org.jruby.util.Numeric.f_polar;
import static org.jruby.util.Numeric.f_quo;
import static org.jruby.util.Numeric.f_real_p;
import static org.jruby.util.Numeric.f_sub;
import static org.jruby.util.Numeric.f_to_f;
import static org.jruby.util.Numeric.f_to_i;
import static org.jruby.util.Numeric.f_to_r;
import static org.jruby.util.Numeric.f_to_s;
import static org.jruby.util.Numeric.f_xor;
import static org.jruby.util.Numeric.f_zero_p;
import static org.jruby.util.Numeric.k_exact_p;
import static org.jruby.util.Numeric.k_inexact_p;

import org.jcodings.specific.ASCIIEncoding;
import org.jruby.anno.JRubyClass;
import org.jruby.anno.JRubyMethod;
import org.jruby.runtime.Arity;
import org.jruby.runtime.ClassIndex;
import org.jruby.runtime.JavaSites;
import org.jruby.runtime.ObjectAllocator;
import org.jruby.runtime.ThreadContext;
import org.jruby.runtime.Visibility;
import org.jruby.runtime.builtin.IRubyObject;
import org.jruby.util.ByteList;
import org.jruby.util.Numeric;
import org.jruby.util.TypeConverter;

import static org.jruby.runtime.Helpers.invokedynamic;
import static org.jruby.runtime.invokedynamic.MethodNames.HASH;
import static org.jruby.util.Numeric.safe_mul;
import static org.jruby.util.RubyStringBuilder.buildString;

/**
 *  complex.c as of revision: 20011
 */
@JRubyClass(name = "Complex", parent = "Numeric")
public class RubyComplex extends RubyNumeric {

    public static RubyClass createComplexClass(Ruby runtime) {
        final String[] UNDEFINED = new String[]{
                "<", "<=", "<=>", ">", ">=",
                "between?", "divmod", "floor", "ceil", "modulo",
                "round", "step", "truncate", "positive?", "negative?"
        };

        RubyClass complexc = runtime.defineClass("Complex", runtime.getNumeric(), COMPLEX_ALLOCATOR);
        runtime.setComplex(complexc);

        complexc.setClassIndex(ClassIndex.COMPLEX);
        complexc.setReifiedClass(RubyComplex.class);
        
        complexc.kindOf = new RubyModule.JavaClassKindOf(RubyComplex.class);

        complexc.defineAnnotatedMethods(RubyComplex.class);

        complexc.getSingletonClass().undefineMethod("allocate");
        complexc.getSingletonClass().undefineMethod("new");

        for (String undef : UNDEFINED) {
            complexc.undefineMethod(undef);
        }

        complexc.defineConstant("I", RubyComplex.newComplexConvert(runtime.getCurrentContext(), RubyFixnum.zero(runtime), RubyFixnum.one(runtime)));

        return complexc;
    }

    private static ObjectAllocator COMPLEX_ALLOCATOR = new ObjectAllocator() {
        @Override
        public IRubyObject allocate(Ruby runtime, RubyClass klass) {
            RubyFixnum zero = RubyFixnum.zero(runtime);
            return new RubyComplex(runtime, klass, zero, zero);
        }
    };

    /** internal
     * 
     */
    private RubyComplex(Ruby runtime, RubyClass clazz, IRubyObject real, IRubyObject image) {
        super(runtime, clazz);
        this.real = real;
        this.image = image;
    }

    /** rb_complex_raw
     * 
     */
    public static RubyComplex newComplexRaw(Ruby runtime, IRubyObject x, IRubyObject y) {
        return new RubyComplex(runtime, runtime.getComplex(), x, y);
    }

    /** rb_complex_raw1
     * 
     */
    public static RubyComplex newComplexRaw(Ruby runtime, IRubyObject x) {
        return new RubyComplex(runtime, runtime.getComplex(), x, RubyFixnum.zero(runtime));
    }

    /** rb_complex_new1
     * 
     */
    public static IRubyObject newComplexCanonicalize(ThreadContext context, IRubyObject x) {
        return newComplexCanonicalize(context, x, RubyFixnum.zero(context.runtime));
    }
    
    /** rb_complex_new
     * 
     */
    public static IRubyObject newComplexCanonicalize(ThreadContext context, IRubyObject x, IRubyObject y) {
        return canonicalizeInternal(context, context.runtime.getComplex(), x, y);
    }

    /** rb_complex_polar
     * 
     */
    static IRubyObject newComplexPolar(ThreadContext context, IRubyObject x, IRubyObject y) {
        return f_complex_polar(context, context.runtime.getComplex(), x, y);
    }

    /** f_complex_new1
     * 
     */
    static RubyNumeric newComplex(ThreadContext context, RubyClass clazz, IRubyObject x) {
        return newComplex(context, clazz, x, RubyFixnum.zero(context.runtime));
    }

    /** f_complex_new2
     * 
     */
    static RubyNumeric newComplex(ThreadContext context, RubyClass clazz, IRubyObject x, IRubyObject y) {
        assert !(x instanceof RubyComplex);
        return canonicalizeInternal(context, clazz, x, y);
    }
    
    /** f_complex_new_bang2
     * 
     */
    static RubyComplex newComplexBang(ThreadContext context, RubyClass clazz, RubyNumeric x, RubyNumeric y) {
        return new RubyComplex(context.runtime, clazz, x, y);
    }

    /** f_complex_new_bang1
     * 
     */
    static RubyComplex newComplexBang(ThreadContext context, RubyClass clazz, RubyNumeric x) {
        return newComplexBang(context, clazz, x, RubyFixnum.zero(context.runtime));
    }

    @Deprecated
    public static RubyComplex newComplexBang(ThreadContext context, RubyClass clazz, IRubyObject x) {
        return newComplexBang(context, clazz, (RubyNumeric) x);
    }

    private IRubyObject real;
    private IRubyObject image;
    
    IRubyObject getImage() {
        return image;
    }

    IRubyObject getReal() {
        return real;
    }

    /** m_cos
     * 
     */
    private static IRubyObject m_cos(ThreadContext context, IRubyObject x) {
        if (f_real_p(context, x)) return RubyMath.cos(context, x, x);
        RubyComplex complex = (RubyComplex)x;
        return newComplex(context, context.runtime.getComplex(),
                          f_mul(context, RubyMath.cos(context, x, complex.real), RubyMath.cosh(context, x, complex.image)),
                          f_mul(context, f_negate(context, RubyMath.sin(context, x, complex.real)), RubyMath.sinh(context, x, complex.image)));
    }

    /** m_sin
     * 
     */
    private static IRubyObject m_sin(ThreadContext context, IRubyObject x) {
        if (f_real_p(context, x)) return RubyMath.sin(context, x, x);
        RubyComplex complex = (RubyComplex)x;
        return newComplex(context, context.runtime.getComplex(),
                          f_mul(context, RubyMath.sin(context, x, complex.real), RubyMath.cosh(context, x, complex.image)),
                          f_mul(context, RubyMath.cos(context, x, complex.real), RubyMath.sinh(context, x, complex.image)));
    }    
    
    /** m_sqrt
     * 
     */
    private static IRubyObject m_sqrt(ThreadContext context, IRubyObject x) {
        if (f_real_p(context, x)) {
            if (!f_negative_p(context, x)) return RubyMath.sqrt(context, x, x);
            return newComplex(context, context.runtime.getComplex(),
                              RubyFixnum.zero(context.runtime),
                              RubyMath.sqrt(context, x, f_negate(context, x)));
        } else {
            RubyComplex complex = (RubyComplex)x;
            if (f_negative_p(context, complex.image)) {
                return f_conjugate(context, m_sqrt(context, f_conjugate(context, x)));
            } else {
                IRubyObject a = f_abs(context, x);
                IRubyObject two = RubyFixnum.two(context.runtime);
                return newComplex(context, context.runtime.getComplex(),
                                  RubyMath.sqrt(context, x, f_div(context, f_add(context, a, complex.real), two)),
                                  RubyMath.sqrt(context, x, f_div(context, f_sub(context, a, complex.real), two)));
            }
        }
    }

    /** nucomp_s_new_bang
     *
     */
    @Deprecated
    public static IRubyObject newInstanceBang(ThreadContext context, IRubyObject recv, IRubyObject[] args) {
        switch (args.length) {
            case 1: return newInstanceBang(context, recv, args[0]);
            case 2: return newInstanceBang(context, recv, args[0], args[1]);
        }
        Arity.raiseArgumentError(context.runtime, args.length, 1, 2);
        return null;
    }

    @JRubyMethod(name = "new!", meta = true, visibility = Visibility.PRIVATE)
    public static IRubyObject newInstanceBang(ThreadContext context, IRubyObject recv, IRubyObject real) {
        if (!(real instanceof RubyNumeric)) real = f_to_i(context, real);
        return new RubyComplex(context.runtime, (RubyClass) recv, real, RubyFixnum.zero(context.runtime));
    }

    @JRubyMethod(name = "new!", meta = true, visibility = Visibility.PRIVATE)
    public static IRubyObject newInstanceBang(ThreadContext context, IRubyObject recv, IRubyObject real, IRubyObject image) {
        if (!(real instanceof RubyNumeric)) real = f_to_i(context, real);
        if (!(image instanceof RubyNumeric)) image = f_to_i(context, image);
        return new RubyComplex(context.runtime, (RubyClass) recv, real, image);
    }

    /** nucomp_canonicalization
     * 
     */
    private static boolean canonicalization = false;
    public static void setCanonicalization(boolean canonical) {
        canonicalization = canonical;
    }

    /** nucomp_real_check (might go to bimorphic)
     * 
     */
    private static void realCheck(ThreadContext context, IRubyObject num) {
        switch (num.getMetaClass().getClassIndex()) {
        case INTEGER:
        case FLOAT:
        case RATIONAL:
            break;
        default:
            if (!(num instanceof RubyNumeric ) || !f_real_p(context, num)) {
                 throw context.runtime.newTypeError("not a real");
            }
        }
    }

    /** nucomp_s_canonicalize_internal
     * 
     */
    private static RubyNumeric canonicalizeInternal(ThreadContext context, RubyClass clazz, IRubyObject real, IRubyObject image) {
        if (Numeric.CANON) {
            if (f_zero_p(context, image) && k_exact_p(image) && canonicalization) return (RubyNumeric) real;
        }
        boolean realReal = f_real_p(context, real);
        boolean imagReal = f_real_p(context, image);
        if (realReal && imagReal) {
            return new RubyComplex(context.runtime, clazz, real, image);
        }
        if (realReal) {
            RubyComplex complex = (RubyComplex)image;
            return new RubyComplex(context.runtime, clazz,
                                   f_sub(context, real, complex.image),
                                   f_add(context, RubyFixnum.zero(context.runtime), complex.real));
        }
        if (imagReal) {
            RubyComplex complex = (RubyComplex)real;
            return new RubyComplex(context.runtime, clazz,
                                   complex.real,
                                   f_add(context, complex.image, image));
        } else {
            RubyComplex complex1 = (RubyComplex)real;
            RubyComplex complex2 = (RubyComplex)image;
            return new RubyComplex(context.runtime, clazz,
                                   f_sub(context, complex1.real, complex2.image),
                                   f_add(context, complex1.image, complex2.real));
        }
    }
    
    /** nucomp_s_new
     * 
     */
    @Deprecated
    public static IRubyObject newInstance(ThreadContext context, IRubyObject recv, IRubyObject[] args) {
        switch (args.length) {
            case 1: return newInstance(context, recv, args[0]);
            case 2: return newInstance(context, recv, args[0], args[1]);
        }
        Arity.raiseArgumentError(context.runtime, args.length, 1, 2);
        return null;
    }

    @Deprecated // @JRubyMethod(name = "new", meta = true, visibility = Visibility.PRIVATE)
    public static IRubyObject newInstanceNew(ThreadContext context, IRubyObject recv, IRubyObject real) {
        return newInstance(context, recv, real);
    }

    @JRubyMethod(name = {"rect", "rectangular"}, meta = true)
    public static IRubyObject newInstance(ThreadContext context, IRubyObject recv, IRubyObject real) {
        realCheck(context, real);
        return canonicalizeInternal(context, (RubyClass) recv, real, RubyFixnum.zero(context.runtime));
    }

    @Deprecated // @JRubyMethod(name = "new", meta = true, visibility = Visibility.PRIVATE)
    public static IRubyObject newInstanceNew(ThreadContext context, IRubyObject recv, IRubyObject real, IRubyObject image) {
        return newInstance(context, recv, real, image);
    }

    @JRubyMethod(name = {"rect", "rectangular"}, meta = true)
    public static IRubyObject newInstance(ThreadContext context, IRubyObject recv, IRubyObject real, IRubyObject image) {
        realCheck(context, real);
        realCheck(context, image);
        return canonicalizeInternal(context, (RubyClass) recv, real, image);
    }

    /** f_complex_polar
     * 
     */
    private static IRubyObject f_complex_polar(ThreadContext context, RubyClass clazz, IRubyObject x, IRubyObject y) {
        assert !(x instanceof RubyComplex) && !(y instanceof RubyComplex);
        return canonicalizeInternal(context, clazz,
                                             f_mul(context, x, m_cos(context, y)),
                                             f_mul(context, x, m_sin(context, y)));
    }

    /** nucomp_s_polar
     *
     */
    @JRubyMethod(name = "polar", meta = true, required = 1, optional = 1)
    public static IRubyObject polar(ThreadContext context, IRubyObject clazz, IRubyObject... args) {
        IRubyObject abs = args[0];
        IRubyObject arg;
        if (args.length < 2) {
            arg = RubyFixnum.zero(context.runtime);
        } else {
            arg = args[1];
        }
        realCheck(context, abs);
        realCheck(context, arg);
        return f_complex_polar(context, (RubyClass) clazz, abs, arg);
    }

    @Deprecated
    public static IRubyObject polar19(ThreadContext context, IRubyObject clazz, IRubyObject[] args) {
        return polar(context, clazz, args);
    }

    /** rb_Complex1
     * 
     */
    public static IRubyObject newComplexConvert(ThreadContext context, IRubyObject x) {
        return newComplexConvert(context, x, RubyFixnum.zero(context.runtime));
    }

    /** rb_Complex/rb_Complex2
     * 
     */
    public static IRubyObject newComplexConvert(ThreadContext context, IRubyObject x, IRubyObject y) {
        return convert(context, context.runtime.getComplex(), x, y);
    }

    @Deprecated
    public static IRubyObject convert(ThreadContext context, IRubyObject clazz, IRubyObject[]args) {
        switch (args.length) {
            case 1: return convert(context, clazz, args[0]);
            case 2: return convert(context, clazz, args[0], args[1]);
        }
        Arity.raiseArgumentError(context.runtime, args.length, 1, 2);
        return null;
    }

    /** nucomp_s_convert
     * 
     */
    @JRubyMethod(name = "convert", meta = true, visibility = Visibility.PRIVATE)
    public static IRubyObject convert(ThreadContext context, IRubyObject recv, IRubyObject arg) {
        return convertCommon(context, recv, arg, null);
    }

    /** nucomp_s_convert
     * 
     */
    @JRubyMethod(name = "convert", meta = true, visibility = Visibility.PRIVATE)
    public static IRubyObject convert(ThreadContext context, IRubyObject recv, IRubyObject a1, IRubyObject a2) {
        return convertCommon(context, recv, a1, a2);
    }

    // MRI: nucomp_s_convert
    private static IRubyObject convertCommon(ThreadContext context, IRubyObject recv, IRubyObject a1, IRubyObject a2) {
        final boolean singleArg = a2 == null;

        if (a1 == context.nil || a2 == context.nil) {
            throw context.runtime.newTypeError("can't convert nil into Complex");
        }

        if (a1 instanceof RubyString) a1 = str_to_c_strict(context, (RubyString) a1);
        if (a2 instanceof RubyString) a2 = str_to_c_strict(context, (RubyString) a2);

        if (a1 instanceof RubyComplex) {
            RubyComplex a1c = (RubyComplex) a1;
            if (k_exact_p(a1c.image) && f_zero_p(context, a1c.image)) a1 = a1c.real;
        }

        if (a2 instanceof RubyComplex) {
            RubyComplex a2c = (RubyComplex) a2;
            if (k_exact_p(a2c.image) && f_zero_p(context, a2c.image)) a2 = a2c.real;
        }

        if (a1 instanceof RubyComplex) {
            if (singleArg || (k_exact_p(a2) && f_zero_p(context, a2))) return a1;
        }

        if (singleArg) {
            if (a1 instanceof RubyNumeric) {
                if (!f_real_p(context, a1)) return a1;
            }
            else { // if (!k_numeric_p(a1))
                return TypeConverter.convertToType(context, a1, context.runtime.getComplex(), sites(context).to_c_checked);
            }
            return newInstance(context, recv, a1);
        }

        if (a1 instanceof RubyNumeric && a2 instanceof RubyNumeric &&
                (!f_real_p(context, a1) || !f_real_p(context, a2))) {
            Ruby runtime = context.runtime;
            return f_add(context, a1,
                    f_mul(context, a2, newComplexBang(context, runtime.getComplex(),
                            RubyFixnum.zero(runtime), RubyFixnum.one(runtime))));
        }
        return newInstance(context, recv, a1, a2);
    }

    /** nucomp_real
     * 
     */
    @JRubyMethod(name = "real")
    public IRubyObject real() {
        return real;
    }

    /** nucomp_image
     * 
     */
    @JRubyMethod(name = {"imaginary", "imag"})
    public IRubyObject image() {
        return image;
    }

    /** nucomp_negate
     * 
     */
    @JRubyMethod(name = "-@")
    public IRubyObject negate(ThreadContext context) {
        return newComplex(context, getMetaClass(), f_negate(context, real), f_negate(context, image));
    }

    /** nucomp_add
     * 
     */
    @JRubyMethod(name = "+")
    public IRubyObject op_add(ThreadContext context, IRubyObject other) {
        if (other instanceof RubyComplex) {
            RubyComplex otherComplex = (RubyComplex)other;
            return newComplex(context, getMetaClass(), 
                              f_add(context, real, otherComplex.real),
                              f_add(context, image, otherComplex.image));
        } else if (other instanceof RubyNumeric && f_real_p(context, (RubyNumeric) other)) {
            return newComplex(context, getMetaClass(), f_add(context, real, other), image);
        }
        return coerceBin(context, sites(context).op_plus, other);
    }

    /** nucomp_sub
     * 
     */
    @JRubyMethod(name = "-")
    public IRubyObject op_sub(ThreadContext context, IRubyObject other) {
        if (other instanceof RubyComplex) {
            RubyComplex otherComplex = (RubyComplex)other;
            return newComplex(context, getMetaClass(), 
                              f_sub(context, real, otherComplex.real),
                              f_sub(context, image, otherComplex.image));
        } else if (other instanceof RubyNumeric && f_real_p(context, (RubyNumeric) other)) {
            return newComplex(context, getMetaClass(), f_sub(context, real, other), image);
        }
        return coerceBin(context, sites(context).op_minus, other);
    }

    /** nucomp_mul
     * 
     */
    @JRubyMethod(name = "*")
    public IRubyObject op_mul(ThreadContext context, IRubyObject other) {
        if (other instanceof RubyComplex) {
            RubyComplex otherComplex = (RubyComplex)other;
            boolean arzero = f_zero_p(context, real);
            boolean aizero = f_zero_p(context, image);
            boolean brzero = f_zero_p(context, otherComplex.real);
            boolean bizero = f_zero_p(context, otherComplex.image);
            IRubyObject realp = f_sub(context, 
                                safe_mul(context, real, otherComplex.real, arzero, brzero),
                                safe_mul(context, image, otherComplex.image, aizero, bizero));
            IRubyObject imagep = f_add(context,
                                safe_mul(context, real, otherComplex.image, arzero, bizero),
                                safe_mul(context, image, otherComplex.real, aizero, brzero));
            
            return newComplex(context, getMetaClass(), realp, imagep); 
        } else if (other instanceof RubyNumeric && f_real_p(context, (RubyNumeric) other)) {
            return newComplex(context, getMetaClass(),
                    f_mul(context, real, other),
                    f_mul(context, image, other));
        }
        return coerceBin(context, sites(context).op_times, other);
    }
    
    /** nucomp_div / nucomp_quo
     * 
     */
    @JRubyMethod(name = {"/", "quo"})
    public IRubyObject op_div(ThreadContext context, IRubyObject other) {
        if (other instanceof RubyComplex) {
            RubyComplex otherComplex = (RubyComplex)other;
            if (real instanceof RubyFloat || image instanceof RubyFloat ||
                otherComplex.real instanceof RubyFloat || otherComplex.image instanceof RubyFloat) {
                RubyFloat magn = RubyMath.hypot(context, this, otherComplex.real, otherComplex.image);
                RubyComplex tmp = newComplexBang(context, getMetaClass(),
                        (RubyNumeric) f_quo(context, otherComplex.real, magn),
                        (RubyNumeric) f_quo(context, otherComplex.image, magn));
                return f_quo(context, f_mul(context, this, f_conjugate(context, tmp)), magn);
            }
            return f_quo(context, f_mul(context, this, f_conjugate(context, other)), f_abs2(context, other));
        } else if (other instanceof RubyNumeric) {
            if (f_real_p(context, (RubyNumeric) other)) {
                return newComplex(context, getMetaClass(), f_quo(context, real, other), f_quo(context, image, other));
            }
            RubyArray coercedOther = doCoerce(context, other, true);
            return RubyRational.newInstance(context, context.runtime.getRational(), coercedOther.eltInternal(0), coercedOther.eltInternal(1));
        }
        return coerceBin(context, sites(context).op_quo, other);
    }

    /** nucomp_fdiv
     *
     */
    @JRubyMethod(name = "fdiv")
    @Override
    public IRubyObject fdiv(ThreadContext context, IRubyObject other) {
        IRubyObject complex = newComplex(context, getMetaClass(), f_to_f(context, real), f_to_f(context, image));

        return f_div(context, complex, other);
    }

    /** nucomp_expt
     * 
     */
    @JRubyMethod(name = "**")
    public IRubyObject op_expt(ThreadContext context, IRubyObject other) {
        if (k_exact_p(other) && f_zero_p(context, other)) {
            return newComplexBang(context, getMetaClass(), RubyFixnum.one(context.runtime));
        } else if (other instanceof RubyRational && f_one_p(context, f_denominator(context, other))) {
            other = f_numerator(context, other); 
        } 

        if (other instanceof RubyComplex) {
            RubyArray a = f_polar(context, this).convertToArray();
            IRubyObject r = a.eltInternal(0);
            IRubyObject theta = a.eltInternal(1);
            RubyComplex otherComplex = (RubyComplex)other;
            IRubyObject nr = RubyMath.exp(context, this, f_sub(context, 
                    f_mul(context, otherComplex.real, RubyMath.log_19(context, this, new IRubyObject[] {r})),
                    f_mul(context, otherComplex.image, theta)));
            IRubyObject ntheta = f_add(context,
                    f_mul(context, theta, otherComplex.real),
                    f_mul(context, otherComplex.image, RubyMath.log_19(context, this, new IRubyObject[] {r})));
            return f_complex_polar(context, getMetaClass(), nr, ntheta);
        } else if (other instanceof RubyInteger) {
            final RubyFixnum one = RubyFixnum.one(context.runtime);
            if (f_gt_p(context, (RubyInteger) other, RubyFixnum.zero(context.runtime))) {
                IRubyObject x = this;
                IRubyObject z = x;
                RubyInteger n = f_sub(context, (RubyInteger) other, one);

                final RubyFixnum two = RubyFixnum.two(context.runtime);
                
                while (!f_zero_p(context, n)) {
                    
                    RubyArray a = f_divmod(context, n, two).convertToArray();

                    while (f_zero_p(context, a.eltInternal(1))) {
                        RubyComplex xComplex = (RubyComplex)x;
                        x = newComplex(context, getMetaClass(),
                                       f_sub(context, f_mul(context, xComplex.real, xComplex.real),
                                                      f_mul(context, xComplex.image, xComplex.image)),
                                       f_mul(context, f_mul(context, two, xComplex.real), xComplex.image));
                        
                        n = (RubyInteger) a.eltInternal(0);
                        a = f_divmod(context, n, two).convertToArray();
                    }
                    z = f_mul(context, z, x);
                    n = f_sub(context, n, one);
                }
                return z;
            }
            return f_expt(context, f_div(context, f_to_r(context, one), this), f_negate(context, (RubyInteger) other));
        } else if (other instanceof RubyNumeric && f_real_p(context, (RubyNumeric) other)) {
            RubyArray a = f_polar(context, this).convertToArray();
            IRubyObject r = a.eltInternal(0);
            IRubyObject theta = a.eltInternal(1);
            return f_complex_polar(context, getMetaClass(), f_expt(context, r, other), f_mul(context, theta, other));
        }
        return coerceBin(context, sites(context).op_exp, other);
    }

    /** nucomp_equal_p
     * 
     */
    @JRubyMethod(name = "==")
    @Override
    public IRubyObject op_equal(ThreadContext context, IRubyObject other) {
        if (other instanceof RubyComplex) {
            RubyComplex otherComplex = (RubyComplex) other;
            boolean test = f_equal(context, real, otherComplex.real).isTrue() &&
                    f_equal(context, image, otherComplex.image).isTrue();

            return context.runtime.newBoolean(test);
        }

        if (other instanceof RubyNumeric && f_real_p(context, (RubyNumeric) other)) {
            boolean test = f_equal(context, real, other).isTrue() && f_zero_p(context, image);

            return context.runtime.newBoolean(test);
        }
        
        return f_equal(context, other, this);
    }

    /** nucomp_coerce 
     * 
     */
    @JRubyMethod(name = "coerce")
    public IRubyObject coerce(ThreadContext context, IRubyObject other) {
<<<<<<< HEAD
        Ruby runtime = context.runtime;

        if (other instanceof RubyNumeric && f_real_p(context, other).isTrue()) {
            return runtime.newArray(newComplexBang(context, getMetaClass(), other), this);
=======
        if (other instanceof RubyNumeric && f_real_p(context, (RubyNumeric) other)) {
            return context.runtime.newArray(newComplexBang(context, getMetaClass(), (RubyNumeric) other), this);
>>>>>>> 06570f11
        }
        if (other instanceof RubyComplex) return runtime.newArray(other, this);

        throw runtime.newTypeError(buildString(runtime, other.getMetaClass().rubyName(), " can't be coerced into ", getMetaClass().rubyName()));
    }

    /** nucomp_abs 
     * 
     */
    @JRubyMethod(name = {"abs", "magnitude"})
    @Override
    public IRubyObject abs(ThreadContext context) {
        return RubyMath.hypot(context, this, real, image);
    }

    /** nucomp_abs2 
     * 
     */
    @JRubyMethod(name = "abs2")
    @Override
    public IRubyObject abs2(ThreadContext context) {
        return f_add(context,
                     f_mul(context, real, real),
                     f_mul(context, image, image));
    }

    /** nucomp_arg 
     * 
     */
    @JRubyMethod(name = {"arg", "angle", "phase"})
    @Override
    public IRubyObject arg(ThreadContext context) {
        return RubyMath.atan2(context, this, image, real);
    }

    /** nucomp_rect
     * 
     */
    @JRubyMethod(name = {"rectangular", "rect"})
    @Override
    public IRubyObject rect(ThreadContext context) {
        return context.runtime.newArray(real, image);
    }

    /** nucomp_polar 
     * 
     */
    @JRubyMethod(name = "polar")
    @Override
    public IRubyObject polar(ThreadContext context) {
        return context.runtime.newArray(f_abs(context, this), f_arg(context, this));
    }

    /** nucomp_conjugate
     * 
     */
    @JRubyMethod(name = {"conjugate", "conj", "~"})
    @Override
    public IRubyObject conjugate(ThreadContext context) {
        return newComplex(context, getMetaClass(), real, f_negate(context, image));
    }

    /** nucomp_real_p
     * 
     */
    @JRubyMethod(name = "real?")
    @Override
    public IRubyObject real_p(ThreadContext context) {
        return context.runtime.getFalse();
    }

    @Override
    public boolean isReal() { return false; }

    /** nucomp_complex_p
     * 
     */
    // @JRubyMethod(name = "complex?")
    public IRubyObject complex_p(ThreadContext context) {
        return context.runtime.getTrue();
    }

    /** nucomp_exact_p
     * 
     */
    // @JRubyMethod(name = "exact?")
    public IRubyObject exact_p(ThreadContext context) {
        return (f_exact_p(context, real) && f_exact_p(context, image)) ? context.tru : context.fals;
    }

    /** nucomp_exact_p
     * 
     */
    // @JRubyMethod(name = "inexact?")
    public IRubyObject inexact_p(ThreadContext context) {
        return exact_p(context) == context.tru ? context.fals : context.tru;
    }

    /** nucomp_denominator
     * 
     */
    @JRubyMethod(name = "denominator")
    public IRubyObject demoninator(ThreadContext context) {
        return f_lcm(context, f_denominator(context, real), f_denominator(context, image));
    }

    /** nucomp_numerator
     * 
     */
    @JRubyMethod(name = "numerator")
    @Override
    public IRubyObject numerator(ThreadContext context) {
        IRubyObject cd = callMethod(context, "denominator");
        return newComplex(context, getMetaClass(),
                          f_mul(context, 
                                f_numerator(context, real),
                                f_div(context, cd, f_denominator(context, real))),
                          f_mul(context,
                                f_numerator(context, image),
                                f_div(context, cd, f_denominator(context, image))));
    }

    /** nucomp_hash
     * 
     */
    @JRubyMethod(name = "hash")
    public IRubyObject hash(ThreadContext context) {
        return f_xor(context, invokedynamic(context, real, HASH), invokedynamic(context, image, HASH));
    }

    @Override
    public int hashCode() {
        final IRubyObject hash = hash(getRuntime().getCurrentContext());
        if (hash instanceof RubyFixnum) return (int) RubyNumeric.fix2long(hash);
        return nonFixnumHashCode(hash);
    }

    /** nucomp_eql_p
     * 
     */
    @JRubyMethod(name = "eql?")
    @Override
    public IRubyObject eql_p(ThreadContext context, IRubyObject other) {
        return context.runtime.newBoolean(equals(context, other));
    }

    private boolean equals(ThreadContext context, Object other) {
        if (other instanceof RubyComplex) {
            RubyComplex otherComplex = (RubyComplex)other;
            if (real.getMetaClass() == otherComplex.real.getMetaClass() &&
                image.getMetaClass() == otherComplex.image.getMetaClass() &&
                f_equal(context, this, otherComplex).isTrue()) {
                return true;
            }
        }
        return false;
    }

    @Override
    public boolean equals(Object other) {
        return equals(getRuntime().getCurrentContext(), other);
    }

    /** f_signbit
     * 
     */
    private static boolean signbit(ThreadContext context, IRubyObject x) {
        if (x instanceof RubyFloat) {
            double value = ((RubyFloat)x).getDoubleValue();
            return !Double.isNaN(value) && Double.doubleToLongBits(value) < 0;
        }
        return f_negative_p(context, x);
    }

    /** f_tpositive_p
     * 
     */
    private static boolean tpositive_p(ThreadContext context, IRubyObject x) {
        return !signbit(context, x);
    }

    /** nucomp_to_s
     * 
     */
    @JRubyMethod(name = "to_s")
    public IRubyObject to_s(ThreadContext context) {
        boolean impos = tpositive_p(context, image);

        RubyString str = f_to_s(context, real).convertToString();
        str.cat(impos ? (byte)'+' : (byte)'-');
        str.cat(f_to_s(context, f_abs(context, image)).convertToString().getByteList());
        if (!lastCharDigit(str)) str.cat((byte)'*');
        str.cat((byte)'i');
        return str;
    }

    /** nucomp_inspect
     * 
     */
    @JRubyMethod(name = "inspect")
    public IRubyObject inspect(ThreadContext context) {
        boolean impos = tpositive_p(context, image);
        RubyString str = context.runtime.newString();
        str.cat((byte)'(');
        str.cat(f_inspect(context, real).convertToString().getByteList());
        str.cat(impos ? (byte)'+' : (byte)'-');
        str.cat(f_inspect(context, f_abs(context, image)).convertToString().getByteList());
        if (!lastCharDigit(str)) str.cat((byte)'*');
        str.cat((byte)'i');
        str.cat((byte)')');
        return str;
    }

    private static boolean lastCharDigit(RubyString str) {
        ByteList bytes = str.getByteList();
        return ASCIIEncoding.INSTANCE.isDigit(bytes.getUnsafeBytes()[bytes.getBegin() + bytes.getRealSize() - 1]);
    }

    /** nucomp_marshal_dump
     * 
     */
    @JRubyMethod(name = "marshal_dump")
    public IRubyObject marshal_dump(ThreadContext context) {
        RubyArray dump = context.runtime.newArray(real, image);
        if (hasVariables()) dump.syncVariables(this);
        return dump;
    }

    /** nucomp_marshal_load
     * 
     */
    @JRubyMethod(name = "marshal_load")
    public IRubyObject marshal_load(ThreadContext context, IRubyObject arg) {
        RubyArray load = arg.convertToArray();
        real = load.size() > 0 ? load.eltInternal(0) : context.nil;
        image = load.size() > 1 ? load.eltInternal(1) : context.nil;

        if (load.hasVariables()) syncVariables((IRubyObject)load);
        return this;
    }

    /** nucomp_to_c
     *
     */
    @JRubyMethod(name = "to_c")
    public IRubyObject to_c(ThreadContext context) {
        return this;
    }

    /** nucomp_to_i
     * 
     */
    @JRubyMethod(name = "to_i")
    public IRubyObject to_i(ThreadContext context) {
        if (k_inexact_p(image) || !f_zero_p(context, image)) {
            throw context.runtime.newRangeError("can't convert " + f_to_s(context, this).convertToString() + " into Integer");
        }
        return f_to_i(context, real);
    }

    /** nucomp_to_f
     * 
     */
    @JRubyMethod(name = "to_f")
    public IRubyObject to_f(ThreadContext context) {
        if (k_inexact_p(image) || !f_zero_p(context, image)) {
            throw context.runtime.newRangeError("can't convert " + f_to_s(context, this).convertToString() + " into Float");
        }
        return f_to_f(context, real);
    }

    /** nucomp_to_r
     * 
     */
    @JRubyMethod(name = "to_r")
    public IRubyObject to_r(ThreadContext context) {
        if (k_inexact_p(image) || !f_zero_p(context, image)) {
            throw context.runtime.newRangeError("can't convert " + f_to_s(context, this).convertToString() + " into Rational");
        }
        return f_to_r(context, real);
    }

    /** nucomp_rationalize
     *
     */
    @JRubyMethod(name = "rationalize", optional = 1)
    public IRubyObject rationalize(ThreadContext context, IRubyObject[] args) {
        if (k_inexact_p(image) || !f_zero_p(context, image)) {
            throw context.runtime.newRangeError("can't convert " + f_to_s(context, this).convertToString() + " into Rational");
        }
        return real.callMethod(context, "rationalize", args);
    }

    @JRubyMethod(name = "finite?")
    @Override
    public IRubyObject finite_p(ThreadContext context) {
        if (checkFinite(context, real) && checkFinite(context, image)) {
            return context.tru;
        }
        return context.fals;
    }

    // MRI: f_finite_p
    public boolean checkFinite(ThreadContext context, IRubyObject value) {
        IRubyObject magnitude = magnitude(context);

        if (magnitude instanceof RubyInteger || magnitude instanceof RubyRational) {
            return true;
        }

        if (magnitude instanceof RubyFloat) {
            return ((RubyFloat) magnitude).finite_p().isTrue();
        }

        if (magnitude instanceof RubyRational) {
            return true;
        }

        return sites(context).finite.call(context, magnitude, magnitude).isTrue();
    }

    @JRubyMethod(name = "infinite?")
    @Override
    public IRubyObject infinite_p(ThreadContext context) {
        IRubyObject magnitude = magnitude(context);

        if (magnitude instanceof RubyInteger || magnitude instanceof RubyRational) {
            return context.nil;
        }

        if (magnitude instanceof RubyFloat) {
            return ((RubyFloat) magnitude).infinite_p();
        }

        return sites(context).infinite.call(context, magnitude, magnitude);
    }
    
    private static final ByteList SEP = RubyFile.SLASH;
    private static final ByteList _eE = new ByteList(new byte[] { '.', 'e', 'E' }, false);

    static IRubyObject[] str_to_c_internal(ThreadContext context, RubyString str) {
        final Ruby runtime = context.runtime;
        final IRubyObject nil = context.nil;

        ByteList bytes = str.getByteList();

        if (bytes.getRealSize() == 0) return new IRubyObject[] { context.nil, str };

        IRubyObject sr, si, re;
        sr = si = re = nil;
        boolean po = false;
        IRubyObject m = RubyRegexp.newDummyRegexp(runtime, Numeric.ComplexPatterns.comp_pat0).match_m(context, str, false);

        if (m != nil) {
            RubyMatchData match = (RubyMatchData)m;
            sr = match.at(1);
            si = match.at(2);
            re = match.post_match(context);
            po = true;
        }

        if (m == nil) {
            m = RubyRegexp.newDummyRegexp(runtime, Numeric.ComplexPatterns.comp_pat1).match_m(context, str, false);

            if (m != nil) {
                RubyMatchData match = (RubyMatchData)m;
                sr = nil;
                si = match.at(1);
                if (si == nil) si = runtime.newString();
                IRubyObject t = match.at(2);
                if (t == nil) t = runtime.newString(RubyInteger.singleCharByteList((byte) '1'));
                ((RubyString) (si = si.convertToString())).cat(t.convertToString());
                re = match.post_match(context);
                po = false;
            }
        }

        if (m == nil) {
            m = RubyRegexp.newDummyRegexp(runtime, Numeric.ComplexPatterns.comp_pat2).match_m(context, str, false);
            if (m == nil) return new IRubyObject[] { context.nil, str };
            RubyMatchData match = (RubyMatchData) m;
            sr = match.at(1);
            if (match.at(2) == nil) {
                si = context.nil;
            } else {
                si = match.at(3);
                IRubyObject t = match.at(4);
                if (t == nil) t = runtime.newString(RubyInteger.singleCharByteList((byte) '1'));
                ((RubyString) (si = si.convertToString())).cat(t.convertToString());
            }
            re = match.post_match(context);
            po = false;
        }

        final RubyFixnum zero = RubyFixnum.zero(runtime);

        RubyNumeric r = convertString(context, sr, zero);
        RubyNumeric i = convertString(context, si, zero);

        return new IRubyObject[] { po ? newComplexPolar(context, r, i) : newComplexCanonicalize(context, r, i), re };
    }

    private static RubyNumeric convertString(ThreadContext context, final IRubyObject s, RubyFixnum zero) {
        if (s == context.nil) return zero;
        final Ruby runtime = context.runtime;
        if (s.callMethod(context, "include?", RubyString.newStringShared(runtime, SEP)).isTrue()) {
            return (RubyNumeric) f_to_r(context, s);
        }
        if (f_gt_p(context, s.callMethod(context, "count", RubyString.newStringShared(runtime, _eE)), zero)) {
            return (RubyNumeric) f_to_f(context, s);
        }
        return (RubyNumeric) f_to_i(context, s);
    }

<<<<<<< HEAD
    private static IRubyObject str_to_c_strict(ThreadContext context, IRubyObject recv) {
        RubyArray a = str_to_c_internal(context, recv);
        if (a.eltInternal(0).isNil() || a.eltInternal(1).convertToString().getByteList().length() > 0) {
            throw context.runtime.newArgumentError(buildString(context.runtime, "invalid value for convert(): ", recv.callMethod(context, "inspect")));
=======
    // MRI: string_to_c_strict
    private static RubyNumeric str_to_c_strict(ThreadContext context, RubyString str) {
        IRubyObject[] ary = str_to_c_internal(context, str);
        if (ary[0] == context.nil || ary[1].convertToString().getByteList().length() > 0) {
            throw context.runtime.newArgumentError("invalid value for convert(): " + str.inspect(context.runtime));
>>>>>>> 06570f11
        }
        return (RubyNumeric) ary[0]; // (RubyComplex)
    }

    private static JavaSites.ComplexSites sites(ThreadContext context) {
        return context.sites.Complex;
    }
}<|MERGE_RESOLUTION|>--- conflicted
+++ resolved
@@ -697,16 +697,11 @@
      */
     @JRubyMethod(name = "coerce")
     public IRubyObject coerce(ThreadContext context, IRubyObject other) {
-<<<<<<< HEAD
-        Ruby runtime = context.runtime;
-
-        if (other instanceof RubyNumeric && f_real_p(context, other).isTrue()) {
-            return runtime.newArray(newComplexBang(context, getMetaClass(), other), this);
-=======
         if (other instanceof RubyNumeric && f_real_p(context, (RubyNumeric) other)) {
             return context.runtime.newArray(newComplexBang(context, getMetaClass(), (RubyNumeric) other), this);
->>>>>>> 06570f11
-        }
+        }
+
+        Ruby runtime = context.runtime;
         if (other instanceof RubyComplex) return runtime.newArray(other, this);
 
         throw runtime.newTypeError(buildString(runtime, other.getMetaClass().rubyName(), " can't be coerced into ", getMetaClass().rubyName()));
@@ -1120,18 +1115,12 @@
         return (RubyNumeric) f_to_i(context, s);
     }
 
-<<<<<<< HEAD
-    private static IRubyObject str_to_c_strict(ThreadContext context, IRubyObject recv) {
-        RubyArray a = str_to_c_internal(context, recv);
-        if (a.eltInternal(0).isNil() || a.eltInternal(1).convertToString().getByteList().length() > 0) {
-            throw context.runtime.newArgumentError(buildString(context.runtime, "invalid value for convert(): ", recv.callMethod(context, "inspect")));
-=======
     // MRI: string_to_c_strict
     private static RubyNumeric str_to_c_strict(ThreadContext context, RubyString str) {
         IRubyObject[] ary = str_to_c_internal(context, str);
         if (ary[0] == context.nil || ary[1].convertToString().getByteList().length() > 0) {
-            throw context.runtime.newArgumentError("invalid value for convert(): " + str.inspect(context.runtime));
->>>>>>> 06570f11
+            throw context.runtime.newArgumentError(buildString(context.runtime, "invalid value for convert(): ", str.callMethod(context, "inspect")));
+
         }
         return (RubyNumeric) ary[0]; // (RubyComplex)
     }
