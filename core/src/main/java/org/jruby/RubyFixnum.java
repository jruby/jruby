--- conflicted
+++ resolved
@@ -501,17 +501,10 @@
 
     @Override
     public IRubyObject op_plus(ThreadContext context, long other) {
-<<<<<<< HEAD
         long value = this.value;
         long result = value + other;
         if (addOverflowed(other, value, result)) {
             return addAsBignum(context, value, other);
-=======
-        try {
-            return asFixnum(context, Math.addExact(value, other));
-        } catch (ArithmeticException ae) {
-            return addAsBignum(context, other);
->>>>>>> 782dcde0
         }
 
         return asFixnum(context, result);
@@ -526,18 +519,11 @@
     }
 
     public IRubyObject op_plus_one(ThreadContext context) {
-<<<<<<< HEAD
         long value = this.value;
         if (value == MAX) {
             return addAsBignum(context, value, BigInteger.ONE);
-=======
-        try {
-            return asFixnum(context, Math.addExact(value, 1));
-        } catch (ArithmeticException ae) {
-            return addAsBignum(context, 1);
->>>>>>> 782dcde0
-        }
-        return newFixnum(context.runtime, value + 1);
+        }
+        return asFixnum(context, value + 1);
     }
 
     public IRubyObject op_plus_two(ThreadContext context) {
@@ -545,23 +531,11 @@
         if (value >= MAX - 2) {
             return addAsBignum(context, value, BigInteger.TWO);
         }
-<<<<<<< HEAD
-        return newFixnum(context.runtime, value + 2);
+        return asFixnum(context, value + 2);
     }
 
     private static RubyInteger addAsBignum(ThreadContext context, long value, long other) {
         return RubyBignum.bignorm(context.runtime, BigInteger.valueOf(value).add(BigInteger.valueOf(other)));
-=======
-        return asFixnum(context, result);
-    }
-
-    private RubyInteger addFixnum(ThreadContext context, RubyFixnum other) {
-        try {
-            return asFixnum(context, Math.addExact(value, other.value));
-        } catch (ArithmeticException ae) {
-            return addAsBignum(context, other.value);
-        }
->>>>>>> 782dcde0
     }
 
     private static RubyInteger addAsBignum(ThreadContext context, long value, BigInteger other) {
@@ -606,18 +580,11 @@
      * @return RubyInteger
      */
     public IRubyObject op_minus_one(ThreadContext context) {
-<<<<<<< HEAD
         long value = this.value;
         if (value == MIN) {
             return subtractAsBignum(context, BigInteger.ONE);
-=======
-        try {
-            return asFixnum(context, Math.subtractExact(value, 1));
-        } catch (ArithmeticException ae) {
-            return subtractAsBignum(context, 1);
->>>>>>> 782dcde0
-        }
-        return newFixnum(context.runtime, value - 1);
+        }
+        return asFixnum(context, value - 1);
     }
 
     /**
@@ -625,17 +592,11 @@
      * @return RubyInteger
      */
     public IRubyObject op_minus_two(ThreadContext context) {
-<<<<<<< HEAD
         long value = this.value;
         if (value <= MIN + 1) {
-=======
-        try {
-            return asFixnum(context, Math.subtractExact(value, 2));
-        } catch (ArithmeticException ae) {
->>>>>>> 782dcde0
             return subtractAsBignum(context, 2);
         }
-        return newFixnum(context.runtime, value - 2);
+        return asFixnum(context, value - 2);
     }
 
     private RubyInteger subtractAsBignum(ThreadContext context, long other) {
@@ -647,21 +608,11 @@
     }
 
     private IRubyObject subtractOther(ThreadContext context, IRubyObject other) {
-<<<<<<< HEAD
-        if (other instanceof RubyBignum) {
-            return RubyBignum.bignorm(context.runtime, BigInteger.valueOf(value).subtract(((RubyBignum) other).value));
-        }
-        if (other instanceof RubyFloat) {
-            return op_minus(context, ((RubyFloat) other).value);
-        }
-        return coerceBin(context, sites(context).op_minus, other);
-=======
         return switch(other) {
-            case RubyBignum bignum -> RubyBignum.newBignum(context.runtime, value).op_minus(context, bignum.value);
+            case RubyBignum bignum -> RubyBignum.bignorm(context.runtime, BigInteger.valueOf(value).subtract(((RubyBignum) other).value));
             case RubyFloat flote -> op_minus(context, flote.value);
             default -> coerceBin(context, sites(context).op_minus, other);
         };
->>>>>>> 782dcde0
     }
 
     /** fix_mul
