--- conflicted
+++ resolved
@@ -158,11 +158,7 @@
             block.yield(context, attached);
             if (attached instanceof RubyClass) {
                 for (RubyClass child : ((RubyClass)attached).subclasses(true)) {
-<<<<<<< HEAD
                     if (child instanceof IncludedModule || child.isSingleton()) {
-=======
-                    if (child instanceof IncludedModuleWrapper || child.isSingleton()) {
->>>>>>> 15d5c202
                         // do nothing for included wrappers or singleton classes
                     } else {
                         block.yield(context, child);
