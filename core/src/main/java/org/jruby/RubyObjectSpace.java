/***** BEGIN LICENSE BLOCK *****
 * Version: EPL 2.0/GPL 2.0/LGPL 2.1
 *
 * The contents of this file are subject to the Eclipse Public
 * License Version 2.0 (the "License"); you may not use this file
 * except in compliance with the License. You may obtain a copy of
 * the License at http://www.eclipse.org/legal/epl-v20.html
 *
 * Software distributed under the License is distributed on an "AS
 * IS" basis, WITHOUT WARRANTY OF ANY KIND, either express or
 * implied. See the License for the specific language governing
 * rights and limitations under the License.
 *
 * Copyright (C) 2001 Alan Moore <alan_moore@gmx.net>
 * Copyright (C) 2001-2004 Jan Arne Petersen <jpetersen@uni-bonn.de>
 * Copyright (C) 2002-2004 Anders Bengtsson <ndrsbngtssn@yahoo.se>
 * Copyright (C) 2004 Thomas E Enebo <enebo@acm.org>
 * Copyright (C) 2004 Stefan Matthias Aust <sma@3plus4.de>
 *
 * Alternatively, the contents of this file may be used under the terms of
 * either of the GNU General Public License Version 2 or later (the "GPL"),
 * or the GNU Lesser General Public License Version 2.1 or later (the "LGPL"),
 * in which case the provisions of the GPL or the LGPL are applicable instead
 * of those above. If you wish to allow use of your version of this file only
 * under the terms of either the GPL or the LGPL, and not to allow others to
 * use your version of this file under the terms of the EPL, indicate your
 * decision by deleting the provisions above and replace them with the notice
 * and other provisions required by the GPL or the LGPL. If you do not delete
 * the provisions above, a recipient may use your version of this file under
 * the terms of any one of the EPL, the GPL or the LGPL.
 ***** END LICENSE BLOCK *****/

package org.jruby;

import java.util.ArrayList;
import static org.jruby.RubyEnumerator.enumeratorize;

import java.util.Iterator;
import java.util.Map;

import org.jruby.anno.JRubyMethod;
import org.jruby.anno.JRubyModule;
import org.jruby.runtime.Block;
import org.jruby.runtime.ThreadContext;
import static org.jruby.runtime.Visibility.*;
import static org.jruby.util.Inspector.inspectPrefix;

import org.jruby.runtime.builtin.IRubyObject;
import org.jruby.util.Inspector;
import org.jruby.util.Numeric;
import org.jruby.util.collections.WeakValuedIdentityMap;

@JRubyModule(name="ObjectSpace")
public class RubyObjectSpace {

    /** Create the ObjectSpace module and add it to the Ruby runtime.
     *
     */
    public static RubyModule createObjectSpaceModule(Ruby runtime) {
        RubyModule objectSpaceModule = runtime.defineModule("ObjectSpace");

        objectSpaceModule.defineAnnotatedMethods(RubyObjectSpace.class);

        WeakMap.createWeakMap(runtime, objectSpaceModule);

        return objectSpaceModule;
    }

    @JRubyMethod(required = 1, optional = 1, module = true, visibility = PRIVATE)
    public static IRubyObject define_finalizer(IRubyObject recv, IRubyObject[] args, Block block) {
        Ruby runtime = recv.getRuntime();
        IRubyObject finalizer;
        if (args.length == 2) {
            finalizer = args[1];
            if (!finalizer.respondsTo("call")) {
                throw runtime.newArgumentError("wrong type argument " + finalizer.getType() + " (should be callable)");
            }
        } else {
            finalizer = runtime.newProc(Block.Type.PROC, block);
        }
        IRubyObject obj = args[0];
        runtime.getObjectSpace().addFinalizer(obj, finalizer);
        return runtime.newArray(RubyFixnum.zero(runtime), finalizer);
    }

    @JRubyMethod(required = 1, module = true, visibility = PRIVATE)
    public static IRubyObject undefine_finalizer(IRubyObject recv, IRubyObject obj, Block block) {
        recv.getRuntime().getObjectSpace().removeFinalizers(RubyNumeric.fix2long(obj.id()));
        return recv;
    }

    @JRubyMethod(name = "_id2ref", required = 1, module = true, visibility = PRIVATE)
    public static IRubyObject id2ref(IRubyObject recv, IRubyObject id) {
        final Ruby runtime = id.getRuntime();
        if (!(id instanceof RubyFixnum)) {
            throw runtime.newTypeError(id, runtime.getFixnum());
        }
        long longId = ((RubyFixnum) id).getLongValue();
        if (longId == 0) {
            return runtime.getFalse();
        } else if (longId == 20) {
            return runtime.getTrue();
        } else if (longId == 8) {
            return runtime.getNil();
        } else if ((longId & 0b01) == 0b01) {
            // fixnum
            return runtime.newFixnum((longId - 1) / 2);
        } else if ((longId & 0b11) == 0b10) {
            // flonum
            double d = 0.0;
            if (longId != 0x8000000000000002L) {
                long b63 = (longId >>> 63);
                /* e: xx1... -> 011... */
                /*    xx0... -> 100... */
                /*      ^b63           */
                long longBits = Numeric.rotr((2 - b63) | (longId & ~0x03), 3);
                d = Double.longBitsToDouble(longBits);
            }
            return runtime.newFloat(d);
        } else {
            if (runtime.isObjectSpaceEnabled()) {
                IRubyObject object = runtime.getObjectSpace().id2ref(longId);
                if (object == null) {
                    return runtime.getNil();
                }
                return object;
            } else {
                runtime.getWarnings().warn("ObjectSpace is disabled; _id2ref only supports immediates, pass -X+O to enable");
                throw runtime.newRangeError(String.format("0x%016x is not id value", longId));
            }
        }
    }

    public static IRubyObject each_objectInternal(final ThreadContext context, IRubyObject recv, IRubyObject[] args, final Block block) {
        final Ruby runtime = context.runtime;
        final RubyModule rubyClass;
        if (args.length == 0) {
            rubyClass = runtime.getObject();
        } else {
            if (!(args[0] instanceof RubyModule)) throw runtime.newTypeError("class or module required");
            rubyClass = (RubyModule) args[0];
        }
        if (rubyClass == runtime.getClassClass() || rubyClass == runtime.getModule()) {

            final ArrayList<IRubyObject> modules = new ArrayList<>(96);
            runtime.eachModule((module) -> {
                    if (rubyClass.isInstance(module)) {
                        if (!(module instanceof IncludedModule)) {
                            // do nothing for included wrappers or singleton classes
                            modules.add(module); // store the module to avoid concurrent modification exceptions
                        }
                    }
            });

            final int count = modules.size();
            for (int i = 0; i<count; i++) {
                block.yield(context, modules.get(i));
            }
            return runtime.newFixnum(count);
        }
        if (rubyClass.getClass() == MetaClass.class) {
            // each_object(Cls.singleton_class) is basically a walk of Cls and all descendants of Cls.
            // In other words, this is walking all instances of Cls's singleton class and its subclasses.
            IRubyObject attached = ((MetaClass) args[0]).getAttached();
            block.yield(context, attached); int count = 1;
            if (attached instanceof RubyClass) {
                for (RubyClass child : ((RubyClass) attached).subclasses(true)) {
                    if (!(child instanceof IncludedModule)) {
                        // do nothing for included wrappers or singleton classes
                        count++; block.yield(context, child);
                    }
                }
            }
            return runtime.newFixnum(count);
        }
        if ( ! runtime.isObjectSpaceEnabled() ) {
            throw runtime.newRuntimeError("ObjectSpace is disabled; each_object will only work with Class, pass -X+O to enable");
        }
        final Iterator iter = runtime.getObjectSpace().iterator(rubyClass);
        IRubyObject obj; int count = 0;
        while ((obj = (IRubyObject) iter.next()) != null) {
            count++; block.yield(context, obj);
        }
        return runtime.newFixnum(count);
    }

    @JRubyMethod(name = "each_object", optional = 1, module = true, visibility = PRIVATE)
    public static IRubyObject each_object(ThreadContext context, IRubyObject recv, IRubyObject[] args, Block block) {
        return block.isGiven() ? each_objectInternal(context, recv, args, block) : enumeratorize(context.runtime, recv, "each_object", args);
    }

    @JRubyMethod(name = "garbage_collect", module = true, visibility = PRIVATE)
    public static IRubyObject garbage_collect(ThreadContext context, IRubyObject recv) {
        return RubyGC.start(context, recv);
    }

    public static class WeakMap extends RubyObject {
        static void createWeakMap(Ruby runtime, RubyModule objectspaceModule) {
            RubyClass weakMap = objectspaceModule.defineClassUnder("WeakMap", runtime.getObject(), WeakMap::new);

            weakMap.defineAnnotatedMethods(WeakMap.class);
        }

        public WeakMap(Ruby runtime, RubyClass cls) {
            super(runtime, cls);
        }

        @JRubyMethod(name = "[]")
        public IRubyObject op_aref(ThreadContext context, IRubyObject key) {
            IRubyObject value = map.get(key);
            if (value != null) return value;
            return context.nil;
        }

        @JRubyMethod(name = "[]=")
        public IRubyObject op_aref(ThreadContext context, IRubyObject key, IRubyObject value) {
            Ruby runtime = context.runtime;

            if (key.isImmediate() || value.isImmediate()) {
                throw runtime.newArgumentError("cannot store immediate values in WeakMap");
            }
            if (key.isFrozen() || value.isFrozen()) {
                throw runtime.newFrozenError("cannot store frozen values in WeakMap");
            }

            map.put(key, value);

            return runtime.newFixnum(System.identityHashCode(value));
        }

        @JRubyMethod(name = "key?")
        public IRubyObject key_p(ThreadContext context, IRubyObject key) {
            return RubyBoolean.newBoolean(context, map.get(key) != null);
        }

<<<<<<< HEAD
        @JRubyMethod
=======
        @JRubyMethod(name = "keys")
        public IRubyObject keys(ThreadContext context) {
            return context.runtime.newArrayNoCopy(
                    map.entrySet()
                            .stream()
                            .filter(entry -> entry.getValue() != null)
                            .map(entry -> entry.getKey())
                            .toArray(IRubyObject[]::new));
        }

        @JRubyMethod(name = "values")
        public IRubyObject values(ThreadContext context) {
            return context.runtime.newArrayNoCopy(
                    map.values()
                            .stream()
                            .filter(ref -> ref != null)
                            .toArray(IRubyObject[]::new));
        }

        @JRubyMethod(name = {"length", "size"})
>>>>>>> bfae903c
        public IRubyObject size(ThreadContext context) {
            return context.runtime.newFixnum(map.size());
        }

<<<<<<< HEAD
=======
        @JRubyMethod(name = {"include?", "member?"})
        public IRubyObject member_p(ThreadContext context, IRubyObject key) {
            return RubyBoolean.newBoolean(context, map.containsKey(key));
        }

        @JRubyMethod(name = {"each", "each_pair"})
        public IRubyObject each(ThreadContext context, Block block) {
            map.forEach((key, value) -> {
                if (value != null) {
                    block.yieldSpecific(context, key, value);
                }
            });

            return this;
        }

        @JRubyMethod(name = "each_key")
        public IRubyObject each_key(ThreadContext context, Block block) {
            for (Map.Entry<IRubyObject, IRubyObject> entry : map.entrySet()) {
                if (entry.getValue() != null) {
                    block.yieldSpecific(context, entry.getKey());
                }
            }

            return this;
        }

        @JRubyMethod(name = "each_value")
        public IRubyObject each_value(ThreadContext context, Block block) {
            for (Map.Entry<IRubyObject, IRubyObject> entry : map.entrySet()) {
                IRubyObject value = entry.getValue();
                if (value != null) {
                    block.yieldSpecific(context, value);
                }
            }

            return this;
        }

        @JRubyMethod(name = "inspect")
        public IRubyObject inspect(ThreadContext context) {
            Ruby runtime = context.runtime;

            RubyString part = inspectPrefix(runtime.getCurrentContext(), metaClass.getRealClass(), inspectHashCode());
            int base = part.length();

            map.entrySet().forEach(entry -> {
                if (entry.getValue() != null) {
                    if (part.length() == base) {
                        part.cat(Inspector.COLON_SPACE);
                    } else {
                        part.cat(Inspector.COMMA_SPACE);
                    }

                    part.cat(entry.getKey().inspect().convertToString());
                    part.cat(Inspector.SPACE_HASHROCKET_SPACE);
                    part.cat(entry.getValue().inspect().convertToString());
                }
            });

            part.cat(Inspector.GT);

            return part;
        }

>>>>>>> bfae903c
        private final WeakValuedIdentityMap<IRubyObject, IRubyObject> map = new WeakValuedIdentityMap<IRubyObject, IRubyObject>();
    }
}<|MERGE_RESOLUTION|>--- conflicted
+++ resolved
@@ -233,9 +233,6 @@
             return RubyBoolean.newBoolean(context, map.get(key) != null);
         }
 
-<<<<<<< HEAD
-        @JRubyMethod
-=======
         @JRubyMethod(name = "keys")
         public IRubyObject keys(ThreadContext context) {
             return context.runtime.newArrayNoCopy(
@@ -256,13 +253,10 @@
         }
 
         @JRubyMethod(name = {"length", "size"})
->>>>>>> bfae903c
         public IRubyObject size(ThreadContext context) {
             return context.runtime.newFixnum(map.size());
         }
 
-<<<<<<< HEAD
-=======
         @JRubyMethod(name = {"include?", "member?"})
         public IRubyObject member_p(ThreadContext context, IRubyObject key) {
             return RubyBoolean.newBoolean(context, map.containsKey(key));
@@ -328,7 +322,6 @@
             return part;
         }
 
->>>>>>> bfae903c
         private final WeakValuedIdentityMap<IRubyObject, IRubyObject> map = new WeakValuedIdentityMap<IRubyObject, IRubyObject>();
     }
 }