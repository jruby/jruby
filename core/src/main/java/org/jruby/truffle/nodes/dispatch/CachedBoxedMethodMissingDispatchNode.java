--- conflicted
+++ resolved
@@ -60,18 +60,11 @@
              * -Xtruffle.call.force_split_inline_missing = false.
              */
 
-<<<<<<< HEAD
-        if (Options.TRUFFLE_CALL_FORCE_SPLIT_INLINE_MISSING.load()) {
-            insert(callNode);
-            callNode.cloneCallTarget();
-            callNode.forceInlining();
-=======
             if (Options.TRUFFLE_CALL_FORCE_SPLIT_INLINE_MISSING.load()) {
                 insert(callNode);
-                callNode.split();
+                callNode.cloneCallTarget();
                 callNode.forceInlining();
             }
->>>>>>> cbbe67a4
         }
     }
 
