/*
 * Copyright (c) 2013 Oracle and/or its affiliates. All rights reserved. This
 * code is released under a tri EPL/GPL/LGPL license. You can use it,
 * redistribute it and/or modify it under the terms of the:
 *
 * Eclipse Public License version 1.0
 * GNU General Public License version 2
 * GNU Lesser General Public License version 2.1
 */
package org.jruby.truffle.nodes.core;

import com.oracle.truffle.api.CallTarget;
import com.oracle.truffle.api.CompilerDirectives;
import com.oracle.truffle.api.nodes.ExplodeLoop;
import com.oracle.truffle.api.source.NullSourceSection;
import com.oracle.truffle.api.source.SourceSection;
import com.oracle.truffle.api.Truffle;
import com.oracle.truffle.api.dsl.Specialization;
import com.oracle.truffle.api.frame.FrameDescriptor;
import com.oracle.truffle.api.frame.FrameSlot;
import com.oracle.truffle.api.frame.VirtualFrame;
import com.oracle.truffle.api.nodes.UnexpectedResultException;
import com.oracle.truffle.api.utilities.BranchProfile;
import org.jruby.truffle.nodes.RubyNode;
import org.jruby.truffle.nodes.RubyRootNode;
import org.jruby.truffle.nodes.call.DispatchHeadNode;
import org.jruby.truffle.nodes.methods.arguments.MissingArgumentBehaviour;
import org.jruby.truffle.nodes.methods.arguments.ReadPreArgumentNode;
import org.jruby.truffle.nodes.methods.locals.ReadLevelVariableNodeFactory;
import org.jruby.truffle.runtime.*;
import org.jruby.truffle.runtime.control.BreakException;
import org.jruby.truffle.runtime.control.NextException;
import org.jruby.truffle.runtime.control.RedoException;
import org.jruby.truffle.runtime.core.*;
import org.jruby.truffle.runtime.core.RubyArray;
import org.jruby.truffle.runtime.core.RubyRange;
import org.jruby.truffle.runtime.methods.SharedMethodInfo;
import org.jruby.truffle.runtime.util.ArrayUtils;
import org.jruby.util.Memo;

import java.util.Arrays;
import java.util.Comparator;

@CoreClass(name = "Array")
public abstract class ArrayNodes {

    @CoreMethod(names = "+", minArgs = 1, maxArgs = 1)
    public abstract static class AddNode extends ArrayCoreMethodNode {

        public AddNode(RubyContext context, SourceSection sourceSection) {
            super(context, sourceSection);
        }

        public AddNode(AddNode prev) {
            super(prev);
        }

        @Specialization(guards = "areBothIntegerFixnum", order = 1)
        public RubyArray addBothIntegerFixnum(RubyArray a, RubyArray b) {
            final int combinedSize = a.getSize() + b.getSize();
            final int[] combined = new int[combinedSize];
            System.arraycopy(a.getStore(), 0, combined, 0, a.getSize());
            System.arraycopy(b.getStore(), 0, combined, a.getSize(), b.getSize());
            return new RubyArray(getContext().getCoreLibrary().getArrayClass(), combined, combinedSize);
        }

        @Specialization(guards = "areBothLongFixnum", order = 2)
        public RubyArray addBothLongFixnum(RubyArray a, RubyArray b) {
            final int combinedSize = a.getSize() + b.getSize();
            final long[] combined = new long[combinedSize];
            System.arraycopy(a.getStore(), 0, combined, 0, a.getSize());
            System.arraycopy(b.getStore(), 0, combined, a.getSize(), b.getSize());
            return new RubyArray(getContext().getCoreLibrary().getArrayClass(), combined, combinedSize);
        }

        @Specialization(guards = "areBothFloat", order = 3)
        public RubyArray addBothFloat(RubyArray a, RubyArray b) {
            final int combinedSize = a.getSize() + b.getSize();
            final double[] combined = new double[combinedSize];
            System.arraycopy(a.getStore(), 0, combined, 0, a.getSize());
            System.arraycopy(b.getStore(), 0, combined, a.getSize(), b.getSize());
            return new RubyArray(getContext().getCoreLibrary().getArrayClass(), combined, combinedSize);
        }

        @Specialization(guards = "areBothObject", order = 4)
        public RubyArray addBothObject(RubyArray a, RubyArray b) {
            final int combinedSize = a.getSize() + b.getSize();
            final Object[] combined = new Object[combinedSize];
            System.arraycopy(a.getStore(), 0, combined, 0, a.getSize());
            System.arraycopy(b.getStore(), 0, combined, a.getSize(), b.getSize());
            return new RubyArray(getContext().getCoreLibrary().getArrayClass(), combined, combinedSize);
        }

        @Specialization(guards = {"isNull", "isOtherIntegerFixnum"}, order = 5)
        public RubyArray addNullIntegerFixnum(RubyArray a, RubyArray b) {
            final int size = b.getSize();
            return new RubyArray(getContext().getCoreLibrary().getArrayClass(), Arrays.copyOf((int[]) b.getStore(), size), size);
        }

        @Specialization(guards = {"isNull", "isOtherLongFixnum"}, order = 6)
        public RubyArray addNullLongFixnum(RubyArray a, RubyArray b) {
            final int size = b.getSize();
            return new RubyArray(getContext().getCoreLibrary().getArrayClass(), Arrays.copyOf((long[]) b.getStore(), size), size);
        }

        @Specialization(guards = {"isNull", "isOtherObject"}, order = 7)
        public RubyArray addNullObject(RubyArray a, RubyArray b) {
            final int size = b.getSize();
            return new RubyArray(getContext().getCoreLibrary().getArrayClass(), Arrays.copyOf((Object[]) b.getStore(), size), size);
        }

    }

    @CoreMethod(names = "-", minArgs = 1, maxArgs = 1)
    public abstract static class SubNode extends ArrayCoreMethodNode {

        public SubNode(RubyContext context, SourceSection sourceSection) {
            super(context, sourceSection);
        }

        public SubNode(SubNode prev) {
            super(prev);
        }

        @Specialization(guards = "areBothIntegerFixnum", order = 1)
        public RubyArray subIntegerFixnum(RubyArray a, RubyArray b) {
            notDesignedForCompilation();

            final int[] as = (int[]) a.getStore();
            final int[] bs = (int[]) b.getStore();

            final int[] sub = new int[a.getSize()];

            int i = 0;

            for (int n = 0; n < a.getSize(); n++) {
                if (!ArrayUtils.contains(bs, as[n])) {
                    sub[i] = as[n];
                    i++;
                }
            }

            return new RubyArray(getContext().getCoreLibrary().getArrayClass(), sub, i);
        }

        @Specialization(guards = "areBothLongFixnum", order = 2)
        public RubyArray subLongFixnum(RubyArray a, RubyArray b) {
            notDesignedForCompilation();

            final long[] as = (long[]) a.getStore();
            final long[] bs = (long[]) b.getStore();

            final long[] sub = new long[a.getSize()];

            int i = 0;

            for (int n = 0; n < a.getSize(); n++) {
                if (!ArrayUtils.contains(bs, as[n])) {
                    sub[i] = as[n];
                    i++;
                }
            }

            return new RubyArray(getContext().getCoreLibrary().getArrayClass(), sub, i);
        }

        @Specialization(guards = "areBothFloat", order = 3)
        public RubyArray subDouble(RubyArray a, RubyArray b) {
            notDesignedForCompilation();

            final double[] as = (double[]) a.getStore();
            final double[] bs = (double[]) b.getStore();

            final double[] sub = new double[a.getSize()];

            int i = 0;

            for (int n = 0; n < a.getSize(); n++) {
                if (!ArrayUtils.contains(bs, as[n])) {
                    sub[i] = as[n];
                    i++;
                }
            }

            return new RubyArray(getContext().getCoreLibrary().getArrayClass(), sub, i);
        }

        @Specialization(guards = "areBothObject", order = 4)
        public RubyArray subObject(RubyArray a, RubyArray b) {
            notDesignedForCompilation();

            final Object[] as = (Object[]) a.getStore();
            final Object[] bs = (Object[]) b.getStore();

            final Object[] sub = new Object[a.getSize()];

            int i = 0;

            for (int n = 0; n < a.getSize(); n++) {
                if (!ArrayUtils.contains(bs, b.getSize(), as[n])) {
                    sub[i] = as[n];
                    i++;
                }
            }

            return new RubyArray(getContext().getCoreLibrary().getArrayClass(), sub, i);
        }

        @Specialization(guards = {"isObject", "isOtherIntegerFixnum"}, order = 5)
        public RubyArray subObjectIntegerFixnum(RubyArray a, RubyArray b) {
            notDesignedForCompilation();

            final Object[] as = (Object[]) a.getStore();
            final Object[] bs = ArrayUtils.box((int[]) b.getStore());

            final Object[] sub = new Object[a.getSize()];

            int i = 0;

            for (int n = 0; n < a.getSize(); n++) {
                if (!ArrayUtils.contains(bs, b.getSize(), as[n])) {
                    sub[i] = as[n];
                    i++;
                }
            }

            return new RubyArray(getContext().getCoreLibrary().getArrayClass(), sub, i);
        }

    }

    @CoreMethod(names = "*", minArgs = 1, maxArgs = 1, lowerFixnumParameters = 0)
    public abstract static class MulNode extends ArrayCoreMethodNode {

        public MulNode(RubyContext context, SourceSection sourceSection) {
            super(context, sourceSection);
        }

        public MulNode(MulNode prev) {
            super(prev);
        }

        @Specialization(guards = "isNull", order = 1)
        public RubyArray mulEmpty(RubyArray array, int count) {
            return new RubyArray(getContext().getCoreLibrary().getArrayClass());
        }

        @Specialization(guards = "isIntegerFixnum", order = 2)
        public RubyArray mulIntegerFixnum(RubyArray array, int count) {
            final int[] store = (int[]) array.getStore();
            final int storeLength = store.length;
            final int newStoreLength = storeLength * count;
            final int[] newStore = new int[newStoreLength];

            for (int n = 0; n < count; n++) {
                System.arraycopy(store, 0, newStore, storeLength * n, storeLength);
            }

            return new RubyArray(getContext().getCoreLibrary().getArrayClass(), array.getAllocationSite(), newStore, newStoreLength);
        }

        @Specialization(guards = "isLongFixnum", order = 3)
        public RubyArray mulLongFixnum(RubyArray array, int count) {
            final long[] store = (long[]) array.getStore();
            final int storeLength = store.length;
            final int newStoreLength = storeLength * count;
            final long[] newStore = new long[newStoreLength];

            for (int n = 0; n < count; n++) {
                System.arraycopy(store, 0, newStore, storeLength * n, storeLength);
            }

            return new RubyArray(getContext().getCoreLibrary().getArrayClass(), array.getAllocationSite(), newStore, newStoreLength);
        }

        @Specialization(guards = "isFloat", order = 4)
        public RubyArray mulFloat(RubyArray array, int count) {
            final double[] store = (double[]) array.getStore();
            final int storeLength = store.length;
            final int newStoreLength = storeLength * count;
            final double[] newStore = new double[newStoreLength];

            for (int n = 0; n < count; n++) {
                System.arraycopy(store, 0, newStore, storeLength * n, storeLength);
            }

            return new RubyArray(getContext().getCoreLibrary().getArrayClass(), array.getAllocationSite(), newStore, newStoreLength);
        }

        @Specialization(guards = "isObject", order = 5)
        public RubyArray mulObject(RubyArray array, int count) {
            final Object[] store = (Object[]) array.getStore();
            final int storeLength = store.length;
            final int newStoreLength = storeLength * count;
            final Object[] newStore = new Object[newStoreLength];

            for (int n = 0; n < count; n++) {
                System.arraycopy(store, 0, newStore, storeLength * n, storeLength);
            }

            return new RubyArray(getContext().getCoreLibrary().getArrayClass(), array.getAllocationSite(), newStore, newStoreLength);
        }

    }

    @CoreMethod(names = "|", minArgs = 1, maxArgs = 1)
    public abstract static class UnionNode extends ArrayCoreMethodNode {

        public UnionNode(RubyContext context, SourceSection sourceSection) {
            super(context, sourceSection);
        }

        public UnionNode(UnionNode prev) {
            super(prev);
        }

        @Specialization(guards = "areBothIntegerFixnum", order = 1)
        public RubyArray orIntegerFixnum(RubyArray a, RubyArray b) {
            notDesignedForCompilation();

            final int[] as = (int[]) a.getStore();
            final int[] bs = (int[]) b.getStore();

            final int[] or = Arrays.copyOf(as, a.getSize() + b.getSize());

            int i = a.getSize();

            for (int n = 0; n < b.getSize(); n++) {
                if (!ArrayUtils.contains(as, bs[n])) {
                    or[i] = bs[n];
                    i++;
                }
            }

            return new RubyArray(getContext().getCoreLibrary().getArrayClass(), or, i);
        }

        @Specialization(guards = "areBothLongFixnum", order = 2)
        public RubyArray orLongFixnum(RubyArray a, RubyArray b) {
            notDesignedForCompilation();

            final long[] as = (long[]) a.getStore();
            final long[] bs = (long[]) b.getStore();

            final long[] or = Arrays.copyOf(as, a.getSize() + b.getSize());

            int i = a.getSize();

            for (int n = 0; n < b.getSize(); n++) {
                if (!ArrayUtils.contains(as, bs[n])) {
                    or[i] = bs[n];
                    i++;
                }
            }

            return new RubyArray(getContext().getCoreLibrary().getArrayClass(), or, i);
        }

        @Specialization(guards = "areBothFloat", order = 3)
        public RubyArray orDouble(RubyArray a, RubyArray b) {
            notDesignedForCompilation();

            final double[] as = (double[]) a.getStore();
            final double[] bs = (double[]) b.getStore();

            final double[] or = Arrays.copyOf(as, a.getSize() + b.getSize());

            int i = a.getSize();

            for (int n = 0; n < b.getSize(); n++) {
                if (!ArrayUtils.contains(as, bs[n])) {
                    or[i] = bs[n];
                    i++;
                }
            }

            return new RubyArray(getContext().getCoreLibrary().getArrayClass(), or, i);
        }

        @Specialization(guards = "areBothObject", order = 4)
        public RubyArray orObject(RubyArray a, RubyArray b) {
            notDesignedForCompilation();

            final Object[] as = (Object[]) a.getStore();
            final Object[] bs = (Object[]) b.getStore();

            final Object[] or = Arrays.copyOf(as, a.getSize() + b.getSize());

            int i = a.getSize();

            for (int n = 0; n < b.getSize(); n++) {
                if (!ArrayUtils.contains(as, a.getSize(), bs[n])) {
                    or[i] = bs[n];
                    i++;
                }
            }

            return new RubyArray(getContext().getCoreLibrary().getArrayClass(), or, i);
        }

    }

    @CoreMethod(names = {"==", "eql?"}, minArgs = 1, maxArgs = 1)
    public abstract static class EqualNode extends ArrayCoreMethodNode {

        @Child protected DispatchHeadNode equals;

        public EqualNode(RubyContext context, SourceSection sourceSection) {
            super(context, sourceSection);
            equals = new DispatchHeadNode(context, "==", false, DispatchHeadNode.MissingBehavior.CALL_METHOD_MISSING);
        }

        public EqualNode(EqualNode prev) {
            super(prev);
            equals = prev.equals;
        }

        @Specialization(guards = "areBothIntegerFixnum", order = 1)
        public boolean equalIntegerFixnum(RubyArray a, RubyArray b) {
            notDesignedForCompilation();

            if (a == b) {
                return true;
            }

            if (a.getSize() != b.getSize()) {
                return false;
            }

            return Arrays.equals((int[]) a.getStore(), (int[]) b.getStore());
        }

        @Specialization(guards = "areBothLongFixnum", order = 2)
        public boolean equalLongFixnum(RubyArray a, RubyArray b) {
            notDesignedForCompilation();

            if (a == b) {
                return true;
            }

            if (a.getSize() != b.getSize()) {
                return false;
            }

            return Arrays.equals((long[]) a.getStore(), (long[]) b.getStore());
        }

        @Specialization(guards = "areBothFloat", order = 3)
        public boolean equalFloat(RubyArray a, RubyArray b) {
            notDesignedForCompilation();

            if (a == b) {
                return true;
            }

            if (a.getSize() != b.getSize()) {
                return false;
            }

            return Arrays.equals((double[]) a.getStore(), (double[]) b.getStore());
        }

        @Specialization(order = 5)
        public boolean equal(VirtualFrame frame, RubyArray a, RubyArray b) {
            notDesignedForCompilation();

            if (a == b) {
                return true;
            }

            if (a.getSize() != b.getSize()) {
                return false;
            }

            final Object[] as = a.slowToArray();
            final Object[] bs = b.slowToArray();

            for (int n = 0; n < a.getSize(); n++) {
                if (!(boolean)equals.dispatch(frame, as[n], null, bs[n])) {
                    return false;
                }
            }

            return true;
        }

        // TODO(CS): what to do about all the other cases?

        @Specialization(order = 6)
        public boolean equal(VirtualFrame frame, RubyArray a, RubySymbol b) {
            return false;
        }

    }

    @CoreMethod(names = {"[]", "at"}, minArgs = 1, maxArgs = 2, lowerFixnumParameters = {0, 1})
    public abstract static class IndexNode extends ArrayCoreMethodNode {

        public IndexNode(RubyContext context, SourceSection sourceSection) {
            super(context, sourceSection);
        }

        public IndexNode(IndexNode prev) {
            super(prev);
        }

        @Specialization(guards = "isNull", order = 1)
        public NilPlaceholder getNull(RubyArray array, int index, UndefinedPlaceholder undefined) {
            return NilPlaceholder.INSTANCE;
        }

        @Specialization(guards = "isIntegerFixnum", rewriteOn=UnexpectedResultException.class, order = 2)
        public int getIntegerFixnumInBounds(RubyArray array, int index, UndefinedPlaceholder undefined) throws UnexpectedResultException {
            int normalisedIndex = array.normaliseIndex(index);

            if (normalisedIndex < 0 || normalisedIndex >= array.getSize()) {
                throw new UnexpectedResultException(NilPlaceholder.INSTANCE);
            } else {
                return ((int[]) array.getStore())[normalisedIndex];
            }
        }

        @Specialization(guards = "isIntegerFixnum", order = 3)
        public Object getIntegerFixnum(RubyArray array, int index, UndefinedPlaceholder undefined) {
            int normalisedIndex = array.normaliseIndex(index);

            if (normalisedIndex < 0 || normalisedIndex >= array.getSize()) {
                return NilPlaceholder.INSTANCE;
            } else {
                return ((int[]) array.getStore())[normalisedIndex];
            }
        }

        @Specialization(guards = "isLongFixnum", rewriteOn=UnexpectedResultException.class, order = 4)
        public long getLongFixnumInBounds(RubyArray array, int index, UndefinedPlaceholder undefined) throws UnexpectedResultException {
            int normalisedIndex = array.normaliseIndex(index);

            if (normalisedIndex < 0 || normalisedIndex >= array.getSize()) {
                throw new UnexpectedResultException(NilPlaceholder.INSTANCE);
            } else {
                return ((long[]) array.getStore())[normalisedIndex];
            }
        }

        @Specialization(guards = "isLongFixnum", order = 5)
        public Object getLongFixnum(RubyArray array, int index, UndefinedPlaceholder undefined) {

            int normalisedIndex = array.normaliseIndex(index);

            if (normalisedIndex < 0 || normalisedIndex >= array.getSize()) {
                return NilPlaceholder.INSTANCE;
            } else {
                return ((long[]) array.getStore())[normalisedIndex];
            }
        }

        @Specialization(guards = "isFloat", rewriteOn=UnexpectedResultException.class, order = 6)
        public double getFloatInBounds(RubyArray array, int index, UndefinedPlaceholder undefined) throws UnexpectedResultException {
            int normalisedIndex = array.normaliseIndex(index);

            if (normalisedIndex < 0 || normalisedIndex >= array.getSize()) {
                throw new UnexpectedResultException(NilPlaceholder.INSTANCE);
            } else {
                return ((double[]) array.getStore())[normalisedIndex];
            }
        }

        @Specialization(guards = "isFloat", order = 7)
        public Object getFloat(RubyArray array, int index, UndefinedPlaceholder undefined) {
            int normalisedIndex = array.normaliseIndex(index);

            if (normalisedIndex < 0 || normalisedIndex >= array.getSize()) {
                return NilPlaceholder.INSTANCE;
            } else {
                return ((double[]) array.getStore())[normalisedIndex];
            }
        }

        @Specialization(guards = "isObject", order = 8)
        public Object getObject(RubyArray array, int index, UndefinedPlaceholder undefined) {
            int normalisedIndex = array.normaliseIndex(index);

            if (normalisedIndex < 0 || normalisedIndex >= array.getSize()) {
                return NilPlaceholder.INSTANCE;
            } else {
                return ((Object[]) array.getStore())[normalisedIndex];
            }
        }

        @Specialization(guards = "isObject", order = 9)
        public Object getObject(RubyArray array, int index, int length) {
            notDesignedForCompilation();

            int normalisedIndex = array.normaliseIndex(index);

            if (normalisedIndex < 0 || normalisedIndex >= array.getSize()) {
                return NilPlaceholder.INSTANCE;
            } else {
                return new RubyArray(getContext().getCoreLibrary().getArrayClass(), Arrays.copyOfRange((Object[]) array.getStore(), normalisedIndex, normalisedIndex + length), length);
            }
        }

        @Specialization(guards = "isObject", order = 10)
        public Object getObject(RubyArray array, RubyRange.IntegerFixnumRange range, UndefinedPlaceholder undefined) {
            notDesignedForCompilation();

            int normalisedIndex = array.normaliseIndex(range.getBegin());
            int length = array.normaliseExclusiveIndex(range.getExclusiveEnd()) - normalisedIndex;

            if (normalisedIndex < 0 || normalisedIndex >= array.getSize()) {
                return NilPlaceholder.INSTANCE;
            } else {
                return new RubyArray(getContext().getCoreLibrary().getArrayClass(), Arrays.copyOfRange((Object[]) array.getStore(), normalisedIndex, normalisedIndex + length), length);
            }
        }

    }

    @CoreMethod(names = "[]=", minArgs = 2, maxArgs = 3, lowerFixnumParameters = 0)
    public abstract static class IndexSetNode extends ArrayCoreMethodNode {

        private final BranchProfile tooSmallBranch = new BranchProfile();
        private final BranchProfile pastEndBranch = new BranchProfile();
        private final BranchProfile appendBranch = new BranchProfile();
        private final BranchProfile beyondBranch = new BranchProfile();
        private final BranchProfile reallocateBranch = new BranchProfile();

        public IndexSetNode(RubyContext context, SourceSection sourceSection) {
            super(context, sourceSection);
        }

        public IndexSetNode(IndexSetNode prev) {
            super(prev);
        }

        @Specialization(guards = "isNull", order = 1)
        public Object setNullIntegerFixnum(RubyArray array, int index, int value, UndefinedPlaceholder unused) {
            if (index == 0) {
                if (RubyContext.ARRAYS_INT) {
                    array.setStore(new int[]{value}, 1);
                } else if (RubyContext.ARRAYS_LONG) {
                    array.setStore(new long[]{value}, 1);
                } else {
                    array.setStore(new Object[]{value}, 1);
                }
            } else {
                CompilerDirectives.transferToInterpreter();
                throw new UnsupportedOperationException();
            }

            return value;
        }

        @Specialization(guards = "isNull", order = 2)
        public Object setNullLongFixnum(RubyArray array, int index, long value, UndefinedPlaceholder unused) {
            if (index == 0) {
                if (RubyContext.ARRAYS_LONG) {
                    array.setStore(new long[]{value}, 1);
                } else {
                    array.setStore(new Object[]{value}, 1);
                }
            } else {
                CompilerDirectives.transferToInterpreter();
                throw new UnsupportedOperationException();
            }

            return value;
        }

        @Specialization(guards = "isNull", order = 3)
        public Object setNullObject(RubyArray array, int index, Object value, UndefinedPlaceholder unused) {
            notDesignedForCompilation();

            if (index == 0) {
                array.slowPush(value);
            } else {
                throw new UnsupportedOperationException();
            }

            return value;
        }

        @Specialization(guards = "isIntegerFixnum", order = 4)
        public int setIntegerFixnum(RubyArray array, int index, int value, UndefinedPlaceholder unused) {
            final int normalisedIndex = array.normaliseIndex(index);
            int[] store = (int[]) array.getStore();

            if (normalisedIndex < 0) {
                tooSmallBranch.enter();
                throw new UnsupportedOperationException();
            } else if (normalisedIndex >= array.getSize()) {
                pastEndBranch.enter();

                if (normalisedIndex == array.getSize()) {
                    appendBranch.enter();

                    if (normalisedIndex >= store.length) {
                        reallocateBranch.enter();
                        array.setStore(store = Arrays.copyOf(store, ArrayUtils.capacity(store.length, normalisedIndex + 1)), array.getSize());
                    }

                    store[normalisedIndex] = value;
                    array.setSize(array.getSize() + 1);
                } else if (normalisedIndex > array.getSize()) {
                    beyondBranch.enter();
                    throw new UnsupportedOperationException();
                }
            } else {
                store[normalisedIndex] = value;
            }

            return value;
        }

        @Specialization(guards = "isIntegerFixnum", order = 5)
        public long setLongInIntegerFixnum(RubyArray array, int index, long value, UndefinedPlaceholder unused) {
            if (array.getAllocationSite() != null) {
                array.getAllocationSite().convertedIntToLong();
            }

            final int normalisedIndex = array.normaliseIndex(index);

            long[] store = ArrayUtils.longCopyOf((int[]) array.getStore());
            array.setStore(store, array.getSize());

            if (normalisedIndex < 0) {
                tooSmallBranch.enter();
                throw new UnsupportedOperationException();
            } else if (normalisedIndex >= array.getSize()) {
                pastEndBranch.enter();

                if (normalisedIndex == array.getSize()) {
                    appendBranch.enter();

                    if (normalisedIndex >= store.length) {
                        reallocateBranch.enter();
                        array.setStore(store = Arrays.copyOf(store, ArrayUtils.capacity(store.length, normalisedIndex + 1)), array.getSize());
                    }

                    store[normalisedIndex] = value;
                    array.setSize(array.getSize() + 1);
                } else if (normalisedIndex > array.getSize()) {
                    beyondBranch.enter();
                    throw new UnsupportedOperationException();
                }
            } else {
                store[normalisedIndex] = value;
            }

            return value;
        }

        @Specialization(guards = "isLongFixnum", order = 6)
        public int setLongFixnum(RubyArray array, int index, int value, UndefinedPlaceholder unused) {
            setLongFixnum(array, index, (long) value, unused);
            return value;
        }

        @Specialization(guards = "isLongFixnum", order = 7)
        public long setLongFixnum(RubyArray array, int index, long value, UndefinedPlaceholder unused) {
            final int normalisedIndex = array.normaliseIndex(index);
            long[] store = (long[]) array.getStore();

            if (normalisedIndex < 0) {
                tooSmallBranch.enter();
                throw new UnsupportedOperationException();
            } else if (normalisedIndex >= array.getSize()) {
                pastEndBranch.enter();

                if (normalisedIndex == array.getSize()) {
                    appendBranch.enter();

                    if (normalisedIndex >= store.length) {
                        reallocateBranch.enter();
                        array.setStore(store = Arrays.copyOf(store, ArrayUtils.capacity(store.length, normalisedIndex + 1)), array.getSize());
                    }

                    store[normalisedIndex] = value;
                    array.setSize(array.getSize() + 1);
                } else if (normalisedIndex > array.getSize()) {
                    beyondBranch.enter();
                    throw new UnsupportedOperationException();
                }
            } else {
                store[normalisedIndex] = value;
            }

            return value;
        }

        @Specialization(guards = "isFloat", order = 8)
        public double setFloat(RubyArray array, int index, double value, UndefinedPlaceholder unused) {
            final int normalisedIndex = array.normaliseIndex(index);
            double[] store = (double[]) array.getStore();

            if (normalisedIndex < 0) {
                tooSmallBranch.enter();
                throw new UnsupportedOperationException();
            } else if (normalisedIndex >= array.getSize()) {
                pastEndBranch.enter();

                if (normalisedIndex == array.getSize()) {
                    appendBranch.enter();

                    if (normalisedIndex >= store.length) {
                        reallocateBranch.enter();
                        array.setStore(store = Arrays.copyOf(store, ArrayUtils.capacity(store.length, normalisedIndex + 1)), array.getSize());
                    }

                    store[normalisedIndex] = value;
                    array.setSize(array.getSize() + 1);
                } else if (normalisedIndex > array.getSize()) {
                    beyondBranch.enter();
                    throw new UnsupportedOperationException();
                }
            } else {
                store[normalisedIndex] = value;
            }

            return value;
        }

        @Specialization(guards = "isObject", order = 9)
        public Object setObject(RubyArray array, int index, Object value, UndefinedPlaceholder unused) {
            final int normalisedIndex = array.normaliseIndex(index);
            Object[] store = (Object[]) array.getStore();

            if (normalisedIndex < 0) {
                tooSmallBranch.enter();
                throw new UnsupportedOperationException();
            } else if (normalisedIndex >= array.getSize()) {
                pastEndBranch.enter();

                if (normalisedIndex == array.getSize()) {
                    appendBranch.enter();

                    if (normalisedIndex >= store.length) {
                        reallocateBranch.enter();
                        array.setStore(store = Arrays.copyOf(store, ArrayUtils.capacity(store.length, normalisedIndex + 1)), array.getSize());
                    }

                    store[normalisedIndex] = value;
                    array.setSize(array.getSize() + 1);
                } else if (normalisedIndex > array.getSize()) {
                    beyondBranch.enter();
                    throw new UnsupportedOperationException();
                }
            } else {
                store[normalisedIndex] = value;
            }

            return value;
        }

        @Specialization(guards = "isIntegerFixnum", order = 10)
        public RubyArray setIntegerFixnumRange(RubyArray array, RubyRange.IntegerFixnumRange range, RubyArray other, UndefinedPlaceholder unused) {
            if (range.doesExcludeEnd()) {
                CompilerDirectives.transferToInterpreter();
                throw new UnsupportedOperationException();
            } else {
                int normalisedBegin = array.normaliseIndex(range.getBegin());
                int normalisedEnd = array.normaliseIndex(range.getEnd());

                if (normalisedBegin == 0 && normalisedEnd == array.getSize() - 1) {
                    array.setStore(Arrays.copyOf((int[]) other.getStore(), other.getSize()), other.getSize());
                } else {
                    panic(getContext());
                    throw new RuntimeException();
                }
            }

            return other;
        }

    }

    @CoreMethod(names = "all?", needsBlock = true, maxArgs = 0)
    public abstract static class AllNode extends YieldingArrayCoreMethodNode {

        public AllNode(RubyContext context, SourceSection sourceSection) {
            super(context, sourceSection);
        }

        public AllNode(AllNode prev) {
            super(prev);
        }

        @Specialization(guards = "isNull", order = 1)
        public boolean allNull(VirtualFrame frame, RubyArray array, RubyProc block) {
            return true;
        }

        @Specialization(guards = "isIntegerFixnum", order = 2)
        public boolean allIntegerFixnum(VirtualFrame frame, RubyArray array, RubyProc block) {
            notDesignedForCompilation();

            for (int n = 0; n < array.getSize(); n++) {
                if (!yieldBoolean(frame, block, ((int[]) array.getStore())[n])) {
                    return false;
                }
            }

            return true;
        }

        @Specialization(guards = "isLongFixnum", order = 3)
        public boolean allLongFixnum(VirtualFrame frame, RubyArray array, RubyProc block) {
            notDesignedForCompilation();

            for (int n = 0; n < array.getSize(); n++) {
                if (!yieldBoolean(frame, block, ((long[]) array.getStore())[n])) {
                    return false;
                }
            }

            return true;
        }

        @Specialization(guards = "isFloat", order = 4)
        public boolean allFloat(VirtualFrame frame, RubyArray array, RubyProc block) {
            notDesignedForCompilation();

            for (int n = 0; n < array.getSize(); n++) {
                if (!yieldBoolean(frame, block, ((double[]) array.getStore())[n])) {
                    return false;
                }
            }

            return true;
        }

        @Specialization(guards = "isObject", order = 5)
        public boolean allObject(VirtualFrame frame, RubyArray array, RubyProc block) {
            notDesignedForCompilation();

            for (int n = 0; n < array.getSize(); n++) {
                if (!yieldBoolean(frame, block, ((Object[]) array.getStore())[n])) {
                    return false;
                }
            }

            return true;
        }

    }

    @CoreMethod(names = "any?", needsBlock = true, maxArgs = 0)
    public abstract static class AnyNode extends YieldingArrayCoreMethodNode {

        public AnyNode(RubyContext context, SourceSection sourceSection) {
            super(context, sourceSection);
        }

        public AnyNode(AnyNode prev) {
            super(prev);
        }

        @Specialization(guards = "isNull", order = 1)
        public boolean anyNull(VirtualFrame frame, RubyArray array, RubyProc block) {
            return false;
        }

        @Specialization(guards = "isIntegerFixnum", order = 2)
        public boolean allIntegerFixnum(VirtualFrame frame, RubyArray array, RubyProc block) {
            notDesignedForCompilation();

            for (int n = 0; n < array.getSize(); n++) {
                if (yieldBoolean(frame, block, ((int[]) array.getStore())[n])) {
                    return true;
                }
            }

            return false;
        }

        @Specialization(guards = "isLongFixnum", order = 3)
        public boolean anyLongFixnum(VirtualFrame frame, RubyArray array, RubyProc block) {
            notDesignedForCompilation();

            for (int n = 0; n < array.getSize(); n++) {
                if (yieldBoolean(frame, block, ((long[]) array.getStore())[n])) {
                    return true;
                }
            }

            return false;
        }

        @Specialization(guards = "isFloat", order = 4)
        public boolean anyFloat(VirtualFrame frame, RubyArray array, RubyProc block) {
            notDesignedForCompilation();

            for (int n = 0; n < array.getSize(); n++) {
                if (yieldBoolean(frame, block, ((double[]) array.getStore())[n])) {
                    return true;
                }
            }

            return false;
        }

        @Specialization(guards = "isObject", order = 5)
        public boolean anyObject(VirtualFrame frame, RubyArray array, RubyProc block) {
            notDesignedForCompilation();

            for (int n = 0; n < array.getSize(); n++) {
                if (yieldBoolean(frame, block, ((Object[]) array.getStore())[n])) {
                    return true;
                }
            }

            return false;
        }

    }

    @CoreMethod(names = "clear", maxArgs = 0)
    public abstract static class ClearNode extends ArrayCoreMethodNode {

        public ClearNode(RubyContext context, SourceSection sourceSection) {
            super(context, sourceSection);
        }

        public ClearNode(ClearNode prev) {
            super(prev);
        }

        @Specialization
        public RubyArray clear(RubyArray array) {
            notDesignedForCompilation();

            array.setSize(0);
            return array;
        }

    }

    @CoreMethod(names = "compact", maxArgs = 0)
    public abstract static class CompactNode extends ArrayCoreMethodNode {

        public CompactNode(RubyContext context, SourceSection sourceSection) {
            super(context, sourceSection);
        }

        public CompactNode(CompactNode prev) {
            super(prev);
        }

        @Specialization(guards = "!isObject", order = 1)
        public RubyArray compatNotObjects(RubyArray array) {
            return array;
        }

        @Specialization(guards = "isObject", order = 2)
        public RubyArray compatObjects(RubyArray array) {
            notDesignedForCompilation();

            final Object[] compacted = new Object[array.getSize()];
            int compactedSize = 0;

            for (Object object : array.slowToArray()) {
                if (object != NilPlaceholder.INSTANCE) {
                    compacted[compactedSize] = object;
                    compactedSize++;
                }
            }

            array.setStore(compacted, compactedSize);

            return array;
        }

    }

    @CoreMethod(names = "concat", minArgs = 1, maxArgs = 1)
    public abstract static class ConcatNode extends ArrayCoreMethodNode {

        public ConcatNode(RubyContext context, SourceSection sourceSection) {
            super(context, sourceSection);
        }

        public ConcatNode(ConcatNode prev) {
            super(prev);
        }

        @Specialization(guards = "areBothNull", order = 1)
        public RubyArray concatNull(RubyArray array, RubyArray other) {
            return array;
        }

        @Specialization(guards = "areBothIntegerFixnum", order = 2)
        public RubyArray concatIntegerFixnum(RubyArray array, RubyArray other) {
            notDesignedForCompilation();

            // TODO(CS): is there already space in array?
            array.setStore(Arrays.copyOf((int[]) array.getStore(), array.getSize() + other.getSize()), array.getSize());
            System.arraycopy(other.getStore(), 0, array.getStore(), array.getSize(), other.getSize());
            array.setSize(array.getSize() + other.getSize());
            return array;
        }

        @Specialization(guards = "areBothLongFixnum", order = 3)
        public RubyArray concatLongFixnum(RubyArray array, RubyArray other) {
            notDesignedForCompilation();

            // TODO(CS): is there already space in array?
            array.setStore(Arrays.copyOf((long[]) array.getStore(), array.getSize() + other.getSize()), array.getSize());
            System.arraycopy(other.getStore(), 0, array.getStore(), array.getSize(), other.getSize());
            array.setSize(array.getSize() + other.getSize());
            return array;
        }

        @Specialization(guards = "areBothFloat", order = 4)
        public RubyArray concatDouble(RubyArray array, RubyArray other) {
            notDesignedForCompilation();

            // TODO(CS): is there already space in array?
            array.setStore(Arrays.copyOf((double[]) array.getStore(), array.getSize() + other.getSize()), array.getSize());
            System.arraycopy(other.getStore(), 0, array.getStore(), array.getSize(), other.getSize());
            array.setSize(array.getSize() + other.getSize());
            return array;
        }

        @Specialization(guards = "areBothObject", order = 5)
        public RubyArray concatObject(RubyArray array, RubyArray other) {
            notDesignedForCompilation();

            // TODO(CS): is there already space in array?
            array.setStore(Arrays.copyOf((Object[]) array.getStore(), array.getSize() + other.getSize()), array.getSize());
            System.arraycopy(other.getStore(), 0, array.getStore(), array.getSize(), other.getSize());
            array.setSize(array.getSize() + other.getSize());
            return array;
        }

        @Specialization(order = 6)
        public RubyArray concat(RubyArray array, RubyArray other) {
            notDesignedForCompilation();

            // TODO(CS): is there already space in array?
            // TODO(CS): if array is Object[], use Arrays.copyOf
            final Object[] newStore = new Object[array.getSize() + other.getSize()];
            ArrayUtils.copy(array.getStore(), newStore, 0, array.getSize());
            ArrayUtils.copy(other.getStore(), newStore, array.getSize(), other.getSize());
            array.setStore(newStore, array.getSize() + other.getSize());
            return array;
        }

    }

    @CoreMethod(names = "delete", minArgs = 1, maxArgs = 1)
    public abstract static class DeleteNode extends ArrayCoreMethodNode {

        @Child protected DispatchHeadNode threeEqual;

        public DeleteNode(RubyContext context, SourceSection sourceSection) {
            super(context, sourceSection);
            threeEqual = new DispatchHeadNode(context, "===", false, DispatchHeadNode.MissingBehavior.CALL_METHOD_MISSING);
        }

        public DeleteNode(DeleteNode prev) {
            super(prev);
            threeEqual = prev.threeEqual;
        }

        @Specialization(guards = "isIntegerFixnum", order = 1)
        public Object deleteIntegerFixnum(VirtualFrame frame, RubyArray array, Object value) {
            final int[] store = (int[]) array.getStore();

            Object found = NilPlaceholder.INSTANCE;

            int i = 0;

            for (int n = 0; n < array.getSize(); n++) {
                final Object stored = store[n];

                // TODO(CS): need a cast node around the dispatch

                if (stored == value || (boolean) threeEqual.dispatch(frame, store[n], null, value)) {
                    found = store[n];
                    continue;
                }

                if (i != n) {
                    store[i] = store[n];
                }

                i++;
            }

            array.setSize(i);
            return found;
        }

        @Specialization(guards = "isObject", order = 2)
        public Object deleteObject(VirtualFrame frame, RubyArray array, Object value) {
            final Object[] store = (Object[]) array.getStore();

            Object found = NilPlaceholder.INSTANCE;

            int i = 0;

            for (int n = 0; n < array.getSize(); n++) {
                final Object stored = store[n];

                // TODO(CS): need a cast node around the dispatch

                if (stored == value || (boolean) threeEqual.dispatch(frame, store[n], null, value)) {
                    found = store[n];
                    continue;
                }

                if (i != n) {
                    store[i] = store[n];
                }

                i++;
            }

            array.setSize(i);
            return found;
        }

    }

    @CoreMethod(names = "delete_at", minArgs = 1, maxArgs = 1)
    public abstract static class DeleteAtNode extends ArrayCoreMethodNode {

        private static final BranchProfile tooSmallBranch = new BranchProfile();
        private static final BranchProfile beyondEndBranch = new BranchProfile();

        public DeleteAtNode(RubyContext context, SourceSection sourceSection) {
            super(context, sourceSection);
        }

        public DeleteAtNode(DeleteAtNode prev) {
            super(prev);
        }

        @Specialization(guards = "isIntegerFixnum", rewriteOn = UnexpectedResultException.class, order = 1)
        public int deleteAtIntegerFixnumInBounds(RubyArray array, int index) throws UnexpectedResultException {
            final int normalisedIndex = array.normaliseIndex(index);

            if (normalisedIndex < 0) {
                throw new UnexpectedResultException(NilPlaceholder.INSTANCE);
            } else if (normalisedIndex >= array.getSize()) {
                throw new UnexpectedResultException(NilPlaceholder.INSTANCE);
            } else {
                final int[] store = (int[]) array.getStore();
                final int value = store[normalisedIndex];
                System.arraycopy(store, normalisedIndex + 1, store, normalisedIndex, array.getSize() - normalisedIndex - 1);
                array.setSize(array.getSize() - 1);
                return value;
            }
        }

        @Specialization(guards = "isIntegerFixnum", order = 2)
        public Object deleteAtIntegerFixnum(RubyArray array, int index) {
            notDesignedForCompilation();

            int normalisedIndex = index;

            if (normalisedIndex < 0) {
                normalisedIndex = array.getSize() + index;
            }

            if (normalisedIndex < 0) {
                tooSmallBranch.enter();
                CompilerDirectives.transferToInterpreter();
                throw new UnsupportedOperationException();
            } else if (normalisedIndex >= array.getSize()) {
                beyondEndBranch.enter();
                throw new UnsupportedOperationException();
            } else {
                final int[] store = (int[]) array.getStore();
                final int value = store[normalisedIndex];
                System.arraycopy(store, normalisedIndex + 1, store, normalisedIndex, array.getSize() - normalisedIndex - 1);
                array.setSize(array.getSize() - 1);
                return value;
            }
        }

    }

    @CoreMethod(names = {"dup", "clone"}, maxArgs = 0)
    public abstract static class DupNode extends ArrayCoreMethodNode {

        public DupNode(RubyContext context, SourceSection sourceSection) {
            super(context, sourceSection);
        }

        public DupNode(DupNode prev) {
            super(prev);
        }

        @Specialization(guards = "isNull", order = 1)
        public Object dupNull(RubyArray array) {
            return new RubyArray(getContext().getCoreLibrary().getArrayClass());
        }

        @Specialization(guards = "isIntegerFixnum", order = 2)
        public Object dupIntegerFixnum(RubyArray array) {
            return new RubyArray(getContext().getCoreLibrary().getArrayClass(), Arrays.copyOf((int[]) array.getStore(), array.getSize()), array.getSize());
        }

        @Specialization(guards = "isLongFixnum", order = 3)
        public Object dupLongFixnum(RubyArray array) {
            return new RubyArray(getContext().getCoreLibrary().getArrayClass(), Arrays.copyOf((long[]) array.getStore(), array.getSize()), array.getSize());
        }

        @Specialization(guards = "isFloat", order = 4)
        public Object dupFloat(RubyArray array) {
            return new RubyArray(getContext().getCoreLibrary().getArrayClass(), Arrays.copyOf((double[]) array.getStore(), array.getSize()), array.getSize());
        }

        @Specialization(guards = "isObject", order = 5)
        public Object dupObject(RubyArray array) {
            return new RubyArray(getContext().getCoreLibrary().getArrayClass(), Arrays.copyOf((Object[]) array.getStore(), array.getSize()), array.getSize());
        }

    }

    @CoreMethod(names = "each", needsBlock = true, maxArgs = 0)
    public abstract static class EachNode extends YieldingArrayCoreMethodNode {

        private final BranchProfile breakProfile = new BranchProfile();
        private final BranchProfile nextProfile = new BranchProfile();
        private final BranchProfile redoProfile = new BranchProfile();

        public EachNode(RubyContext context, SourceSection sourceSection) {
            super(context, sourceSection);
        }

        public EachNode(EachNode prev) {
            super(prev);
        }

        @Specialization(guards = "isNull", order = 1)
        public Object eachNull(VirtualFrame frame, RubyArray array, RubyProc block) {
            return NilPlaceholder.INSTANCE;
        }

        @Specialization(guards = "isIntegerFixnum", order = 2)
        public Object eachIntegerFixnum(VirtualFrame frame, RubyArray array, RubyProc block) {
            final int[] store = (int[]) array.getStore();

            int count = 0;

            try {
                outer:
                for (int n = 0; n < array.getSize(); n++) {
                    while (true) {
                        if (CompilerDirectives.inInterpreter()) {
                            count++;
                        }

                        try {
                            yield(frame, block, store[n]);
                            continue outer;
                        } catch (BreakException e) {
                            breakProfile.enter();
                            return e.getResult();
                        } catch (NextException e) {
                            nextProfile.enter();
                            continue outer;
                        } catch (RedoException e) {
                            redoProfile.enter();
                        }
                    }
                }
            } finally {
                if (CompilerDirectives.inInterpreter()) {
                    ((RubyRootNode) getRootNode()).reportLoopCountThroughBlocks(count);
                }
            }

            return array;
        }

        @Specialization(guards = "isLongFixnum", order = 3)
        public Object eachLongFixnum(VirtualFrame frame, RubyArray array, RubyProc block) {
            final long[] store = (long[]) array.getStore();

            int count = 0;

            try {
                outer:
                for (int n = 0; n < array.getSize(); n++) {
                    while (true) {
                        if (CompilerDirectives.inInterpreter()) {
                            count++;
                        }

                        try {
                            yield(frame, block, store[n]);
                            continue outer;
                        } catch (BreakException e) {
                            breakProfile.enter();
                            return e.getResult();
                        } catch (NextException e) {
                            nextProfile.enter();
                            continue outer;
                        } catch (RedoException e) {
                            redoProfile.enter();
                        }
                    }
                }
            } finally {
                if (CompilerDirectives.inInterpreter()) {
                    ((RubyRootNode) getRootNode()).reportLoopCountThroughBlocks(count);
                }
            }

            return array;
        }

        @Specialization(guards = "isFloat", order = 4)
        public Object eachFloat(VirtualFrame frame, RubyArray array, RubyProc block) {
            final double[] store = (double[]) array.getStore();

            int count = 0;

            try {
                outer:
                for (int n = 0; n < array.getSize(); n++) {
                    while (true) {
                        if (CompilerDirectives.inInterpreter()) {
                            count++;
                        }

                        try {
                            yield(frame, block, store[n]);
                            continue outer;
                        } catch (BreakException e) {
                            breakProfile.enter();
                            return e.getResult();
                        } catch (NextException e) {
                            nextProfile.enter();
                            continue outer;
                        } catch (RedoException e) {
                            redoProfile.enter();
                        }
                    }
                }
            } finally {
                if (CompilerDirectives.inInterpreter()) {
                    ((RubyRootNode) getRootNode()).reportLoopCountThroughBlocks(count);
                }
            }

            return array;
        }

        @Specialization(guards = "isObject", order = 5)
        public Object eachObject(VirtualFrame frame, RubyArray array, RubyProc block) {
            final Object[] store = (Object[]) array.getStore();

            int count = 0;

            try {
                outer:
                for (int n = 0; n < array.getSize(); n++) {
                    while (true) {
                        if (CompilerDirectives.inInterpreter()) {
                            count++;
                        }

                        try {
                            yield(frame, block, store[n]);
                            continue outer;
                        } catch (BreakException e) {
                            breakProfile.enter();
                            return e.getResult();
                        } catch (NextException e) {
                            nextProfile.enter();
                            continue outer;
                        } catch (RedoException e) {
                            redoProfile.enter();
                        }
                    }
                }
            } finally {
                if (CompilerDirectives.inInterpreter()) {
                    ((RubyRootNode) getRootNode()).reportLoopCountThroughBlocks(count);
                }
            }

            return array;
        }

    }

    @CoreMethod(names = "each_with_index", needsBlock = true, maxArgs = 0)
    public abstract static class EachWithIndexNode extends YieldingArrayCoreMethodNode {

        private final BranchProfile breakProfile = new BranchProfile();
        private final BranchProfile nextProfile = new BranchProfile();
        private final BranchProfile redoProfile = new BranchProfile();

        public EachWithIndexNode(RubyContext context, SourceSection sourceSection) {
            super(context, sourceSection);
        }

        public EachWithIndexNode(EachWithIndexNode prev) {
            super(prev);
        }

        @Specialization(guards = "isObject")
        public Object eachWithIndexObject(VirtualFrame frame, RubyArray array, RubyProc block) {
            final Object[] store = (Object[]) array.getStore();

            int count = 0;

            try {
                outer:
                for (int n = 0; n < array.getSize(); n++) {
                    while (true) {
                        if (CompilerDirectives.inInterpreter()) {
                            count++;
                        }

                        try {
                            yield(frame, block, store[n], n);
                            continue outer;
                        } catch (BreakException e) {
                            breakProfile.enter();
                            return e.getResult();
                        } catch (NextException e) {
                            nextProfile.enter();
                            continue outer;
                        } catch (RedoException e) {
                            redoProfile.enter();
                        }
                    }
                }
            } finally {
                if (CompilerDirectives.inInterpreter()) {
                    ((RubyRootNode) getRootNode()).reportLoopCountThroughBlocks(count);
                }
            }

            return array;
        }

    }

    @CoreMethod(names = "empty?", maxArgs = 0)
    public abstract static class EmptyNode extends ArrayCoreMethodNode {

        public EmptyNode(RubyContext context, SourceSection sourceSection) {
            super(context, sourceSection);
        }

        public EmptyNode(EmptyNode prev) {
            super(prev);
        }

        @Specialization
        public boolean isEmpty(RubyArray array) {
            return array.getSize() == 0;
        }

    }

    @CoreMethod(names = "find", needsBlock = true, maxArgs = 0)
    public abstract static class FindNode extends YieldingArrayCoreMethodNode {

        public FindNode(RubyContext context, SourceSection sourceSection) {
            super(context, sourceSection);
        }

        public FindNode(FindNode prev) {
            super(prev);
        }

        @Specialization(guards = "isNull", order = 1)
        public Object findNull(VirtualFrame frame, RubyArray array, RubyProc block) {
            return NilPlaceholder.INSTANCE;
        }

        @Specialization(guards = "isIntegerFixnum", order = 2)
        public Object findIntegerFixnum(VirtualFrame frame, RubyArray array, RubyProc block) {
            notDesignedForCompilation();

            final int[] store = (int[]) array.getStore();

            for (int n = 0; n < array.getSize(); n++) {
                try {
                    final Object value = store[n];

                    if (yieldBoolean(frame, block, value)) {
                        return value;
                    }
                } catch (BreakException e) {
                    break;
                }
            }

            return NilPlaceholder.INSTANCE;
        }

        @Specialization(guards = "isLongFixnum", order = 3)
        public Object findLongFixnum(VirtualFrame frame, RubyArray array, RubyProc block) {
            notDesignedForCompilation();

            final long[] store = (long[]) array.getStore();

            for (int n = 0; n < array.getSize(); n++) {
                try {
                    final Object value = store[n];

                    if (yieldBoolean(frame, block, value)) {
                        return value;
                    }
                } catch (BreakException e) {
                    break;
                }
            }

            return NilPlaceholder.INSTANCE;
        }

        @Specialization(guards = "isFloat", order = 4)
        public Object findFloat(VirtualFrame frame, RubyArray array, RubyProc block) {
            notDesignedForCompilation();

            final double[] store = (double[]) array.getStore();

            for (int n = 0; n < array.getSize(); n++) {
                try {
                    final Object value = store[n];

                    if (yieldBoolean(frame, block, value)) {
                        return value;
                    }
                } catch (BreakException e) {
                    break;
                }
            }

            return NilPlaceholder.INSTANCE;
        }

        @Specialization(guards = "isObject", order = 5)
        public Object findObject(VirtualFrame frame, RubyArray array, RubyProc block) {
            notDesignedForCompilation();

            final Object[] store = (Object[]) array.getStore();

            for (int n = 0; n < array.getSize(); n++) {
                try {
                    final Object value = store[n];

                    if (yieldBoolean(frame, block, value)) {
                        return value;
                    }
                } catch (BreakException e) {
                    break;
                }
            }

            return NilPlaceholder.INSTANCE;
        }
    }

    @CoreMethod(names = "first", maxArgs = 0)
    public abstract static class FirstNode extends ArrayCoreMethodNode {

        public FirstNode(RubyContext context, SourceSection sourceSection) {
            super(context, sourceSection);
        }

        public FirstNode(FirstNode prev) {
            super(prev);
        }

        @Specialization(guards = "isNull", order = 1)
        public NilPlaceholder firstNull(RubyArray array) {
            notDesignedForCompilation();

            return NilPlaceholder.INSTANCE;
        }

        @Specialization(guards = "isIntegerFixnum", order = 2)
        public Object firstIntegerFixnum(RubyArray array) {
            notDesignedForCompilation();

            if (array.getSize() == 0) {
                return NilPlaceholder.INSTANCE;
            } else {
                return ((int[]) array.getStore())[0];
            }
        }

        @Specialization(guards = "isObject", order = 3)
        public Object firstObject(RubyArray array) {
            notDesignedForCompilation();

            if (array.getSize() == 0) {
                return NilPlaceholder.INSTANCE;
            } else {
                return ((Object[]) array.getStore())[0];
            }
        }

    }

    @CoreMethod(names = "flatten", maxArgs = 0)
    public abstract static class FlattenNode extends ArrayCoreMethodNode {

        public FlattenNode(RubyContext context, SourceSection sourceSection) {
            super(context, sourceSection);
        }

        public FlattenNode(FlattenNode prev) {
            super(prev);
        }

        @Specialization
        public RubyArray flatten(RubyArray array) {
            throw new UnsupportedOperationException();
        }

    }

    @CoreMethod(names = "include?", minArgs = 1, maxArgs = 1)
    public abstract static class IncludeNode extends ArrayCoreMethodNode {

        @Child protected DispatchHeadNode threeEqual;

        public IncludeNode(RubyContext context, SourceSection sourceSection) {
            super(context, sourceSection);
            threeEqual = new DispatchHeadNode(context, "===", false, DispatchHeadNode.MissingBehavior.CALL_METHOD_MISSING);
        }

        public IncludeNode(IncludeNode prev) {
            super(prev);
            threeEqual = prev.threeEqual;
        }

        @Specialization(guards = "isNull", order = 1)
        public boolean includeNull(VirtualFrame frame, RubyArray array, Object value) {
            return false;
        }

        @Specialization(guards = "isIntegerFixnum", order = 2)
        public boolean includeFixnum(VirtualFrame frame, RubyArray array, Object value) {
            final int[] store = (int[]) array.getStore();

            for (int n = 0; n < array.getSize(); n++) {
                final Object stored = store[n];

                // TODO(CS): cast node around the dispatch
                notDesignedForCompilation();

                if (stored == value || (boolean) threeEqual.dispatch(frame, store[n], null, value)) {
                    return true;
                }
            }

            return false;
        }

        @Specialization(guards = "isObject", order = 3)
        public boolean includeObject(VirtualFrame frame, RubyArray array, Object value) {
            final Object[] store = (Object[]) array.getStore();

            for (int n = 0; n < array.getSize(); n++) {
                final Object stored = store[n];

                // TODO(CS): cast node around the dispatch
                notDesignedForCompilation();

                if (stored == value || (boolean) threeEqual.dispatch(frame, store[n], null, value)) {
                    return true;
                }
            }

            return false;
        }

    }

    @CoreMethod(names = "initialize", needsBlock = true, minArgs = 1, maxArgs = 2)
    public abstract static class InitializeNode extends ArrayCoreMethodNode {

        public InitializeNode(RubyContext context, SourceSection sourceSection) {
            super(context, sourceSection);
        }

        public InitializeNode(InitializeNode prev) {
            super(prev);
        }

        @Specialization
        public RubyArray initialize(RubyArray array, int size, UndefinedPlaceholder defaultValue) {
            return initialize(array, size, NilPlaceholder.INSTANCE);
        }

        @Specialization(guards = "areIntArraysEnabled")
        public RubyArray initialize(RubyArray array, int size, int defaultValue) {
            final int[] store = new int[size];
            Arrays.fill(store, defaultValue);
            array.setStore(store, size);
            return array;
        }

        @Specialization
        public RubyArray initialize(RubyArray array, int size, long defaultValue) {
            final long[] store = new long[size];
            Arrays.fill(store, defaultValue);
            array.setStore(store, size);
            return array;
        }

        @Specialization
        public RubyArray initialize(RubyArray array, int size, double defaultValue) {
            final double[] store = new double[size];
            Arrays.fill(store, defaultValue);
            array.setStore(store, size);
            return array;
        }

        @Specialization
        public RubyArray initialize(RubyArray array, int size, Object defaultValue) {
            final Object[] store = new Object[size];
            Arrays.fill(store, defaultValue);
            array.setStore(store, size);
            return array;
        }

    }

    @CoreMethod(names = {"inject", "reduce"}, needsBlock = true, minArgs = 0, maxArgs = 1)
    public abstract static class InjectNode extends YieldingArrayCoreMethodNode {

        public InjectNode(RubyContext context, SourceSection sourceSection) {
            super(context, sourceSection);
        }

        public InjectNode(InjectNode prev) {
            super(prev);
        }

        @Specialization(guards = "isObject")
        public Object inject(VirtualFrame frame, RubyArray array, Object initial, RubyProc block) {
            int count = 0;

            final Object[] store = (Object[]) array.getStore();

            Object accumulator = initial;

            try {
                for (int n = 0; n < array.getSize(); n++) {
                    if (CompilerDirectives.inInterpreter()) {
                        count++;
                    }

                    accumulator = yield(frame, block, accumulator, store[n]);
                }
            } finally {
                if (CompilerDirectives.inInterpreter()) {
                    ((RubyRootNode) getRootNode()).reportLoopCountThroughBlocks(count);
                }
            }

            return accumulator;
        }

        @Specialization
        public Object inject(RubyArray array, RubySymbol symbol, UndefinedPlaceholder unused) {
            notDesignedForCompilation();

            final Object[] store = array.slowToArray();

            if (store.length < 2) {
                throw new UnsupportedOperationException();
            }

            Object accumulator = getContext().getCoreLibrary().box(store[0]).send(this, symbol.toString(), null, store[1]);

            for (int n = 2; n < array.getSize(); n++) {
                accumulator = getContext().getCoreLibrary().box(accumulator).send(this, symbol.toString(), null, store[n]);
            }

            return accumulator;
        }

    }

    @CoreMethod(names = "insert", minArgs = 2, maxArgs = 2)
    public abstract static class InsertNode extends ArrayCoreMethodNode {

        private static final BranchProfile tooSmallBranch = new BranchProfile();

        public InsertNode(RubyContext context, SourceSection sourceSection) {
            super(context, sourceSection);
        }

        public InsertNode(InsertNode prev) {
            super(prev);
        }

        @Specialization(guards = "isNull")
        public Object insert(RubyArray array, int index, Object value) {
            notDesignedForCompilation();

            final Object[] store = new Object[index + 1];
            Arrays.fill(store, NilPlaceholder.INSTANCE);
            store[index] = value;
            array.setSize(array.getSize() + 1);
            return array;
        }

        @Specialization(guards = "isIntegerFixnum")
        public Object insert(RubyArray array, int index, int value) {
            final int normalisedIndex = array.normaliseIndex(index);
            final int[] store = (int[]) array.getStore();

            if (normalisedIndex < 0) {
                tooSmallBranch.enter();
                throw new UnsupportedOperationException();
            } else if (array.getSize() > store.length + 1) {
                CompilerDirectives.transferToInterpreter();
                throw new UnsupportedOperationException();
            } else {
                System.arraycopy(store, normalisedIndex, store, normalisedIndex + 1, array.getSize() - normalisedIndex);
                store[normalisedIndex] = value;
                array.setSize(array.getSize() + 1);
            }

            return array;
        }

    }

    @CoreMethod(names = {"inspect", "to_s"}, maxArgs = 0)
    public abstract static class InspectNode extends CoreMethodNode {

        @Child protected DispatchHeadNode inspect;

        public InspectNode(RubyContext context, SourceSection sourceSection) {
            super(context, sourceSection);
            inspect = new DispatchHeadNode(context, "inspect", false, DispatchHeadNode.MissingBehavior.CALL_METHOD_MISSING);
        }

        public InspectNode(InspectNode prev) {
            super(prev);
            inspect = prev.inspect;
        }

        @Specialization
        public RubyString inspect(VirtualFrame frame, RubyArray array) {
            notDesignedForCompilation();

            final StringBuilder builder = new StringBuilder();
            final Object[] objects = array.slowToArray();

            builder.append("[");

            for (int n = 0; n < objects.length; n++) {
                if (n > 0) {
                    builder.append(", ");
                }

                // TODO(CS): to string

                builder.append(inspect.dispatch(frame, objects[n], null));
            }

            builder.append("]");

            return getContext().makeString(builder.toString());
        }

    }

    @CoreMethod(names = "join", minArgs = 1, maxArgs = 1)
    public abstract static class JoinNode extends ArrayCoreMethodNode {

        public JoinNode(RubyContext context, SourceSection sourceSection) {
            super(context, sourceSection);
        }

        public JoinNode(JoinNode prev) {
            super(prev);
        }

        @Specialization
        public RubyString join(RubyArray array, RubyString separator) {
            notDesignedForCompilation();

            final StringBuilder builder = new StringBuilder();

            final Object[] objects = array.slowToArray();

            for (int n = 0; n < objects.length; n++) {
                if (n > 0) {
                    builder.append(separator);
                }

                builder.append(objects[n]);
            }

            return getContext().makeString(builder.toString());
        }

    }

    @CoreMethod(names = "last", maxArgs = 0)
    public abstract static class LastNode extends ArrayCoreMethodNode {

        public LastNode(RubyContext context, SourceSection sourceSection) {
            super(context, sourceSection);
        }

        public LastNode(LastNode prev) {
            super(prev);
        }

        @Specialization
        public Object last(RubyArray array) {
            notDesignedForCompilation();

            if (array.getSize() == 0) {
                return NilPlaceholder.INSTANCE;
            } else {
                return array.slowToArray()[array.getSize() - 1];
            }
        }

    }

    @CoreMethod(names = {"map", "collect"}, needsBlock = true, maxArgs = 0)
    public abstract static class MapNode extends YieldingArrayCoreMethodNode {

        @Child protected ArrayBuilderNode arrayBuilder;

        public MapNode(RubyContext context, SourceSection sourceSection) {
            super(context, sourceSection);
            arrayBuilder = new ArrayBuilderNode.UninitializedArrayBuilderNode(context);
        }

        public MapNode(MapNode prev) {
            super(prev);
            arrayBuilder = prev.arrayBuilder;
        }

        @Specialization(guards = "isNull", order = 1)
        public RubyArray mapNull(RubyArray array, RubyProc block) {
            return new RubyArray(getContext().getCoreLibrary().getArrayClass());
        }

        @Specialization(guards = "isIntegerFixnum", order = 2)
        public RubyArray mapIntegerFixnum(VirtualFrame frame, RubyArray array, RubyProc block) {
            final int[] store = (int[]) array.getStore();
            final int arraySize = array.getSize();
            Object mappedStore = arrayBuilder.start(arraySize);

            int count = 0;

            try {
                for (int n = 0; n < array.getSize(); n++) {
                    if (CompilerDirectives.inInterpreter()) {
                        count++;
                    }

                    mappedStore = arrayBuilder.append(mappedStore, n, yield(frame, block, store[n]));
                }
            } finally {
                if (CompilerDirectives.inInterpreter()) {
                    ((RubyRootNode) getRootNode()).reportLoopCountThroughBlocks(count);
                }
            }

            return new RubyArray(getContext().getCoreLibrary().getArrayClass(), arrayBuilder.finish(mappedStore, arraySize), arraySize);
        }

        @Specialization(guards = "isLongFixnum", order = 3)
        public RubyArray mapLongFixnum(VirtualFrame frame, RubyArray array, RubyProc block) {
            final long[] store = (long[]) array.getStore();
            final int arraySize = array.getSize();
            Object mappedStore = arrayBuilder.start(arraySize);

            int count = 0;

            try {
                for (int n = 0; n < array.getSize(); n++) {
                    if (CompilerDirectives.inInterpreter()) {
                        count++;
                    }

                    mappedStore = arrayBuilder.append(mappedStore, n, yield(frame, block, store[n]));
                }
            } finally {
                if (CompilerDirectives.inInterpreter()) {
                    ((RubyRootNode) getRootNode()).reportLoopCountThroughBlocks(count);
                }
            }

            return new RubyArray(getContext().getCoreLibrary().getArrayClass(), arrayBuilder.finish(mappedStore, arraySize), arraySize);
        }

        @Specialization(guards = "isObject", order = 4)
        public RubyArray mapObject(VirtualFrame frame, RubyArray array, RubyProc block) {
            final Object[] store = (Object[]) array.getStore();
            final int arraySize = array.getSize();
            Object mappedStore = arrayBuilder.start(arraySize);

            int count = 0;

            try {
                for (int n = 0; n < array.getSize(); n++) {
                    if (CompilerDirectives.inInterpreter()) {
                        count++;
                    }

                    mappedStore = arrayBuilder.append(mappedStore, n, yield(frame, block, store[n]));
                }
            } finally {
                if (CompilerDirectives.inInterpreter()) {
                    ((RubyRootNode) getRootNode()).reportLoopCountThroughBlocks(count);
                }
            }

            return new RubyArray(getContext().getCoreLibrary().getArrayClass(), arrayBuilder.finish(mappedStore, arraySize), arraySize);
        }
    }

    @CoreMethod(names = {"map!", "collect!"}, needsBlock = true, maxArgs = 0)
    public abstract static class MapInPlaceNode extends YieldingArrayCoreMethodNode {

        @Child protected ArrayBuilderNode arrayBuilder;

        public MapInPlaceNode(RubyContext context, SourceSection sourceSection) {
            super(context, sourceSection);
            arrayBuilder = new ArrayBuilderNode.UninitializedArrayBuilderNode(context);
        }

        public MapInPlaceNode(MapInPlaceNode prev) {
            super(prev);
            arrayBuilder = prev.arrayBuilder;
        }

        @Specialization(guards = "isIntegerFixnum", order = 1)
        public RubyArray mapInPlaceFixnumInteger(VirtualFrame frame, RubyArray array, RubyProc block) {
            final int[] store = (int[]) array.getStore();
            final int arraySize = array.getSize();
            Object mappedStore = arrayBuilder.start(arraySize);

            int count = 0;

            try {
                for (int n = 0; n < array.getSize(); n++) {
                    if (CompilerDirectives.inInterpreter()) {
                        count++;
                    }

                    mappedStore = arrayBuilder.append(mappedStore, n, yield(frame, block, store[n]));
                }
            } finally {
                if (CompilerDirectives.inInterpreter()) {
                    ((RubyRootNode) getRootNode()).reportLoopCountThroughBlocks(count);
                }
            }

            array.setStore(arrayBuilder.finish(mappedStore, arraySize), arraySize);

            return array;
        }

        @Specialization(guards = "isObject", order = 2)
        public RubyArray mapInPlaceObject(VirtualFrame frame, RubyArray array, RubyProc block) {
            final Object[] store = (Object[]) array.getStore();
            final int arraySize = array.getSize();
            Object mappedStore = arrayBuilder.start(arraySize);

            int count = 0;

            try {
                for (int n = 0; n < array.getSize(); n++) {
                    if (CompilerDirectives.inInterpreter()) {
                        count++;
                    }

                    mappedStore = arrayBuilder.append(mappedStore, n, yield(frame, block, store[n]));
                }
            } finally {
                if (CompilerDirectives.inInterpreter()) {
                    ((RubyRootNode) getRootNode()).reportLoopCountThroughBlocks(count);
                }
            }

            array.setStore(arrayBuilder.finish(mappedStore, arraySize), arraySize);

            return array;
        }
    }

    // TODO: move into Enumerable?

    @CoreMethod(names = "max", maxArgs = 0)
    public abstract static class MaxNode extends ArrayCoreMethodNode {

        @Child protected DispatchHeadNode eachNode;
        private final MaxBlock maxBlock;

        public MaxNode(RubyContext context, SourceSection sourceSection) {
            super(context, sourceSection);
            eachNode = new DispatchHeadNode(context, "each", false, DispatchHeadNode.MissingBehavior.CALL_METHOD_MISSING);
            maxBlock = context.getCoreLibrary().getArrayMaxBlock();
        }

        public MaxNode(MaxNode prev) {
            super(prev);
            eachNode = prev.eachNode;
            maxBlock = prev.maxBlock;
        }

        @Specialization
        public Object max(VirtualFrame frame, RubyArray array) {
            // TODO: can we just write to the frame instead of having this indirect object?

            final Memo<Object> maximum = new Memo<>();

            final VirtualFrame maximumClosureFrame = Truffle.getRuntime().createVirtualFrame(RubyArguments.pack(null, array, null), maxBlock.getFrameDescriptor());
            maximumClosureFrame.setObject(maxBlock.getFrameSlot(), maximum);

            final RubyProc block = new RubyProc(getContext().getCoreLibrary().getProcClass(), RubyProc.Type.PROC,
                    maxBlock.getSharedMethodInfo(), maxBlock.getCallTarget(), maxBlock.getCallTarget(),
                    maximumClosureFrame.materialize(), array, null);

            eachNode.dispatch(frame, array, block);

            if (maximum.get() == null) {
                return NilPlaceholder.INSTANCE;
            } else {
                return maximum.get();
            }
        }

    }

    public abstract static class MaxBlockNode extends CoreMethodNode {

        @Child protected DispatchHeadNode compareNode;

        public MaxBlockNode(RubyContext context, SourceSection sourceSection) {
            super(context, sourceSection);
            compareNode = new DispatchHeadNode(context, "<=>", false, DispatchHeadNode.MissingBehavior.CALL_METHOD_MISSING);
        }

        public MaxBlockNode(MaxBlockNode prev) {
            super(prev);
            compareNode = prev.compareNode;
        }

        @Specialization
        public NilPlaceholder max(VirtualFrame frame, Object maximumObject, Object value) {
            final Memo<Object> maximum = (Memo<Object>) maximumObject;

            // TODO(CS): cast

            final Object current = maximum.get();

            if (current == null || (int) compareNode.dispatch(frame, value, null, current) < 0) {
                maximum.set(value);
            }

            return NilPlaceholder.INSTANCE;
        }

    }

    public static class MaxBlock {

        private final FrameDescriptor frameDescriptor;
        private final FrameSlot frameSlot;
        private final SharedMethodInfo sharedMethodInfo;
        private final CallTarget callTarget;

        public MaxBlock(RubyContext context) {
            final String name = "(max-block)";

<<<<<<< HEAD
            final SourceSection sourceSection = new NullSourceSection(name, name);
=======
            final SourceSection sourceSection = new CoreSourceSection(name, name);
>>>>>>> 9e3f2299

            frameDescriptor = new FrameDescriptor();
            frameSlot = frameDescriptor.addFrameSlot("maximum_memo");

            sharedMethodInfo = new SharedMethodInfo(sourceSection, name, false, null);

            callTarget = Truffle.getRuntime().createCallTarget(new RubyRootNode(sourceSection, null, sharedMethodInfo,
                    ArrayNodesFactory.MaxBlockNodeFactory.create(context, sourceSection, new RubyNode[]{
                            ReadLevelVariableNodeFactory.create(context, sourceSection, frameSlot, 1),
                            new ReadPreArgumentNode(context, sourceSection, 0, MissingArgumentBehaviour.RUNTIME_ERROR)
                    })));
        }

        public FrameDescriptor getFrameDescriptor() {
            return frameDescriptor;
        }

        public FrameSlot getFrameSlot() {
            return frameSlot;
        }

        public SharedMethodInfo getSharedMethodInfo() {
            return sharedMethodInfo;
        }

        public CallTarget getCallTarget() {
            return callTarget;
        }
    }

    @CoreMethod(names = "min", maxArgs = 0)
    public abstract static class MinNode extends ArrayCoreMethodNode {

        @Child protected DispatchHeadNode eachNode;
        private final MinBlock minBlock;

        public MinNode(RubyContext context, SourceSection sourceSection) {
            super(context, sourceSection);
            eachNode = new DispatchHeadNode(context, "each", false, DispatchHeadNode.MissingBehavior.CALL_METHOD_MISSING);
            minBlock = context.getCoreLibrary().getArrayMinBlock();
        }

        public MinNode(MinNode prev) {
            super(prev);
            eachNode = prev.eachNode;
            minBlock = prev.minBlock;
        }

        @Specialization
        public Object min(VirtualFrame frame, RubyArray array) {
            // TODO: can we just write to the frame instead of having this indirect object?

            final Memo<Object> minimum = new Memo<>();

            final VirtualFrame minimumClosureFrame = Truffle.getRuntime().createVirtualFrame(RubyArguments.pack(null, array, null), minBlock.getFrameDescriptor());
            minimumClosureFrame.setObject(minBlock.getFrameSlot(), minimum);

            final RubyProc block = new RubyProc(getContext().getCoreLibrary().getProcClass(), RubyProc.Type.PROC,
                    minBlock.getSharedMethodInfo(), minBlock.getCallTarget(), minBlock.getCallTarget(),
                    minimumClosureFrame.materialize(), array, null);

            eachNode.dispatch(frame, array, block);

            if (minimum.get() == null) {
                return NilPlaceholder.INSTANCE;
            } else {
                return minimum.get();
            }
        }

    }

    public abstract static class MinBlockNode extends CoreMethodNode {

        @Child protected DispatchHeadNode compareNode;

        public MinBlockNode(RubyContext context, SourceSection sourceSection) {
            super(context, sourceSection);
            compareNode = new DispatchHeadNode(context, "<=>", false, DispatchHeadNode.MissingBehavior.CALL_METHOD_MISSING);
        }

        public MinBlockNode(MinBlockNode prev) {
            super(prev);
            compareNode = prev.compareNode;
        }

        @Specialization
        public NilPlaceholder min(VirtualFrame frame, Object minimumObject, Object value) {
            final Memo<Object> minimum = (Memo<Object>) minimumObject;

            // TODO(CS): cast

            final Object current = minimum.get();

            if (current == null || (int) compareNode.dispatch(frame, value, null, current) < 0) {
                minimum.set(value);
            }

            return NilPlaceholder.INSTANCE;
        }

    }

    public static class MinBlock {

        private final FrameDescriptor frameDescriptor;
        private final FrameSlot frameSlot;
        private final SharedMethodInfo sharedMethodInfo;
        private final CallTarget callTarget;

        public MinBlock(RubyContext context) {
            final String name = "(min-block)";

<<<<<<< HEAD
            final SourceSection sourceSection = new NullSourceSection(name, name);
=======
            final SourceSection sourceSection = new CoreSourceSection(name, name);
>>>>>>> 9e3f2299

            frameDescriptor = new FrameDescriptor();
            frameSlot = frameDescriptor.addFrameSlot("minimum_memo");

            sharedMethodInfo = new SharedMethodInfo(sourceSection, name, false, null);

            callTarget = Truffle.getRuntime().createCallTarget(new RubyRootNode(sourceSection, null, sharedMethodInfo,
                    ArrayNodesFactory.MinBlockNodeFactory.create(context, sourceSection, new RubyNode[]{
                            ReadLevelVariableNodeFactory.create(context, sourceSection, frameSlot, 1),
                            new ReadPreArgumentNode(context, sourceSection, 0, MissingArgumentBehaviour.RUNTIME_ERROR)
                    })));
        }

        public FrameDescriptor getFrameDescriptor() {
            return frameDescriptor;
        }

        public FrameSlot getFrameSlot() {
            return frameSlot;
        }

        public SharedMethodInfo getSharedMethodInfo() {
            return sharedMethodInfo;
        }

        public CallTarget getCallTarget() {
            return callTarget;
        }
    }

    @CoreMethod(names = "pack", minArgs = 1, maxArgs = 1)
    public abstract static class PackNode extends ArrayCoreMethodNode {

        public PackNode(RubyContext context, SourceSection sourceSection) {
            super(context, sourceSection);
        }

        public PackNode(PackNode prev) {
            super(prev);
        }

        @CompilerDirectives.SlowPath
        @Specialization
        public RubyString pack(RubyArray array, RubyString format) {
            notDesignedForCompilation();

            return new RubyString(
                    getContext().getCoreLibrary().getStringClass(),
                    org.jruby.util.Pack.pack(
                            getContext().getRuntime(),
                            getContext().toJRuby(array),
                            getContext().toJRuby(format).getByteList()).getByteList());

        }

    }

    @CoreMethod(names = "pop", maxArgs = 0)
    public abstract static class PopNode extends ArrayCoreMethodNode {

        public PopNode(RubyContext context, SourceSection sourceSection) {
            super(context, sourceSection);
        }

        public PopNode(PopNode prev) {
            super(prev);
        }

        @Specialization(guards = "isNull", order = 1)
        public Object popNil(RubyArray array) {
            return NilPlaceholder.INSTANCE;
        }

        @Specialization(guards = "isIntegerFixnum", rewriteOn = UnexpectedResultException.class, order = 2)
        public int popIntegerFixnumInBounds(RubyArray array) throws UnexpectedResultException {
            if (CompilerDirectives.injectBranchProbability(CompilerDirectives.UNLIKELY_PROBABILITY, array.getSize() == 0)) {
                throw new UnexpectedResultException(NilPlaceholder.INSTANCE);
            } else {
                final int value = ((int[]) array.getStore())[array.getSize() - 1];
                array.setSize(array.getSize() - 1);
                return value;
            }
        }

        @Specialization(guards = "isIntegerFixnum", rewriteOn = UnexpectedResultException.class, order = 3)
        public Object popIntegerFixnum(RubyArray array) throws UnexpectedResultException {
            if (CompilerDirectives.injectBranchProbability(CompilerDirectives.UNLIKELY_PROBABILITY, array.getSize() == 0)) {
                return NilPlaceholder.INSTANCE;
            } else {
                final int value = ((int[]) array.getStore())[array.getSize() - 1];
                array.setSize(array.getSize() - 1);
                return value;
            }
        }

        @Specialization(guards = "isLongFixnum", rewriteOn = UnexpectedResultException.class, order = 4)
        public long popLongFixnumInBounds(RubyArray array) throws UnexpectedResultException {
            if (CompilerDirectives.injectBranchProbability(CompilerDirectives.UNLIKELY_PROBABILITY, array.getSize() == 0)) {
                throw new UnexpectedResultException(NilPlaceholder.INSTANCE);
            } else {
                final long value = ((long[]) array.getStore())[array.getSize() - 1];
                array.setSize(array.getSize() - 1);
                return value;
            }
        }

        @Specialization(guards = "isLongFixnum", rewriteOn = UnexpectedResultException.class, order = 5)
        public Object popLongFixnum(RubyArray array) throws UnexpectedResultException {
            if (CompilerDirectives.injectBranchProbability(CompilerDirectives.UNLIKELY_PROBABILITY, array.getSize() == 0)) {
                return NilPlaceholder.INSTANCE;
            } else {
                final long value = ((long[]) array.getStore())[array.getSize() - 1];
                array.setSize(array.getSize() - 1);
                return value;
            }
        }

        @Specialization(guards = "isFloat", rewriteOn = UnexpectedResultException.class, order = 6)
        public double popFloatInBounds(RubyArray array) throws UnexpectedResultException {
            if (CompilerDirectives.injectBranchProbability(CompilerDirectives.UNLIKELY_PROBABILITY, array.getSize() == 0)) {
                throw new UnexpectedResultException(NilPlaceholder.INSTANCE);
            } else {
                final double value = ((double[]) array.getStore())[array.getSize() - 1];
                array.setSize(array.getSize() - 1);
                return value;
            }
        }

        @Specialization(guards = "isFloat", rewriteOn = UnexpectedResultException.class, order = 7)
        public Object popFloat(RubyArray array) throws UnexpectedResultException {
            if (CompilerDirectives.injectBranchProbability(CompilerDirectives.UNLIKELY_PROBABILITY, array.getSize() == 0)) {
                return NilPlaceholder.INSTANCE;
            } else {
                final double value = ((double[]) array.getStore())[array.getSize() - 1];
                array.setSize(array.getSize() - 1);
                return value;
            }
        }

        @Specialization(guards = "isObject", rewriteOn = UnexpectedResultException.class, order = 8)
        public Object popObject(RubyArray array) throws UnexpectedResultException {
            if (CompilerDirectives.injectBranchProbability(CompilerDirectives.UNLIKELY_PROBABILITY, array.getSize() == 0)) {
                return NilPlaceholder.INSTANCE;
            } else {
                final Object value = ((Object[]) array.getStore())[array.getSize() - 1];
                array.setSize(array.getSize() - 1);
                return value;
            }
        }

    }

    @CoreMethod(names = "product", minArgs = 1, maxArgs = 1)
    public abstract static class ProductNode extends ArrayCoreMethodNode {

        public ProductNode(RubyContext context, SourceSection sourceSection) {
            super(context, sourceSection);
        }

        public ProductNode(ProductNode prev) {
            super(prev);
        }

        @Specialization(guards = {"isObject", "isOtherObject"})
        public Object product(RubyArray array, RubyArray other) {
            final Object[] a = (Object[]) array.getStore();
            final int aLength = array.getSize();

            final Object[] b = (Object[]) other.getStore();
            final int bLength = other.getSize();

            final Object[] pairs = new Object[aLength * bLength];

            for (int an = 0; an < aLength; an++) {
                for (int bn = 0; bn < bLength; bn++) {
                    pairs[an * bLength + bn] = new RubyArray(getContext().getCoreLibrary().getArrayClass(), new Object[]{a[an], b[bn]}, 2);
                }
            }

            return new RubyArray(getContext().getCoreLibrary().getArrayClass(), pairs, pairs.length);
        }

    }

    @CoreMethod(names = {"push", "<<"}, isSplatted = true)
    public abstract static class PushNode extends ArrayCoreMethodNode {

        private final BranchProfile extendBranch = new BranchProfile();

        public PushNode(RubyContext context, SourceSection sourceSection) {
            super(context, sourceSection);
        }

        public PushNode(PushNode prev) {
            super(prev);
        }

        @Specialization(guards = {"isNull", "isSingleIntegerFixnum"}, order = 1)
        public RubyArray pushEmptySingleIntegerFixnum(RubyArray array, Object... values) {
            if (RubyContext.ARRAYS_INT) {
                array.setStore(new int[]{(int) values[0]}, 1);
            } else if (RubyContext.ARRAYS_LONG) {
                array.setStore(new long[]{(long) values[0]}, 1);
            } else {
                array.setStore(new Object[]{values[0]}, 1);
            }

            return array;
        }

        @Specialization(guards = {"isNull", "isSingleLongFixnum"}, order = 2)
        public RubyArray pushEmptySingleIntegerLong(RubyArray array, Object... values) {
            if (RubyContext.ARRAYS_LONG) {
                array.setStore(new long[]{(long) values[0]}, 1);
            } else {
                array.setStore(new Object[]{values[0]}, 1);
            }

            return array;
        }

        @Specialization(guards = "isNull", order = 3)
        public RubyArray pushEmptyObjects(RubyArray array, Object... values) {
            CompilerDirectives.transferToInterpreter();

            array.setStore(values, values.length);
            return array;
        }

        @Specialization(guards = {"isIntegerFixnum", "isSingleIntegerFixnum"}, order = 4)
        public RubyArray pushIntegerFixnumSingleIntegerFixnum(RubyArray array, Object... values) {
            final int oldSize = array.getSize();
            final int newSize = oldSize + 1;

            int[] store = (int[]) array.getStore();

            if (store.length < newSize) {
                extendBranch.enter();
                store = Arrays.copyOf(store, ArrayUtils.capacity(store.length, newSize));
                array.setStore(store, array.getSize());
            }

            store[oldSize] = (int) values[0];
            array.setSize(newSize);
            return array;
        }

        @Specialization(guards = {"isLongFixnum", "isSingleIntegerFixnum"}, order = 5)
        public RubyArray pushLongFixnumSingleIntegerFixnum(RubyArray array, Object... values) {
            final int oldSize = array.getSize();
            final int newSize = oldSize + 1;

            long[] store = (long[]) array.getStore();

            if (store.length < newSize) {
                extendBranch.enter();
                store = Arrays.copyOf(store, ArrayUtils.capacity(store.length, newSize));
                array.setStore(store, array.getSize());
            }

            store[oldSize] = (long) (int) values[0];
            array.setSize(newSize);
            return array;
        }

        @Specialization(guards = {"isLongFixnum", "isSingleLongFixnum"}, order = 6)
        public RubyArray pushLongFixnumSingleLongFixnum(RubyArray array, Object... values) {
            final int oldSize = array.getSize();
            final int newSize = oldSize + 1;

            long[] store = (long[]) array.getStore();

            if (store.length < newSize) {
                extendBranch.enter();
                store = Arrays.copyOf(store, ArrayUtils.capacity(store.length, newSize));
                array.setStore(store, array.getSize());
            }

            store[oldSize] = (long) values[0];
            array.setSize(newSize);
            return array;
        }

        @Specialization(guards = "isObject", order = 7)
        public RubyArray pushObject(RubyArray array, Object... values) {
            final int oldSize = array.getSize();
            final int newSize = oldSize + values.length;

            Object[] store = (Object[]) array.getStore();

            if (store.length < newSize) {
                extendBranch.enter();
                store = Arrays.copyOf(store, ArrayUtils.capacity(store.length, newSize));
                array.setStore(store, oldSize);
            }

            for (int n = 0; n < values.length; n++) {
                store[oldSize + n] = values[n];
            }

            array.setSize(newSize);
            return array;
        }

        protected boolean isSingleIntegerFixnum(RubyArray array, Object... values) {
            return values.length == 1 && values[0] instanceof Integer;
        }

        protected boolean isSingleLongFixnum(RubyArray array, Object... values) {
            return values.length == 1 && values[0] instanceof Long;
        }

    }

    // Not really a core method - used internally

    public abstract static class PushOneNode extends ArrayCoreMethodNode {

        private final BranchProfile extendBranch = new BranchProfile();

        public PushOneNode(RubyContext context, SourceSection sourceSection) {
            super(context, sourceSection);
        }

        public PushOneNode(PushOneNode prev) {
            super(prev);
        }

        @Specialization(guards = "isNull", order = 1)
        public RubyArray pushEmpty(RubyArray array, Object value) {
            array.setStore(new Object[]{value}, 1);
            return array;
        }

        @Specialization(guards = "isIntegerFixnum", order = 2)
        public RubyArray pushIntegerFixnumIntegerFixnum(RubyArray array, int value) {
            final int oldSize = array.getSize();
            final int newSize = oldSize + 1;

            int[] store = (int[]) array.getStore();

            if (store.length < newSize) {
                extendBranch.enter();
                array.setStore(store = Arrays.copyOf(store, ArrayUtils.capacity(store.length, newSize)), array.getSize());
            }

            store[oldSize] = value;
            array.setSize(newSize);
            return array;
        }

        @Specialization(guards = "isIntegerFixnum", order = 3)
        public RubyArray pushIntegerFixnumObject(RubyArray array, Object value) {
            final int oldSize = array.getSize();
            final int newSize = oldSize + 1;

            final int[] oldStore = (int[]) array.getStore();
            final Object[] newStore = ArrayUtils.box(oldStore, newSize);
            newStore[oldSize] = value;
            array.setStore(newStore, newSize);
            return array;
        }

        @Specialization(guards = "isObject", order = 4)
        public RubyArray pushObjectObject(RubyArray array, Object value) {
            final int oldSize = array.getSize();
            final int newSize = oldSize + 1;

            Object[] store = (Object[]) array.getStore();

            if (store.length < newSize) {
                extendBranch.enter();
                array.setStore(store = Arrays.copyOf(store, ArrayUtils.capacity(store.length, newSize)), array.getSize());
            }

            store[oldSize] = value;
            array.setSize(newSize);
            return array;
        }

    }

    @CoreMethod(names = "reject!", needsBlock = true, maxArgs = 0)
    public abstract static class RejectInPlaceNode extends YieldingArrayCoreMethodNode {

        public RejectInPlaceNode(RubyContext context, SourceSection sourceSection) {
            super(context, sourceSection);
        }

        public RejectInPlaceNode(RejectInPlaceNode prev) {
            super(prev);
        }

        @Specialization(guards = "isNull", order = 1)
        public Object rejectInPlaceNull(VirtualFrame frame, RubyArray array, RubyProc block) {
            return array;
        }

        @Specialization(guards = "isObject", order = 2)
        public Object rejectInPlaceObject(VirtualFrame frame, RubyArray array, RubyProc block) {
            final Object[] store = (Object[]) array.getStore();

            int i = 0;

            for (int n = 0; n < array.getSize(); n++) {
                if (yieldBoolean(frame, block, store[n])) {
                    continue;
                }

                if (i != n) {
                    store[i] = store[n];
                }

                i++;
            }

            array.setSize(i);
            return array;
        }

    }

    @CoreMethod(names = "replace", minArgs = 1, maxArgs = 1)
    public abstract static class ReplaceNode extends ArrayCoreMethodNode {

        public ReplaceNode(RubyContext context, SourceSection sourceSection) {
            super(context, sourceSection);
        }

        public ReplaceNode(ReplaceNode prev) {
            super(prev);
        }

        @Specialization(guards = "isOtherNull", order = 1)
        public RubyArray replace(RubyArray array, RubyArray other) {
            notDesignedForCompilation();

            array.setSize(0);
            return array;
        }

        @Specialization(guards = "isOtherIntegerFixnum", order = 2)
        public RubyArray replaceIntegerFixnum(RubyArray array, RubyArray other) {
            notDesignedForCompilation();

            array.setStore(Arrays.copyOf((int[]) other.getStore(), other.getSize()), other.getSize());
            return array;
        }

        @Specialization(guards = "isOtherLongFixnum", order = 3)
        public RubyArray replaceLongFixnum(RubyArray array, RubyArray other) {
            notDesignedForCompilation();

            array.setStore(Arrays.copyOf((long[]) other.getStore(), other.getSize()), other.getSize());
            return array;
        }

        @Specialization(guards = "isOtherFloat", order = 4)
        public RubyArray replaceFloat(RubyArray array, RubyArray other) {
            notDesignedForCompilation();

            array.setStore(Arrays.copyOf((double[]) other.getStore(), other.getSize()), other.getSize());
            return array;
        }

        @Specialization(guards = "isOtherObject", order = 5)
        public RubyArray replaceObject(RubyArray array, RubyArray other) {
            notDesignedForCompilation();

            array.setStore(Arrays.copyOf((Object[]) other.getStore(), other.getSize()), other.getSize());
            return array;
        }

    }

    @CoreMethod(names = "select", needsBlock = true, maxArgs = 0)
    public abstract static class SelectNode extends YieldingArrayCoreMethodNode {

        @Child protected ArrayBuilderNode arrayBuilder;

        public SelectNode(RubyContext context, SourceSection sourceSection) {
            super(context, sourceSection);
            arrayBuilder = new ArrayBuilderNode.UninitializedArrayBuilderNode(context);
        }

        public SelectNode(SelectNode prev) {
            super(prev);
            arrayBuilder = prev.arrayBuilder;
        }

        @Specialization(guards = "isNull", order = 1)
        public Object selectNull(VirtualFrame frame, RubyArray array, RubyProc block) {
            return new RubyArray(getContext().getCoreLibrary().getArrayClass());
        }

        @Specialization(guards = "isObject", order = 2)
        public Object selectObject(VirtualFrame frame, RubyArray array, RubyProc block) {
            final Object[] store = (Object[]) array.getStore();

            Object selectedStore = arrayBuilder.start(array.getSize());
            int selectedSize = 0;

            int count = 0;

            try {
                for (int n = 0; n < array.getSize(); n++) {
                    if (CompilerDirectives.inInterpreter()) {
                        count++;
                    }

                    final Object value = store[n];

                    // TODO(CS): cast to boolean?
                    notDesignedForCompilation();

                    assert RubyContext.shouldObjectBeVisible(value);
                    assert RubyContext.shouldObjectsBeVisible(new Object[]{value});
                    if (yieldBoolean(frame, block, new Object[]{value})) {
                        selectedStore = arrayBuilder.append(selectedStore, selectedSize, value);
                        selectedSize++;
                    }
                }
            } finally {
                if (CompilerDirectives.inInterpreter()) {
                    ((RubyRootNode) getRootNode()).reportLoopCountThroughBlocks(count);
                }
            }

            return new RubyArray(getContext().getCoreLibrary().getArrayClass(), arrayBuilder.finish(selectedStore, selectedSize), selectedSize);
        }

        @Specialization(guards = "isIntegerFixnum", order = 3)
        public Object selectFixnumInteger(VirtualFrame frame, RubyArray array, RubyProc block) {
            final int[] store = (int[]) array.getStore();

            Object selectedStore = arrayBuilder.start(array.getSize());
            int selectedSize = 0;

            int count = 0;

            try {
                for (int n = 0; n < array.getSize(); n++) {
                    if (CompilerDirectives.inInterpreter()) {
                        count++;
                    }

                    final Object value = store[n];

                    // TODO(CS): cast to boolean?
                    notDesignedForCompilation();

                    if ((boolean) yield(frame, block, value)) {
                        selectedStore = arrayBuilder.append(selectedStore, selectedSize, value);
                        selectedSize++;
                    }
                }
            } finally {
                if (CompilerDirectives.inInterpreter()) {
                    ((RubyRootNode) getRootNode()).reportLoopCountThroughBlocks(count);
                }
            }

            return new RubyArray(getContext().getCoreLibrary().getArrayClass(), arrayBuilder.finish(selectedStore, selectedSize), selectedSize);
        }

    }

    @CoreMethod(names = "shift", maxArgs = 0)
    public abstract static class ShiftNode extends CoreMethodNode {

        public ShiftNode(RubyContext context, SourceSection sourceSection) {
            super(context, sourceSection);
        }

        public ShiftNode(ShiftNode prev) {
            super(prev);
        }

        @Specialization
        public Object shift(RubyArray array) {
            notDesignedForCompilation();

            return array.slowShift();
        }

    }

    @CoreMethod(names = {"size", "length"}, maxArgs = 0)
    public abstract static class SizeNode extends ArrayCoreMethodNode {

        public SizeNode(RubyContext context, SourceSection sourceSection) {
            super(context, sourceSection);
        }

        public SizeNode(SizeNode prev) {
            super(prev);
        }

        @Specialization
        public int size(RubyArray array) {
            return array.getSize();
        }

    }

    @CoreMethod(names = "slice", minArgs = 2, maxArgs = 2)
    public abstract static class SliceNode extends ArrayCoreMethodNode {

        public SliceNode(RubyContext context, SourceSection sourceSection) {
            super(context, sourceSection);
        }

        public SliceNode(SliceNode prev) {
            super(prev);
        }

        @Specialization(guards = "isIntegerFixnum", order = 1)
        public RubyArray sliceIntegerFixnum(RubyArray array, int start, int length) {
            final int[] store = (int[]) array.getStore();

            final int normalisedStart = array.normaliseIndex(start);
            final int normalisedEnd = Math.min(normalisedStart + length, array.getSize() + length);
            final int sliceLength = normalisedEnd - normalisedStart;

            return new RubyArray(getContext().getCoreLibrary().getArrayClass(), Arrays.copyOfRange(store, normalisedStart, normalisedEnd), sliceLength);
        }

        @Specialization(guards = "isLongFixnum", order = 2)
        public RubyArray sliceLongFixnum(RubyArray array, int start, int length) {
            final long[] store = (long[]) array.getStore();

            final int normalisedStart = array.normaliseIndex(start);
            final int normalisedEnd = Math.min(normalisedStart + length, array.getSize() + length);
            final int sliceLength = normalisedEnd - normalisedStart;

            return new RubyArray(getContext().getCoreLibrary().getArrayClass(), Arrays.copyOfRange(store, normalisedStart, normalisedEnd), sliceLength);
        }

    }

    @CoreMethod(names = "sort", maxArgs = 0)
    public abstract static class SortNode extends ArrayCoreMethodNode {

        @Child protected DispatchHeadNode compareDispatchNode;

        public SortNode(RubyContext context, SourceSection sourceSection) {
            super(context, sourceSection);
            compareDispatchNode = new DispatchHeadNode(context, "<=>", false, DispatchHeadNode.MissingBehavior.CALL_METHOD_MISSING);
        }

        public SortNode(SortNode prev) {
            super(prev);
            compareDispatchNode = prev.compareDispatchNode;
        }

        @Specialization(guards = "isNull", order = 1)
        public RubyArray sortNull(RubyArray array) {
            notDesignedForCompilation();

            return new RubyArray(getContext().getCoreLibrary().getArrayClass());
        }

        @ExplodeLoop
        @Specialization(guards = {"isIntegerFixnum", "isSmall"}, order = 2)
        public RubyArray sortVeryShortIntegerFixnum(VirtualFrame frame, RubyArray array) {
            final int[] store = (int[]) array.getStore();

            // Insertion sort

            final int size = array.getSize();

            for (int i = 1; i < RubyContext.ARRAYS_SMALL; i++) {
                if (i < size) {
                    final int x = store[i];
                    int j = i;
                    // TODO(CS): node for this cast
                    while (j > 0 && (int) compareDispatchNode.dispatch(frame, store[j - 1], null, x) > 0) {
                        store[j] = store[j - 1];
                        j--;
                    }
                    store[j] = x;
                }
            }

            return array;
        }

        @Specialization(guards = "isIntegerFixnum", order = 3)
        public RubyArray sortIntegerFixnum(VirtualFrame frame, RubyArray array) {
            notDesignedForCompilation();

            final Object[] boxed = ArrayUtils.box((int[]) array.getStore());
            sort(frame, boxed);
            final int[] unboxed = ArrayUtils.unboxInteger(boxed, array.getSize());
            return new RubyArray(getContext().getCoreLibrary().getArrayClass(), unboxed, array.getSize());
        }

        @Specialization(guards = "isLongFixnum", order = 4)
        public RubyArray sortLongFixnum(VirtualFrame frame, RubyArray array) {
            notDesignedForCompilation();

            final Object[] boxed = ArrayUtils.box((long[]) array.getStore());
            sort(frame, boxed);
            final long[] unboxed = ArrayUtils.unboxLong(boxed, array.getSize());
            return new RubyArray(getContext().getCoreLibrary().getArrayClass(), unboxed, array.getSize());
        }

        @Specialization(guards = "isFloat", order = 5)
        public RubyArray sortDouble(VirtualFrame frame, RubyArray array) {
            notDesignedForCompilation();

            final Object[] boxed = ArrayUtils.box((double[]) array.getStore());
            sort(frame, boxed);
            final double[] unboxed = ArrayUtils.unboxDouble(boxed, array.getSize());
            return new RubyArray(getContext().getCoreLibrary().getArrayClass(), unboxed, array.getSize());
        }

        @Specialization(guards = {"isObject", "isSmall"}, order = 6)
        public RubyArray sortVeryShortObject(VirtualFrame frame, RubyArray array) {
            final Object[] store = (Object[]) array.getStore();

            // Insertion sort

            final int size = array.getSize();

            for (int i = 1; i < size; i++) {
                final Object x = store[i];
                int j = i;
                // TODO(CS): node for this cast
                while (j > 0 && (int) compareDispatchNode.dispatch(frame, store[j - 1], null, x) > 0) {
                    store[j] = store[j - 1];
                    j--;
                }
                store[j] = x;
            }

            return array;
        }

        @Specialization(guards = "isObject", order = 7)
        public RubyArray sortObject(VirtualFrame frame, RubyArray array) {
            notDesignedForCompilation();

            final Object[] store = Arrays.copyOf((Object[]) array.getStore(), array.getSize());
            sort(frame, store);
            return new RubyArray(getContext().getCoreLibrary().getArrayClass(), store, array.getSize());
        }

        private <T> void sort(VirtualFrame frame, T[] objects) {
            final VirtualFrame finalFrame = frame;

            Arrays.sort(objects, new Comparator<Object>() {

                @Override
                public int compare(Object a, Object b) {
                    // TODO(CS): node for this cast
                    return (int) compareDispatchNode.dispatch(finalFrame, a, null, b);
                }

            });
        }

        protected static boolean isSmall(RubyArray array) {
            return array.getSize() <= RubyContext.ARRAYS_SMALL;
        }

    }

    @CoreMethod(names = "to_a", maxArgs = 0)
    public abstract static class ToANode extends CoreMethodNode {

        public ToANode(RubyContext context, SourceSection sourceSection) {
            super(context, sourceSection);
        }

        public ToANode(ToANode prev) {
            super(prev);
        }

        @Specialization
        public RubyArray toA(RubyArray array) {
            return array;
        }

    }

    @CoreMethod(names = "unshift", isSplatted = true)
    public abstract static class UnshiftNode extends CoreMethodNode {

        public UnshiftNode(RubyContext context, SourceSection sourceSection) {
            super(context, sourceSection);
        }

        public UnshiftNode(UnshiftNode prev) {
            super(prev);
        }

        @Specialization
        public RubyArray unshift(RubyArray array, Object... args) {
            notDesignedForCompilation();

            array.slowUnshift(args);
            return array;
        }

    }

    @CoreMethod(names = "zip", minArgs = 1, maxArgs = 1)
    public abstract static class ZipNode extends ArrayCoreMethodNode {

        public ZipNode(RubyContext context, SourceSection sourceSection) {
            super(context, sourceSection);
        }

        public ZipNode(ZipNode prev) {
            super(prev);
        }

        @Specialization(guards = {"isObject", "isOtherIntegerFixnum"}, order = 1)
        public RubyArray zipObjectIntegerFixnum(RubyArray array, RubyArray other) {
            final Object[] a = (Object[]) array.getStore();
            final int aLength = array.getSize();

            final int[] b = (int[]) other.getStore();
            final int bLength = other.getSize();

            final int zippedLength = Math.min(aLength, bLength);
            final Object[] zipped = new Object[zippedLength];

            for (int n = 0; n < zippedLength; n++) {
                zipped[n] = new RubyArray(getContext().getCoreLibrary().getArrayClass(), new Object[]{a[n], b[n]}, 2);
            }

            return new RubyArray(getContext().getCoreLibrary().getArrayClass(), zipped, zippedLength);
        }

        @Specialization(guards = {"isObject", "isOtherObject"}, order = 2)
        public RubyArray zipObjectObject(RubyArray array, RubyArray other) {
            final Object[] a = (Object[]) array.getStore();
            final int aLength = array.getSize();

            final Object[] b = (Object[]) other.getStore();
            final int bLength = other.getSize();

            final int zippedLength = Math.min(aLength, bLength);
            final Object[] zipped = new Object[zippedLength];

            for (int n = 0; n < zippedLength; n++) {
                zipped[n] = new RubyArray(getContext().getCoreLibrary().getArrayClass(), new Object[]{a[n], b[n]}, 2);
            }

            return new RubyArray(getContext().getCoreLibrary().getArrayClass(), zipped, zippedLength);
        }

    }

    @CoreMethod(names = "hash", maxArgs = 0)
    public abstract static class HashNode extends CoreMethodNode {

        public HashNode(RubyContext context, SourceSection sourceSection) {
            super(context, sourceSection);
        }

        public HashNode(HashNode prev) {
            super(prev);
        }

        @Specialization
        public long hashNumber(RubyArray array) {
            return array.hashCode();
        }

    }
}<|MERGE_RESOLUTION|>--- conflicted
+++ resolved
@@ -2279,18 +2279,12 @@
         private final CallTarget callTarget;
 
         public MaxBlock(RubyContext context) {
-            final String name = "(max-block)";
-
-<<<<<<< HEAD
-            final SourceSection sourceSection = new NullSourceSection(name, name);
-=======
-            final SourceSection sourceSection = new CoreSourceSection(name, name);
->>>>>>> 9e3f2299
+            final SourceSection sourceSection = new CoreSourceSection("Array", "block in max");
 
             frameDescriptor = new FrameDescriptor();
             frameSlot = frameDescriptor.addFrameSlot("maximum_memo");
 
-            sharedMethodInfo = new SharedMethodInfo(sourceSection, name, false, null);
+            sharedMethodInfo = new SharedMethodInfo(sourceSection, "", false, null);
 
             callTarget = Truffle.getRuntime().createCallTarget(new RubyRootNode(sourceSection, null, sharedMethodInfo,
                     ArrayNodesFactory.MaxBlockNodeFactory.create(context, sourceSection, new RubyNode[]{
@@ -2397,18 +2391,12 @@
         private final CallTarget callTarget;
 
         public MinBlock(RubyContext context) {
-            final String name = "(min-block)";
-
-<<<<<<< HEAD
-            final SourceSection sourceSection = new NullSourceSection(name, name);
-=======
-            final SourceSection sourceSection = new CoreSourceSection(name, name);
->>>>>>> 9e3f2299
+            final SourceSection sourceSection = new CoreSourceSection("Array", "block in min");
 
             frameDescriptor = new FrameDescriptor();
             frameSlot = frameDescriptor.addFrameSlot("minimum_memo");
 
-            sharedMethodInfo = new SharedMethodInfo(sourceSection, name, false, null);
+            sharedMethodInfo = new SharedMethodInfo(sourceSection, "block in min", false, null);
 
             callTarget = Truffle.getRuntime().createCallTarget(new RubyRootNode(sourceSection, null, sharedMethodInfo,
                     ArrayNodesFactory.MinBlockNodeFactory.create(context, sourceSection, new RubyNode[]{
