/*
 * Copyright (c) 2013 Oracle and/or its affiliates. All rights reserved. This
 * code is released under a tri EPL/GPL/LGPL license. You can use it,
 * redistribute it and/or modify it under the terms of the:
 *
 * Eclipse Public License version 1.0
 * GNU General Public License version 2
 * GNU Lesser General Public License version 2.1
 */
package org.jruby.truffle.nodes.methods;

import com.oracle.truffle.api.*;
import com.oracle.truffle.api.frame.*;
import com.oracle.truffle.api.nodes.*;
import org.jruby.runtime.Visibility;
import org.jruby.truffle.runtime.*;
import org.jruby.truffle.runtime.core.*;
import org.jruby.truffle.runtime.methods.*;

/**
 * Define a block. That is, store the definition of a block and when executed produce the executable
 * object that results.
 */
@NodeInfo(shortName = "block-def")
public class BlockDefinitionNode extends MethodDefinitionNode {

<<<<<<< HEAD
    public BlockDefinitionNode(RubyContext context, SourceSection sourceSection, String name, SharedRubyMethod methodInfo,
                    boolean requiresDeclarationFrame, CallTarget callTarget) {
        super(context, sourceSection, name, methodInfo, requiresDeclarationFrame, callTarget, false);
=======
    public BlockDefinitionNode(RubyContext context, SourceSection sourceSection, String name, SharedMethodInfo uniqueIdentifier, FrameDescriptor frameDescriptor,
                    boolean requiresDeclarationFrame, RubyRootNode pristineRootNode, CallTarget callTarget) {
        super(context, sourceSection, name, uniqueIdentifier, frameDescriptor, requiresDeclarationFrame, pristineRootNode, callTarget, false);
>>>>>>> fade414b
    }

    @Override
    public Object execute(VirtualFrame frame) {
        final RubyContext context = getContext();

        final MaterializedFrame declarationFrame;

        if (requiresDeclarationFrame) {
            declarationFrame = frame.materialize();
        } else {
            declarationFrame = null;
        }

        final RubyMethod method = new RubyMethod(sharedMethodInfo, name, null, Visibility.PUBLIC, false, callTarget, declarationFrame);

        return new RubyProc(context.getCoreLibrary().getProcClass(), RubyProc.Type.PROC, RubyArguments.getSelf(frame.getArguments()), RubyArguments.getBlock(frame.getArguments()), method);
    }

}<|MERGE_RESOLUTION|>--- conflicted
+++ resolved
@@ -24,15 +24,9 @@
 @NodeInfo(shortName = "block-def")
 public class BlockDefinitionNode extends MethodDefinitionNode {
 
-<<<<<<< HEAD
-    public BlockDefinitionNode(RubyContext context, SourceSection sourceSection, String name, SharedRubyMethod methodInfo,
+    public BlockDefinitionNode(RubyContext context, SourceSection sourceSection, String name, SharedMethodInfo methodInfo,
                     boolean requiresDeclarationFrame, CallTarget callTarget) {
         super(context, sourceSection, name, methodInfo, requiresDeclarationFrame, callTarget, false);
-=======
-    public BlockDefinitionNode(RubyContext context, SourceSection sourceSection, String name, SharedMethodInfo uniqueIdentifier, FrameDescriptor frameDescriptor,
-                    boolean requiresDeclarationFrame, RubyRootNode pristineRootNode, CallTarget callTarget) {
-        super(context, sourceSection, name, uniqueIdentifier, frameDescriptor, requiresDeclarationFrame, pristineRootNode, callTarget, false);
->>>>>>> fade414b
     }
 
     @Override
