--- conflicted
+++ resolved
@@ -750,20 +750,10 @@
      * 
      */
     @JRubyMethod(name = "div")
-<<<<<<< HEAD
-    @Override
-    public IRubyObject idiv(ThreadContext context, IRubyObject other) {
-=======
     public IRubyObject op_idiv(ThreadContext context, IRubyObject other) {
->>>>>>> 439f9156
         if (num2dbl(other) == 0.0) throw context.runtime.newZeroDivisionError();
 
         return f_floor(context, f_div(context, this, other));
-    }
-
-    @Deprecated
-    public IRubyObject op_idiv19(ThreadContext context, IRubyObject other) {
-        return op_idiv(context, other);
     }
 
     /** nurat_mod
