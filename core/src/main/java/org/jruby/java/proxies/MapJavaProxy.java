/***** BEGIN LICENSE BLOCK *****
 * Version: EPL 2.0/GPL 2.0/LGPL 2.1
 *
 * The contents of this file are subject to the Eclipse Public
 * License Version 2.0 (the "License"); you may not use this file
 * except in compliance with the License. You may obtain a copy of
 * the License at http://www.eclipse.org/legal/epl-v20.html
 *
 * Software distributed under the License is distributed on an "AS
 * IS" basis, WITHOUT WARRANTY OF ANY KIND, either express or
 * implied. See the License for the specific language governing
 * rights and limitations under the License.
 *
 * Copyright (C) 2011 Yoko Harada <yokolet@gmail.com>
 *
 * Alternatively, the contents of this file may be used under the terms of
 * either of the GNU General Public License Version 2 or later (the "GPL"),
 * or the GNU Lesser General Public License Version 2.1 or later (the "LGPL"),
 * in which case the provisions of the GPL or the LGPL are applicable instead
 * of those above. If you wish to allow use of your version of this file only
 * under the terms of either the GPL or the LGPL, and not to allow others to
 * use your version of this file under the terms of the EPL, indicate your
 * decision by deleting the provisions above and replace them with the notice
 * and other provisions required by the GPL or the LGPL. If you do not delete
 * the provisions above, a recipient may use your version of this file under
 * the terms of any one of the EPL, the GPL or the LGPL.
 ***** END LICENSE BLOCK *****/

package org.jruby.java.proxies;


import org.jruby.Ruby;
import org.jruby.RubyArray;
import org.jruby.RubyBoolean;
import org.jruby.RubyClass;
import org.jruby.RubyFixnum;
import org.jruby.RubyHash;
import org.jruby.RubyProc;
import org.jruby.RubyString;
import org.jruby.anno.JRubyMethod;
import org.jruby.exceptions.RaiseException;
import org.jruby.javasupport.JavaUtil;
import org.jruby.runtime.Block;
import org.jruby.runtime.ObjectAllocator;
import org.jruby.runtime.ThreadContext;
import org.jruby.runtime.Visibility;
import org.jruby.runtime.builtin.IRubyObject;

import java.util.Collection;
import java.util.Map;
import java.util.Set;
import org.jruby.util.TypeConverter;

/**
 * A proxy for wrapping <code>java.util.Map</code> instances.
 *
 * @author Yoko Harada
 */
public final class MapJavaProxy extends ConcreteJavaProxy {

    private RubyHashMap wrappedMap;

    public MapJavaProxy(Ruby runtime, RubyClass klazz) {
        super(runtime, klazz);
    }

    public MapJavaProxy(Ruby runtime, RubyClass klazz, Map map) {
        super(runtime, klazz, map);
    }

    private static final ObjectAllocator ALLOCATOR = new ObjectAllocator() {
        public MapJavaProxy allocate(Ruby runtime, RubyClass klazz) {
            return new MapJavaProxy(runtime, klazz);
        }
    };

    public static RubyClass createMapJavaProxy(final Ruby runtime) {
        RubyClass MapJavaProxy = runtime.defineClass(
            "MapJavaProxy", runtime.getJavaSupport().getConcreteProxyClass(), ALLOCATOR
        );
        // this is done while proxy class is created.
        // See org.jruby.javasuppoer.java.createProxyClass()
        // MapJavaProxy.defineAnnotatedMethods(MapJavaProxy.class);
        ConcreteJavaProxy.initialize(MapJavaProxy);
        return MapJavaProxy;
    }

    private RubyHashMap getOrCreateRubyHashMap(Ruby runtime) {
        if (wrappedMap == null) {
            wrappedMap = new RubyHashMap(runtime, this);
        }
        // (JavaProxy)recv).getObject() might raise exception when
        // wrong number of args are given to the constructor.
        IRubyObject oldExc = runtime.getGlobalVariables().get("$!"); // Save $!
        try {
            wrappedMap.setSize( getMapObject().size() );
        }
        catch (RaiseException e) {
            wrappedMap.setSize(0);
            runtime.getGlobalVariables().set("$!", oldExc); // Restore $!
        }
        return wrappedMap;
    }

    private static final class RubyHashMap extends RubyHash {
<<<<<<< HEAD
=======
        static final RubyHashEntry[] EMPTY_TABLE = new RubyHashEntry[0];
        private static final Map.Entry[] NULL_MAP_ENTRY = new Map.Entry[0];
>>>>>>> c56caa39

        private final MapJavaProxy receiver;

        RubyHashMap(Ruby runtime, MapJavaProxy receiver) {
            super(runtime, runtime.getHash(), runtime.getNil());
            this.receiver = receiver;
        }

        private void syncSize() { this.size = mapDelegate().size(); }

        private void setSize(int size) { this.size = size; }

        // the underlying Map object operations should be delegated to
        private Map mapDelegate() { return receiver.getMapObject(); }

        @Override
        public RubyFixnum rb_size(ThreadContext context) {
            return context.runtime.newFixnum( mapDelegate().size() );
        }

        @Override
        public RubyBoolean empty_p(ThreadContext context) {
            return mapDelegate().isEmpty() ? context.tru : context.fals;
        }

        @Override
        public IRubyObject inspect(ThreadContext context) {
            syncSize();
            return super.inspect(context);
        }

        @Override
        public RubyArray to_a(ThreadContext context) {
            syncSize();
            return super.to_a(context);
        }

        @Override
        public RubyFixnum hash(ThreadContext context) {
            return getRuntime().newFixnum( mapDelegate().hashCode() );
        }

        @Override
        public RubyArray keys(ThreadContext context) {
            syncSize();
            return super.keys(context);
        }

        @Override
        public RubyArray values(ThreadContext context) {
            syncSize();
            return super.values(context);
        }

        @Override
        public IRubyObject delete(ThreadContext context, IRubyObject key, Block block) {
            modify();

            Object value = mapDelegate().remove(key.toJava(Object.class));
            if ( value != null ) return JavaUtil.convertJavaToUsableRubyObject(getRuntime(), value);

            if ( block.isGiven() ) return block.yield(context, key);
            return context.nil;
        }

        @Override
        public RubyHash delete_ifInternal(final ThreadContext context, final Block block) {
            RubyHash self = super.delete_ifInternal(context, block);
            setSize( mapDelegate().size() );
            return self;
        }

        @Override
        public IRubyObject internalPut(final IRubyObject key, final IRubyObject value) {
<<<<<<< HEAD
=======
            return internalPutNoResize(key, value, true);
        }

        @Override
        protected final IRubyObject internalPutNoResize(IRubyObject key, IRubyObject value, boolean checkForExisting) {
>>>>>>> c56caa39
            @SuppressWarnings("unchecked")
            Ruby runtime = getRuntime();
            final Map<Object, Object> map = mapDelegate();
            Object javaValue = value.toJava(Object.class);
            Object existing = map.put(key.toJava(Object.class), javaValue);
            setSize( map.size() );
            if (existing != null) {
                if (existing == javaValue) return value;
                return JavaUtil.convertJavaToUsableRubyObject(runtime, existing);
            }
            // none existing
            return null;
        }

        @Override
        protected final void op_asetForString(Ruby runtime, RubyString key, IRubyObject value) {
            @SuppressWarnings("unchecked")
            final Map<Object, Object> map = mapDelegate();
            map.put(key.decodeString(), value.toJava(Object.class));
            setSize( map.size() );
        }

        @Override
        public IRubyObject internalGet(IRubyObject key) {
            Object result = mapDelegate().get(key.toJava(Object.class));
            if (result == null) return null;
            return JavaUtil.convertJavaToUsableRubyObject(getRuntime(), result);
        }

        @Override // NOTE: likely won't be called
        public RubyHashEntry internalGetEntry(IRubyObject key) {
            Map map = mapDelegate();
            Object convertedKey = key.toJava(Object.class);
            Object value = map.get(convertedKey);

            if (value != null) {
                return new RubyHashEntry(key, JavaUtil.convertJavaToUsableRubyObject(getRuntime(), value));
            }

            return NO_ENTRY;
        }

        @Override
        public IRubyObject internalDelete(final IRubyObject key) {
            final Map map = mapDelegate();
            Object convertedKey = key.toJava(Object.class);
            Object value = map.get(convertedKey);

            if (value != null) {
                map.remove(convertedKey);
                setSize( map.size() );
                return JavaUtil.convertJavaToUsableRubyObject(getRuntime(), value);
            }
            return null;
        }

        @Override // NOTE: likely won't be called
        public RubyHashEntry internalDeleteEntry(final RubyHashEntry entry) {
            final Map map = mapDelegate();
            Object convertedKey = ((IRubyObject) entry.getKey()).toJava(Object.class);

            if (map.containsKey(convertedKey)) {
                map.remove(convertedKey);
                setSize( map.size() );
                return entry;
            }

            return NO_ENTRY;
        }

        @Override
        public <T> void visitAll(ThreadContext context, VisitorWithState visitor, T state) {
            final Ruby runtime = getRuntime();
            // NOTE: this is here to make maps act similar to Hash-es which allow modifications while
            // iterating (meant from the same thread) ... thus we avoid iterating entrySet() directly
            final Map<Object, Object> map = mapDelegate();
            final Map.Entry[] entries = map.entrySet().toArray(NULL_MAP_ENTRY);
            int index = 0;
            for ( Map.Entry entry : entries ) {
                IRubyObject key = JavaUtil.convertJavaToUsableRubyObject(runtime, entry.getKey());
                IRubyObject value = JavaUtil.convertJavaToUsableRubyObject(runtime, entry.getValue());
                visitor.visit(context, this, key, value, index++, state);
            }
        }

        @Override
        public RubyBoolean compare(final ThreadContext context, final VisitorWithState<RubyHash> method, IRubyObject other) {
            syncSize();
            if ( other instanceof RubyHashMap ) {
                ((RubyHashMap) other).syncSize();
            }
            return super.compare(context, method, other);
        }

        @Override
        public RubyBoolean has_key_p(IRubyObject key) {
            final Object convertedKey = key.toJava(Object.class);
            return getRuntime().newBoolean( mapDelegate().containsKey(convertedKey) );
        }

        @Override
        public RubyBoolean has_value_p(ThreadContext context, IRubyObject val) {
            final Object convertedVal = val.toJava(Object.class);
            return getRuntime().newBoolean( mapDelegate().containsValue(convertedVal) );
        }

        @Override
        public RubyHash rehash(ThreadContext context) {
            // java.util.Map does not expose rehash, and many maps don't use hashing, so we do nothing. #3142
            return this;
        }

        @Override
        public RubyBoolean compare_by_identity_p(ThreadContext context) {
            // NOTE: obviously little we can do to detect - but at least report Java built-in one :
            return context.runtime.newBoolean( mapDelegate() instanceof java.util.IdentityHashMap );
        }

        @Override // re-invent @JRubyMethod(name = "any?")
        public IRubyObject any_p(ThreadContext context, IRubyObject[] args, Block block) {
            boolean patternGiven = args.length > 0;

            if (isEmpty()) return context.fals;

            if (!block.isGiven() && !patternGiven) return context.tru;
            if (patternGiven) return any_p_p(context, args[0]);

            if (block.getSignature().arityValue() > 1) {
                return any_p_i_fast(context, block);
            }
            return any_p_i(context, block);
        }

        private RubyBoolean any_p_i(ThreadContext context, Block block) {
            final Ruby runtime = context.runtime;
            for ( Map.Entry entry : entrySet() ) {
                final IRubyObject key = JavaUtil.convertJavaToUsableRubyObject(runtime, entry.getKey());
                final IRubyObject val = JavaUtil.convertJavaToUsableRubyObject(runtime, entry.getValue());
                if ( block.yield(context, RubyArray.newArray(runtime, key, val)).isTrue() ) {
                    return runtime.getTrue();
                }
            }
            return runtime.getFalse();
        }

        private RubyBoolean any_p_i_fast(ThreadContext context, Block block) {
            final Ruby runtime = context.runtime;
            for ( Map.Entry entry : entrySet() ) {
                final IRubyObject key = JavaUtil.convertJavaToUsableRubyObject(runtime, entry.getKey());
                final IRubyObject val = JavaUtil.convertJavaToUsableRubyObject(runtime, entry.getValue());
                if ( block.yieldArray(context, runtime.newArray(key, val), null).isTrue() ) {
                    return runtime.getTrue();
                }
            }
            return runtime.getFalse();
        }

        private RubyBoolean any_p_p(ThreadContext context, IRubyObject pattern) {
            final Ruby runtime = context.runtime;
            for ( Map.Entry entry : entrySet() ) {
                final IRubyObject key = JavaUtil.convertJavaToUsableRubyObject(runtime, entry.getKey());
                final IRubyObject val = JavaUtil.convertJavaToUsableRubyObject(runtime, entry.getValue());
                if ( pattern.callMethod(context, "===", RubyArray.newArray(runtime, key, val)).isTrue() ) {
                    return runtime.getTrue();
                }
            }
            return runtime.getFalse();
        }

        @Override
        public RubyHash rb_clear(ThreadContext context) {
            mapDelegate().clear();
            setSize( 0 );
            return this;
        }

        @Override
        public IRubyObject shift(ThreadContext context) {
            throw getRuntime().newNotImplementedError("Java Maps do not preserve insertion order and do not support shift");
        }

        @Override
        public RubyHash to_hash(ThreadContext context) {
            final Ruby runtime = context.runtime;
            final RubyHash hash = new RubyHash(runtime);
            @SuppressWarnings("unchecked")
            Set<Map.Entry> entries = mapDelegate().entrySet();
            for ( Map.Entry entry : entries ) {
                IRubyObject key = JavaUtil.convertJavaToUsableRubyObject(runtime, entry.getKey());
                IRubyObject value = JavaUtil.convertJavaToUsableRubyObject(runtime, entry.getValue());
                hash.fastASetCheckString(runtime, key, value);
            }
            return hash;
        }

        @Override
        public final Set keySet() { return mapDelegate().keySet(); }

        @Override
        public final Set directKeySet() { return keySet(); }

        @Override
        public final Collection values() { return mapDelegate().values(); }

        @Override
        public final Collection directValues() { return values(); }

        @Override
        public final Set<Map.Entry> entrySet() { return mapDelegate().entrySet(); }

        @Override
        public final Set directEntrySet() { return entrySet(); }

    }

    @JRubyMethod(name = "default")
    public IRubyObject default_value_get(ThreadContext context) {
        return getOrCreateRubyHashMap(context.runtime).default_value_get(context);
    }

    @JRubyMethod(name = "default")
    public IRubyObject default_value_get(ThreadContext context, IRubyObject arg) {
        return getOrCreateRubyHashMap(context.runtime).default_value_get(context, arg);
    }

    /** rb_hash_set_default
     *
     */
    @JRubyMethod(name = "default=", required = 1)
    public IRubyObject default_value_set(ThreadContext context, final IRubyObject defaultValue) {
        return getOrCreateRubyHashMap(context.runtime).default_value_set(defaultValue);
    }

    /** rb_hash_default_proc
     *
     */
    @JRubyMethod(name = "default_proc")
    public IRubyObject default_proc(ThreadContext context) {
        return getOrCreateRubyHashMap(context.runtime).default_proc();
    }

    /** rb_hash_set_default_proc
     *
     */
    @JRubyMethod(name = "default_proc=")
    public IRubyObject set_default_proc(ThreadContext context, IRubyObject proc) {
        return getOrCreateRubyHashMap(context.runtime).set_default_proc(proc);
    }

    /** rb_hash_inspect
     *
     */
    @JRubyMethod(name = "inspect")
    public IRubyObject inspect(ThreadContext context) {
        return getOrCreateRubyHashMap(context.runtime).inspect(context);
    }

    /** rb_hash_size
     *
     */
    @JRubyMethod(name = {"size", "length"})
    public RubyFixnum rb_size(ThreadContext context) {
        return getOrCreateRubyHashMap(context.runtime).rb_size();
    }

    /** rb_hash_empty_p
     *
     */
    @JRubyMethod(name = "empty?")
    public RubyBoolean empty_p(ThreadContext context) {
        return getOrCreateRubyHashMap(context.runtime).empty_p(context);
    }

    /** rb_hash_to_a
     *
     */
    @Override
    @JRubyMethod(name = "to_a")
    public RubyArray to_a(ThreadContext context) {
        return getOrCreateRubyHashMap(context.runtime).to_a(context);
    }

    @JRubyMethod(name = "to_proc")
    public RubyProc to_proc(ThreadContext context) {
        IRubyObject newProc = getOrCreateRubyHashMap(context.runtime).callMethod("to_proc");

        TypeConverter.checkType(context, newProc, context.runtime.getProc());

        return (RubyProc) newProc;
    }

    /** rb_hash_to_s
     *
     */
    @JRubyMethod(name = "to_s")
    public IRubyObject to_s(ThreadContext context) {
        return getOrCreateRubyHashMap(context.runtime).to_s(context);
    }

    /** rb_hash_rehash
     *
     */
    @JRubyMethod(name = "rehash", notImplemented = true)
    public RubyHash rehash(ThreadContext context) {
        return getOrCreateRubyHashMap(context.runtime).rehash(context);
    }

    /** rb_hash_to_hash
     *
     */
    @JRubyMethod(name = { "to_hash", "to_h" })
    public RubyHash to_hash(ThreadContext context) {
        return getOrCreateRubyHashMap(context.runtime).to_hash();
    }

    /** rb_hash_aset
     *
     */
    @JRubyMethod(name = {"[]=", "store"}, required = 2)
    public IRubyObject op_aset(ThreadContext context, IRubyObject key, IRubyObject value) {
        return getOrCreateRubyHashMap(context.runtime).op_aset(context, key, value);
    }

    /** rb_hash_equal
     *
     */
    @JRubyMethod(name = "==")
    public IRubyObject op_equal(final ThreadContext context, IRubyObject other) {
        return getOrCreateRubyHashMap(context.runtime).op_equal(context, other);
    }

    /** rb_hash_eql
     *
     */
    @JRubyMethod(name = "eql?")
    public IRubyObject op_eql(final ThreadContext context, IRubyObject other) {
        return getOrCreateRubyHashMap(context.runtime).op_eql(context, other);
    }

    /** rb_hash_aref
     *
     */
    @JRubyMethod(name = "[]", required = 1)
    public IRubyObject op_aref(ThreadContext context, IRubyObject key) {
        return getOrCreateRubyHashMap(context.runtime).op_aref(context, key);
    }

    @JRubyMethod(name = "<", required = 1)
    public IRubyObject op_lt(ThreadContext context, IRubyObject other) {
        return getOrCreateRubyHashMap(context.runtime).op_lt(context, other);
    }

    @JRubyMethod(name = "<=", required = 1)
    public IRubyObject op_le(ThreadContext context, IRubyObject other) {
        return getOrCreateRubyHashMap(context.runtime).op_le(context, other);
    }

    @JRubyMethod(name = ">", required = 1)
    public IRubyObject op_gt(ThreadContext context, IRubyObject other) {
        return getOrCreateRubyHashMap(context.runtime).op_gt(context, other);
    }

    @JRubyMethod(name = ">=", required = 1)
    public IRubyObject op_ge(ThreadContext context, IRubyObject other) {
        return getOrCreateRubyHashMap(context.runtime).op_ge(context, other);
    }

    /** rb_hash_hash
     *
     */
    @JRubyMethod(name = "hash")
    public RubyFixnum hash(ThreadContext context) {
        return getOrCreateRubyHashMap(context.runtime).hash();
    }

    /** rb_hash_fetch
     *
     */
    @JRubyMethod
    public IRubyObject fetch(ThreadContext context, IRubyObject key, Block block) {
        return getOrCreateRubyHashMap(context.runtime).fetch(context, key, block);
    }

    @JRubyMethod
    public IRubyObject fetch(ThreadContext context, IRubyObject key, IRubyObject _default, Block block) {
        return getOrCreateRubyHashMap(context.runtime).fetch(context, key, _default, block);
    }

    /** rb_hash_has_key_p
     *
     */
    @JRubyMethod(name = {"has_key?", "key?", "include?", "member?"}, required = 1)
    public RubyBoolean has_key_p(ThreadContext context, IRubyObject key) {
        return getOrCreateRubyHashMap(context.runtime).has_key_p(context, key);
    }

    /** rb_hash_has_value
     *
     */
    @JRubyMethod(name = {"has_value?", "value?"}, required = 1)
    public RubyBoolean has_value_p(ThreadContext context, IRubyObject expected) {
        return getOrCreateRubyHashMap(context.runtime).has_value_p(context, expected);
    }

    /** rb_hash_each
     *
     */
    @JRubyMethod(name = {"each", "each_pair"})
    public IRubyObject each(final ThreadContext context, final Block block) {
        return getOrCreateRubyHashMap(context.runtime).each(context, block);
    }

    /** rb_hash_each_value
     *
     */
    @JRubyMethod(name = "each_value")
    public IRubyObject each_value(final ThreadContext context, final Block block) {
        return getOrCreateRubyHashMap(context.runtime).each_value(context, block);
    }

    /** rb_hash_each_key
     *
     */
    @JRubyMethod(name = "each_key")
    public IRubyObject each_key(final ThreadContext context, final Block block) {
        return getOrCreateRubyHashMap(context.runtime).each_key(context, block);
    }

    /** rb_hash_select_bang
     *
     */
    @JRubyMethod(name = "select!")
    public IRubyObject select_bang(final ThreadContext context, final Block block) {
        return getOrCreateRubyHashMap(context.runtime).select_bang(context, block);
    }

    /** rb_hash_keep_if
     *
     */
    @JRubyMethod(name = "keep_if")
    public IRubyObject keep_if(final ThreadContext context, final Block block) {
        return getOrCreateRubyHashMap(context.runtime).keep_if(context, block);
    }

    /** rb_hash_index
     *
     */
    @JRubyMethod(name = "index")
    public IRubyObject index(ThreadContext context, IRubyObject expected) {
        return getOrCreateRubyHashMap(context.runtime).index(context, expected);
    }

    /** rb_hash_key
     *
     */
    @JRubyMethod(name = "key")
    public IRubyObject key(ThreadContext context, IRubyObject expected) {
        return getOrCreateRubyHashMap(context.runtime).key(context, expected);
    }

    /** rb_hash_keys
     *
     */
    @JRubyMethod(name = "keys")
    public RubyArray keys(ThreadContext context) {
        return getOrCreateRubyHashMap(context.runtime).keys(context);
    }

    /** rb_hash_values
     *
     */
    @JRubyMethod(name = { "values", "ruby_values" }) // collision with java.util.Map#values
    public RubyArray rb_values(ThreadContext context) {
        return getOrCreateRubyHashMap(context.runtime).rb_values(context);
    }

    /** rb_hash_shift
     *
     */
    @JRubyMethod(name = "shift", notImplemented = true)
    public IRubyObject shift(ThreadContext context) {
        return getOrCreateRubyHashMap(context.runtime).shift(context);
    }

    /** rb_hash_delete
     *
     */
    @JRubyMethod(name = "delete")
    public IRubyObject delete(ThreadContext context, IRubyObject key, Block block) {
        return getOrCreateRubyHashMap(context.runtime).delete(context, key, block);
    }

    /** rb_hash_select
     *
     */
    @JRubyMethod(name = "select")
    public IRubyObject select(final ThreadContext context, final Block block) {
        return getOrCreateRubyHashMap(context.runtime).select(context, block);
    }

    /** rb_hash_delete_if
     *
     */
    @JRubyMethod(name = "delete_if")
    public IRubyObject delete_if(final ThreadContext context, final Block block) {
        return getOrCreateRubyHashMap(context.runtime).delete_if(context, block);
    }

    /** rb_hash_reject
     *
     */
    @JRubyMethod(name = "reject")
    public IRubyObject reject(final ThreadContext context, final Block block) {
        return getOrCreateRubyHashMap(context.runtime).reject(context, block);
    }

    /** rb_hash_reject_bang
     *
     */
    @JRubyMethod(name = "reject!")
    public IRubyObject reject_bang(final ThreadContext context, final Block block) {
        return getOrCreateRubyHashMap(context.runtime).reject_bang(context, block);
    }

    /** rb_hash_clear
     *
     */
    @JRubyMethod(name = { "clear", "ruby_clear" }) // collision with java.util.Map#clear (return type)
    public IRubyObject rb_clear(ThreadContext context) {
        return getOrCreateRubyHashMap(context.runtime).rb_clear(context);
    }

    /** rb_hash_invert
     *
     */
    @JRubyMethod(name = "invert")
    public RubyHash invert(final ThreadContext context) {
        return getOrCreateRubyHashMap(context.runtime).invert(context);
    }

    /** rb_hash_merge_bang
     *
     */
    @JRubyMethod(name = { "merge!", "update" }, required = 1)
    public RubyHash merge_bang(final ThreadContext context, final IRubyObject other, final Block block) {
        return getOrCreateRubyHashMap(context.runtime).merge_bang(context, other, block);
    }

    /** rb_hash_merge
     *
     */
    @JRubyMethod(name = { "merge", "ruby_merge" }) // collision with java.util.Map#merge on Java 8+
    public RubyHash merge(ThreadContext context, IRubyObject other, Block block) {
        return getOrCreateRubyHashMap(context.runtime).merge(context, other, block);
    }

    /** rb_hash_initialize_copy
     *
     */
    @JRubyMethod(name = "initialize_copy", visibility = Visibility.PRIVATE)
    public RubyHash initialize_copy(ThreadContext context, IRubyObject other) {
        return getOrCreateRubyHashMap(context.runtime).initialize_copy(context, other);
    }

    /** rb_hash_replace
     *
     */
    @JRubyMethod(name = { "replace", "ruby_replace" }, required = 1) // collision with java.util.Map#replace on Java 8+
    public RubyHash replace(final ThreadContext context, IRubyObject other) {
        return getOrCreateRubyHashMap(context.runtime).replace(context, other);
    }

    /** rb_hash_values_at
     *
     */
    @JRubyMethod(name = "values_at", rest = true)
    public RubyArray values_at(ThreadContext context, IRubyObject[] args) {
        return getOrCreateRubyHashMap(context.runtime).values_at(context, args);
    }

    @JRubyMethod(name = "fetch_values", rest = true)
    public RubyArray fetch_values(ThreadContext context, IRubyObject[] args, Block block) {
        return getOrCreateRubyHashMap(context.runtime).fetch_values(context, args, block);
    }

    @JRubyMethod(name = "assoc")
    public IRubyObject assoc(final ThreadContext context, final IRubyObject obj) {
        return getOrCreateRubyHashMap(context.runtime).assoc(context, obj);
    }

    @JRubyMethod(name = "rassoc")
    public IRubyObject rassoc(final ThreadContext context, final IRubyObject obj) {
        return getOrCreateRubyHashMap(context.runtime).rassoc(context, obj);
    }

    @JRubyMethod(name = "flatten")
    public IRubyObject flatten(ThreadContext context) {
        return getOrCreateRubyHashMap(context.runtime).flatten(context);
    }

    @JRubyMethod(name = "flatten")
    public IRubyObject flatten(ThreadContext context, IRubyObject level) {
        return getOrCreateRubyHashMap(context.runtime).flatten(context, level);
    }

    @JRubyMethod(name = "compare_by_identity")
    public IRubyObject compare_by_identity(ThreadContext context) {
        return this; // has no effect - mostly for compatibility
    }

    @JRubyMethod(name = "compare_by_identity?")
    public IRubyObject compare_by_identity_p(ThreadContext context) {
        return getOrCreateRubyHashMap(context.runtime).compare_by_identity_p(context);
    }

    @Override
    public IRubyObject dup() {
        return dupImpl("dup");
    }

    @Override
    public IRubyObject rbClone() {
        return dupImpl("clone");
    }

    @JRubyMethod(name = "any?", optional = 1)
    public IRubyObject any_p(ThreadContext context, IRubyObject[] args, Block block) {
        return getOrCreateRubyHashMap(context.runtime).any_p(context, args, block);
    }

    @JRubyMethod(name = "dig", required = 1, rest = true)
    public IRubyObject dig(ThreadContext context, IRubyObject[] args) {
        return getOrCreateRubyHashMap(context.runtime).dig(context, args);
    }

    @SuppressWarnings("unchecked")
    private MapJavaProxy dupImpl(final String method) {
        final Map map = getMapObject();
        try {
            Map newMap = map.getClass().newInstance();
            newMap.putAll(map);
            MapJavaProxy proxy = new MapJavaProxy(getRuntime(), metaClass);
            proxy.setObject(newMap);
            return proxy;
        }
        catch (InstantiationException|IllegalAccessException ex) {
            final RaiseException e = getRuntime().newNotImplementedError("can't "+ method +" Map of type " + getObject().getClass().getName());
            e.initCause(ex); throw e;
        }
    }

    final Map getMapObject() {
        return (Map) getObject();
    }

    @Override
    public final RubyHash convertToHash() {
        return getOrCreateRubyHashMap(getRuntime());
    }

    @Deprecated
    public IRubyObject op_aset19(ThreadContext context, IRubyObject key, IRubyObject value) {
        return getOrCreateRubyHashMap(context.runtime).op_aset19(context, key, value);
    }

    @Deprecated
    public IRubyObject sort(ThreadContext context, Block block) {
        return getOrCreateRubyHashMap(context.runtime).sort(context, block);
    }

}<|MERGE_RESOLUTION|>--- conflicted
+++ resolved
@@ -103,11 +103,6 @@
     }
 
     private static final class RubyHashMap extends RubyHash {
-<<<<<<< HEAD
-=======
-        static final RubyHashEntry[] EMPTY_TABLE = new RubyHashEntry[0];
-        private static final Map.Entry[] NULL_MAP_ENTRY = new Map.Entry[0];
->>>>>>> c56caa39
 
         private final MapJavaProxy receiver;
 
@@ -182,14 +177,6 @@
 
         @Override
         public IRubyObject internalPut(final IRubyObject key, final IRubyObject value) {
-<<<<<<< HEAD
-=======
-            return internalPutNoResize(key, value, true);
-        }
-
-        @Override
-        protected final IRubyObject internalPutNoResize(IRubyObject key, IRubyObject value, boolean checkForExisting) {
->>>>>>> c56caa39
             @SuppressWarnings("unchecked")
             Ruby runtime = getRuntime();
             final Map<Object, Object> map = mapDelegate();
@@ -266,7 +253,7 @@
             // NOTE: this is here to make maps act similar to Hash-es which allow modifications while
             // iterating (meant from the same thread) ... thus we avoid iterating entrySet() directly
             final Map<Object, Object> map = mapDelegate();
-            final Map.Entry[] entries = map.entrySet().toArray(NULL_MAP_ENTRY);
+            final Map.Entry[] entries = map.entrySet().toArray(new Map.Entry[map.size()]);
             int index = 0;
             for ( Map.Entry entry : entries ) {
                 IRubyObject key = JavaUtil.convertJavaToUsableRubyObject(runtime, entry.getKey());
