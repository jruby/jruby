/*
 **** BEGIN LICENSE BLOCK *****
 * Version: EPL 2.0/GPL 2.0/LGPL 2.1
 *
 * The contents of this file are subject to the Eclipse Public
 * License Version 2.0 (the "License"); you may not use this file
 * except in compliance with the License. You may obtain a copy of
 * the License at http://www.eclipse.org/legal/epl-v20.html
 *
 * Software distributed under the License is distributed on an "AS
 * IS" basis, WITHOUT WARRANTY OF ANY KIND, either express or
 * implied. See the License for the specific language governing
 * rights and limitations under the License.
 *
 * Copyright (C) 2011 Yoko Harada <yokolet@gmail.com>
 *
 * Alternatively, the contents of this file may be used under the terms of
 * either of the GNU General Public License Version 2 or later (the "GPL"),
 * or the GNU Lesser General Public License Version 2.1 or later (the "LGPL"),
 * in which case the provisions of the GPL or the LGPL are applicable instead
 * of those above. If you wish to allow use of your version of this file only
 * under the terms of either the GPL or the LGPL, and not to allow others to
 * use your version of this file under the terms of the EPL, indicate your
 * decision by deleting the provisions above and replace them with the notice
 * and other provisions required by the GPL or the LGPL. If you do not delete
 * the provisions above, a recipient may use your version of this file under
 * the terms of any one of the EPL, the GPL or the LGPL.
 ***** END LICENSE BLOCK *****/

package org.jruby.java.proxies;


import org.jruby.Ruby;
import org.jruby.RubyArray;
import org.jruby.RubyBoolean;
import org.jruby.RubyClass;
import org.jruby.RubyFixnum;
import org.jruby.RubyHash;
import org.jruby.RubyProc;
import org.jruby.RubyString;
import org.jruby.anno.JRubyMethod;
import org.jruby.exceptions.RaiseException;
import org.jruby.javasupport.JavaUtil;
import org.jruby.runtime.Block;
import org.jruby.runtime.ThreadContext;
import org.jruby.runtime.Visibility;
import org.jruby.runtime.builtin.IRubyObject;

import java.lang.reflect.InvocationTargetException;
import java.util.Collection;
import java.util.Map;
import java.util.Set;

import org.jruby.util.RubyStringBuilder;
import org.jruby.util.TypeConverter;

import static org.jruby.util.Inspector.*;

/**
 * A proxy for wrapping <code>java.util.Map</code> instances.
 *
 * @author Yoko Harada
 */
public final class MapJavaProxy extends ConcreteJavaProxy {

    private RubyHashMap wrappedMap;

    public MapJavaProxy(Ruby runtime, RubyClass klazz) {
        super(runtime, klazz);
    }

    public MapJavaProxy(Ruby runtime, RubyClass klazz, Map map) {
        super(runtime, klazz, map);
    }

    public static RubyClass createMapJavaProxy(final Ruby runtime) {
        RubyClass MapJavaProxy = runtime.defineClass(
            "MapJavaProxy", runtime.getJavaSupport().getConcreteProxyClass(), MapJavaProxy::new
        );
        // this is done while proxy class is created.
        // See org.jruby.javasuppoer.java.createProxyClass()
        // MapJavaProxy.defineAnnotatedMethods(MapJavaProxy.class);
        ConcreteJavaProxy.initialize(MapJavaProxy);
        return MapJavaProxy;
    }

    private RubyHashMap getOrCreateRubyHashMap(Ruby runtime) {
        if (wrappedMap == null) {
            wrappedMap = new RubyHashMap(runtime, this);
        }
        return wrappedMap;
    }

    private static final class RubyHashMap extends RubyHash {
        static final RubyHashEntry[] EMPTY_TABLE = new RubyHashEntry[0];
        private static final Map.Entry[] NULL_MAP_ENTRY = new Map.Entry[0];

        private final MapJavaProxy receiver;

        RubyHashMap(Ruby runtime, MapJavaProxy receiver) {
            super(runtime, runtime.getHash(), runtime.getNil(), EMPTY_TABLE, 0);
            this.receiver = receiver;
        }

        // the underlying Map object operations should be delegated to
        private Map mapDelegate() { return receiver.getMapObject(); }

        @Override
        public int size() {
            return mapDelegate().size();
        }

        @Override
        public RubyFixnum rb_size(ThreadContext context) {
            return context.runtime.newFixnum( mapDelegate().size() );
        }

        @Override
        public RubyBoolean empty_p(ThreadContext context) {
            return mapDelegate().isEmpty() ? context.tru : context.fals;
        }

        @Override
        public IRubyObject inspect(ThreadContext context) {
            final Ruby runtime = context.runtime;
            final Map map = mapDelegate();

            RubyString buf = inspectPrefix(context, receiver.getMetaClass());
            RubyStringBuilder.cat(runtime, buf, SPACE);

            if (size() == 0) {
                RubyStringBuilder.cat(runtime, buf, EMPTY_HASH_BL);
            } else if (runtime.isInspecting(map)) {
                RubyStringBuilder.cat(runtime, buf, RECURSIVE_HASH_BL);
            } else {
                try {
                    runtime.registerInspecting(map);
                    buf.cat19(inspectHash(context));
                } finally {
                    runtime.unregisterInspecting(map);
                }
            }

            return RubyStringBuilder.cat(runtime, buf, GT);
        }

        @Override
        public RubyArray to_a(ThreadContext context) {
            return super.to_a(context);
        }

        @Override
        public RubyFixnum hash(ThreadContext context) {
            return getRuntime().newFixnum( mapDelegate().hashCode() );
        }

        @Override
        public IRubyObject delete(ThreadContext context, IRubyObject key, Block block) {
            modify();

            Object value = mapDelegate().remove(key.toJava(Object.class));
            if ( value != null ) return JavaUtil.convertJavaToUsableRubyObject(getRuntime(), value);

            if ( block.isGiven() ) return block.yield(context, key);
            return context.nil;
        }

        @Override
        public IRubyObject internalPut(final IRubyObject key, final IRubyObject value) {
            return internalPutNoResize(key, value, true);
        }

        @Override
        protected final IRubyObject internalPutNoResize(IRubyObject key, IRubyObject value, boolean checkForExisting) {
            @SuppressWarnings("unchecked")
            Ruby runtime = getRuntime();
            final Map<Object, Object> map = mapDelegate();
            Object javaValue = value.toJava(Object.class);
            Object existing = map.put(key.toJava(Object.class), javaValue);
            if (existing != null) {
                if (existing == javaValue) return value;
                return JavaUtil.convertJavaToUsableRubyObject(runtime, existing);
            }
            // none existing
            return null;
        }

        @Override
        protected final void op_asetForString(Ruby runtime, RubyString key, IRubyObject value) {
            @SuppressWarnings("unchecked")
            final Map<Object, Object> map = mapDelegate();
            map.put(key.decodeString(), value.toJava(Object.class));
        }

        @Override
        protected final void op_asetSmallForString(Ruby runtime, RubyString key, IRubyObject value) {
            op_asetForString(runtime, key, value);
        }

        @Override
        public IRubyObject internalGet(IRubyObject key) {
            Object result = mapDelegate().get(key.toJava(Object.class));
            if (result == null) return null;
            return JavaUtil.convertJavaToUsableRubyObject(getRuntime(), result);
        }

        @Override // NOTE: likely won't be called
        public RubyHashEntry internalGetEntry(IRubyObject key) {
            Map map = mapDelegate();
            Object convertedKey = key.toJava(Object.class);
            Object value = map.get(convertedKey);

            if (value != null) {
                return new RubyHashEntry(key.hashCode(), key, JavaUtil.convertJavaToUsableRubyObject(getRuntime(), value), null, null);
            }

            return NO_ENTRY;
        }

        @Override
        public RubyHashEntry internalDelete(final IRubyObject key) {
            final Map map = mapDelegate();
            Object convertedKey = key.toJava(Object.class);
            Object value = map.get(convertedKey);

            if (value != null) {
                map.remove(convertedKey);
                return new RubyHashEntry(key.hashCode(), key, JavaUtil.convertJavaToUsableRubyObject(getRuntime(), value), null, null);
            }
            return NO_ENTRY;
        }

        @Override // NOTE: likely won't be called
        public RubyHashEntry internalDeleteEntry(final RubyHashEntry entry) {
            final Map map = mapDelegate();
            Object convertedKey = ((IRubyObject) entry.getKey()).toJava(Object.class);

            if (map.containsKey(convertedKey)) {
                map.remove(convertedKey);
                return entry;
            }

            return NO_ENTRY;
        }

        @Override
        public <T> void visitAll(ThreadContext context, VisitorWithStateI visitor) {
            final Ruby runtime = getRuntime();
            // NOTE: this is here to make maps act similar to Hash-es which allow modifications while
            // iterating (meant from the same thread) ... thus we avoid iterating entrySet() directly
            final Map<Object, Object> map = mapDelegate();
            final Map.Entry[] entries = map.entrySet().toArray(NULL_MAP_ENTRY);
            int index = 0;
            for ( Map.Entry entry : entries ) {
                IRubyObject key = JavaUtil.convertJavaToUsableRubyObject(runtime, entry.getKey());
                IRubyObject value = JavaUtil.convertJavaToUsableRubyObject(runtime, entry.getValue());
                visitor.visit(context, this, key, value, index++);
            }
        }

        @Override
<<<<<<< HEAD
        public <T> void visitAll(ThreadContext context, VisitorWithState visitor, T state) {
            visitAll(context,
                    (ctx, self, key, value, index) -> visitor.visit(ctx, self, key, value, index, state));
        }

        @Override
=======
        public boolean hasKey(IRubyObject key) {
            return mapDelegate().containsKey(key);
        }

        @Override
        public RubyBoolean has_key_p(ThreadContext context, IRubyObject key) {
            return mapDelegate().containsKey(key.toJava(Object.class)) ? context.tru : context.fals;
        }

        @Override
        @Deprecated
>>>>>>> 80bd719e
        public RubyBoolean has_key_p(IRubyObject key) {
            return has_key_p(getRuntime().getCurrentContext(), key);
        }

        @Override
        public RubyBoolean has_value_p(ThreadContext context, IRubyObject val) {
            return mapDelegate().containsValue(val.toJava(Object.class)) ? context.tru : context.fals;
        }

        @Override
        public RubyHash rehash(ThreadContext context) {
            // java.util.Map does not expose rehash, and many maps don't use hashing, so we do nothing. #3142
            return this;
        }

        @Override
        public RubyBoolean compare_by_identity_p(ThreadContext context) {
            // NOTE: obviously little we can do to detect - but at least report Java built-in one :
            return RubyBoolean.newBoolean(context, mapDelegate() instanceof java.util.IdentityHashMap );
        }

        @Override // re-invent @JRubyMethod(name = "any?")
        public IRubyObject any_p(ThreadContext context, IRubyObject[] args, Block block) {
            boolean patternGiven = args.length > 0;

            if (isEmpty()) return context.fals;

            if (!block.isGiven() && !patternGiven) return context.tru;
            if (patternGiven) return any_p_p(context, args[0]);

            if (block.getSignature().arityValue() > 1) {
                return any_p_i_fast(context, block);
            }
            return any_p_i(context, block);
        }

        private RubyBoolean any_p_i(ThreadContext context, Block block) {
            final Ruby runtime = context.runtime;
            for ( Map.Entry entry : entrySet() ) {
                final IRubyObject key = JavaUtil.convertJavaToUsableRubyObject(runtime, entry.getKey());
                final IRubyObject val = JavaUtil.convertJavaToUsableRubyObject(runtime, entry.getValue());
                if ( block.yield(context, RubyArray.newArray(runtime, key, val)).isTrue() ) {
                    return runtime.getTrue();
                }
            }
            return runtime.getFalse();
        }

        private RubyBoolean any_p_i_fast(ThreadContext context, Block block) {
            final Ruby runtime = context.runtime;
            for ( Map.Entry entry : entrySet() ) {
                final IRubyObject key = JavaUtil.convertJavaToUsableRubyObject(runtime, entry.getKey());
                final IRubyObject val = JavaUtil.convertJavaToUsableRubyObject(runtime, entry.getValue());
                if ( block.yieldArray(context, runtime.newArray(key, val), null).isTrue() ) {
                    return runtime.getTrue();
                }
            }
            return runtime.getFalse();
        }

        private RubyBoolean any_p_p(ThreadContext context, IRubyObject pattern) {
            final Ruby runtime = context.runtime;
            for ( Map.Entry entry : entrySet() ) {
                final IRubyObject key = JavaUtil.convertJavaToUsableRubyObject(runtime, entry.getKey());
                final IRubyObject val = JavaUtil.convertJavaToUsableRubyObject(runtime, entry.getValue());
                if ( pattern.callMethod(context, "===", RubyArray.newArray(runtime, key, val)).isTrue() ) {
                    return runtime.getTrue();
                }
            }
            return runtime.getFalse();
        }

        @Override
        public RubyHash rb_clear(ThreadContext context) {
            mapDelegate().clear();
            return this;
        }

        @Override
        public IRubyObject shift(ThreadContext context) {
            throw getRuntime().newNotImplementedError("Java Maps do not preserve insertion order and do not support shift");
        }

        @Override
        public RubyHash to_hash(ThreadContext context) {
            final Ruby runtime = context.runtime;
            final RubyHash hash = new RubyHash(runtime);
            @SuppressWarnings("unchecked")
            Set<Map.Entry> entries = mapDelegate().entrySet();
            for ( Map.Entry entry : entries ) {
                IRubyObject key = JavaUtil.convertJavaToUsableRubyObject(runtime, entry.getKey());
                IRubyObject value = JavaUtil.convertJavaToUsableRubyObject(runtime, entry.getValue());
                hash.fastASetCheckString(runtime, key, value);
            }
            return hash;
        }

        @Override
        public final Set keySet() { return mapDelegate().keySet(); }

        @Override
        public final Set directKeySet() { return keySet(); }

        @Override
        public final Collection values() { return mapDelegate().values(); }

        @Override
        public final Collection directValues() { return values(); }

        @Override
        public final Set<Map.Entry> entrySet() { return mapDelegate().entrySet(); }

        @Override
        public final Set directEntrySet() { return entrySet(); }

    }

    @JRubyMethod(name = "default")
    public IRubyObject default_value_get(ThreadContext context) {
        return getOrCreateRubyHashMap(context.runtime).default_value_get(context);
    }

    @JRubyMethod(name = "default")
    public IRubyObject default_value_get(ThreadContext context, IRubyObject arg) {
        return getOrCreateRubyHashMap(context.runtime).default_value_get(context, arg);
    }

    /** rb_hash_set_default
     *
     */
    @JRubyMethod(name = "default=", required = 1)
    public IRubyObject default_value_set(ThreadContext context, final IRubyObject defaultValue) {
        return getOrCreateRubyHashMap(context.runtime).default_value_set(context, defaultValue);
    }

    /** rb_hash_default_proc
     *
     */
    @JRubyMethod(name = "default_proc")
    public IRubyObject default_proc(ThreadContext context) {
        return getOrCreateRubyHashMap(context.runtime).default_proc(context);
    }

    /** rb_hash_set_default_proc
     *
     */
    @JRubyMethod(name = "default_proc=")
    public IRubyObject set_default_proc(ThreadContext context, IRubyObject proc) {
        return getOrCreateRubyHashMap(context.runtime).set_default_proc(context, proc);
    }

    /** rb_hash_inspect
     *
     */
    @JRubyMethod(name = "inspect")
    public IRubyObject inspect(ThreadContext context) {
        return getOrCreateRubyHashMap(context.runtime).inspect(context);
    }

    /** rb_hash_size
     *
     */
    @JRubyMethod(name = {"size", "length"})
    public RubyFixnum rb_size(ThreadContext context) {
        return getOrCreateRubyHashMap(context.runtime).rb_size(context);
    }

    /** rb_hash_empty_p
     *
     */
    @JRubyMethod(name = "empty?")
    public RubyBoolean empty_p(ThreadContext context) {
        return getOrCreateRubyHashMap(context.runtime).empty_p(context);
    }

    /** rb_hash_to_a
     *
     */
    @Override
    @JRubyMethod(name = "to_a")
    public RubyArray to_a(ThreadContext context) {
        return getOrCreateRubyHashMap(context.runtime).to_a(context);
    }

    @JRubyMethod(name = "to_proc")
    public RubyProc to_proc(ThreadContext context) {
        IRubyObject newProc = getOrCreateRubyHashMap(context.runtime).callMethod("to_proc");

        TypeConverter.checkType(context, newProc, context.runtime.getProc());

        return (RubyProc) newProc;
    }

    // NOTE: keep Map#to_s -> toString as with other Java types
    @JRubyMethod(name = "to_s")
    public IRubyObject to_s(ThreadContext context) {
        return RubyString.newString(context.runtime, getMapObject().toString());
    }

    /** rb_hash_rehash
     *
     */
    @JRubyMethod(name = "rehash", notImplemented = true)
    public RubyHash rehash(ThreadContext context) {
        return getOrCreateRubyHashMap(context.runtime).rehash(context);
    }

    /** rb_hash_to_hash
     *
     */
    @JRubyMethod(name = { "to_hash", "to_h" })
    public RubyHash to_hash(ThreadContext context) {
        return getOrCreateRubyHashMap(context.runtime).to_hash(context);
    }

    /** rb_hash_aset
     *
     */
    @JRubyMethod(name = {"[]=", "store"}, required = 2)
    public IRubyObject op_aset(ThreadContext context, IRubyObject key, IRubyObject value) {
        return getOrCreateRubyHashMap(context.runtime).op_aset(context, key, value);
    }

    /** rb_hash_equal
     *
     */
    @JRubyMethod(name = "==")
    public IRubyObject op_equal(final ThreadContext context, IRubyObject other) {
        return getOrCreateRubyHashMap(context.runtime).op_equal(context, other);
    }

    /** rb_hash_eql
     *
     */
    @JRubyMethod(name = "eql?")
    public IRubyObject op_eql(final ThreadContext context, IRubyObject other) {
        return getOrCreateRubyHashMap(context.runtime).op_eql(context, other);
    }

    /** rb_hash_aref
     *
     */
    @JRubyMethod(name = "[]", required = 1)
    public IRubyObject op_aref(ThreadContext context, IRubyObject key) {
        return getOrCreateRubyHashMap(context.runtime).op_aref(context, key);
    }

    @JRubyMethod(name = "<", required = 1)
    public IRubyObject op_lt(ThreadContext context, IRubyObject other) {
        return getOrCreateRubyHashMap(context.runtime).op_lt(context, other);
    }

    @JRubyMethod(name = "<=", required = 1)
    public IRubyObject op_le(ThreadContext context, IRubyObject other) {
        return getOrCreateRubyHashMap(context.runtime).op_le(context, other);
    }

    @JRubyMethod(name = ">", required = 1)
    public IRubyObject op_gt(ThreadContext context, IRubyObject other) {
        return getOrCreateRubyHashMap(context.runtime).op_gt(context, other);
    }

    @JRubyMethod(name = ">=", required = 1)
    public IRubyObject op_ge(ThreadContext context, IRubyObject other) {
        return getOrCreateRubyHashMap(context.runtime).op_ge(context, other);
    }

    /** rb_hash_hash
     *
     */
    @JRubyMethod(name = "hash")
    public RubyFixnum hash(ThreadContext context) {
        return getOrCreateRubyHashMap(context.runtime).hash();
    }

    /** rb_hash_fetch
     *
     */
    @JRubyMethod
    public IRubyObject fetch(ThreadContext context, IRubyObject key, Block block) {
        return getOrCreateRubyHashMap(context.runtime).fetch(context, key, block);
    }

    @JRubyMethod
    public IRubyObject fetch(ThreadContext context, IRubyObject key, IRubyObject _default, Block block) {
        return getOrCreateRubyHashMap(context.runtime).fetch(context, key, _default, block);
    }

    /** rb_hash_has_key_p
     *
     */
    @JRubyMethod(name = {"has_key?", "key?", "include?", "member?"}, required = 1)
    public RubyBoolean has_key_p(ThreadContext context, IRubyObject key) {
        return getOrCreateRubyHashMap(context.runtime).has_key_p(context, key);
    }

    /** rb_hash_has_value
     *
     */
    @JRubyMethod(name = {"has_value?", "value?"}, required = 1)
    public RubyBoolean has_value_p(ThreadContext context, IRubyObject expected) {
        return getOrCreateRubyHashMap(context.runtime).has_value_p(context, expected);
    }

    /** rb_hash_each
     *
     */
    @JRubyMethod(name = {"each", "each_pair"})
    public IRubyObject each(final ThreadContext context, final Block block) {
        return getOrCreateRubyHashMap(context.runtime).each(context, block);
    }

    /** rb_hash_each_value
     *
     */
    @JRubyMethod(name = "each_value")
    public IRubyObject each_value(final ThreadContext context, final Block block) {
        return getOrCreateRubyHashMap(context.runtime).each_value(context, block);
    }

    /** rb_hash_each_key
     *
     */
    @JRubyMethod(name = "each_key")
    public IRubyObject each_key(final ThreadContext context, final Block block) {
        return getOrCreateRubyHashMap(context.runtime).each_key(context, block);
    }

    /** rb_hash_select_bang
     *
     */
    @JRubyMethod(name = "select!")
    public IRubyObject select_bang(final ThreadContext context, final Block block) {
        return getOrCreateRubyHashMap(context.runtime).select_bang(context, block);
    }

    /** rb_hash_keep_if
     *
     */
    @JRubyMethod(name = "keep_if")
    public IRubyObject keep_if(final ThreadContext context, final Block block) {
        return getOrCreateRubyHashMap(context.runtime).keep_if(context, block);
    }

    /** rb_hash_index
     *
     */
    @JRubyMethod(name = "index")
    public IRubyObject index(ThreadContext context, IRubyObject expected) {
        return getOrCreateRubyHashMap(context.runtime).index(context, expected);
    }

    /** rb_hash_key
     *
     */
    @JRubyMethod(name = "key")
    public IRubyObject key(ThreadContext context, IRubyObject expected) {
        return getOrCreateRubyHashMap(context.runtime).key(context, expected);
    }

    /** rb_hash_keys
     *
     */
    @JRubyMethod(name = "keys")
    public RubyArray keys(ThreadContext context) {
        return getOrCreateRubyHashMap(context.runtime).keys(context);
    }

    /** rb_hash_values
     *
     */
    @JRubyMethod(name = { "values", "ruby_values" }) // collision with java.util.Map#values
    public RubyArray rb_values(ThreadContext context) {
        return getOrCreateRubyHashMap(context.runtime).rb_values(context);
    }

    /** rb_hash_shift
     *
     */
    @JRubyMethod(name = "shift", notImplemented = true)
    public IRubyObject shift(ThreadContext context) {
        return getOrCreateRubyHashMap(context.runtime).shift(context);
    }

    /** rb_hash_delete
     *
     */
    @JRubyMethod(name = "delete")
    public IRubyObject delete(ThreadContext context, IRubyObject key, Block block) {
        return getOrCreateRubyHashMap(context.runtime).delete(context, key, block);
    }

    /** rb_hash_select
     *
     */
    @JRubyMethod(name = "select")
    public IRubyObject select(final ThreadContext context, final Block block) {
        return getOrCreateRubyHashMap(context.runtime).select(context, block);
    }

    /** rb_hash_delete_if
     *
     */
    @JRubyMethod(name = "delete_if")
    public IRubyObject delete_if(final ThreadContext context, final Block block) {
        return getOrCreateRubyHashMap(context.runtime).delete_if(context, block);
    }

    /** rb_hash_reject
     *
     */
    @JRubyMethod(name = "reject")
    public IRubyObject reject(final ThreadContext context, final Block block) {
        return getOrCreateRubyHashMap(context.runtime).reject(context, block);
    }

    /** rb_hash_reject_bang
     *
     */
    @JRubyMethod(name = "reject!")
    public IRubyObject reject_bang(final ThreadContext context, final Block block) {
        return getOrCreateRubyHashMap(context.runtime).reject_bang(context, block);
    }

    /** rb_hash_clear
     *
     */
    @JRubyMethod(name = { "clear", "ruby_clear" }) // collision with java.util.Map#clear (return type)
    public IRubyObject rb_clear(ThreadContext context) {
        return getOrCreateRubyHashMap(context.runtime).rb_clear(context);
    }

    /** rb_hash_invert
     *
     */
    @JRubyMethod(name = "invert")
    public RubyHash invert(final ThreadContext context) {
        return getOrCreateRubyHashMap(context.runtime).invert(context);
    }

    @Deprecated
    public RubyHash merge_bang(final ThreadContext context, final IRubyObject other, final Block block) {
        return merge_bang(context, new IRubyObject[]{other}, block);
    }

    /** rb_hash_merge_bang
     *
     */
    @JRubyMethod(name = { "merge!", "update" }, rest = true)
    public RubyHash merge_bang(final ThreadContext context, final IRubyObject[] others, final Block block) {
        return getOrCreateRubyHashMap(context.runtime).merge_bang(context, others, block);
    }

    @Deprecated
    public RubyHash merge(ThreadContext context, IRubyObject other, Block block) {
        return merge(context, new IRubyObject[]{other}, block);
    }

    /** rb_hash_merge
     *
     */
    @JRubyMethod(name = { "merge", "ruby_merge" }, rest = true) // collision with java.util.Map#merge on Java 8+
    public RubyHash merge(ThreadContext context, IRubyObject[] others, Block block) {
        return getOrCreateRubyHashMap(context.runtime).merge(context, others, block);
    }

    /** rb_hash_initialize_copy
     *
     */
    @JRubyMethod(name = "initialize_copy", visibility = Visibility.PRIVATE)
    public RubyHash initialize_copy(ThreadContext context, IRubyObject other) {
        return getOrCreateRubyHashMap(context.runtime).initialize_copy(context, other);
    }

    /** rb_hash_replace
     *
     */
    @JRubyMethod(name = { "replace", "ruby_replace" }, required = 1) // collision with java.util.Map#replace on Java 8+
    public RubyHash replace(final ThreadContext context, IRubyObject other) {
        return getOrCreateRubyHashMap(context.runtime).replace(context, other);
    }

    /** rb_hash_values_at
     *
     */
    @JRubyMethod(name = "values_at", rest = true)
    public RubyArray values_at(ThreadContext context, IRubyObject[] args) {
        return getOrCreateRubyHashMap(context.runtime).values_at(context, args);
    }

    @JRubyMethod(name = "fetch_values", rest = true)
    public RubyArray fetch_values(ThreadContext context, IRubyObject[] args, Block block) {
        return getOrCreateRubyHashMap(context.runtime).fetch_values(context, args, block);
    }

    @JRubyMethod(name = "assoc")
    public IRubyObject assoc(final ThreadContext context, final IRubyObject obj) {
        return getOrCreateRubyHashMap(context.runtime).assoc(context, obj);
    }

    @JRubyMethod(name = "rassoc")
    public IRubyObject rassoc(final ThreadContext context, final IRubyObject obj) {
        return getOrCreateRubyHashMap(context.runtime).rassoc(context, obj);
    }

    @JRubyMethod(name = "flatten")
    public IRubyObject flatten(ThreadContext context) {
        return getOrCreateRubyHashMap(context.runtime).flatten(context);
    }

    @JRubyMethod(name = "flatten")
    public IRubyObject flatten(ThreadContext context, IRubyObject level) {
        return getOrCreateRubyHashMap(context.runtime).flatten(context, level);
    }

    @JRubyMethod(name = "compare_by_identity")
    public IRubyObject compare_by_identity(ThreadContext context) {
        return this; // has no effect - mostly for compatibility
    }

    @JRubyMethod(name = "compare_by_identity?")
    public IRubyObject compare_by_identity_p(ThreadContext context) {
        return getOrCreateRubyHashMap(context.runtime).compare_by_identity_p(context);
    }

    @Override
    public IRubyObject dup() {
        return dupImpl("dup");
    }

    @Override
    public IRubyObject rbClone() {
        return dupImpl("clone");
    }

    @JRubyMethod(name = "any?", optional = 1)
    public IRubyObject any_p(ThreadContext context, IRubyObject[] args, Block block) {
        return getOrCreateRubyHashMap(context.runtime).any_p(context, args, block);
    }

    @JRubyMethod(name = "dig", required = 1, rest = true)
    public IRubyObject dig(ThreadContext context, IRubyObject[] args) {
        return getOrCreateRubyHashMap(context.runtime).dig(context, args);
    }

    @SuppressWarnings("unchecked")
    private MapJavaProxy dupImpl(final String method) {
        final Map map = getMapObject();
        try {
            Map newMap = map.getClass().getConstructor().newInstance();
            newMap.putAll(map);
            MapJavaProxy proxy = new MapJavaProxy(getRuntime(), metaClass);
            proxy.setObject(newMap);
            return proxy;
        }
        catch (InstantiationException|IllegalAccessException|NoSuchMethodException| InvocationTargetException ex) {
            final RaiseException e = getRuntime().newNotImplementedError("can't "+ method +" Map of type " + getObject().getClass().getName());
            e.initCause(ex); throw e;
        }
    }

    final Map getMapObject() {
        return (Map) getObject();
    }

    @Override
    public final RubyHash convertToHash() {
        return getOrCreateRubyHashMap(getRuntime());
    }

    @Deprecated
    public IRubyObject op_aset19(ThreadContext context, IRubyObject key, IRubyObject value) {
        return getOrCreateRubyHashMap(context.runtime).op_aset19(context, key, value);
    }

    @Deprecated
    public IRubyObject sort(ThreadContext context, Block block) {
        return getOrCreateRubyHashMap(context.runtime).sort(context, block);
    }

}<|MERGE_RESOLUTION|>--- conflicted
+++ resolved
@@ -259,14 +259,12 @@
         }
 
         @Override
-<<<<<<< HEAD
         public <T> void visitAll(ThreadContext context, VisitorWithState visitor, T state) {
             visitAll(context,
                     (ctx, self, key, value, index) -> visitor.visit(ctx, self, key, value, index, state));
         }
 
         @Override
-=======
         public boolean hasKey(IRubyObject key) {
             return mapDelegate().containsKey(key);
         }
@@ -274,13 +272,6 @@
         @Override
         public RubyBoolean has_key_p(ThreadContext context, IRubyObject key) {
             return mapDelegate().containsKey(key.toJava(Object.class)) ? context.tru : context.fals;
-        }
-
-        @Override
-        @Deprecated
->>>>>>> 80bd719e
-        public RubyBoolean has_key_p(IRubyObject key) {
-            return has_key_p(getRuntime().getCurrentContext(), key);
         }
 
         @Override
