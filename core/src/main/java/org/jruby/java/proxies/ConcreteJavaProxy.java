/***** BEGIN LICENSE BLOCK *****
 * Version: EPL 2.0/GPL 2.0/LGPL 2.1
 *
 * The contents of this file are subject to the Eclipse Public
 * License Version 2.0 (the "License"); you may not use this file
 * except in compliance with the License. You may obtain a copy of
 * the License at http://www.eclipse.org/legal/epl-v20.html
 *
 * Software distributed under the License is distributed on an "AS
 * IS" basis, WITHOUT WARRANTY OF ANY KIND, either express or
 * implied. See the License for the specific language governing
 * rights and limitations under the License.
 *
 * Alternatively, the contents of this file may be used under the terms of
 * either of the GNU General Public License Version 2 or later (the "GPL"),
 * or the GNU Lesser General Public License Version 2.1 or later (the "LGPL"),
 * in which case the provisions of the GPL or the LGPL are applicable instead
 * of those above. If you wish to allow use of your version of this file only
 * under the terms of either the GPL or the LGPL, and not to allow others to
 * use your version of this file under the terms of the EPL, indicate your
 * decision by deleting the provisions above and replace them with the notice
 * and other provisions required by the GPL or the LGPL. If you do not delete
 * the provisions above, a recipient may use your version of this file under
 * the terms of any one of the EPL, the GPL or the LGPL.
 ***** END LICENSE BLOCK *****/

package org.jruby.java.proxies;

import static org.jruby.runtime.Visibility.PUBLIC;

import java.lang.reflect.Constructor;
import java.lang.reflect.InvocationTargetException;

import org.jruby.Ruby;
import org.jruby.RubyArray;
import org.jruby.RubyClass;
import org.jruby.RubyModule;
import org.jruby.exceptions.RaiseException;
import org.jruby.internal.runtime.AbstractIRMethod;
import org.jruby.internal.runtime.SplitSuperState;
import org.jruby.internal.runtime.methods.DynamicMethod;
import org.jruby.internal.runtime.methods.JavaMethod.JavaMethodNBlock;
import org.jruby.javasupport.Java;
import org.jruby.javasupport.JavaObject;
import org.jruby.javasupport.proxy.JavaProxyClass;
import org.jruby.javasupport.proxy.JavaProxyConstructor;
import org.jruby.javasupport.proxy.ReifiedJavaProxy;
import org.jruby.runtime.Block;
import org.jruby.runtime.CallSite;
import org.jruby.runtime.JavaInternalBlockBody;
import org.jruby.runtime.MethodIndex;
<<<<<<< HEAD
import org.jruby.runtime.ObjectAllocator;
import org.jruby.runtime.Signature;
=======
>>>>>>> ac1112dd
import org.jruby.runtime.ThreadContext;
import org.jruby.runtime.Visibility;
import org.jruby.runtime.builtin.IRubyObject;

public class ConcreteJavaProxy extends JavaProxy {

    public ConcreteJavaProxy(Ruby runtime, RubyClass klazz) {
        super(runtime, klazz);
    }

    public ConcreteJavaProxy(Ruby runtime, RubyClass klazz, Object object) {
        super(runtime, klazz, object);
    }

<<<<<<< HEAD
    public static final ObjectAllocator ALLOCATOR = new ObjectAllocator() {
        public IRubyObject allocate(Ruby runtime, RubyClass klazz) {
            return new ConcreteJavaProxy(runtime, klazz);
        }
    };

=======
>>>>>>> ac1112dd
    public static RubyClass createConcreteJavaProxy(final ThreadContext context) {
        final Ruby runtime = context.runtime;
        final RubyClass JavaProxy = runtime.getJavaSupport().getJavaProxyClass();
        RubyClass ConcreteJavaProxy = runtime.defineClass("ConcreteJavaProxy", JavaProxy, ConcreteJavaProxy::new);
        initialize(ConcreteJavaProxy);
        return ConcreteJavaProxy;
    }

    private static final class InitializeMethod extends org.jruby.internal.runtime.methods.JavaMethod {

        private final CallSite jcreateSite = MethodIndex.getFunctionalCallSite("__jcreate!");

        InitializeMethod(final RubyClass clazz) { super(clazz, Visibility.PRIVATE, "initialize"); }

        @Override
        public IRubyObject call(ThreadContext context, IRubyObject self, RubyModule clazz, String name, IRubyObject[] args, Block block) {
            return jcreateSite.call(context, self, self, args, block);
        }
        @Override
        public IRubyObject call(ThreadContext context, IRubyObject self, RubyModule clazz, String name, Block block) {
            return jcreateSite.call(context, self, self, block);
        }
        @Override
        public IRubyObject call(ThreadContext context, IRubyObject self, RubyModule clazz, String name, IRubyObject arg0, Block block) {
            return jcreateSite.call(context, self, self, arg0, block);
        }
        @Override
        public IRubyObject call(ThreadContext context, IRubyObject self, RubyModule clazz, String name, IRubyObject arg0, IRubyObject arg1, Block block) {
            return jcreateSite.call(context, self, self, arg0, arg1, block);
        }
        @Override
        public IRubyObject call(ThreadContext context, IRubyObject self, RubyModule clazz, String name, IRubyObject arg0, IRubyObject arg1, IRubyObject arg2, Block block) {
            return jcreateSite.call(context, self, self, arg0, arg1, arg2, block);
        }
        @Override
        public IRubyObject call(ThreadContext context, IRubyObject self, RubyModule clazz, String name, IRubyObject[] args) {
            return jcreateSite.call(context, self, self, args);
        }
        @Override
        public IRubyObject call(ThreadContext context, IRubyObject self, RubyModule clazz, String name) {
            return jcreateSite.call(context, self, self);
        }
        @Override
        public IRubyObject call(ThreadContext context, IRubyObject self, RubyModule clazz, String name, IRubyObject arg0) {
            return jcreateSite.call(context, self, self, arg0);
        }
        @Override
        public IRubyObject call(ThreadContext context, IRubyObject self, RubyModule clazz, String name, IRubyObject arg0, IRubyObject arg1) {
            return jcreateSite.call(context, self, self, arg0, arg1);
        }
        @Override
        public IRubyObject call(ThreadContext context, IRubyObject self, RubyModule clazz, String name, IRubyObject arg0, IRubyObject arg1, IRubyObject arg2) {
            return jcreateSite.call(context, self, self, arg0, arg1, arg2);
        }

    }

    private static final class NewMethod extends org.jruby.internal.runtime.methods.JavaMethod {
    	final DynamicMethod newMethod;

        NewMethod(final RubyClass clazz) {
            super(clazz, Visibility.PUBLIC, "new");
            newMethod = clazz.searchMethod("new");
        }

        // TODO: reload this on method changes?
        private DynamicMethod reifyAndNewMethod(IRubyObject clazz) {

            RubyClass parent = ((RubyClass) clazz);
            if (parent.getJavaProxy()) return newMethod;

            // overridden class: reify and re-lookup new as reification changes it
            if (parent.getReifiedClass() == null) {
                parent.reifyWithAncestors();
            }

            return new NewMethodReified(parent, parent.getReifiedJavaClass());
        }

        @Override
        public IRubyObject call(ThreadContext context, IRubyObject self, RubyModule clazz, String name, IRubyObject[] args, Block block) {
            return reifyAndNewMethod(self).call(context, self, clazz, "new_proxy", args, block);
        }

        @Override
        public IRubyObject call(ThreadContext context, IRubyObject self, RubyModule clazz, String name, Block block) {
        	return reifyAndNewMethod(self).call(context, self, clazz, "new",block);
        }

        @Override
        public IRubyObject call(ThreadContext context, IRubyObject self, RubyModule clazz, String name, IRubyObject arg0, Block block) {
        	return reifyAndNewMethod(self).call(context, self, clazz, "new",arg0, block);
        }

        @Override
        public IRubyObject call(ThreadContext context, IRubyObject self, RubyModule clazz, String name, IRubyObject arg0, IRubyObject arg1, Block block) {
        	return reifyAndNewMethod(self).call(context, self, clazz, "new",arg0, arg1, block);
        }

        @Override
        public IRubyObject call(ThreadContext context, IRubyObject self, RubyModule clazz, String name, IRubyObject arg0, IRubyObject arg1, IRubyObject arg2, Block block) {
        	return reifyAndNewMethod(self).call(context, self, clazz, "new",arg0, arg1, arg2, block);
        }

        @Override
        public IRubyObject call(ThreadContext context, IRubyObject self, RubyModule clazz, String name, IRubyObject[] args) {
        	return reifyAndNewMethod(self).call(context, self, clazz, "new",args);
        }

        @Override
        public IRubyObject call(ThreadContext context, IRubyObject self, RubyModule clazz, String name) {
        	return reifyAndNewMethod(self).call(context, self, clazz,"new_proxy");
        }

        @Override
        public IRubyObject call(ThreadContext context, IRubyObject self, RubyModule clazz, String name, IRubyObject arg0) {
        	return reifyAndNewMethod(self).call(context, self, clazz, "new_proxy",arg0);
        }

        @Override
        public IRubyObject call(ThreadContext context, IRubyObject self, RubyModule clazz, String name, IRubyObject arg0, IRubyObject arg1) {
        	return reifyAndNewMethod(self).call(context, self, clazz,"new", arg0, arg1);
        }

        @Override
        public IRubyObject call(ThreadContext context, IRubyObject self, RubyModule clazz, String name, IRubyObject arg0, IRubyObject arg1, IRubyObject arg2) {
        	return reifyAndNewMethod(self).call(context, self, clazz,"new", arg0, arg1, arg2);
        }

    }
    
    /**
     * Manually added as an override of `new` for Concrete Extension
     */
    public static class StaticJCreateMethod extends JavaMethodNBlock {

        private Constructor<? extends ReifiedJavaProxy> withBlock;
        private DynamicMethod oldInit;

        StaticJCreateMethod(RubyModule cls, Constructor<? extends ReifiedJavaProxy> withBlock2, DynamicMethod oldinit) {
            super(cls, PUBLIC, "__jcreate_static!");
            this.withBlock = withBlock2;
            this.oldInit = oldinit;
        }

        @Override
        public IRubyObject call(ThreadContext context, IRubyObject self, RubyModule clazz, String name,
                IRubyObject[] args, Block block) {
            try {
                ConcreteJavaProxy cjp = (ConcreteJavaProxy) self;
                // TODO: Insead of selectively overwriting, silently fail? or only use the other method/this method?
                if (cjp.getObject() == null) {
                    withBlock.newInstance(cjp, args, block, context.runtime, clazz);
                    // note: the generated ctor sets self.object = our discarded return of the new object
                }
            } catch (InstantiationException | InvocationTargetException e) {
                throw JavaProxyConstructor.throwInstantiationExceptionCause(context.runtime, e);
            } catch (IllegalAccessException | IllegalArgumentException e) {
                throw JavaProxyConstructor.mapInstantiationException(context.runtime, e);
            }
            return self;
        }

        public DynamicMethod getOriginal() {
            return oldInit;
        }

        public static void tryInstall(Ruby runtime, RubyClass clazz, JavaProxyClass proxyClass,
                Class<? extends ReifiedJavaProxy> reified, boolean overwriteInitialize) {
            try {
                Constructor<? extends ReifiedJavaProxy> withBlock = reified.getConstructor(new Class[] {
                        ConcreteJavaProxy.class, IRubyObject[].class, Block.class, Ruby.class, RubyClass.class });
                // TODO: move initialize to real_initialize
                // TODO: don't lock in this initialize method
                if (overwriteInitialize) clazz.addMethod("initialize",
                        new StaticJCreateMethod(clazz, withBlock, clazz.searchMethod("initialize")));
                clazz.addMethod("__jallocate!", new StaticJCreateMethod(clazz, withBlock, null));
            } catch (SecurityException | NoSuchMethodException e) {
                // TODO log?
                // e.printStackTrace();
                // ignore, don't install
            }
        }
    }

    public static final class NewMethodReified extends org.jruby.internal.runtime.methods.JavaMethod.JavaMethodNBlock {

        private final DynamicMethod initialize;
        private final Constructor<? extends ReifiedJavaProxy> ctor;

        public NewMethodReified(final RubyClass clazz, Class<? extends ReifiedJavaProxy> reified) {
            super(clazz, Visibility.PUBLIC, "new");
            initialize = clazz.searchMethod("__jcreate!");

            Constructor<? extends ReifiedJavaProxy> withBlock;
            try {
                withBlock = reified.getConstructor(new Class[] { ConcreteJavaProxy.class, IRubyObject[].class,
                        Block.class, Ruby.class, RubyClass.class });
            } catch (SecurityException | NoSuchMethodException e) {
                // ignore, don't install
                withBlock = null;
            }
            ctor = withBlock;
        }

        @Override
        public IRubyObject call(ThreadContext context, IRubyObject self, RubyModule clazz, String name,
                IRubyObject[] args, Block blk) {

            if (ctor == null) {
                JavaObject jo = (JavaObject) initialize.call(context, self, clazz, "new", args);
                return ((ReifiedJavaProxy) jo.getValue()).___jruby$rubyObject();
            } else {

                // assume no easy conversions, use ruby fallback.
                ConcreteJavaProxy object = new ConcreteJavaProxy(context.runtime, (RubyClass) self);
                try {
                    ctor.newInstance(object, args, blk, context.runtime, self);// TODO: clazz?
                    // note: the generated ctor sets self.object = our discarded return of the new object
                    return object;
                } catch (InstantiationException | InvocationTargetException e) {
                    throw JavaProxyConstructor.throwInstantiationExceptionCause(context.runtime, e);
                } catch (IllegalAccessException | IllegalArgumentException e) {
                    throw JavaProxyConstructor.mapInstantiationException(context.runtime, e);
                }
            }
        }

    }

    public static int findSuperLine(Ruby runtime, DynamicMethod dm, int start) {
        // TODO: ???
        return start;
    }

    // used by reified classes, this method is tighly coupled with RealClassGenerator
    public Object[] splitInitialized(RubyClass base, IRubyObject[] args, Block blk) {
        String name = base.getClassConfig().javaCtorMethodName;
        DynamicMethod dm = base.searchMethod(name);
        if (dm != null && (dm instanceof StaticJCreateMethod)) dm = ((StaticJCreateMethod) dm).getOriginal();
        DynamicMethod dm1 = base.searchMethodLateral(name); // only on ourself //TODO: missing default

        // jcreate is for nested ruby classes from a java class
        if ((dm1 != null && !(dm instanceof InitializeMethod) && !(dm instanceof StaticJCreateMethod))) {

            AbstractIRMethod air = (AbstractIRMethod) dm; // TODO: getMetaClass() ? or base? (below v)

            SplitSuperState<?> state = air.startSplitSuperCall(getRuntime().getCurrentContext(), this, getMetaClass(),
                    name, args, blk);
            if (state == null) { // no super in method
                return new Object[] { getRuntime().newArray(args), air, name, blk };
            } else {
                return new Object[] { state.callArrayArgs, air, state };// TODO: add block
            }
        } else {
            return new Object[] { getRuntime().newArray(args) };
        }
    }

    // called from concrete reified code
    public void finishInitialize(Object[] returned) {
        if (returned.length == 3) {
            ((AbstractIRMethod) returned[1]).finishSplitCall((SplitSuperState<?>) returned[2]);
        } else if (returned.length == 4) { // no super, direct call
            ((AbstractIRMethod) returned[1]).call(getRuntime().getCurrentContext(), this, getMetaClass(),
                    (String) returned[2], ((RubyArray) returned[0]).toJavaArrayMaybeUnsafe(), (Block) returned[3]);
        }
        // Ignore other cases
    }

    // used by reified classes
    public void ensureThis(Object self) {
        if (getObject() == null) setObject(self);
    }

    protected static void initialize(final RubyClass concreteJavaProxy) {
        concreteJavaProxy.addMethod("initialize", new InitializeMethod(concreteJavaProxy));
        // We define a custom "new" method to ensure that __jcreate! is getting called,
        // so that if the user doesn't call super in their subclasses, the object will
        // still get set up properly. See JRUBY-4704.
        RubyClass singleton = concreteJavaProxy.getSingletonClass();
        singleton.addMethod("new", new NewMethod(singleton));
    }

    // This alternate ivar logic is disabled because it can cause self-referencing
    // chains to keep the original object alive. See JRUBY-4832.
//    @Override
//    public Object getVariable(int index) {
//        return getRuntime().getJavaSupport().getJavaObjectVariable(this, index);
//    }
//
//    @Override
//    public void setVariable(int index, Object value) {
//        getRuntime().getJavaSupport().setJavaObjectVariable(this, index, value);
//    }

    /**
     * Because we can't physically associate an ID with a Java object, we can
     * only use the identity hashcode here.
     *
     * @return The identity hashcode for the Java object.
     */
    @Override
    public IRubyObject id() {
        return getRuntime().newFixnum(System.identityHashCode(getObject()));
    }

    @Override
    @SuppressWarnings("unchecked")
    public <T> T toJava(Class<T> type) {
        final Object object = getObject();
        if (object == null) {
            throw getRuntime().newRuntimeError("Java proxy not initialized. Did you call super() yet?");
        }
        final Class clazz = object.getClass();

        if ( type.isPrimitive() ) {
            if ( type == Void.TYPE ) return null;

            if ( object instanceof Number && type != Boolean.TYPE ||
                 object instanceof Character && type == Character.TYPE ||
                 object instanceof Boolean && type == Boolean.TYPE ) {
                // FIXME in more permissive call paths, like invokedynamic, this can allow
                // precision-loading downcasts to happen silently
                return (T) object;
            }
        }
        else if ( type.isAssignableFrom(clazz) ) {
            if ( Java.OBJECT_PROXY_CACHE || metaClass.getCacheProxy() ) {
                getRuntime().getJavaSupport().getObjectProxyCache().put(object, this);
            }
            return type.cast(object);
        }
        else if ( type.isAssignableFrom(getClass()) ) return type.cast(this); // e.g. IRubyObject.class

        throw getRuntime().newTypeError("failed to coerce " + clazz.getName() + " to " + type.getName());
    }
}<|MERGE_RESOLUTION|>--- conflicted
+++ resolved
@@ -49,11 +49,8 @@
 import org.jruby.runtime.CallSite;
 import org.jruby.runtime.JavaInternalBlockBody;
 import org.jruby.runtime.MethodIndex;
-<<<<<<< HEAD
 import org.jruby.runtime.ObjectAllocator;
 import org.jruby.runtime.Signature;
-=======
->>>>>>> ac1112dd
 import org.jruby.runtime.ThreadContext;
 import org.jruby.runtime.Visibility;
 import org.jruby.runtime.builtin.IRubyObject;
@@ -68,15 +65,6 @@
         super(runtime, klazz, object);
     }
 
-<<<<<<< HEAD
-    public static final ObjectAllocator ALLOCATOR = new ObjectAllocator() {
-        public IRubyObject allocate(Ruby runtime, RubyClass klazz) {
-            return new ConcreteJavaProxy(runtime, klazz);
-        }
-    };
-
-=======
->>>>>>> ac1112dd
     public static RubyClass createConcreteJavaProxy(final ThreadContext context) {
         final Ruby runtime = context.runtime;
         final RubyClass JavaProxy = runtime.getJavaSupport().getJavaProxyClass();
