/***** BEGIN LICENSE BLOCK *****
 * Version: EPL 2.0/GPL 2.0/LGPL 2.1
 *
 * The contents of this file are subject to the Eclipse Public
 * License Version 2.0 (the "License"); you may not use this file
 * except in compliance with the License. You may obtain a copy of
 * the License at http://www.eclipse.org/legal/epl-v20.html
 *
 * Software distributed under the License is distributed on an "AS
 * IS" basis, WITHOUT WARRANTY OF ANY KIND, either express or
 * implied. See the License for the specific language governing
 * rights and limitations under the License.
 *
 * Alternatively, the contents of this file may be used under the terms of
 * either of the GNU General Public License Version 2 or later (the "GPL"),
 * or the GNU Lesser General Public License Version 2.1 or later (the "LGPL"),
 * in which case the provisions of the GPL or the LGPL are applicable instead
 * of those above. If you wish to allow use of your version of this file only
 * under the terms of either the GPL or the LGPL, and not to allow others to
 * use your version of this file under the terms of the EPL, indicate your
 * decision by deleting the provisions above and replace them with the notice
 * and other provisions required by the GPL or the LGPL. If you do not delete
 * the provisions above, a recipient may use your version of this file under
 * the terms of any one of the EPL, the GPL or the LGPL.
 ***** END LICENSE BLOCK *****/

package org.jruby.java.proxies;

import static org.jruby.runtime.Visibility.PUBLIC;

import java.lang.reflect.Constructor;
import java.lang.reflect.InvocationTargetException;
import java.util.Map;

import org.jruby.Ruby;
import org.jruby.RubyClass;
import org.jruby.RubyModule;
import org.jruby.internal.runtime.AbstractIRMethod;
import org.jruby.internal.runtime.SplitSuperState;
import org.jruby.internal.runtime.methods.DynamicMethod;
import org.jruby.internal.runtime.methods.JavaMethod.JavaMethodNBlock;
import org.jruby.ir.JIT;
import org.jruby.java.invokers.RubyToJavaInvoker;
import org.jruby.javasupport.Java;
import org.jruby.javasupport.Java.JCreateMethod;
import org.jruby.javasupport.Java.JCtorCache;
<<<<<<< HEAD
import org.jruby.javasupport.JavaUtil;
=======
import org.jruby.javasupport.JavaObject;
>>>>>>> 2c2f4564
import org.jruby.javasupport.proxy.JavaProxyClass;
import org.jruby.javasupport.proxy.JavaProxyConstructor;
import org.jruby.javasupport.proxy.ReifiedJavaProxy;
import org.jruby.runtime.Block;
import org.jruby.runtime.CallSite;
import org.jruby.runtime.MethodIndex;
import org.jruby.runtime.ThreadContext;
import org.jruby.runtime.Visibility;
import org.jruby.runtime.builtin.IRubyObject;
import org.jruby.runtime.callsite.CacheEntry;

public class ConcreteJavaProxy extends JavaProxy {

    public ConcreteJavaProxy(Ruby runtime, RubyClass klazz) {
        super(runtime, klazz);
    }

    public ConcreteJavaProxy(Ruby runtime, RubyClass klazz, Object object) {
        super(runtime, klazz, object);
    }

    public static RubyClass createConcreteJavaProxy(final ThreadContext context) {
        final Ruby runtime = context.runtime;
        final RubyClass JavaProxy = runtime.getJavaSupport().getJavaProxyClass();
        RubyClass ConcreteJavaProxy = runtime.defineClass("ConcreteJavaProxy", JavaProxy, ConcreteJavaProxy::new);
        initialize(ConcreteJavaProxy);
        return ConcreteJavaProxy;
    }

    private static final class InitializeMethod extends org.jruby.internal.runtime.methods.JavaMethod {

        private final CallSite jcreateSite = MethodIndex.getFunctionalCallSite("__jcreate!");

        InitializeMethod(final RubyClass clazz) { super(clazz, Visibility.PRIVATE, "initialize"); }

        @Override
        public IRubyObject call(ThreadContext context, IRubyObject self, RubyModule clazz, String name, IRubyObject[] args, Block block) {
            return jcreateSite.call(context, self, self, args, block);
        }
        @Override
        public IRubyObject call(ThreadContext context, IRubyObject self, RubyModule clazz, String name, Block block) {
            return jcreateSite.call(context, self, self, block);
        }
        @Override
        public IRubyObject call(ThreadContext context, IRubyObject self, RubyModule clazz, String name, IRubyObject arg0, Block block) {
            return jcreateSite.call(context, self, self, arg0, block);
        }
        @Override
        public IRubyObject call(ThreadContext context, IRubyObject self, RubyModule clazz, String name, IRubyObject arg0, IRubyObject arg1, Block block) {
            return jcreateSite.call(context, self, self, arg0, arg1, block);
        }
        @Override
        public IRubyObject call(ThreadContext context, IRubyObject self, RubyModule clazz, String name, IRubyObject arg0, IRubyObject arg1, IRubyObject arg2, Block block) {
            return jcreateSite.call(context, self, self, arg0, arg1, arg2, block);
        }
        @Override
        public IRubyObject call(ThreadContext context, IRubyObject self, RubyModule clazz, String name, IRubyObject[] args) {
            return jcreateSite.call(context, self, self, args);
        }
        @Override
        public IRubyObject call(ThreadContext context, IRubyObject self, RubyModule clazz, String name) {
            return jcreateSite.call(context, self, self);
        }
        @Override
        public IRubyObject call(ThreadContext context, IRubyObject self, RubyModule clazz, String name, IRubyObject arg0) {
            return jcreateSite.call(context, self, self, arg0);
        }
        @Override
        public IRubyObject call(ThreadContext context, IRubyObject self, RubyModule clazz, String name, IRubyObject arg0, IRubyObject arg1) {
            return jcreateSite.call(context, self, self, arg0, arg1);
        }
        @Override
        public IRubyObject call(ThreadContext context, IRubyObject self, RubyModule clazz, String name, IRubyObject arg0, IRubyObject arg1, IRubyObject arg2) {
            return jcreateSite.call(context, self, self, arg0, arg1, arg2);
        }

    }

    private static final class NewMethod extends org.jruby.internal.runtime.methods.JavaMethod {
    	final DynamicMethod newMethod;

        NewMethod(final RubyClass clazz) {
            super(clazz, Visibility.PUBLIC, "new");
            newMethod = clazz.searchMethod("new");
        }

        // TODO: reload this on method changes?
        private DynamicMethod reifyAndNewMethod(IRubyObject clazz) {

            RubyClass parent = ((RubyClass) clazz);
            if (parent.getJavaProxy()) return newMethod;

            // overridden class: reify and re-lookup new as reification changes it
            if (parent.getReifiedClass() == null) {
                parent.reifyWithAncestors();
                if (parent.getReifiedClass() == null) {
                    throw clazz.getRuntime().newTypeError("requested class " + parent.getName() + " was not reifiable");
                }
            }

            return new NewMethodReified(parent, parent.getReifiedJavaClass());
        }

        @Override
        public IRubyObject call(ThreadContext context, IRubyObject self, RubyModule clazz, String name, IRubyObject[] args, Block block) {
            return reifyAndNewMethod(self).call(context, self, clazz, "new_proxy", args, block);
        }

        @Override
        public IRubyObject call(ThreadContext context, IRubyObject self, RubyModule clazz, String name, Block block) {
        	return reifyAndNewMethod(self).call(context, self, clazz, "new",block);
        }

        @Override
        public IRubyObject call(ThreadContext context, IRubyObject self, RubyModule clazz, String name, IRubyObject arg0, Block block) {
        	return reifyAndNewMethod(self).call(context, self, clazz, "new",arg0, block);
        }

        @Override
        public IRubyObject call(ThreadContext context, IRubyObject self, RubyModule clazz, String name, IRubyObject arg0, IRubyObject arg1, Block block) {
        	return reifyAndNewMethod(self).call(context, self, clazz, "new",arg0, arg1, block);
        }

        @Override
        public IRubyObject call(ThreadContext context, IRubyObject self, RubyModule clazz, String name, IRubyObject arg0, IRubyObject arg1, IRubyObject arg2, Block block) {
        	return reifyAndNewMethod(self).call(context, self, clazz, "new",arg0, arg1, arg2, block);
        }

        @Override
        public IRubyObject call(ThreadContext context, IRubyObject self, RubyModule clazz, String name, IRubyObject[] args) {
        	return reifyAndNewMethod(self).call(context, self, clazz, "new",args);
        }

        @Override
        public IRubyObject call(ThreadContext context, IRubyObject self, RubyModule clazz, String name) {
        	return reifyAndNewMethod(self).call(context, self, clazz,"new_proxy");
        }

        @Override
        public IRubyObject call(ThreadContext context, IRubyObject self, RubyModule clazz, String name, IRubyObject arg0) {
        	return reifyAndNewMethod(self).call(context, self, clazz, "new_proxy",arg0);
        }

        @Override
        public IRubyObject call(ThreadContext context, IRubyObject self, RubyModule clazz, String name, IRubyObject arg0, IRubyObject arg1) {
        	return reifyAndNewMethod(self).call(context, self, clazz,"new", arg0, arg1);
        }

        @Override
        public IRubyObject call(ThreadContext context, IRubyObject self, RubyModule clazz, String name, IRubyObject arg0, IRubyObject arg1, IRubyObject arg2) {
        	return reifyAndNewMethod(self).call(context, self, clazz,"new", arg0, arg1, arg2);
        }

    }
    
    /**
     * Manually added as an override of `new` for Concrete Extension
     */
    public static class StaticJCreateMethod extends JavaMethodNBlock {

        private final Constructor<? extends ReifiedJavaProxy> withBlock;
        final DynamicMethod oldInit;

<<<<<<< HEAD
        StaticJCreateMethod(RubyModule cls, Constructor<? extends ReifiedJavaProxy> withBlock, DynamicMethod oldInit) {
            super(cls, PUBLIC, "__jcreate_static!");
            this.withBlock = withBlock;
            this.oldInit = oldInit;
=======
        StaticJCreateMethod(RubyModule implClass, Constructor<? extends ReifiedJavaProxy> javaProxyConstructor, DynamicMethod oldinit) {
            super(implClass, PUBLIC, "__jcreate_static!");
            this.withBlock = javaProxyConstructor;
            this.oldInit = oldinit;
>>>>>>> 2c2f4564
        }

        @Override
        public IRubyObject call(ThreadContext context, IRubyObject self, RubyModule clazz, String name,
                IRubyObject[] args, Block block) {
            try {
                ConcreteJavaProxy cjp = (ConcreteJavaProxy) self;
                // TODO: Insead of selectively overwriting, silently fail? or only use the other method/this method?
                if (cjp.getObject() == null) {
                    withBlock.newInstance(cjp, args, block, context.runtime, clazz);
                    // note: the generated ctor sets self.object = our discarded return of the new object
                }
            } catch (InstantiationException | InvocationTargetException e) {
                throw JavaProxyConstructor.throwInstantiationExceptionCause(context.runtime, e);
            } catch (IllegalAccessException | IllegalArgumentException e) {
                throw JavaProxyConstructor.mapInstantiationException(context.runtime, e);
            }
            return self;
        }

        public static void tryInstall(Ruby runtime, RubyClass clazz, JavaProxyClass proxyClass,
                Class<? extends ReifiedJavaProxy> reified, boolean overwriteInitialize) {
            try {
                Constructor<? extends ReifiedJavaProxy> withBlock = reified.getConstructor(new Class[] {
                        ConcreteJavaProxy.class, IRubyObject[].class, Block.class, Ruby.class, RubyClass.class });
                // TODO: move initialize to real_initialize
                // TODO: don't lock in this initialize method
                if (overwriteInitialize) clazz.addMethod("initialize",
                        new StaticJCreateMethod(clazz, withBlock, clazz.searchMethod("initialize")));
                clazz.addMethod("__jallocate!", new StaticJCreateMethod(clazz, withBlock, null));
            } catch (SecurityException | NoSuchMethodException e) {
                // TODO log?
                // e.printStackTrace();
                // ignore, don't install
            }
        }
    }

    public static final class NewMethodReified extends org.jruby.internal.runtime.methods.JavaMethod.JavaMethodNBlock {

        private final DynamicMethod initialize;
        private final Constructor<? extends ReifiedJavaProxy> ctor;

        public NewMethodReified(final RubyClass clazz, Class<? extends ReifiedJavaProxy> reified) {
            super(clazz, Visibility.PUBLIC, "new");
            initialize = clazz.searchMethod("__jcreate!");

            Constructor<? extends ReifiedJavaProxy> withBlock;
            try {
                Class _clazz;
                if (Map.class.isAssignableFrom(reified)) {
                    _clazz = MapJavaProxy.class;
                } else {
                    _clazz = ConcreteJavaProxy.class;
                }
                withBlock = reified.getConstructor(new Class[] { _clazz, IRubyObject[].class,
                        Block.class, Ruby.class, RubyClass.class });
            } catch (SecurityException | NoSuchMethodException e) {
                // ignore, don't install
                withBlock = null;
            }
            ctor = withBlock;
        }

        @Override
        public IRubyObject call(ThreadContext context, IRubyObject self, RubyModule clazz, String name,
                IRubyObject[] args, Block blk) {
            // TODO: is there a better way to shake off old reified NewMethodReified methods on extension?
            if (self != implementationClass) { // someone extended the base, we are no longer them, re-reify
                return new NewMethod((RubyClass)self).call(context, self, clazz, name, args, blk);
            }

            if (ctor == null) {
                ReifiedJavaProxy proxy = JavaUtil.unwrapJava(initialize.call(context, self, clazz, "new", args));
                return proxy.___jruby$rubyObject();
            } else {

                // assume no easy conversions, use ruby fallback.
                ConcreteJavaProxy object = new ConcreteJavaProxy(context.runtime, (RubyClass) self);
                try {
                    ctor.newInstance(object, args, blk, context.runtime, self);// TODO: clazz?
                    // note: the generated ctor sets self.object = our discarded return of the new object
                    return object;
                } catch (InstantiationException | InvocationTargetException e) {
                    throw JavaProxyConstructor.throwInstantiationExceptionCause(context.runtime, e);
                } catch (IllegalAccessException | IllegalArgumentException e) {
                    throw JavaProxyConstructor.mapInstantiationException(context.runtime, e);
                }
            }
        }

    }

    public static int findSuperLine(Ruby runtime, DynamicMethod dm, int start) {
        // TODO: ???
        return start;
    }

    /**
     * Used by reified classes, this class is tightly coupled with RealClassGenerator, splitInitialize, &amp; finishInitialize
     * Do not refactor without looking at RCG
     */
    public static final class SplitCtorData {
        // public fields used by RealClassGenerator's generated code
        public final Object[] arguments;
        public final int ctorIndex;
        
        // public field used by finishInitialized &  (ruby < ruby < java) generated classes
        public final IRubyObject[] rbarguments;
        public final Block block;

        // fields below are only used in ConcreteJavaProxy finishInitialize
        private final AbstractIRMethod method;
        private final String name;
        private final SplitSuperState<?> state;

        /**
         * Picks and converts arguments for the super call
         * Leaves ctorIndex and arguments ready for the super call
         */
<<<<<<< HEAD
        SplitCtorData(Ruby runtime, IRubyObject[] args, JCtorCache cache) {
            this(runtime, args, cache, null, null, null, Block.NULL_BLOCK);
        }

        SplitCtorData(Ruby runtime, IRubyObject[] args, JCtorCache cache,
                      AbstractIRMethod method, SplitSuperState<?> state, Block block) {
            this(runtime, args, cache, method, null, state, block);
        }

        SplitCtorData(Ruby runtime, IRubyObject[] args, JCtorCache cache,
                      AbstractIRMethod method, String name, Block block) {
            this(runtime, args, cache, method, name, null, block);
        }

        private SplitCtorData(Ruby runtime, IRubyObject[] args, JCtorCache cache,
                              AbstractIRMethod method, String name, SplitSuperState<?> state, Block block) {
=======
        public SplitCtorData(IRubyObject[] args, JCtorCache cache, Ruby runtime) {
>>>>>>> 2c2f4564
            rbarguments = args;
            if (cache == null) { // (ruby < ruby < java) super call from one IRO to another IRO ctor
                ctorIndex = -1;
                arguments = null;
            } else {
<<<<<<< HEAD
                ctorIndex = JCreateMethod.forTypes(runtime, args, cache);
=======
                ctorIndex = JCreateMethod.forTypes(args, cache, runtime);
>>>>>>> 2c2f4564
                arguments = RubyToJavaInvoker.convertArguments(cache.constructors[ctorIndex], args);
            }

<<<<<<< HEAD
            this.method = method;
            this.name = name;
            this.state = state;
            this.block = block;
        }

=======
        public SplitCtorData(IRubyObject[] args, JCtorCache cache, Ruby runtime, AbstractIRMethod method, SplitSuperState<?> state,
                Block block) {
            this(args, cache, runtime);
            this.method = method;
            this.state =state;
            blk = block;
        }

        public SplitCtorData(IRubyObject[] args, JCtorCache cache, Ruby runtime, AbstractIRMethod method, String name, Block block) {
            this(args, cache, runtime);
            this.method = method;
            this.name = name;
            blk = block;
        }

        // fields below are only used in ConcreteJavaProxy finishInitialize
        AbstractIRMethod method;
        String name;
        SplitSuperState<?> state;
>>>>>>> 2c2f4564
    }

    /**
     * Used by reified classes, this method is tightly coupled with RealClassGenerator, finishInitialize
     * Do not refactor without looking at RCG
     * @return An object used by reified code and the finishInitialize method
     */
<<<<<<< HEAD
    public SplitCtorData splitInitialized(RubyClass base, IRubyObject[] args, Block blk, JCtorCache jcc) {
        String name = base.getClassConfig().javaCtorMethodName;
        DynamicMethod dm = base.searchMethod(name);
        if (dm instanceof StaticJCreateMethod) dm = ((StaticJCreateMethod) dm).oldInit;
        DynamicMethod dm1 = base.searchMethodLateral(name); // only on ourself //TODO: missing default
=======
    public SplitCtorData splitInitialized(RubyClass base, IRubyObject[] args, Block block, JCtorCache jcc) {
        final Ruby runtime = getRuntime();
        final String name = base.getClassConfig().javaCtorMethodName;
        final CacheEntry methodEntry = base.searchWithCache(name);
        final boolean isLateral = isClassOrIncludedPrependedModule(methodEntry.sourceModule, base);
        DynamicMethod method = methodEntry.method;
        if (method instanceof StaticJCreateMethod) method = ((StaticJCreateMethod) method).oldInit;
>>>>>>> 2c2f4564

        // jcreate is for nested ruby classes from a java class
        if (isLateral && method instanceof AbstractIRMethod) {

            AbstractIRMethod air = (AbstractIRMethod) method; // TODO: getMetaClass() ? or base? (below v)

            SplitSuperState<?> state = air.startSplitSuperCall(runtime.getCurrentContext(), this, getMetaClass(), name, args, block);
            if (state == null) { // no super in method
<<<<<<< HEAD
                return new SplitCtorData(getRuntime(), args, jcc, air, name, blk);
            } else {
                return new SplitCtorData(getRuntime(), state.callArrayArgs.toJavaArrayMaybeUnsafe(), jcc, air, state, blk);
            }
        } else {
            return new SplitCtorData(getRuntime(), args, jcc);
=======
                return new SplitCtorData(args, jcc, runtime, air, name, block);
            }
            return new SplitCtorData(state.callArrayArgs.toJavaArrayMaybeUnsafe(), jcc, runtime, air, state, block);
        }
        return new SplitCtorData(args, jcc, runtime);
    }

    private static boolean isClassOrIncludedPrependedModule(final RubyModule methodSource, final RubyClass klass) {
        if (methodSource == klass) return true;

        RubyClass candidate = klass.getSuperClass();
        while (candidate != null && (candidate.isIncluded() || candidate.isPrepended())) { // up till 'real' superclass
            if (candidate == klass) return true;
>>>>>>> 2c2f4564
        }

        return false;
    }

    /**
     * Used by reified classes, this method is tightly coupled with RealClassGenerator, splitInitialize
     * Do not refactor without looking at RCG
     * <p>Note: invoked from generated byte-code</p>
     */
    public void finishInitialize(SplitCtorData returned) {
        if (returned.method != null) {
<<<<<<< HEAD
            if (returned.state != null) {
                returned.method.finishSplitCall(returned.state);
            } else { // no super, direct call
                returned.method.call(getRuntime().getCurrentContext(), this, getMetaClass(),
                        returned.name, returned.rbarguments, returned.block);
=======
            ThreadContext context = getRuntime().getCurrentContext();
            if (returned.state != null) {
                returned.method.finishSplitCall(returned.state);
            } else { // no super, direct call
                returned.method.call(context, this, getMetaClass(), returned.name, returned.rbarguments, returned.blk);
>>>>>>> 2c2f4564
            }
        }
        // Ignore other cases
    }

    // used by reified classes
    public void ensureThis(Object self) {
        if (getObject() == null) setObject(self);
    }

    protected static void initialize(final RubyClass concreteJavaProxy) {
        concreteJavaProxy.addMethod("initialize", new InitializeMethod(concreteJavaProxy));
        // We define a custom "new" method to ensure that __jcreate! is getting called,
        // so that if the user doesn't call super in their subclasses, the object will
        // still get set up properly. See JRUBY-4704.
        RubyClass singleton = concreteJavaProxy.getSingletonClass();
        singleton.addMethod("new", new NewMethod(singleton));
    }

    // This alternate ivar logic is disabled because it can cause self-referencing
    // chains to keep the original object alive. See JRUBY-4832.
//    @Override
//    public Object getVariable(int index) {
//        return getRuntime().getJavaSupport().getJavaObjectVariable(this, index);
//    }
//
//    @Override
//    public void setVariable(int index, Object value) {
//        getRuntime().getJavaSupport().setJavaObjectVariable(this, index, value);
//    }

    /**
     * Because we can't physically associate an ID with a Java object, we can
     * only use the identity hashcode here.
     *
     * @return The identity hashcode for the Java object.
     */
    @Override
    public IRubyObject id() {
        return getRuntime().newFixnum(System.identityHashCode(getObject()));
    }

    @Override
    @SuppressWarnings("unchecked")
    public <T> T toJava(Class<T> type) {
        final Object object = getObject();
        if (object == null) {
            throw getRuntime().newRuntimeError("Java proxy not initialized. Did you call super() yet?");
        }
        final Class clazz = object.getClass();

        if ( type.isPrimitive() ) {
            if ( type == Void.TYPE ) return null;

            if ( object instanceof Number && type != Boolean.TYPE ||
                 object instanceof Character && type == Character.TYPE ||
                 object instanceof Boolean && type == Boolean.TYPE ) {
                // FIXME in more permissive call paths, like invokedynamic, this can allow
                // precision-loading downcasts to happen silently
                return (T) object;
            }
        }
        else if ( type.isAssignableFrom(clazz) ) {
            if ( Java.OBJECT_PROXY_CACHE || metaClass.getCacheProxy() ) {
                getRuntime().getJavaSupport().getObjectProxyCache().put(object, this);
            }
            return type.cast(object);
        }
        else if ( type.isAssignableFrom(getClass()) ) return type.cast(this); // e.g. IRubyObject.class

        throw getRuntime().newTypeError("failed to coerce " + clazz.getName() + " to " + type.getName());
    }
}<|MERGE_RESOLUTION|>--- conflicted
+++ resolved
@@ -44,11 +44,7 @@
 import org.jruby.javasupport.Java;
 import org.jruby.javasupport.Java.JCreateMethod;
 import org.jruby.javasupport.Java.JCtorCache;
-<<<<<<< HEAD
 import org.jruby.javasupport.JavaUtil;
-=======
-import org.jruby.javasupport.JavaObject;
->>>>>>> 2c2f4564
 import org.jruby.javasupport.proxy.JavaProxyClass;
 import org.jruby.javasupport.proxy.JavaProxyConstructor;
 import org.jruby.javasupport.proxy.ReifiedJavaProxy;
@@ -212,17 +208,10 @@
         private final Constructor<? extends ReifiedJavaProxy> withBlock;
         final DynamicMethod oldInit;
 
-<<<<<<< HEAD
-        StaticJCreateMethod(RubyModule cls, Constructor<? extends ReifiedJavaProxy> withBlock, DynamicMethod oldInit) {
-            super(cls, PUBLIC, "__jcreate_static!");
-            this.withBlock = withBlock;
-            this.oldInit = oldInit;
-=======
         StaticJCreateMethod(RubyModule implClass, Constructor<? extends ReifiedJavaProxy> javaProxyConstructor, DynamicMethod oldinit) {
             super(implClass, PUBLIC, "__jcreate_static!");
             this.withBlock = javaProxyConstructor;
             this.oldInit = oldinit;
->>>>>>> 2c2f4564
         }
 
         @Override
@@ -343,7 +332,6 @@
          * Picks and converts arguments for the super call
          * Leaves ctorIndex and arguments ready for the super call
          */
-<<<<<<< HEAD
         SplitCtorData(Ruby runtime, IRubyObject[] args, JCtorCache cache) {
             this(runtime, args, cache, null, null, null, Block.NULL_BLOCK);
         }
@@ -360,50 +348,20 @@
 
         private SplitCtorData(Ruby runtime, IRubyObject[] args, JCtorCache cache,
                               AbstractIRMethod method, String name, SplitSuperState<?> state, Block block) {
-=======
-        public SplitCtorData(IRubyObject[] args, JCtorCache cache, Ruby runtime) {
->>>>>>> 2c2f4564
             rbarguments = args;
             if (cache == null) { // (ruby < ruby < java) super call from one IRO to another IRO ctor
                 ctorIndex = -1;
                 arguments = null;
             } else {
-<<<<<<< HEAD
                 ctorIndex = JCreateMethod.forTypes(runtime, args, cache);
-=======
-                ctorIndex = JCreateMethod.forTypes(args, cache, runtime);
->>>>>>> 2c2f4564
                 arguments = RubyToJavaInvoker.convertArguments(cache.constructors[ctorIndex], args);
             }
 
-<<<<<<< HEAD
             this.method = method;
             this.name = name;
             this.state = state;
             this.block = block;
         }
-
-=======
-        public SplitCtorData(IRubyObject[] args, JCtorCache cache, Ruby runtime, AbstractIRMethod method, SplitSuperState<?> state,
-                Block block) {
-            this(args, cache, runtime);
-            this.method = method;
-            this.state =state;
-            blk = block;
-        }
-
-        public SplitCtorData(IRubyObject[] args, JCtorCache cache, Ruby runtime, AbstractIRMethod method, String name, Block block) {
-            this(args, cache, runtime);
-            this.method = method;
-            this.name = name;
-            blk = block;
-        }
-
-        // fields below are only used in ConcreteJavaProxy finishInitialize
-        AbstractIRMethod method;
-        String name;
-        SplitSuperState<?> state;
->>>>>>> 2c2f4564
     }
 
     /**
@@ -411,13 +369,6 @@
      * Do not refactor without looking at RCG
      * @return An object used by reified code and the finishInitialize method
      */
-<<<<<<< HEAD
-    public SplitCtorData splitInitialized(RubyClass base, IRubyObject[] args, Block blk, JCtorCache jcc) {
-        String name = base.getClassConfig().javaCtorMethodName;
-        DynamicMethod dm = base.searchMethod(name);
-        if (dm instanceof StaticJCreateMethod) dm = ((StaticJCreateMethod) dm).oldInit;
-        DynamicMethod dm1 = base.searchMethodLateral(name); // only on ourself //TODO: missing default
-=======
     public SplitCtorData splitInitialized(RubyClass base, IRubyObject[] args, Block block, JCtorCache jcc) {
         final Ruby runtime = getRuntime();
         final String name = base.getClassConfig().javaCtorMethodName;
@@ -425,7 +376,6 @@
         final boolean isLateral = isClassOrIncludedPrependedModule(methodEntry.sourceModule, base);
         DynamicMethod method = methodEntry.method;
         if (method instanceof StaticJCreateMethod) method = ((StaticJCreateMethod) method).oldInit;
->>>>>>> 2c2f4564
 
         // jcreate is for nested ruby classes from a java class
         if (isLateral && method instanceof AbstractIRMethod) {
@@ -434,19 +384,11 @@
 
             SplitSuperState<?> state = air.startSplitSuperCall(runtime.getCurrentContext(), this, getMetaClass(), name, args, block);
             if (state == null) { // no super in method
-<<<<<<< HEAD
-                return new SplitCtorData(getRuntime(), args, jcc, air, name, blk);
-            } else {
-                return new SplitCtorData(getRuntime(), state.callArrayArgs.toJavaArrayMaybeUnsafe(), jcc, air, state, blk);
-            }
-        } else {
-            return new SplitCtorData(getRuntime(), args, jcc);
-=======
-                return new SplitCtorData(args, jcc, runtime, air, name, block);
-            }
-            return new SplitCtorData(state.callArrayArgs.toJavaArrayMaybeUnsafe(), jcc, runtime, air, state, block);
-        }
-        return new SplitCtorData(args, jcc, runtime);
+                return new SplitCtorData(runtime, args, jcc, air, name, block);
+            }
+            return new SplitCtorData(runtime, state.callArrayArgs.toJavaArrayMaybeUnsafe(), jcc, air, state, block);
+        }
+        return new SplitCtorData(runtime, args, jcc);
     }
 
     private static boolean isClassOrIncludedPrependedModule(final RubyModule methodSource, final RubyClass klass) {
@@ -455,7 +397,6 @@
         RubyClass candidate = klass.getSuperClass();
         while (candidate != null && (candidate.isIncluded() || candidate.isPrepended())) { // up till 'real' superclass
             if (candidate == klass) return true;
->>>>>>> 2c2f4564
         }
 
         return false;
@@ -468,19 +409,11 @@
      */
     public void finishInitialize(SplitCtorData returned) {
         if (returned.method != null) {
-<<<<<<< HEAD
             if (returned.state != null) {
                 returned.method.finishSplitCall(returned.state);
             } else { // no super, direct call
                 returned.method.call(getRuntime().getCurrentContext(), this, getMetaClass(),
                         returned.name, returned.rbarguments, returned.block);
-=======
-            ThreadContext context = getRuntime().getCurrentContext();
-            if (returned.state != null) {
-                returned.method.finishSplitCall(returned.state);
-            } else { // no super, direct call
-                returned.method.call(context, this, getMetaClass(), returned.name, returned.rbarguments, returned.blk);
->>>>>>> 2c2f4564
             }
         }
         // Ignore other cases
