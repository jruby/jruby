/***** BEGIN LICENSE BLOCK *****
 * Version: EPL 2.0/GPL 2.0/LGPL 2.1
 *
 * The contents of this file are subject to the Eclipse Public
 * License Version 2.0 (the "License"); you may not use this file
 * except in compliance with the License. You may obtain a copy of
 * the License at http://www.eclipse.org/legal/epl-v20.html
 *
 * Software distributed under the License is distributed on an "AS
 * IS" basis, WITHOUT WARRANTY OF ANY KIND, either express or
 * implied. See the License for the specific language governing
 * rights and limitations under the License.
 *
 * Alternatively, the contents of this file may be used under the terms of
 * either of the GNU General Public License Version 2 or later (the "GPL"),
 * or the GNU Lesser General Public License Version 2.1 or later (the "LGPL"),
 * in which case the provisions of the GPL or the LGPL are applicable instead
 * of those above. If you wish to allow use of your version of this file only
 * under the terms of either the GPL or the LGPL, and not to allow others to
 * use your version of this file under the terms of the EPL, indicate your
 * decision by deleting the provisions above and replace them with the notice
 * and other provisions required by the GPL or the LGPL. If you do not delete
 * the provisions above, a recipient may use your version of this file under
 * the terms of any one of the EPL, the GPL or the LGPL.
 ***** END LICENSE BLOCK *****/

package org.jruby.java.proxies;

import static org.jruby.runtime.Visibility.PUBLIC;

import java.lang.reflect.Constructor;
import java.lang.reflect.InvocationTargetException;
import java.util.Map;

import org.jruby.Ruby;
import org.jruby.RubyClass;
import org.jruby.RubyModule;
import org.jruby.internal.runtime.AbstractIRMethod;
import org.jruby.internal.runtime.SplitSuperState;
import org.jruby.internal.runtime.methods.DynamicMethod;
import org.jruby.internal.runtime.methods.JavaMethod.JavaMethodNBlock;
import org.jruby.ir.JIT;
import org.jruby.java.invokers.RubyToJavaInvoker;
import org.jruby.javasupport.Java;
import org.jruby.javasupport.Java.JCreateMethod;
import org.jruby.javasupport.Java.JCtorCache;
import org.jruby.javasupport.JavaUtil;
import org.jruby.javasupport.proxy.JavaProxyClass;
import org.jruby.javasupport.proxy.JavaProxyConstructor;
import org.jruby.javasupport.proxy.ReifiedJavaProxy;
import org.jruby.runtime.Block;
import org.jruby.runtime.CallSite;
import org.jruby.runtime.MethodIndex;
import org.jruby.runtime.ThreadContext;
import org.jruby.runtime.Visibility;
import org.jruby.runtime.builtin.IRubyObject;

public class ConcreteJavaProxy extends JavaProxy {

    public ConcreteJavaProxy(Ruby runtime, RubyClass klazz) {
        super(runtime, klazz);
    }

    public ConcreteJavaProxy(Ruby runtime, RubyClass klazz, Object object) {
        super(runtime, klazz, object);
    }

    public static RubyClass createConcreteJavaProxy(final ThreadContext context) {
        final Ruby runtime = context.runtime;
        final RubyClass JavaProxy = runtime.getJavaSupport().getJavaProxyClass();
        RubyClass ConcreteJavaProxy = runtime.defineClass("ConcreteJavaProxy", JavaProxy, ConcreteJavaProxy::new);
        initialize(ConcreteJavaProxy);
        return ConcreteJavaProxy;
    }

    private static final class InitializeMethod extends org.jruby.internal.runtime.methods.JavaMethod {

        private final CallSite jcreateSite = MethodIndex.getFunctionalCallSite("__jcreate!");

        InitializeMethod(final RubyClass clazz) { super(clazz, Visibility.PRIVATE, "initialize"); }

        @Override
        public IRubyObject call(ThreadContext context, IRubyObject self, RubyModule clazz, String name, IRubyObject[] args, Block block) {
            return jcreateSite.call(context, self, self, args, block);
        }
        @Override
        public IRubyObject call(ThreadContext context, IRubyObject self, RubyModule clazz, String name, Block block) {
            return jcreateSite.call(context, self, self, block);
        }
        @Override
        public IRubyObject call(ThreadContext context, IRubyObject self, RubyModule clazz, String name, IRubyObject arg0, Block block) {
            return jcreateSite.call(context, self, self, arg0, block);
        }
        @Override
        public IRubyObject call(ThreadContext context, IRubyObject self, RubyModule clazz, String name, IRubyObject arg0, IRubyObject arg1, Block block) {
            return jcreateSite.call(context, self, self, arg0, arg1, block);
        }
        @Override
        public IRubyObject call(ThreadContext context, IRubyObject self, RubyModule clazz, String name, IRubyObject arg0, IRubyObject arg1, IRubyObject arg2, Block block) {
            return jcreateSite.call(context, self, self, arg0, arg1, arg2, block);
        }
        @Override
        public IRubyObject call(ThreadContext context, IRubyObject self, RubyModule clazz, String name, IRubyObject[] args) {
            return jcreateSite.call(context, self, self, args);
        }
        @Override
        public IRubyObject call(ThreadContext context, IRubyObject self, RubyModule clazz, String name) {
            return jcreateSite.call(context, self, self);
        }
        @Override
        public IRubyObject call(ThreadContext context, IRubyObject self, RubyModule clazz, String name, IRubyObject arg0) {
            return jcreateSite.call(context, self, self, arg0);
        }
        @Override
        public IRubyObject call(ThreadContext context, IRubyObject self, RubyModule clazz, String name, IRubyObject arg0, IRubyObject arg1) {
            return jcreateSite.call(context, self, self, arg0, arg1);
        }
        @Override
        public IRubyObject call(ThreadContext context, IRubyObject self, RubyModule clazz, String name, IRubyObject arg0, IRubyObject arg1, IRubyObject arg2) {
            return jcreateSite.call(context, self, self, arg0, arg1, arg2);
        }

    }

    private static final class NewMethod extends org.jruby.internal.runtime.methods.JavaMethod {
    	final DynamicMethod newMethod;

        NewMethod(final RubyClass clazz) {
            super(clazz, Visibility.PUBLIC, "new");
            newMethod = clazz.searchMethod("new");
        }

        // TODO: reload this on method changes?
        private DynamicMethod reifyAndNewMethod(IRubyObject clazz) {

            RubyClass parent = ((RubyClass) clazz);
            if (parent.getJavaProxy()) return newMethod;

            // overridden class: reify and re-lookup new as reification changes it
            if (parent.getReifiedClass() == null) {
                parent.reifyWithAncestors();
                if (parent.getReifiedClass() == null) {
                    throw clazz.getRuntime().newTypeError("requested class " + parent.getName() + " was not reifiable");
                }
            }

            return new NewMethodReified(parent, parent.getReifiedJavaClass());
        }

        @Override
        public IRubyObject call(ThreadContext context, IRubyObject self, RubyModule clazz, String name, IRubyObject[] args, Block block) {
            return reifyAndNewMethod(self).call(context, self, clazz, "new_proxy", args, block);
        }

        @Override
        public IRubyObject call(ThreadContext context, IRubyObject self, RubyModule clazz, String name, Block block) {
        	return reifyAndNewMethod(self).call(context, self, clazz, "new",block);
        }

        @Override
        public IRubyObject call(ThreadContext context, IRubyObject self, RubyModule clazz, String name, IRubyObject arg0, Block block) {
        	return reifyAndNewMethod(self).call(context, self, clazz, "new",arg0, block);
        }

        @Override
        public IRubyObject call(ThreadContext context, IRubyObject self, RubyModule clazz, String name, IRubyObject arg0, IRubyObject arg1, Block block) {
        	return reifyAndNewMethod(self).call(context, self, clazz, "new",arg0, arg1, block);
        }

        @Override
        public IRubyObject call(ThreadContext context, IRubyObject self, RubyModule clazz, String name, IRubyObject arg0, IRubyObject arg1, IRubyObject arg2, Block block) {
        	return reifyAndNewMethod(self).call(context, self, clazz, "new",arg0, arg1, arg2, block);
        }

        @Override
        public IRubyObject call(ThreadContext context, IRubyObject self, RubyModule clazz, String name, IRubyObject[] args) {
        	return reifyAndNewMethod(self).call(context, self, clazz, "new",args);
        }

        @Override
        public IRubyObject call(ThreadContext context, IRubyObject self, RubyModule clazz, String name) {
        	return reifyAndNewMethod(self).call(context, self, clazz,"new_proxy");
        }

        @Override
        public IRubyObject call(ThreadContext context, IRubyObject self, RubyModule clazz, String name, IRubyObject arg0) {
        	return reifyAndNewMethod(self).call(context, self, clazz, "new_proxy",arg0);
        }

        @Override
        public IRubyObject call(ThreadContext context, IRubyObject self, RubyModule clazz, String name, IRubyObject arg0, IRubyObject arg1) {
        	return reifyAndNewMethod(self).call(context, self, clazz,"new", arg0, arg1);
        }

        @Override
        public IRubyObject call(ThreadContext context, IRubyObject self, RubyModule clazz, String name, IRubyObject arg0, IRubyObject arg1, IRubyObject arg2) {
        	return reifyAndNewMethod(self).call(context, self, clazz,"new", arg0, arg1, arg2);
        }

    }
    
    /**
     * Manually added as an override of `new` for Concrete Extension
     */
    public static class StaticJCreateMethod extends JavaMethodNBlock {

        private final Constructor<? extends ReifiedJavaProxy> withBlock;
        final DynamicMethod oldInit;

        StaticJCreateMethod(RubyModule cls, Constructor<? extends ReifiedJavaProxy> withBlock, DynamicMethod oldInit) {
            super(cls, PUBLIC, "__jcreate_static!");
            this.withBlock = withBlock;
            this.oldInit = oldInit;
        }

        @Override
        public IRubyObject call(ThreadContext context, IRubyObject self, RubyModule clazz, String name,
                IRubyObject[] args, Block block) {
            try {
                ConcreteJavaProxy cjp = (ConcreteJavaProxy) self;
                // TODO: Insead of selectively overwriting, silently fail? or only use the other method/this method?
                if (cjp.getObject() == null) {
                    withBlock.newInstance(cjp, args, block, context.runtime, clazz);
                    // note: the generated ctor sets self.object = our discarded return of the new object
                }
            } catch (InstantiationException | InvocationTargetException e) {
                throw JavaProxyConstructor.throwInstantiationExceptionCause(context.runtime, e);
            } catch (IllegalAccessException | IllegalArgumentException e) {
                throw JavaProxyConstructor.mapInstantiationException(context.runtime, e);
            }
            return self;
        }

        public static void tryInstall(Ruby runtime, RubyClass clazz, JavaProxyClass proxyClass,
                Class<? extends ReifiedJavaProxy> reified, boolean overwriteInitialize) {
            try {
                Constructor<? extends ReifiedJavaProxy> withBlock = reified.getConstructor(new Class[] {
                        ConcreteJavaProxy.class, IRubyObject[].class, Block.class, Ruby.class, RubyClass.class });
                // TODO: move initialize to real_initialize
                // TODO: don't lock in this initialize method
                if (overwriteInitialize) clazz.addMethod("initialize",
                        new StaticJCreateMethod(clazz, withBlock, clazz.searchMethod("initialize")));
                clazz.addMethod("__jallocate!", new StaticJCreateMethod(clazz, withBlock, null));
            } catch (SecurityException | NoSuchMethodException e) {
                // TODO log?
                // e.printStackTrace();
                // ignore, don't install
            }
        }
    }

    public static final class NewMethodReified extends org.jruby.internal.runtime.methods.JavaMethod.JavaMethodNBlock {

        private final DynamicMethod initialize;
        private final Constructor<? extends ReifiedJavaProxy> ctor;

        public NewMethodReified(final RubyClass clazz, Class<? extends ReifiedJavaProxy> reified) {
            super(clazz, Visibility.PUBLIC, "new");
            initialize = clazz.searchMethod("__jcreate!");

            Constructor<? extends ReifiedJavaProxy> withBlock;
            try {
<<<<<<< HEAD
                withBlock = reified.getConstructor(
                        ConcreteJavaProxy.class, IRubyObject[].class, Block.class, Ruby.class, RubyClass.class);
=======
                Class _clazz;
                if (Map.class.isAssignableFrom(reified)) {
                    _clazz = MapJavaProxy.class;
                } else {
                    _clazz = ConcreteJavaProxy.class;
                }
                withBlock = reified.getConstructor(new Class[] { _clazz, IRubyObject[].class,
                        Block.class, Ruby.class, RubyClass.class });
>>>>>>> 80bd719e
            } catch (SecurityException | NoSuchMethodException e) {
                // ignore, don't install
                withBlock = null;
            }
            ctor = withBlock;
        }

        @Override
        public IRubyObject call(ThreadContext context, IRubyObject self, RubyModule clazz, String name,
                IRubyObject[] args, Block blk) {
            // TODO: is there a better way to shake off old reified NewMethodReified methods on extension?
            if (self != implementationClass) { // someone extended the base, we are no longer them, re-reify
                return new NewMethod((RubyClass)self).call(context, self, clazz, name, args, blk);
            }

            if (ctor == null) {
                ReifiedJavaProxy proxy = JavaUtil.unwrapJava(initialize.call(context, self, clazz, "new", args));
                return proxy.___jruby$rubyObject();
            } else {

                // assume no easy conversions, use ruby fallback.
                ConcreteJavaProxy object = new ConcreteJavaProxy(context.runtime, (RubyClass) self);
                try {
                    ctor.newInstance(object, args, blk, context.runtime, self);// TODO: clazz?
                    // note: the generated ctor sets self.object = our discarded return of the new object
                    return object;
                } catch (InstantiationException | InvocationTargetException e) {
                    throw JavaProxyConstructor.throwInstantiationExceptionCause(context.runtime, e);
                } catch (IllegalAccessException | IllegalArgumentException e) {
                    throw JavaProxyConstructor.mapInstantiationException(context.runtime, e);
                }
            }
        }

    }

    public static int findSuperLine(Ruby runtime, DynamicMethod dm, int start) {
        // TODO: ???
        return start;
    }

    /**
     * Used by reified classes, this class is tightly coupled with RealClassGenerator, splitInitialize, & finishInitialize
     * Do not refactor without looking at RCG
     */
    public static final class SplitCtorData {
        // public fields used by RealClassGenerator's generated code
        public final Object[] arguments;
        public final int ctorIndex;
        
        // public field used by finishInitialized &  (ruby < ruby < java) generated classes
        public final IRubyObject[] rbarguments;
        public final Block block;

        // fields below are only used in ConcreteJavaProxy finishInitialize
        private final AbstractIRMethod method;
        private final String name;
        private final SplitSuperState<?> state;

        /**
         * Picks and converts arguments for the super call
         * Leaves ctorIndex and arguments ready for the super call
         */
        SplitCtorData(Ruby runtime, IRubyObject[] args, JCtorCache cache) {
            this(runtime, args, cache, null, null, null, Block.NULL_BLOCK);
        }

        SplitCtorData(Ruby runtime, IRubyObject[] args, JCtorCache cache,
                      AbstractIRMethod method, SplitSuperState<?> state, Block block) {
            this(runtime, args, cache, method, null, state, block);
        }

        SplitCtorData(Ruby runtime, IRubyObject[] args, JCtorCache cache,
                      AbstractIRMethod method, String name, Block block) {
            this(runtime, args, cache, method, name, null, block);
        }

        private SplitCtorData(Ruby runtime, IRubyObject[] args, JCtorCache cache,
                              AbstractIRMethod method, String name, SplitSuperState<?> state, Block block) {
            rbarguments = args;
            if (cache == null) { // (ruby < ruby < java) super call from one IRO to another IRO ctor
                ctorIndex = -1;
                arguments = null;
            } else {
                ctorIndex = JCreateMethod.forTypes(runtime, args, cache);
                arguments = RubyToJavaInvoker.convertArguments(cache.constructors[ctorIndex], args);
            }

            this.method = method;
            this.name = name;
            this.state = state;
            this.block = block;
        }

    }

    /**
     * Used by reified classes, this method is tightly coupled with RealClassGenerator, finishInitialize
     * Do not refactor without looking at RCG
     * @return An object used by reified code and the finishInitialize method
     */
    public SplitCtorData splitInitialized(RubyClass base, IRubyObject[] args, Block blk, JCtorCache jcc) {
        String name = base.getClassConfig().javaCtorMethodName;
        DynamicMethod dm = base.searchMethod(name);
        if (dm instanceof StaticJCreateMethod) dm = ((StaticJCreateMethod) dm).oldInit;
        DynamicMethod dm1 = base.searchMethodLateral(name); // only on ourself //TODO: missing default

        // jcreate is for nested ruby classes from a java class
        if ((dm1 != null && !(dm instanceof InitializeMethod) && !(dm instanceof StaticJCreateMethod))) {

            AbstractIRMethod air = (AbstractIRMethod) dm; // TODO: getMetaClass() ? or base? (below v)

            SplitSuperState<?> state = air.startSplitSuperCall(getRuntime().getCurrentContext(), this, getMetaClass(),
                    name, args, blk);
            if (state == null) { // no super in method
                return new SplitCtorData(getRuntime(), args, jcc, air, name, blk);
            } else {
                return new SplitCtorData(getRuntime(), state.callArrayArgs.toJavaArrayMaybeUnsafe(), jcc, air, state, blk);
            }
        } else {
            return new SplitCtorData(getRuntime(), args, jcc);
        }
    }

    /**
     * Used by reified classes, this method is tightly coupled with RealClassGenerator, splitInitialize
     * Do not refactor without looking at RCG
     * @note invoked from generated byte-code
     */
    public void finishInitialize(SplitCtorData returned) {
        if (returned.method != null) {
            if (returned.state != null) {
                returned.method.finishSplitCall(returned.state);
            } else { // no super, direct call
                returned.method.call(getRuntime().getCurrentContext(), this, getMetaClass(),
                        returned.name, returned.rbarguments, returned.block);
            }
        }
        // Ignore other cases
    }

    // used by reified classes
    public void ensureThis(Object self) {
        if (getObject() == null) setObject(self);
    }

    protected static void initialize(final RubyClass concreteJavaProxy) {
        concreteJavaProxy.addMethod("initialize", new InitializeMethod(concreteJavaProxy));
        // We define a custom "new" method to ensure that __jcreate! is getting called,
        // so that if the user doesn't call super in their subclasses, the object will
        // still get set up properly. See JRUBY-4704.
        RubyClass singleton = concreteJavaProxy.getSingletonClass();
        singleton.addMethod("new", new NewMethod(singleton));
    }

    // This alternate ivar logic is disabled because it can cause self-referencing
    // chains to keep the original object alive. See JRUBY-4832.
//    @Override
//    public Object getVariable(int index) {
//        return getRuntime().getJavaSupport().getJavaObjectVariable(this, index);
//    }
//
//    @Override
//    public void setVariable(int index, Object value) {
//        getRuntime().getJavaSupport().setJavaObjectVariable(this, index, value);
//    }

    /**
     * Because we can't physically associate an ID with a Java object, we can
     * only use the identity hashcode here.
     *
     * @return The identity hashcode for the Java object.
     */
    @Override
    public IRubyObject id() {
        return getRuntime().newFixnum(System.identityHashCode(getObject()));
    }

    @Override
    @SuppressWarnings("unchecked")
    public <T> T toJava(Class<T> type) {
        final Object object = getObject();
        if (object == null) {
            throw getRuntime().newRuntimeError("Java proxy not initialized. Did you call super() yet?");
        }
        final Class clazz = object.getClass();

        if ( type.isPrimitive() ) {
            if ( type == Void.TYPE ) return null;

            if ( object instanceof Number && type != Boolean.TYPE ||
                 object instanceof Character && type == Character.TYPE ||
                 object instanceof Boolean && type == Boolean.TYPE ) {
                // FIXME in more permissive call paths, like invokedynamic, this can allow
                // precision-loading downcasts to happen silently
                return (T) object;
            }
        }
        else if ( type.isAssignableFrom(clazz) ) {
            if ( Java.OBJECT_PROXY_CACHE || metaClass.getCacheProxy() ) {
                getRuntime().getJavaSupport().getObjectProxyCache().put(object, this);
            }
            return type.cast(object);
        }
        else if ( type.isAssignableFrom(getClass()) ) return type.cast(this); // e.g. IRubyObject.class

        throw getRuntime().newTypeError("failed to coerce " + clazz.getName() + " to " + type.getName());
    }
}<|MERGE_RESOLUTION|>--- conflicted
+++ resolved
@@ -260,19 +260,8 @@
 
             Constructor<? extends ReifiedJavaProxy> withBlock;
             try {
-<<<<<<< HEAD
                 withBlock = reified.getConstructor(
                         ConcreteJavaProxy.class, IRubyObject[].class, Block.class, Ruby.class, RubyClass.class);
-=======
-                Class _clazz;
-                if (Map.class.isAssignableFrom(reified)) {
-                    _clazz = MapJavaProxy.class;
-                } else {
-                    _clazz = ConcreteJavaProxy.class;
-                }
-                withBlock = reified.getConstructor(new Class[] { _clazz, IRubyObject[].class,
-                        Block.class, Ruby.class, RubyClass.class });
->>>>>>> 80bd719e
             } catch (SecurityException | NoSuchMethodException e) {
                 // ignore, don't install
                 withBlock = null;
