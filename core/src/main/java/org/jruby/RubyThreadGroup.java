/***** BEGIN LICENSE BLOCK *****
 * Version: EPL 2.0/GPL 2.0/LGPL 2.1
 *
 * The contents of this file are subject to the Eclipse Public
 * License Version 2.0 (the "License"); you may not use this file
 * except in compliance with the License. You may obtain a copy of
 * the License at http://www.eclipse.org/legal/epl-v20.html
 *
 * Software distributed under the License is distributed on an "AS
 * IS" basis, WITHOUT WARRANTY OF ANY KIND, either express or
 * implied. See the License for the specific language governing
 * rights and limitations under the License.
 *
 * Copyright (C) 2004 Charles O Nutter <headius@headius.com>
 * Copyright (C) 2004 Jan Arne Petersen <jpetersen@uni-bonn.de>
 * Copyright (C) 2004 Stefan Matthias Aust <sma@3plus4.de>
 * 
 * Alternatively, the contents of this file may be used under the terms of
 * either of the GNU General Public License Version 2 or later (the "GPL"),
 * or the GNU Lesser General Public License Version 2.1 or later (the "LGPL"),
 * in which case the provisions of the GPL or the LGPL are applicable instead
 * of those above. If you wish to allow use of your version of this file only
 * under the terms of either the GPL or the LGPL, and not to allow others to
 * use your version of this file under the terms of the EPL, indicate your
 * decision by deleting the provisions above and replace them with the notice
 * and other provisions required by the GPL or the LGPL. If you do not delete
 * the provisions above, a recipient may use your version of this file under
 * the terms of any one of the EPL, the GPL or the LGPL.
 ***** END LICENSE BLOCK *****/

package org.jruby;

import java.util.Collections;
import java.util.Set;
import org.jruby.anno.JRubyMethod;
import org.jruby.anno.JRubyClass;

import org.jruby.runtime.Block;
import org.jruby.runtime.ClassIndex;
import org.jruby.runtime.ThreadContext;
import org.jruby.runtime.builtin.IRubyObject;
import org.jruby.util.collections.WeakHashSet;

import static org.jruby.api.Convert.asBoolean;
import static org.jruby.api.Error.typeError;

/**
 * Implementation of Ruby's <code>ThreadGroup</code> class. This is currently
 * just a stub.
 *
 * @author Charles O Nutter (headius@headius.com)
 */
@JRubyClass(name="ThreadGroup")
public class RubyThreadGroup extends RubyObject {
    private final Set<RubyThread> rubyThreadList = Collections.synchronizedSet(new WeakHashSet<RubyThread>());
    private boolean enclosed = false;

    public static RubyClass createThreadGroupClass(Ruby runtime) {
        RubyClass threadGroupClass = runtime.defineClass("ThreadGroup", runtime.getObject(), RubyThreadGroup::new);

        threadGroupClass.setClassIndex(ClassIndex.THREADGROUP);
        
        threadGroupClass.defineAnnotatedMethods(RubyThreadGroup.class);
        
        // create the default thread group
        RubyThreadGroup defaultThreadGroup = new RubyThreadGroup(runtime, threadGroupClass);
        runtime.setDefaultThreadGroup(defaultThreadGroup);
        threadGroupClass.defineConstant("Default", defaultThreadGroup);

        return threadGroupClass;
    }

    @JRubyMethod(name = "add")
    public IRubyObject add(ThreadContext context, IRubyObject rubyThread, Block block) {
        if (!(rubyThread instanceof RubyThread thread)) throw typeError(context, rubyThread, "Thread");
        
        // synchronize on the RubyThread for threadgroup updates
        if (isFrozen()) throw typeError(context, "can't add to the frozen thread group");
        if (enclosed) throw typeError(context, "can't move to the enclosed thread group");

        RubyThreadGroup threadGroup = thread.getThreadGroup();

        // edit by headius: ThreadGroup may be null, perhaps if this is an adopted thread etc
        if (threadGroup != null) {
            if (threadGroup.isFrozen()) throw typeError(context, "can't move from the frozen thread group");
            if (threadGroup.enclosed_p(block).isTrue()) throw typeError(context, "can't move from the enclosed thread group");
        }

        // we only add live threads
<<<<<<< HEAD
        if (thread.isAlive()) addDirectly(thread);

=======
        if (thread.alive_p(context).isTrue()) {
            addDirectly(thread);
        } else {
            thread.setThreadGroup(this);
        }
        
>>>>>>> a2511e3d
        return this;
    }
    
    void addDirectly(RubyThread rubyThread) {
        synchronized (rubyThread) {
            IRubyObject oldGroup = rubyThread.group();
            if (!oldGroup.isNil()) {
                RubyThreadGroup threadGroup = (RubyThreadGroup) oldGroup;
                threadGroup.rubyThreadList.remove(rubyThread);
            }

            rubyThread.setThreadGroup(this);
            rubyThreadList.add(rubyThread);
        }
    }
    
    public void remove(RubyThread rubyThread) {
        synchronized (rubyThread) {
            rubyThread.setThreadGroup(null);
            rubyThreadList.remove(rubyThread);
        }
    }
    
    @JRubyMethod
    public IRubyObject enclose(Block block) {
        enclosed = true;

        return this;
    }
    
    @JRubyMethod(name = "enclosed?")
    public IRubyObject enclosed_p(ThreadContext context, Block block) {
        return asBoolean(context, enclosed);
    }

    @Deprecated
    public IRubyObject enclosed_p(Block block) {
        return enclosed_p(getRuntime().getCurrentContext(), block);
    }

    @JRubyMethod
    public IRubyObject list(Block block) {
        RubyArray ary = RubyArray.newArray(getRuntime());
        synchronized (rubyThreadList) {
            for (RubyThread thread : rubyThreadList) {
                if (thread != null) {
                    ary.append(thread);
                }
            }
        }
        return ary;
    }

    /**
     * Number of threads in this thread group. Note that threads that have
     * recently died may still be counted here.
     *
     * @return number of threads in this thread group
     */
    public int size() {
        return rubyThreadList.size();
    }

    private RubyThreadGroup(Ruby runtime, RubyClass type) {
        super(runtime, type);
    }

    @Deprecated
    public IRubyObject add(IRubyObject rubyThread, Block block) {
        if (!(rubyThread instanceof RubyThread)) throw typeError(getRuntime().getCurrentContext(), rubyThread, "Thread");

        return add(((RubyThread) rubyThread).getContext(), rubyThread, block);
    }

}<|MERGE_RESOLUTION|>--- conflicted
+++ resolved
@@ -87,17 +87,12 @@
         }
 
         // we only add live threads
-<<<<<<< HEAD
-        if (thread.isAlive()) addDirectly(thread);
-
-=======
-        if (thread.alive_p(context).isTrue()) {
+        if (thread.isAlive()) {
             addDirectly(thread);
         } else {
             thread.setThreadGroup(this);
         }
         
->>>>>>> a2511e3d
         return this;
     }
     
