--- conflicted
+++ resolved
@@ -111,15 +111,6 @@
 
         @JRubyMethod
         public IRubyObject to_str(ThreadContext context) {
-<<<<<<< HEAD
-            String message = this.message;
-
-=======
-            if (Options.NAME_ERROR_INSPECT_OBJECT.load()) {
-                // use old logic that inspects the target object
-                return inspectToStr(context);
-            }
-
             String message = this.message;
             if (message == null) return context.nil;
 
@@ -212,125 +203,6 @@
             }
             return UNDEF;
         }
-
-        /**
-         * Build the NameError message by inspecting the target object.
-         *
-         * Configurable by {@link Options#INSPECT_NAME_ERROR_OBJECT}. Removed in JRuby 10 to align with CRuby 3.4.
-         *
-         * @param context the current thread context
-         * @return a string representing this NameError and its object
-         */
-        private IRubyObject inspectToStr(ThreadContext context) {
->>>>>>> 71fe5f34
-            if (message == null) return context.nil;
-
-            final Ruby runtime = context.runtime;
-            final IRubyObject object = this.object;
-
-            RubyString emptyFrozenString = runtime.getEmptyFrozenString();
-            RubyString className, separator, description;
-            className = separator = description = emptyFrozenString;
-
-            if (object == context.nil) {
-                description = runtime.getNilString(); // "nil"
-            } else if (object == context.tru) {
-                description = runtime.getTrueString(); // "true"
-            } else if (object == context.fals) {
-                description = runtime.getFalseString(); // "false"
-            } else {
-<<<<<<< HEAD
-=======
-                try {
-                    if (object instanceof RubyModule && ((RubyModule) object).respondsTo("name")) {
-                        IRubyObject name = ((RubyModule) object).callMethod("name");
-
-                        if (!name.isNil()) description = name.asString();
-                    }
->>>>>>> 71fe5f34
-
-                // set up description
-                if (message.contains("%2$s")) {
-                    description = getNameOrInspect(context, object);
-                }
-
-                // set up separator text and class name
-                IRubyObject classTmp = null;
-                if (!object.isSpecialConst()) {
-                    if (object instanceof RubyClass) {
-                        separator = newString(context, "class ");
-                        classTmp = object;
-                    } else if (object instanceof RubyModule) {
-                        separator = newString(context, "module ");
-                        classTmp = object;
-                    }
-                }
-
-                if (classTmp == null) {
-                    RubyClass klass = object.getMetaClass();
-                    if (klass.isSingleton()) {
-                        separator = newString(context, "");
-                        if (object == runtime.getTopSelf()) {
-                            className = newString(context, "main");
-                        } else {
-                            className = (RubyString) object.anyToString();
-                        }
-                    } else {
-                        separator = newString(context, "an instance of ");
-                        classTmp = klass.getRealClass();
-                        className = getNameOrInspect(context, classTmp);
-                    }
-                } else {
-                    className = getNameOrInspect(context, classTmp);
-                }
-
-
-            }
-
-            RubyArray arr = RubyArray.newArray(runtime, this.name, description, separator, className);
-
-            ByteList msgBytes = new ByteList(message.length() + description.size() + separator.size() + className.size(), USASCIIEncoding.INSTANCE);
-            Sprintf.sprintf(msgBytes, message, arr);
-
-            return newString(context, msgBytes);
-        }
-
-        // MRI: coercion dance for name error object inspection in name_err_mesg_to_str
-        private static RubyString getNameOrInspect(ThreadContext context, IRubyObject object) {
-            IRubyObject tmp = tryModuleName(context, object);
-
-            if (tmp == UNDEF || tmp.isNil()) tmp = tryInspect(context, object);
-            if (tmp == UNDEF) context.setErrorInfo(context.nil);
-
-            tmp = Convert.checkToString(context, tmp);
-            if (tmp.isNil()) tmp = tmp.anyToString();
-
-            return (RubyString) tmp;
-        }
-
-        // MRI: rb_protect with rb_inspect callback
-        private static IRubyObject tryInspect(ThreadContext context, IRubyObject object) {
-            try  {
-                return RubyObject.inspect(context, object);
-            } catch (RaiseException e) {
-                // ignore
-            }
-
-            return UNDEF;
-        }
-
-        // MRI: rb_protect with name_err_mesg_receiver_name callback
-        private static IRubyObject tryModuleName(ThreadContext context, IRubyObject obj) {
-            if (!obj.isSpecialConst() && obj instanceof RubyModule) {
-                try {
-                    return Helpers.invokeChecked(context, obj, "name");
-                } catch (RaiseException e) {
-                    // ignore
-                }
-            }
-
-            return UNDEF;
-        }
     }
 
     static RubyClass define(ThreadContext context, RubyClass StandardError) {
