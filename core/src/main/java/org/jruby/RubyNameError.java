--- conflicted
+++ resolved
@@ -162,16 +162,6 @@
         return NameError;
     }
 
-<<<<<<< HEAD
-    static RubyClass createNameErrorMessageClass(Ruby runtime, RubyClass NameError) {
-        RubyClass Message = NameError.defineClassUnder("Message", runtime.getData(), RubyNameErrorMessage.ALLOCATOR);
-        NameError.setConstantVisibility(runtime, "Message", true);
-        Message.defineAnnotatedMethods(RubyNameErrorMessage.class);
-        return Message;
-    }
-
-=======
->>>>>>> b5835add
     protected RubyNameError(Ruby runtime, RubyClass exceptionClass) {
         this(runtime, exceptionClass, exceptionClass.getName());
     }
