--- conflicted
+++ resolved
@@ -1009,15 +1009,10 @@
 
     @JRubyMethod
     public IRubyObject subclasses(ThreadContext context) {
-<<<<<<< HEAD
-        var subs = newArray(context);
-        concreteSubclasses(subs);
-=======
-        RubyArray<RubyClass> subs = newConcreteSubclassesArray(context);
+        var subs = newConcreteSubclassesArray(context);
         int clearedCount = concreteSubclasses(subs);
         finishConcreteSubclasses(context, subs, clearedCount);
 
->>>>>>> 6432f0b6
         return subs;
     }
 
