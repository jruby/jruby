--- conflicted
+++ resolved
@@ -31,19 +31,8 @@
 
 package org.jruby;
 
-<<<<<<< HEAD
 import static org.jruby.runtime.Visibility.PRIVATE;
 import static org.jruby.runtime.Visibility.PUBLIC;
-=======
-import org.jruby.javasupport.JavaClass;
-import org.jruby.parser.StaticScope;
-import org.jruby.runtime.Arity;
-import org.jruby.runtime.JavaSites;
-import org.jruby.runtime.Signature;
-import org.jruby.runtime.callsite.CachingCallSite;
-import org.jruby.runtime.callsite.RespondToCallSite;
-import org.jruby.runtime.ivars.VariableAccessor;
->>>>>>> ac1112dd
 import static org.jruby.util.CodegenUtils.ci;
 import static org.jruby.util.CodegenUtils.p;
 import static org.jruby.util.CodegenUtils.sig;
@@ -154,22 +143,8 @@
      *
      * @param cls The class on which to call the default constructor to allocate
      */
-<<<<<<< HEAD
     @SuppressWarnings("unchecked")
     public void setClassAllocator(final Class<?> cls) {
-        this.allocator = new ObjectAllocator() {
-            public IRubyObject allocate(Ruby runtime, RubyClass klazz) {
-                try {
-                    RubyBasicObject object = (RubyBasicObject)cls.getConstructor().newInstance();
-                    object.setMetaClass(klazz);
-                    return object;
-                } catch (InstantiationException | InvocationTargetException ie) {
-                    throw runtime.newTypeError("could not allocate " + cls + " with default constructor:\n" + ie);
-                } catch (IllegalAccessException | NoSuchMethodException iae) {
-                    throw runtime.newSecurityError("could not allocate " + cls + " due to inaccessible default constructor:\n" + iae);
-                }
-=======
-    public void setClassAllocator(final Class cls) {
         this.allocator = (runtime, klazz) -> {
             try {
                 RubyBasicObject object = (RubyBasicObject)cls.getConstructor().newInstance();
@@ -179,7 +154,6 @@
                 throw runtime.newTypeError("could not allocate " + cls + " with default constructor:\n" + ie);
             } catch (IllegalAccessException | NoSuchMethodException iae) {
                 throw runtime.newSecurityError("could not allocate " + cls + " due to inaccessible default constructor:\n" + iae);
->>>>>>> ac1112dd
             }
         };
 
@@ -1629,57 +1603,30 @@
 
                 String signature;
                 if (methodSignature == null) {
-<<<<<<< HEAD
                     if (!jcc.allClassMethods) continue;
-                    final Arity arity = methodEntry.getValue().getArity();
-                    // non-signature signature with just IRubyObject
-                    switch (arity.getValue()) {
-                        case 0:
-                            signature = sig(IRubyObject.class);
-                            if (instanceMethods.contains(javaMethodName + signature)) continue;
-                            m = new SkinnyMethodAdapter(cw, ACC_PUBLIC | ACC_STATIC, javaMethodName, signature, null, null);
-                            m.line(position.getLine());
-                            generateMethodAnnotations(methodAnnos, m, parameterAnnos);
-
-                            m.getstatic(javaPath, RUBY_CLASS_FIELD, ci(RubyClass.class));
-                            m.ldc(id);
-                            m.invokevirtual("org/jruby/RubyClass", "callMethod", sig(IRubyObject.class, String.class) );
-                            break;
-                        default:
-                            signature = sig(IRubyObject.class, IRubyObject[].class);
-                            if (instanceMethods.contains(javaMethodName + signature)) continue;
-                            m = new SkinnyMethodAdapter(cw, ACC_PUBLIC | ACC_VARARGS | ACC_STATIC, javaMethodName, signature, null, null);
-                            m.line(position.getLine());
-                            generateMethodAnnotations(methodAnnos, m, parameterAnnos);
-
-                            m.getstatic(javaPath, RUBY_CLASS_FIELD, ci(RubyClass.class));
-                            m.ldc(id);
-                            m.aload(0); // load the parameter array
-                            m.invokevirtual("org/jruby/RubyClass", "callMethod", sig(IRubyObject.class, String.class, IRubyObject[].class) );
-=======
                     Signature sig = methodEntry.getValue().getSignature();
                     // non-signature signature with just IRubyObject
                     if (sig.isNoArguments()) {
                         signature = sig(IRubyObject.class);
                         if (instanceMethods.contains(javaMethodName + signature)) continue;
                         m = new SkinnyMethodAdapter(cw, ACC_PUBLIC | ACC_STATIC, javaMethodName, signature, null, null);
+                            m.line(position.getLine());
                         generateMethodAnnotations(methodAnnos, m, parameterAnnos);
 
-                        m.getstatic(javaPath, "rubyClass", ci(RubyClass.class));
-                        //m.invokevirtual("org/jruby/RubyClass", "getMetaClass", sig(RubyClass.class) );
+                            m.getstatic(javaPath, RUBY_CLASS_FIELD, ci(RubyClass.class));
                         m.ldc(id);
                         m.invokevirtual("org/jruby/RubyClass", "callMethod", sig(IRubyObject.class, String.class));
                     } else {
                         signature = sig(IRubyObject.class, IRubyObject[].class);
                         if (instanceMethods.contains(javaMethodName + signature)) continue;
                         m = new SkinnyMethodAdapter(cw, ACC_PUBLIC | ACC_VARARGS | ACC_STATIC, javaMethodName, signature, null, null);
+                            m.line(position.getLine());
                         generateMethodAnnotations(methodAnnos, m, parameterAnnos);
 
-                        m.getstatic(javaPath, "rubyClass", ci(RubyClass.class));
+                            m.getstatic(javaPath, RUBY_CLASS_FIELD, ci(RubyClass.class));
                         m.ldc(id);
-                        m.aload(0);
+                            m.aload(0); // load the parameter array
                         m.invokevirtual("org/jruby/RubyClass", "callMethod", sig(IRubyObject.class, String.class, IRubyObject[].class) );
->>>>>>> ac1112dd
                     }
                     m.areturn();
                 }
@@ -1731,7 +1678,7 @@
                 {
                     method = searchMethod(callid);
                 }
-                final Arity arity = method.getArity();
+                final Signature arity = method.getSignature();
 
                 
                 PositionAware position = getPositionOrDefault(methodEntry.getValue());
@@ -1739,7 +1686,6 @@
 
                 Class<?>[] methodSignature = getMethodSignatures().get(callid); // ruby side, use callid
 
-<<<<<<< HEAD
                 // for concrete extension, see if the method is one we are overriding,
                 // even if we didn't specify it manually
                 if (methodSignature == null) {
@@ -1757,7 +1703,7 @@
             }
         }
         
-        protected String defineInstanceMethod(final String id, final String callid, final Arity arity,
+        protected String defineInstanceMethod(final String id, final String callid, final Signature sig,
                 PositionAware position, Class<?>[] methodSignature) {
             String javaMethodName = JavaNameMangler.mangleMethodName(id);
 
@@ -1768,39 +1714,40 @@
             SkinnyMethodAdapter m;
             if (methodSignature == null) { // non-signature signature with just IRubyObject
                 if (!jcc.allMethods) return null;
-                switch (arity.getValue()) {
-                    case 0:
-                        signature = sig(IRubyObject.class); // return IRubyObject foo()
-                        m = new SkinnyMethodAdapter(cw, ACC_PUBLIC, javaMethodName, signature, null, null);
-                        m.line(position.getLine());
-                        generateMethodAnnotations(methodAnnos, m, parameterAnnos);
-                        generateObjectBarrier(m);
-
-                        loadRubyObject(m); // self/rubyObject
-                        m.ldc(callid);
-                        rubycall(m, sig(IRubyObject.class, String.class));
-                        break;
-                    case 1:
-                        signature = sig(IRubyObject.class, IRubyObject.class); // return IRubyObject foo(IRubyObject arg1)
-                        m = new SkinnyMethodAdapter(cw, ACC_PUBLIC, javaMethodName, signature, null, null);
-                        m.line(position.getLine());
-                        generateMethodAnnotations(methodAnnos, m, parameterAnnos);
-                        generateObjectBarrier(m);
-
-                        loadRubyObject(m); // self/rubyObject
-                        m.ldc(callid);
-                        m.aload(1); // IRubyObject arg1
-                        rubycall(m, sig(IRubyObject.class, String.class, IRubyObject.class));
-                        break;
-                    // currently we only have :
-                    //  callMethod(context, name)
-                    //  callMethod(context, name, arg1)
-                    // so for other arities use generic:
-                    //  callMethod(context, name, args...)
-                    default:
-                        if ( arity.isFixed() ) {
-                            final int paramCount = arity.getValue();
-                            Class<?>[] params = new Class[paramCount]; Arrays.fill(params, IRubyObject.class);
+                if (sig.isFixed()) {
+                    switch (sig.required()) {
+                        case 0:
+                            signature = sig(IRubyObject.class); // return IRubyObject foo()
+                            m = new SkinnyMethodAdapter(cw, ACC_PUBLIC, javaMethodName, signature, null, null);
+                            m.line(position.getLine());
+                            generateMethodAnnotations(methodAnnos, m, parameterAnnos);
+                            generateObjectBarrier(m);
+
+                            loadRubyObject(m); // self/rubyObject
+                            m.ldc(callid);
+                            rubycall(m, sig(IRubyObject.class, String.class));
+                            break;
+                        case 1:
+                            signature = sig(IRubyObject.class, IRubyObject.class); // return IRubyObject foo(IRubyObject arg1)
+                            m = new SkinnyMethodAdapter(cw, ACC_PUBLIC, javaMethodName, signature, null, null);
+                            m.line(position.getLine());
+                            generateMethodAnnotations(methodAnnos, m, parameterAnnos);
+                            generateObjectBarrier(m);
+
+                            loadRubyObject(m); // self/rubyObject
+                            m.ldc(callid);
+                            m.aload(1); // IRubyObject arg1
+                            rubycall(m, sig(IRubyObject.class, String.class, IRubyObject.class));
+                            break;
+                        default:
+                            // currently we only have :
+                            //  callMethod(context, name)
+                            //  callMethod(context, name, arg1)
+                            // so for other arities use generic:
+                            //  callMethod(context, name, args...)
+                            final int paramCount = sig.required();
+                            Class<?>[] params = new Class[paramCount];
+                            Arrays.fill(params, IRubyObject.class);
                             signature = sig(IRubyObject.class, params);
                             m = new SkinnyMethodAdapter(cw, ACC_PUBLIC, javaMethodName, signature, null, null);
                             m.line(position.getLine());
@@ -1813,30 +1760,30 @@
                             // generate an IRubyObject[] for the method arguments :
                             m.pushInt(paramCount);
                             m.anewarray(p(IRubyObject.class)); // new IRubyObject[size]
-                            for ( int i = 1; i <= paramCount; i++ ) {
+                            for (int i = 1; i <= paramCount; i++) {
                                 m.dup();
                                 m.pushInt(i - 1); // array index e.g. iconst_0
                                 m.aload(i); // IRubyObject arg1, arg2 e.g. aload_1
                                 m.aastore(); // arr[ i - 1 ] = arg_i
                             }
-                        }
-                        else { // (generic) variable arity e.g. method(*args)
-                            // NOTE: maybe improve to match fixed part for < -1 e.g. (IRubObject, IRubyObject, IRubyObject...)
-                            signature = sig(IRubyObject.class, IRubyObject[].class);
-                            m = new SkinnyMethodAdapter(cw, ACC_PUBLIC | ACC_VARARGS, javaMethodName, signature, null, null);
-                            m.line(position.getLine());
-                            generateMethodAnnotations(methodAnnos, m, parameterAnnos);
-                            generateObjectBarrier(m);
-
-                            loadRubyObject(m); // self/rubyObject
-                            m.ldc(callid);
-                            m.aload(1); // IRubyObject[] arg1
-                        }
-                        rubycall(m, sig(IRubyObject.class, String.class, IRubyObject[].class));
+                            rubycall(m, sig(IRubyObject.class, String.class, IRubyObject[].class));
+                    }
+                } else {
+                    // (generic) variable arity e.g. method(*args)
+                    // NOTE: maybe improve to match fixed part for < -1 e.g. (IRubObject, IRubyObject, IRubyObject...)
+                    signature = sig(IRubyObject.class, IRubyObject[].class);
+                    m = new SkinnyMethodAdapter(cw, ACC_PUBLIC | ACC_VARARGS, javaMethodName, signature, null, null);
+                    m.line(position.getLine());
+                    generateMethodAnnotations(methodAnnos, m, parameterAnnos);
+                    generateObjectBarrier(m);
+
+                    loadRubyObject(m); // self/rubyObject
+                    m.ldc(callid);
+                    m.aload(1); // IRubyObject[] arg1
+                    rubycall(m, sig(IRubyObject.class, String.class, IRubyObject[].class));
                 }
                 m.areturn();
-            }
-            else { // generate a real method signature for the method, with to/from coercions
+            } else { // generate a real method signature for the method, with to/from coercions
 
                 // indices for temp values
                 Class<?>[] params = new Class[methodSignature.length - 1];
@@ -1867,73 +1814,6 @@
                     generateSuperBridges(javaMethodName, methodSignature);
             }
             m.end();
-=======
-                final String signature;
-                if (methodSignature == null) { // non-signature signature with just IRubyObject
-                    Signature sig = methodEntry.getValue().getSignature();
-                    if (sig.isFixed()) {
-                        switch (sig.required()) {
-                            case 0:
-                                signature = sig(IRubyObject.class); // return IRubyObject foo()
-                                m = new SkinnyMethodAdapter(cw, ACC_PUBLIC, javaMethodName, signature, null, null);
-                                generateMethodAnnotations(methodAnnos, m, parameterAnnos);
-
-                                m.aload(0);
-                                m.ldc(id);
-                                m.invokevirtual(javaPath, "callMethod", sig(IRubyObject.class, String.class));
-                                break;
-                            case 1:
-                                signature = sig(IRubyObject.class, IRubyObject.class); // return IRubyObject foo(IRubyObject arg1)
-                                m = new SkinnyMethodAdapter(cw, ACC_PUBLIC, javaMethodName, signature, null, null);
-                                generateMethodAnnotations(methodAnnos, m, parameterAnnos);
-
-                                m.aload(0);
-                                m.ldc(id);
-                                m.aload(1); // IRubyObject arg1
-                                m.invokevirtual(javaPath, "callMethod", sig(IRubyObject.class, String.class, IRubyObject.class));
-                                break;
-                            default:
-                                // currently we only have :
-                                //  callMethod(context, name)
-                                //  callMethod(context, name, arg1)
-                                // so for other arities use generic:
-                                //  callMethod(context, name, args...)
-                                final int paramCount = sig.required();
-                                Class[] params = new Class[paramCount];
-                                Arrays.fill(params, IRubyObject.class);
-                                signature = sig(IRubyObject.class, params);
-                                m = new SkinnyMethodAdapter(cw, ACC_PUBLIC, javaMethodName, signature, null, null);
-                                generateMethodAnnotations(methodAnnos, m, parameterAnnos);
-
-                                m.aload(0);
-                                m.ldc(id);
-
-                                // generate an IRubyObject[] for the method arguments :
-                                m.pushInt(paramCount);
-                                m.anewarray(p(IRubyObject.class)); // new IRubyObject[size]
-                                for (int i = 1; i <= paramCount; i++) {
-                                    m.dup();
-                                    m.pushInt(i - 1); // array index e.g. iconst_0
-                                    m.aload(i); // IRubyObject arg1, arg2 e.g. aload_1
-                                    m.aastore(); // arr[ i - 1 ] = arg_i
-                                }
-                                m.invokevirtual(javaPath, "callMethod", sig(IRubyObject.class, String.class, IRubyObject[].class));
-                        }
-                    } else {
-                        // (generic) variable arity e.g. method(*args)
-                        // NOTE: maybe improve to match fixed part for < -1 e.g. (IRubObject, IRubyObject, IRubyObject...)
-                        signature = sig(IRubyObject.class, IRubyObject[].class);
-                        m = new SkinnyMethodAdapter(cw, ACC_PUBLIC | ACC_VARARGS, javaMethodName, signature, null, null);
-                        generateMethodAnnotations(methodAnnos, m, parameterAnnos);
-
-                        m.aload(0);
-                        m.ldc(id);
-                        m.aload(1); // IRubyObject[] arg1
-                        m.invokevirtual(javaPath, "callMethod", sig(IRubyObject.class, String.class, IRubyObject[].class));
-                    }
-                    m.areturn();
-                } else { // generate a real method signature for the method, with to/from coercions
->>>>>>> ac1112dd
 
             if (DEBUG_REIFY) LOG.debug("defining {}#{} (calling #{}) as {}#{}", getName(), id, callid, javaName, javaMethodName + signature);
 
@@ -1981,7 +1861,7 @@
             m.pop();
         }
 
-        protected Collection<Class<?>[]> searchInheritedSignatures(String id, Arity arity) {
+        protected Collection<Class<?>[]> searchInheritedSignatures(String id, Signature arity) {
             HashMap<String, Class<?>[]> types = new HashMap<>();
             for (Class<?> intf : Java.getInterfacesFromRubyClass(RubyClass.this))
                 searchClassMethods(intf, arity, id, types);
@@ -1989,7 +1869,7 @@
             return types.values();
         }
 
-        protected Collection<Class<?>[]> searchClassMethods(Class<?> clz, Arity arity, String id,
+        protected Collection<Class<?>[]> searchClassMethods(Class<?> clz, Signature arity, String id,
                 HashMap<String, Class<?>[]> options) {
             if (clz.getSuperclass() != null) searchClassMethods(clz.getSuperclass(), arity, id, options);
             for (Class<?> intf : clz.getInterfaces())
@@ -2158,7 +2038,7 @@
         }
 
         @Override
-        protected Collection<Class<?>[]> searchInheritedSignatures(String id, Arity arity) {
+        protected Collection<Class<?>[]> searchInheritedSignatures(String id, Signature arity) {
             HashMap<String, Class<?>[]> types = new HashMap<>();
             searchClassMethods(reifiedParent, arity, id, types);
             for (Class<?> intf : Java.getInterfacesFromRubyClass(RubyClass.this)) // this pattern is duplicated a lot. refactor?
