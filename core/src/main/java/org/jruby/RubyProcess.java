/*
 **** BEGIN LICENSE BLOCK *****
 * Version: EPL 2.0/GPL 2.0/LGPL 2.1
 *
 * The contents of this file are subject to the Eclipse Public
 * License Version 2.0 (the "License"); you may not use this file
 * except in compliance with the License. You may obtain a copy of
 * the License at http://www.eclipse.org/legal/epl-v20.html
 *
 * Software distributed under the License is distributed on an "AS
 * IS" basis, WITHOUT WARRANTY OF ANY KIND, either express or
 * implied. See the License for the specific language governing
 * rights and limitations under the License.
 *
 * Copyright (C) 2004 Thomas E Enebo <enebo@acm.org>
 * Copyright (C) 2004 Jan Arne Petersen <jpetersen@uni-bonn.de>
 *
 * Alternatively, the contents of this file may be used under the terms of
 * either of the GNU General Public License Version 2 or later (the "GPL"),
 * or the GNU Lesser General Public License Version 2.1 or later (the "LGPL"),
 * in which case the provisions of the GPL or the LGPL are applicable instead
 * of those above. If you wish to allow use of your version of this file only
 * under the terms of either the GPL or the LGPL, and not to allow others to
 * use your version of this file under the terms of the EPL, indicate your
 * decision by deleting the provisions above and replace them with the notice
 * and other provisions required by the GPL or the LGPL. If you do not delete
 * the provisions above, a recipient may use your version of this file under
 * the terms of any one of the EPL, the GPL or the LGPL.
 ***** END LICENSE BLOCK *****/

package org.jruby;

import com.headius.backport9.modules.Modules;
import jnr.constants.platform.RLIM;
import jnr.constants.platform.RLIMIT;
import jnr.constants.platform.Sysconf;
import jnr.ffi.byref.IntByReference;
import jnr.posix.RLimit;
import jnr.posix.Times;
import jnr.posix.Timeval;
import org.jruby.anno.JRubyClass;
import org.jruby.anno.JRubyMethod;
import org.jruby.anno.JRubyModule;
import jnr.posix.POSIX;
import org.jruby.javasupport.Java;
import org.jruby.javasupport.JavaUtil;
import org.jruby.platform.Platform;
import org.jruby.runtime.Block;
import org.jruby.runtime.BlockCallback;
import org.jruby.runtime.CallBlock;
import org.jruby.runtime.ObjectAllocator;
import org.jruby.runtime.Signature;
import org.jruby.runtime.ThreadContext;

import static org.jruby.runtime.Helpers.tryThrow;
import static org.jruby.runtime.Visibility.*;
import org.jruby.runtime.builtin.IRubyObject;
import org.jruby.runtime.invokedynamic.MethodNames;
import org.jruby.runtime.marshal.CoreObjectType;
import org.jruby.util.ShellLauncher;
import org.jruby.exceptions.RaiseException;
import org.jruby.util.TypeConverter;
import org.jruby.util.cli.Options;
import org.jruby.util.io.PopenExecutor;
import org.jruby.util.io.PosixShim;

import static org.jruby.runtime.Helpers.invokedynamic;
import static org.jruby.util.WindowsFFI.kernel32;
import static org.jruby.util.WindowsFFI.Kernel32.*;

import java.lang.invoke.MethodHandle;
import java.lang.invoke.MethodHandles;
import java.lang.management.ThreadMXBean;
import java.lang.management.ManagementFactory;
import java.lang.reflect.Method;
import java.util.function.ToIntFunction;

/**
 */

@JRubyModule(name="Process")
public class RubyProcess {

    public static RubyModule createProcessModule(Ruby runtime) {
        RubyModule process = runtime.defineModule("Process");

        // TODO: NOT_ALLOCATABLE_ALLOCATOR is probably ok here. Confirm. JRUBY-415
        RubyClass process_status = process.defineClassUnder("Status", runtime.getObject(), ObjectAllocator.NOT_ALLOCATABLE_ALLOCATOR);
        runtime.setProcStatus(process_status);

        RubyModule process_uid = process.defineModuleUnder("UID");
        runtime.setProcUID(process_uid);

        RubyModule process_gid = process.defineModuleUnder("GID");
        runtime.setProcGID(process_gid);

        RubyModule process_sys = process.defineModuleUnder("Sys");
        runtime.setProcSys(process_sys);

        process.defineAnnotatedMethods(RubyProcess.class);
        process_status.defineAnnotatedMethods(RubyStatus.class);
        process_uid.defineAnnotatedMethods(UserID.class);
        process_gid.defineAnnotatedMethods(GroupID.class);
        process_sys.defineAnnotatedMethods(Sys.class);

        runtime.loadConstantSet(process, jnr.constants.platform.PRIO.class);
        runtime.loadConstantSet(process, jnr.constants.platform.RLIM.class);
        for (RLIMIT r : RLIMIT.values()) {
            if (!r.defined()) continue;
            process.defineConstant(r.name(), runtime.newFixnum(r.intValue()));
        }

        process.defineConstant("WNOHANG", runtime.newFixnum(1));
        process.defineConstant("WUNTRACED", runtime.newFixnum(2));

        // FIXME: These should come out of jnr-constants
        // TODO: other clock types
        process.defineConstant("CLOCK_REALTIME", RubySymbol.newSymbol(runtime, CLOCK_REALTIME));
        process.defineConstant("CLOCK_MONOTONIC", RubySymbol.newSymbol(runtime, CLOCK_MONOTONIC));

        RubyClass tmsStruct = RubyStruct.newInstance(
                runtime.getStructClass(),
                new IRubyObject[]{
                        runtime.newString("Tms"),
                        runtime.newSymbol("utime"),
                        runtime.newSymbol("stime"),
                        runtime.newSymbol("cutime"),
                        runtime.newSymbol("cstime")},
                Block.NULL_BLOCK);

        process.defineConstant("Tms", tmsStruct);
        runtime.setTmsStruct(tmsStruct);

        return process;
    }

    public static final String CLOCK_MONOTONIC = "CLOCK_MONOTONIC";
    public static final String CLOCK_REALTIME = "CLOCK_REALTIME";
    public static final String CLOCK_UNIT_NANOSECOND = "nanosecond";
    public static final String CLOCK_UNIT_MICROSECOND = "microsecond";
    public static final String CLOCK_UNIT_MILLISECOND = "millisecond";
    public static final String CLOCK_UNIT_SECOND = "second";
    public static final String CLOCK_UNIT_FLOAT_MICROSECOND = "float_microsecond";
    public static final String CLOCK_UNIT_FLOAT_MILLISECOND = "float_millisecond";
    public static final String CLOCK_UNIT_FLOAT_SECOND = "float_second";
    public static final String CLOCK_UNIT_HERTZ = "hertz";

    @JRubyClass(name="Process::Status")
    public static class RubyStatus extends RubyObject {
        private final long status;
        private final long pid;

        private static final long EXIT_SUCCESS = 0L;
        public RubyStatus(Ruby runtime, RubyClass metaClass, long status, long pid) {
            super(runtime, metaClass);
            this.status = status;
            this.pid = pid;
        }

        public static RubyStatus newProcessStatus(Ruby runtime, long status, long pid) {
            return new RubyStatus(runtime, runtime.getProcStatus(), status, pid);
        }

        @JRubyMethod(name = "&")
        public IRubyObject op_and(IRubyObject arg) {
            return getRuntime().newFixnum(status & arg.convertToInteger().getLongValue());
        }

        @JRubyMethod(name = "stopped?")
        public IRubyObject stopped_p() {
            return RubyBoolean.newBoolean(getRuntime(), PosixShim.WAIT_MACROS.WIFSTOPPED(status));
        }

        @JRubyMethod(name = {"signaled?"})
        public IRubyObject signaled() {
            return RubyBoolean.newBoolean(getRuntime(), PosixShim.WAIT_MACROS.WIFSIGNALED(status));
        }

        @JRubyMethod(name = {"exited?"})
        public IRubyObject exited() {
            return RubyBoolean.newBoolean(getRuntime(), PosixShim.WAIT_MACROS.WIFEXITED(status));
        }

        @JRubyMethod(name = {"stopsig"})
        public IRubyObject stopsig() {
            if (PosixShim.WAIT_MACROS.WIFSTOPPED(status)) {
                return RubyFixnum.newFixnum(getRuntime(), PosixShim.WAIT_MACROS.WSTOPSIG(status));
            }
            return getRuntime().getNil();
        }

        @JRubyMethod(name = {"termsig"})
        public IRubyObject termsig() {
            if (PosixShim.WAIT_MACROS.WIFSIGNALED(status)) {
                return RubyFixnum.newFixnum(getRuntime(), PosixShim.WAIT_MACROS.WTERMSIG(status));
            }
            return getRuntime().getNil();
        }

        @JRubyMethod
        public IRubyObject exitstatus() {
            if (PosixShim.WAIT_MACROS.WIFEXITED(status)) {
                return getRuntime().newFixnum(PosixShim.WAIT_MACROS.WEXITSTATUS(status));
            }
            return getRuntime().getNil();
        }

        @JRubyMethod(name = ">>")
        public IRubyObject op_rshift(ThreadContext context, IRubyObject other) {
            return op_rshift(context.runtime, other);
        }

        @Override
        @JRubyMethod(name = "==")
        public IRubyObject op_equal(ThreadContext context, IRubyObject other) {
            Ruby runtime = context.runtime;

            if (this == other) return runtime.getTrue();
            return invokedynamic(context, runtime.newFixnum(status), MethodNames.OP_EQUAL, other);
        }

        @JRubyMethod(name = {"to_i"})
        public IRubyObject to_i(ThreadContext context) {
            return to_i(context.runtime);
        }

        @JRubyMethod
        public IRubyObject to_s(ThreadContext context) {
            return to_s(context.runtime);
        }

        @JRubyMethod
        public IRubyObject inspect(ThreadContext context) {
            return inspect(context.runtime);
        }

        @JRubyMethod(name = "success?")
        public IRubyObject success_p(ThreadContext context) {
            if (!PosixShim.WAIT_MACROS.WIFEXITED(status)) {
                return context.nil;
            }
            return RubyBoolean.newBoolean(context, PosixShim.WAIT_MACROS.WEXITSTATUS(status) == EXIT_SUCCESS);
        }

        @JRubyMethod(name = {"coredump?"})
        public IRubyObject coredump_p() {
            return RubyBoolean.newBoolean(getRuntime(), PosixShim.WAIT_MACROS.WCOREDUMP(status));
        }

        @JRubyMethod
        public IRubyObject pid(ThreadContext context) {
            return context.runtime.newFixnum(pid);
        }

        public long getStatus() {
            return status;
        }

        public IRubyObject op_rshift(Ruby runtime, IRubyObject other) {
            long shiftValue = other.convertToInteger().getLongValue();
            return runtime.newFixnum(status >> shiftValue);
        }

        public IRubyObject to_i(Ruby runtime) {
            return runtime.newFixnum(status);
        }

        public IRubyObject to_s(Ruby runtime) {
            return runtime.newString(pst_message("", pid, status));
        }

        @Override
        public IRubyObject to_s() {
            return to_s(getRuntime());
        }

        public IRubyObject inspect(Ruby runtime) {
            return runtime.newString(pst_message("#<" + getMetaClass().getName() + ": ", pid, status) + ">");
        }

        // MRI: pst_message
        public static String pst_message(String prefix, long pid, long status) {
            StringBuilder sb = new StringBuilder(prefix);
            sb
                    .append("pid ")
                    .append(pid);
            if (PosixShim.WAIT_MACROS.WIFSTOPPED(status)) {
                long stopsig = PosixShim.WAIT_MACROS.WSTOPSIG(status);
                String signame = RubySignal.signo2signm(stopsig);
                if (signame != null) {
                    sb
                            .append(" stopped ")
                            .append(signame)
                            .append(" (signal ")
                            .append(stopsig)
                            .append(")");
                } else {
                    sb
                            .append(" stopped signal ")
                            .append(stopsig);
                }
            }
            if (PosixShim.WAIT_MACROS.WIFSIGNALED(status)) {
                long termsig = PosixShim.WAIT_MACROS.WTERMSIG(status);
                String signame = RubySignal.signo2signm(termsig);
                if (signame != null) {
                    sb
                            .append(" ")
                            .append(signame)
                            .append(" (signal ")
                            .append(termsig)
                            .append(")");
                } else {
                    sb
                            .append(" signal ")
                            .append(termsig);
                }
            }
            if (PosixShim.WAIT_MACROS.WIFEXITED(status)) {
                sb
                        .append(" exit ")
                        .append(PosixShim.WAIT_MACROS.WEXITSTATUS(status));
            }
            if (PosixShim.WAIT_MACROS.WCOREDUMP(status)) {
                sb
                        .append(" (core dumped)");
            }
            return sb.toString();
        }

        @Override
        public IRubyObject inspect() {
            return inspect(getRuntime());
        }

        @Deprecated
        public IRubyObject op_rshift(IRubyObject other) {
            return op_rshift(getRuntime(), other);
        }

        @Deprecated
        public IRubyObject to_i() {
            return to_i(getRuntime());
        }
    }

    @JRubyModule(name="Process::UID")
    public static class UserID {
        @JRubyMethod(name = "change_privilege", module = true, visibility = PRIVATE)
        public static IRubyObject change_privilege(IRubyObject self, IRubyObject arg) {
            throw self.getRuntime().newNotImplementedError("Process::UID::change_privilege not implemented yet");
        }

        @Deprecated
        public static IRubyObject eid(IRubyObject self) {
            return euid(self.getRuntime());
        }
        @JRubyMethod(name = "eid", module = true, visibility = PRIVATE)
        public static IRubyObject eid(ThreadContext context, IRubyObject self) {
            return euid(context.runtime);
        }

        @Deprecated
        public static IRubyObject eid(IRubyObject self, IRubyObject arg) {
            return eid(self.getRuntime(), arg);
        }
        @JRubyMethod(name = "eid=", module = true, visibility = PRIVATE)
        public static IRubyObject eid(ThreadContext context, IRubyObject self, IRubyObject arg) {
            return eid(context.runtime, arg);
        }
        public static IRubyObject eid(Ruby runtime, IRubyObject arg) {
            return euid_set(runtime, arg);
        }

        @JRubyMethod(name = "grant_privilege", module = true, visibility = PRIVATE)
        public static IRubyObject grant_privilege(IRubyObject self, IRubyObject arg) {
            throw self.getRuntime().newNotImplementedError("Process::UID::grant_privilege not implemented yet");
        }

        @JRubyMethod(name = "re_exchange", module = true, visibility = PRIVATE)
        public static IRubyObject re_exchange(ThreadContext context, IRubyObject self) {
            return switch_rb(context, self, Block.NULL_BLOCK);
        }

        @JRubyMethod(name = "re_exchangeable?", module = true, visibility = PRIVATE)
        public static IRubyObject re_exchangeable_p(IRubyObject self) {
            throw self.getRuntime().newNotImplementedError("Process::UID::re_exchangeable? not implemented yet");
        }

        @Deprecated
        public static IRubyObject rid(IRubyObject self) {
            return rid(self.getRuntime());
        }
        @JRubyMethod(name = "rid", module = true, visibility = PRIVATE)
        public static IRubyObject rid(ThreadContext context, IRubyObject self) {
            return rid(context.runtime);
        }
        public static IRubyObject rid(Ruby runtime) {
            return uid(runtime);
        }

        @JRubyMethod(name = "sid_available?", module = true, visibility = PRIVATE)
        public static IRubyObject sid_available_p(IRubyObject self) {
            throw self.getRuntime().newNotImplementedError("Process::UID::sid_available not implemented yet");
        }

        @JRubyMethod(name = "switch", module = true, visibility = PRIVATE)
        public static IRubyObject switch_rb(ThreadContext context, IRubyObject self, Block block) {
            Ruby runtime = context.runtime;
            int uid = checkErrno(runtime, runtime.getPosix().getuid());
            int euid = checkErrno(runtime, runtime.getPosix().geteuid());

            if (block.isGiven()) {
                try {
                    checkErrno(runtime, runtime.getPosix().seteuid(uid));
                    checkErrno(runtime, runtime.getPosix().setuid(euid));

                    return block.yield(context, runtime.getNil());
                } finally {
                    checkErrno(runtime, runtime.getPosix().seteuid(euid));
                    checkErrno(runtime, runtime.getPosix().setuid(uid));
                }
            } else {
                checkErrno(runtime, runtime.getPosix().seteuid(uid));
                checkErrno(runtime, runtime.getPosix().setuid(euid));

                return RubyFixnum.zero(runtime);
            }
        }
    }

    @JRubyModule(name="Process::GID")
    public static class GroupID {
        @JRubyMethod(name = "change_privilege", module = true, visibility = PRIVATE)
        public static IRubyObject change_privilege(IRubyObject self, IRubyObject arg) {
            throw self.getRuntime().newNotImplementedError("Process::GID::change_privilege not implemented yet");
        }

        @Deprecated
        public static IRubyObject eid(IRubyObject self) {
            return eid(self.getRuntime());
        }
        @JRubyMethod(name = "eid", module = true, visibility = PRIVATE)
        public static IRubyObject eid(ThreadContext context, IRubyObject self) {
            return eid(context.runtime);
        }
        public static IRubyObject eid(Ruby runtime) {
            return egid(runtime);
        }

        @Deprecated
        public static IRubyObject eid(IRubyObject self, IRubyObject arg) {
            return eid(self.getRuntime(), arg);
        }
        @JRubyMethod(name = "eid=", module = true, visibility = PRIVATE)
        public static IRubyObject eid(ThreadContext context, IRubyObject self, IRubyObject arg) {
            return eid(context.runtime, arg);
        }
        public static IRubyObject eid(Ruby runtime, IRubyObject arg) {
            return RubyProcess.egid_set(runtime, arg);
        }

        @JRubyMethod(name = "grant_privilege", module = true, visibility = PRIVATE)
        public static IRubyObject grant_privilege(IRubyObject self, IRubyObject arg) {
            throw self.getRuntime().newNotImplementedError("Process::GID::grant_privilege not implemented yet");
        }

        @JRubyMethod(name = "re_exchange", module = true, visibility = PRIVATE)
        public static IRubyObject re_exchange(ThreadContext context, IRubyObject self) {
            return switch_rb(context, self, Block.NULL_BLOCK);
        }

        @JRubyMethod(name = "re_exchangeable?", module = true, visibility = PRIVATE)
        public static IRubyObject re_exchangeable_p(IRubyObject self) {
            throw self.getRuntime().newNotImplementedError("Process::GID::re_exchangeable? not implemented yet");
        }

        @Deprecated
        public static IRubyObject rid(IRubyObject self) {
            return rid(self.getRuntime());
        }
        @JRubyMethod(name = "rid", module = true, visibility = PRIVATE)
        public static IRubyObject rid(ThreadContext context, IRubyObject self) {
            return rid(context.runtime);
        }
        public static IRubyObject rid(Ruby runtime) {
            return gid(runtime);
        }

        @JRubyMethod(name = "sid_available?", module = true, visibility = PRIVATE)
        public static IRubyObject sid_available_p(IRubyObject self) {
            throw self.getRuntime().newNotImplementedError("Process::GID::sid_available not implemented yet");
        }

        @JRubyMethod(name = "switch", module = true, visibility = PRIVATE)
        public static IRubyObject switch_rb(ThreadContext context, IRubyObject self, Block block) {
            Ruby runtime = context.runtime;
            int gid = checkErrno(runtime, runtime.getPosix().getgid());
            int egid = checkErrno(runtime, runtime.getPosix().getegid());

            if (block.isGiven()) {
                try {
                    checkErrno(runtime, runtime.getPosix().setegid(gid));
                    checkErrno(runtime, runtime.getPosix().setgid(egid));

                    return block.yield(context, runtime.getNil());
                } finally {
                    checkErrno(runtime, runtime.getPosix().setegid(egid));
                    checkErrno(runtime, runtime.getPosix().setgid(gid));
                }
            } else {
                checkErrno(runtime, runtime.getPosix().setegid(gid));
                checkErrno(runtime, runtime.getPosix().setgid(egid));

                return RubyFixnum.zero(runtime);
            }
        }
    }

    @JRubyModule(name="Process::Sys")
    public static class Sys {
        @Deprecated
        public static IRubyObject getegid(IRubyObject self) {
            return egid(self.getRuntime());
        }
        @JRubyMethod(name = "getegid", module = true, visibility = PRIVATE)
        public static IRubyObject getegid(ThreadContext context, IRubyObject self) {
            return egid(context.runtime);
        }

        @Deprecated
        public static IRubyObject geteuid(IRubyObject self) {
            return euid(self.getRuntime());
        }
        @JRubyMethod(name = "geteuid", module = true, visibility = PRIVATE)
        public static IRubyObject geteuid(ThreadContext context, IRubyObject self) {
            return euid(context.runtime);
        }

        @Deprecated
        public static IRubyObject getgid(IRubyObject self) {
            return gid(self.getRuntime());
        }
        @JRubyMethod(name = "getgid", module = true, visibility = PRIVATE)
        public static IRubyObject getgid(ThreadContext context, IRubyObject self) {
            return gid(context.runtime);
        }

        @Deprecated
        public static IRubyObject getuid(IRubyObject self) {
            return uid(self.getRuntime());
        }
        @JRubyMethod(name = "getuid", module = true, visibility = PRIVATE)
        public static IRubyObject getuid(ThreadContext context, IRubyObject self) {
            return uid(context.runtime);
        }

        @Deprecated
        public static IRubyObject setegid(IRubyObject recv, IRubyObject arg) {
            return egid_set(recv.getRuntime(), arg);
        }
        @JRubyMethod(name = "setegid", module = true, visibility = PRIVATE)
        public static IRubyObject setegid(ThreadContext context, IRubyObject recv, IRubyObject arg) {
            return egid_set(context.runtime, arg);
        }

        @Deprecated
        public static IRubyObject seteuid(IRubyObject recv, IRubyObject arg) {
            return euid_set(recv.getRuntime(), arg);
        }
        @JRubyMethod(name = "seteuid", module = true, visibility = PRIVATE)
        public static IRubyObject seteuid(ThreadContext context, IRubyObject recv, IRubyObject arg) {
            return euid_set(context.runtime, arg);
        }

        @Deprecated
        public static IRubyObject setgid(IRubyObject recv, IRubyObject arg) {
            return gid_set(recv.getRuntime(), arg);
        }
        @JRubyMethod(name = "setgid", module = true, visibility = PRIVATE)
        public static IRubyObject setgid(ThreadContext context, IRubyObject recv, IRubyObject arg) {
            return gid_set(context.runtime, arg);
        }

        @Deprecated
        public static IRubyObject setuid(IRubyObject recv, IRubyObject arg) {
            return uid_set(recv.getRuntime(), arg);
        }
        @JRubyMethod(name = "setuid", module = true, visibility = PRIVATE)
        public static IRubyObject setuid(ThreadContext context, IRubyObject recv, IRubyObject arg) {
            return uid_set(context.runtime, arg);
        }
    }

    @JRubyMethod(name = "abort", optional = 1, module = true, visibility = PRIVATE)
    public static IRubyObject abort(ThreadContext context, IRubyObject recv, IRubyObject[] args) {
        return RubyKernel.abort(context, recv, args);
    }

    @JRubyMethod(name = "exit!", optional = 1, module = true, visibility = PRIVATE)
    public static IRubyObject exit_bang(IRubyObject recv, IRubyObject[] args) {
        return RubyKernel.exit_bang(recv, args);
    }

    @JRubyMethod(name = "groups", module = true, visibility = PRIVATE)
    public static IRubyObject groups(IRubyObject recv) {
        long[] groups = Platform.getPlatform().getGroups(recv);
        RubyArray ary = RubyArray.newArray(recv.getRuntime(), groups.length);
        for(int i = 0; i < groups.length; i++) {
            ary.push(RubyFixnum.newFixnum(recv.getRuntime(), groups[i]));
        }
        return ary;
    }

    @JRubyMethod(name = "last_status", module = true, visibility = PRIVATE)
    public static IRubyObject last_status(ThreadContext context, IRubyObject recv) {
        return context.getLastExitStatus();
    }

    @JRubyMethod(name = "setrlimit", module = true, visibility = PRIVATE)
    public static IRubyObject setrlimit(ThreadContext context, IRubyObject recv, IRubyObject resource, IRubyObject rlimCur) {
        return setrlimit(context, recv, resource, rlimCur, context.nil);
    }

    @JRubyMethod(name = "setrlimit", module = true, visibility = PRIVATE)
    public static IRubyObject setrlimit(ThreadContext context, IRubyObject recv, IRubyObject resource, IRubyObject rlimCur, IRubyObject rlimMax) {
        Ruby runtime = context.runtime;

        RLimit rlim = runtime.getPosix().getrlimit(0);

        if (rlimMax == context.nil)
            rlimMax = rlimCur;

        rlim.init(rlimitResourceValue(runtime, rlimCur), rlimitResourceValue(runtime, rlimMax));

        if (runtime.getPosix().setrlimit(rlimitResourceType(runtime, resource), rlim) < 0) {
            throw runtime.newErrnoFromInt(runtime.getPosix().errno(), "setrlimit");
        }
        return context.nil;
    }

    private static int rlimitResourceValue(Ruby runtime, IRubyObject rval) {
        String name;
        IRubyObject v;

        switch (((CoreObjectType) rval).getNativeClassIndex()) {
            case SYMBOL:
                name = rval.toString();
                break;

            case STRING:
                name = rval.toString();
                break;

            default:
                v = TypeConverter.checkStringType(runtime, rval);
                if (!v.isNil()) {
                    rval = v;
                    name = rval.convertToString().toString();
                    break;
                }
        /* fall through */

            case INTEGER:
                return rval.convertToInteger().getIntValue();
        }

        if (RLIM.RLIM_INFINITY.defined()) {
            if (name.equals("INFINITY")) return RLIM.RLIM_INFINITY.intValue();
        }
        if (RLIM.RLIM_SAVED_MAX.defined()) {
            if (name.equals("SAVED_MAX")) return RLIM.RLIM_SAVED_MAX.intValue();
        }
        if (RLIM.RLIM_SAVED_CUR.defined()) {
            if (name.equals("SAVED_CUR")) return RLIM.RLIM_SAVED_CUR.intValue();
        }

        throw runtime.newArgumentError("invalid resource value: " + rval);
    }

    // MRI: rlimit_resource_type
    private static int rlimitResourceType(Ruby runtime, IRubyObject rtype) {
        String name;
        IRubyObject v;
        int r;

        switch (((CoreObjectType) rtype).getNativeClassIndex()) {
            case SYMBOL:
                name = rtype.toString();
                break;

            case STRING:
                name = rtype.toString();
                break;

            default:
                v = TypeConverter.checkStringType(runtime, rtype);
                if (!v.isNil()) {
                    rtype = v;
                    name = rtype.toString();
                    break;
                }
        /* fall through */

            case INTEGER:
                return rtype.convertToInteger().getIntValue();
        }

        r = rlimitTypeByHname(name);
        if (r != -1)
            return r;

        throw runtime.newArgumentError("invalid resource name: " + rtype);
    }

    // MRI: rlimit_resource_name2int
    private static int rlimitResourceName2int(String name, int casetype) {
        RLIMIT resource;

        OUTER: while (true) {
            switch (Character.toUpperCase(name.charAt(0))) {
                case 'A':
                    if (RLIMIT.RLIMIT_AS.defined()) {
                        if (name.equalsIgnoreCase("AS")) {
                            resource = RLIMIT.RLIMIT_AS;
                            break OUTER;
                        }
                    }
                    break;

                case 'C':
                    if (RLIMIT.RLIMIT_CORE.defined()) {
                        if (name.equalsIgnoreCase("CORE")) {
                            resource = RLIMIT.RLIMIT_CORE;
                            break OUTER;
                        }
                    }
                    if (RLIMIT.RLIMIT_CPU.defined()) {
                        if (name.equalsIgnoreCase("CPU")) {
                            resource = RLIMIT.RLIMIT_CPU;
                            break OUTER;
                        }
                    }
                    break;

                case 'D':
                    if (RLIMIT.RLIMIT_DATA.defined()) {
                        if (name.equalsIgnoreCase("DATA")) {
                            resource = RLIMIT.RLIMIT_DATA;
                            break OUTER;
                        }
                    }
                    break;

                case 'F':
                    if (RLIMIT.RLIMIT_FSIZE.defined()) {
                        if (name.equalsIgnoreCase("FSIZE")) {
                            resource = RLIMIT.RLIMIT_FSIZE;
                            break OUTER;
                        }
                    }
                    break;

                case 'M':
                    if (RLIMIT.RLIMIT_MEMLOCK.defined()) {
                        if (name.equalsIgnoreCase("MEMLOCK")) {
                            resource = RLIMIT.RLIMIT_MEMLOCK;
                            break OUTER;
                        }
                    }
                    if (RLIMIT.RLIMIT_MSGQUEUE.defined()) {
                        if (name.equalsIgnoreCase("MSGQUEUE")) {
                            resource = RLIMIT.RLIMIT_MSGQUEUE;
                            break OUTER;
                        }
                    }
                    break;

                case 'N':
                    if (RLIMIT.RLIMIT_NOFILE.defined()) {
                        if (name.equalsIgnoreCase("NOFILE")) {
                            resource = RLIMIT.RLIMIT_NOFILE;
                            break OUTER;
                        }
                    }
                    if (RLIMIT.RLIMIT_NPROC.defined()) {
                        if (name.equalsIgnoreCase("NPROC")) {
                            resource = RLIMIT.RLIMIT_NPROC;
                            break OUTER;
                        }
                    }
                    if (RLIMIT.RLIMIT_NICE.defined()) {
                        if (name.equalsIgnoreCase("NICE")) {
                            resource = RLIMIT.RLIMIT_NICE;
                            break OUTER;
                        }
                    }
                    break;

                case 'R':
                    if (RLIMIT.RLIMIT_RSS.defined()) {
                        if (name.equalsIgnoreCase("RSS")) {
                            resource = RLIMIT.RLIMIT_RSS;
                            break OUTER;
                        }
                    }
                    if (RLIMIT.RLIMIT_RTPRIO.defined()) {
                        if (name.equalsIgnoreCase("RTPRIO")) {
                            resource = RLIMIT.RLIMIT_RTPRIO;
                            break OUTER;
                        }
                    }
                    if (RLIMIT.RLIMIT_RTTIME.defined()) {
                        if (name.equalsIgnoreCase("RTTIME")) {
                            resource = RLIMIT.RLIMIT_RTTIME;
                            break OUTER;
                        }
                    }
                    break;

                case 'S':
                    if (RLIMIT.RLIMIT_STACK.defined()) {
                        if (name.equalsIgnoreCase("STACK")) {
                            resource = RLIMIT.RLIMIT_STACK;
                            break OUTER;
                        }
                    }
                    // Not provided by jnr-constants
//                    if (RLIMIT.RLIMIT_SBSIZE.defined()) {
//                    if (name.equalsIgnoreCase("SBSIZE") { resource = RLIMIT.RLIMIT_SBSIZE; break OUTER; }
//                    }
                    if (RLIMIT.RLIMIT_SIGPENDING.defined()) {
                        if (name.equalsIgnoreCase("SIGPENDING")) {
                            resource = RLIMIT.RLIMIT_SIGPENDING;
                            break OUTER;
                        }
                    }
                    break;
            }
            return -1;
        }

        switch (casetype) {
            case 0:
                if (!name.equals(name.toUpperCase())) return -1;
            break;

            case 1:
                if (!name.equals(name.toLowerCase())) return -1;
            break;

            default:
                throw new RuntimeException("unexpected casetype");
        }

        return resource.intValue();
    }

    // MRI: rlimit_type_by_hname
    private static int rlimitTypeByHname(String name) {
        return rlimitResourceName2int(name, 0);
    }

    @Deprecated
    public static IRubyObject getpgrp(IRubyObject recv) {
        return getpgrp(recv.getRuntime());
    }
    @JRubyMethod(name = "getpgrp", module = true, visibility = PRIVATE)
    public static IRubyObject getpgrp(ThreadContext context, IRubyObject recv) {
        return getpgrp(context.runtime);
    }
    public static IRubyObject getpgrp(Ruby runtime) {
        return runtime.newFixnum(runtime.getPosix().getpgrp());
    }

    @JRubyMethod(name = "groups=", required = 1, module = true, visibility = PRIVATE)
    public static IRubyObject groups_set(IRubyObject recv, IRubyObject arg) {
        throw recv.getRuntime().newNotImplementedError("Process#groups not yet implemented");
    }

    @Deprecated
    public static IRubyObject waitpid(IRubyObject recv, IRubyObject[] args) {
        return waitpid(recv.getRuntime(), args);
    }
    @JRubyMethod(name = "waitpid", rest = true, module = true, visibility = PRIVATE)
    public static IRubyObject waitpid(ThreadContext context, IRubyObject recv, IRubyObject[] args) {
        return waitpid(context.runtime, args);
    }

    public static IRubyObject waitpid(Ruby runtime, IRubyObject[] args) {
        long pid = -1;
        int flags = 0;
        if (args.length > 0) {
            pid = args[0].convertToInteger().getLongValue();
        }
        if (args.length > 1) {
            flags = (int)args[1].convertToInteger().getLongValue();
        }

        pid = waitpid(runtime, pid, flags);

        if (pid == 0) {
            return runtime.getNil();
        }

        return runtime.newFixnum(pid);
    }

    public static long waitpid(Ruby runtime, long pid, int flags) {
        int[] status = new int[1];
        POSIX posix = runtime.getPosix();
        ThreadContext context = runtime.getCurrentContext();

        posix.errno(0);

        int res = pthreadKillable(context, ctx -> posix.waitpid(pid, status, flags));

        raiseErrnoIfSet(runtime, ECHILD);

        if (res > 0) {
            context.setLastExitStatus(RubyProcess.RubyStatus.newProcessStatus(runtime, status[0], res));
        }
        else {
            context.setLastExitStatus(runtime.getNil());
        }

        return res;
    }

    private static final MethodHandle NATIVE_THREAD_SIGNAL;
    private static final MethodHandle NATIVE_THREAD_CURRENT;
    private static final MethodHandles.Lookup LOOKUP = MethodHandles.lookup();

    static {
        MethodHandle signalHandle = null;
        MethodHandle currentHandle = null;

        try {
            // NativeThread is not public on Windows builds of Open JDK
            Class nativeThread = Class.forName("sun.nio.ch.NativeThread");

            Method signal = nativeThread.getDeclaredMethod("signal", long.class);
            Method current = nativeThread.getDeclaredMethod("current");

            signalHandle = JavaUtil.getHandleSafe(signal, RubyProcess.class, LOOKUP);
            currentHandle = JavaUtil.getHandleSafe(current, RubyProcess.class, LOOKUP);
        } catch (NoSuchMethodException | ClassNotFoundException e) {
            // ignore and leave it null
        }

        NATIVE_THREAD_SIGNAL = signalHandle;
        NATIVE_THREAD_CURRENT = currentHandle;

    }

    private static int pthreadKillable(ThreadContext context, ToIntFunction<ThreadContext> blockingCall) {
        if (Platform.IS_WINDOWS
                || !Options.NATIVE_PTHREAD_KILL.load()
                || NATIVE_THREAD_SIGNAL == null
                || NATIVE_THREAD_CURRENT == null) {
            // Can't use pthread_kill on Windows
            return blockingCall.applyAsInt(context);
        }

        do try {
            final long threadID = (long) NATIVE_THREAD_CURRENT.invokeExact();

            return context.getThread().executeTask(context, blockingCall, new RubyThread.Task<ToIntFunction<ThreadContext>, Integer>() {
<<<<<<< HEAD
                final long threadID = tryThrow(() -> (Long) NATIVE_THREAD_CURRENT.invoke(null));
=======
>>>>>>> a1c0d77f

                @Override
                public Integer run(ThreadContext context, ToIntFunction<ThreadContext> blockingCall) {
                    return blockingCall.applyAsInt(context);
                }

                @Override
                public void wakeup(RubyThread thread, ToIntFunction<ThreadContext> blockingCall) {
                    try {
                        NATIVE_THREAD_SIGNAL.invokeExact(null, threadID);
                    } catch (Throwable t) {
                        throwException(t);
                    }
                }
            });
        } catch (InterruptedException ie) {
            context.pollThreadEvents();
            // try again
        } catch (Throwable t) {
            throwException(t);
        } while (true);
    }

    private interface NonNativeErrno {
        public int handle(Ruby runtime, int result);
    }

    private static final NonNativeErrno ECHILD = new NonNativeErrno() {
        @Override
        public int handle(Ruby runtime, int result) {
            throw runtime.newErrnoECHILDError();
        }
    };

    @Deprecated
    public static IRubyObject wait(IRubyObject recv, IRubyObject[] args) {
        return wait(recv.getRuntime(), args);
    }
    @JRubyMethod(name = "wait", rest = true, module = true, visibility = PRIVATE)
    public static IRubyObject wait(ThreadContext context, IRubyObject recv, IRubyObject[] args) {
        return wait(context.runtime, args);
    }

    public static IRubyObject wait(Ruby runtime, IRubyObject[] args) {
        if (args.length > 0) {
            return waitpid(runtime, args);
        }

        int[] status = new int[1];
        POSIX posix = runtime.getPosix();
        ThreadContext context = runtime.getCurrentContext();

        posix.errno(0);

        int pid = pthreadKillable(context, ctx -> posix.wait(status));

        raiseErrnoIfSet(runtime, ECHILD);

        context.setLastExitStatus(RubyProcess.RubyStatus.newProcessStatus(runtime, status[0], pid));
        return runtime.newFixnum(pid);
    }


    @Deprecated
    public static IRubyObject waitall(IRubyObject recv) {
        return waitall(recv.getRuntime());
    }
    @JRubyMethod(name = "waitall", module = true, visibility = PRIVATE)
    public static IRubyObject waitall(ThreadContext context, IRubyObject recv) {
        return waitall(context.runtime);
    }
    public static IRubyObject waitall(Ruby runtime) {
        POSIX posix = runtime.getPosix();
        RubyArray results = runtime.newArray();

        int[] status = new int[1];
        ThreadContext currentContext = runtime.getCurrentContext();

        int result = pthreadKillable(currentContext, ctx -> posix.wait(status));

        while (result != -1) {
            results.append(runtime.newArray(runtime.newFixnum(result), RubyProcess.RubyStatus.newProcessStatus(runtime, status[0], result)));

            result = pthreadKillable(currentContext, ctx -> posix.wait(status));
        }

        return results;
    }

    @Deprecated
    public static IRubyObject setsid(IRubyObject recv) {
        return setsid(recv.getRuntime());
    }
    @JRubyMethod(name = "setsid", module = true, visibility = PRIVATE)
    public static IRubyObject setsid(ThreadContext context, IRubyObject recv) {
        return setsid(context.runtime);
    }
    public static IRubyObject setsid(Ruby runtime) {
        return runtime.newFixnum(checkErrno(runtime, runtime.getPosix().setsid()));
    }

    @Deprecated
    public static IRubyObject setpgrp(IRubyObject recv) {
        return setpgrp(recv.getRuntime());
    }
    @JRubyMethod(name = "setpgrp", module = true, visibility = PRIVATE)
    public static IRubyObject setpgrp(ThreadContext context, IRubyObject recv) {
        return setpgrp(context.runtime);
    }
    public static IRubyObject setpgrp(Ruby runtime) {
        return runtime.newFixnum(checkErrno(runtime, runtime.getPosix().setpgid(0, 0)));
    }

    @Deprecated
    public static IRubyObject egid_set(IRubyObject recv, IRubyObject arg) {
        return egid_set(recv.getRuntime(), arg);
    }
    @JRubyMethod(name = "egid=", required = 1, module = true, visibility = PRIVATE)
    public static IRubyObject egid_set(ThreadContext context, IRubyObject recv, IRubyObject arg) {
        return egid_set(context.runtime, arg);
    }
    public static IRubyObject egid_set(Ruby runtime, IRubyObject arg) {
        checkErrno(runtime, runtime.getPosix().setegid((int)arg.convertToInteger().getLongValue()));
        return RubyFixnum.zero(runtime);
    }

    @Deprecated
    public static IRubyObject euid(IRubyObject recv) {
        return euid(recv.getRuntime());
    }
    @JRubyMethod(name = "euid", module = true, visibility = PRIVATE)
    public static IRubyObject euid(ThreadContext context, IRubyObject recv) {
        return euid(context.runtime);
    }
    public static IRubyObject euid(Ruby runtime) {
        return runtime.newFixnum(checkErrno(runtime, runtime.getPosix().geteuid()));
    }

    @Deprecated
    public static IRubyObject uid_set(IRubyObject recv, IRubyObject arg) {
        return uid_set(recv.getRuntime(), arg);
    }
    @JRubyMethod(name = "uid=", required = 1, module = true, visibility = PRIVATE)
    public static IRubyObject uid_set(ThreadContext context, IRubyObject recv, IRubyObject arg) {
        return uid_set(context.runtime, arg);
    }
    public static IRubyObject uid_set(Ruby runtime, IRubyObject arg) {
        checkErrno(runtime, runtime.getPosix().setuid((int)arg.convertToInteger().getLongValue()));
        return RubyFixnum.zero(runtime);
    }

    @Deprecated
    public static IRubyObject gid(IRubyObject recv) {
        return gid(recv.getRuntime());
    }
    @JRubyMethod(name = "gid", module = true, visibility = PRIVATE)
    public static IRubyObject gid(ThreadContext context, IRubyObject recv) {
        return gid(context.runtime);
    }
    public static IRubyObject gid(Ruby runtime) {
        if (Platform.IS_WINDOWS) {
            // MRI behavior on Windows
            return RubyFixnum.zero(runtime);
        }
        return runtime.newFixnum(checkErrno(runtime, runtime.getPosix().getgid()));
    }

    @JRubyMethod(name = "maxgroups", module = true, visibility = PRIVATE)
    public static IRubyObject maxgroups(IRubyObject recv) {
        throw recv.getRuntime().newNotImplementedError("Process#maxgroups not yet implemented");
    }

    @Deprecated
    public static IRubyObject getpriority(IRubyObject recv, IRubyObject arg1, IRubyObject arg2) {
        return getpriority(recv.getRuntime(), arg1, arg2);
    }
    @JRubyMethod(name = "getpriority", required = 2, module = true, visibility = PRIVATE)
    public static IRubyObject getpriority(ThreadContext context, IRubyObject recv, IRubyObject arg1, IRubyObject arg2) {
        return getpriority(context.runtime, arg1, arg2);
    }
    public static IRubyObject getpriority(Ruby runtime, IRubyObject arg1, IRubyObject arg2) {
        int which = (int)arg1.convertToInteger().getLongValue();
        int who = (int)arg2.convertToInteger().getLongValue();
        int result = checkErrno(runtime, runtime.getPosix().getpriority(which, who));

        return runtime.newFixnum(result);
    }

    @Deprecated
    public static IRubyObject uid(IRubyObject recv) {
        return uid(recv.getRuntime());
    }
    @JRubyMethod(name = "uid", module = true, visibility = PRIVATE)
    public static IRubyObject uid(ThreadContext context, IRubyObject recv) {
        return uid(context.runtime);
    }
    public static IRubyObject uid(Ruby runtime) {
        return runtime.newFixnum(checkErrno(runtime, runtime.getPosix().getuid()));
    }

    @JRubyMethod(name = "waitpid2", rest = true, module = true, visibility = PRIVATE)
    public static IRubyObject waitpid2(ThreadContext context, IRubyObject recv, IRubyObject[] args) {
        IRubyObject pid = waitpid(context, recv, args);

        if (pid.isNil()) return pid;

        return context.runtime.newArray(pid, context.getLastExitStatus());
    }

    public static IRubyObject waitpid2(Ruby runtime, IRubyObject[] args) {
        return waitpid2(runtime.getCurrentContext(), runtime.getProcess(), args);
    }

    @JRubyMethod(name = "initgroups", required = 2, module = true, visibility = PRIVATE)
    public static IRubyObject initgroups(IRubyObject recv, IRubyObject arg1, IRubyObject arg2) {
        throw recv.getRuntime().newNotImplementedError("Process#initgroups not yet implemented");
    }

    @JRubyMethod(name = "maxgroups=", required = 1, module = true, visibility = PRIVATE)
    public static IRubyObject maxgroups_set(IRubyObject recv, IRubyObject arg) {
        throw recv.getRuntime().newNotImplementedError("Process#maxgroups_set not yet implemented");
    }

    @Deprecated
    public static IRubyObject ppid(IRubyObject recv) {
        return ppid(recv.getRuntime());
    }
    @JRubyMethod(name = "ppid", module = true, visibility = PRIVATE)
    public static IRubyObject ppid(ThreadContext context, IRubyObject recv) {
        return ppid(context.runtime);
    }
    public static IRubyObject ppid(Ruby runtime) {
        int result = checkErrno(runtime, runtime.getPosix().getppid());

        return runtime.newFixnum(result);
    }

    @Deprecated
    public static IRubyObject gid_set(IRubyObject recv, IRubyObject arg) {
        return gid_set(recv.getRuntime(), arg);
    }
    @JRubyMethod(name = "gid=", required = 1, module = true, visibility = PRIVATE)
    public static IRubyObject gid_set(ThreadContext context, IRubyObject recv, IRubyObject arg) {
        return gid_set(context.runtime, arg);
    }
    public static IRubyObject gid_set(Ruby runtime, IRubyObject arg) {
        int result = checkErrno(runtime, runtime.getPosix().setgid((int)arg.convertToInteger().getLongValue()));

        return runtime.newFixnum(result);
    }

    @Deprecated
    public static IRubyObject wait2(IRubyObject recv, IRubyObject[] args) {
        return waitpid2(recv.getRuntime(), args);
    }
    @JRubyMethod(name = "wait2", rest = true, module = true, visibility = PRIVATE)
    public static IRubyObject wait2(ThreadContext context, IRubyObject recv, IRubyObject[] args) {
        return waitpid2(context.runtime, args);
    }

    @Deprecated
    public static IRubyObject euid_set(IRubyObject recv, IRubyObject arg) {
        return euid_set(recv.getRuntime(), arg);
    }
    @JRubyMethod(name = "euid=", required = 1, module = true, visibility = PRIVATE)
    public static IRubyObject euid_set(ThreadContext context, IRubyObject recv, IRubyObject arg) {
        return euid_set(context.runtime, arg);
    }
    public static IRubyObject euid_set(Ruby runtime, IRubyObject arg) {
        checkErrno(runtime, runtime.getPosix().seteuid((int)arg.convertToInteger().getLongValue()));
        return RubyFixnum.zero(runtime);
    }

    @Deprecated
    public static IRubyObject setpriority(IRubyObject recv, IRubyObject arg1, IRubyObject arg2, IRubyObject arg3) {
        return setpriority(recv.getRuntime(), arg1, arg2, arg3);
    }
    @JRubyMethod(name = "setpriority", required = 3, module = true, visibility = PRIVATE)
    public static IRubyObject setpriority(ThreadContext context, IRubyObject recv, IRubyObject arg1, IRubyObject arg2, IRubyObject arg3) {
        return setpriority(context.runtime, arg1, arg2, arg3);
    }
    public static IRubyObject setpriority(Ruby runtime, IRubyObject arg1, IRubyObject arg2, IRubyObject arg3) {
        int which = (int)arg1.convertToInteger().getLongValue();
        int who = (int)arg2.convertToInteger().getLongValue();
        int prio = (int)arg3.convertToInteger().getLongValue();
        runtime.getPosix().errno(0);
        int result = checkErrno(runtime, runtime.getPosix().setpriority(which, who, prio));

        return runtime.newFixnum(result);
    }

    @Deprecated
    public static IRubyObject setpgid(IRubyObject recv, IRubyObject arg1, IRubyObject arg2) {
        return setpgid(recv.getRuntime(), arg1, arg2);
    }
    @JRubyMethod(name = "setpgid", required = 2, module = true, visibility = PRIVATE)
    public static IRubyObject setpgid(ThreadContext context, IRubyObject recv, IRubyObject arg1, IRubyObject arg2) {
        return setpgid(context.runtime, arg1, arg2);
    }
    public static IRubyObject setpgid(Ruby runtime, IRubyObject arg1, IRubyObject arg2) {
        int pid = (int)arg1.convertToInteger().getLongValue();
        int gid = (int)arg2.convertToInteger().getLongValue();
        return runtime.newFixnum(checkErrno(runtime, runtime.getPosix().setpgid(pid, gid)));
    }

    @Deprecated
    public static IRubyObject getpgid(IRubyObject recv, IRubyObject arg) {
        return getpgid(recv.getRuntime(), arg);
    }
    @JRubyMethod(name = "getpgid", required = 1, module = true, visibility = PRIVATE)
    public static IRubyObject getpgid(ThreadContext context, IRubyObject recv, IRubyObject arg) {
        return getpgid(context.runtime, arg);
    }
    public static IRubyObject getpgid(Ruby runtime, IRubyObject arg) {
        return runtime.newFixnum(checkErrno(runtime, runtime.getPosix().getpgid((int)arg.convertToInteger().getLongValue())));
    }

    @Deprecated
    public static IRubyObject getrlimit(IRubyObject recv, IRubyObject arg) {
        return getrlimit(recv.getRuntime(), arg);
    }
    @JRubyMethod(name = "getrlimit", required = 1, module = true, visibility = PRIVATE)
    public static IRubyObject getrlimit(ThreadContext context, IRubyObject recv, IRubyObject arg) {
        return getrlimit(context.runtime, arg);
    }
    public static IRubyObject getrlimit(Ruby runtime, IRubyObject arg) {
        if (!runtime.getPosix().isNative() || Platform.IS_WINDOWS) {
            runtime.getWarnings().warn("Process#getrlimit not supported on this platform");
            return runtime.newFixnum(Long.MAX_VALUE);
        }

        RLimit rlimit = runtime.getPosix().getrlimit(rlimitResourceType(runtime, arg));

        return runtime.newArray(runtime.newFixnum(rlimit.rlimCur()), runtime.newFixnum(rlimit.rlimMax()));
    }

    @Deprecated
    public static IRubyObject egid(IRubyObject recv) {
        return egid(recv.getRuntime());
    }
    @JRubyMethod(name = "egid", module = true, visibility = PRIVATE)
    public static IRubyObject egid(ThreadContext context, IRubyObject recv) {
        return egid(context.runtime);
    }
    public static IRubyObject egid(Ruby runtime) {
        if (Platform.IS_WINDOWS) {
            // MRI behavior on Windows
            return RubyFixnum.zero(runtime);
        }
        return runtime.newFixnum(checkErrno(runtime, runtime.getPosix().getegid()));
    }

    private static int parseSignalString(Ruby runtime, String value) {
        boolean negative = value.startsWith("-");

        // Gets rid of the - if there is one present.
        if (negative) value = value.substring(1);

        // We need the SIG for sure.
        String signalName = value.startsWith("SIG") ? value.substring(3) : value;
        int signalValue = (int) RubySignal.signm2signo(signalName);

        if (signalValue == 0) throw runtime.newArgumentError("unsupported name `" + signalName + "'");

        return negative ? -signalValue : signalValue;
    }

    @Deprecated
    public static IRubyObject kill(IRubyObject recv, IRubyObject[] args) {
        return kill(recv.getRuntime(), args);
    }
    @JRubyMethod(name = "kill", rest = true, module = true, visibility = PRIVATE)
    public static IRubyObject kill(ThreadContext context, IRubyObject recv, IRubyObject[] args) {
        return kill(context.runtime, args);
    }
    public static IRubyObject kill(Ruby runtime, IRubyObject[] args) {
        if (args.length < 2) {
            throw runtime.newArgumentError("wrong number of arguments -- kill(sig, pid...)");
        }

        int signal;
        if (args[0] instanceof RubyFixnum) {
            signal = (int) ((RubyFixnum) args[0]).getLongValue();
        } else if (args[0] instanceof RubySymbol) {
            signal = parseSignalString(runtime, args[0].toString());
        } else if (args[0] instanceof RubyString) {
            signal = parseSignalString(runtime, args[0].toString());
        } else {
            signal = parseSignalString(runtime, args[0].checkStringType().toString());
        }

        boolean processGroupKill = signal < 0;

        if (processGroupKill) {
            if (Platform.IS_WINDOWS) {
                throw  runtime.newErrnoEINVALError("group signals not implemented in windows");
            }
            signal = -signal;
        }

        if (Platform.IS_WINDOWS) {
            for (int i = 1; i < args.length; i++) {
                int pid = RubyNumeric.num2int(args[i]);
                if (signal == 0) {
                    jnr.ffi.Pointer ptr = kernel32().OpenProcess(PROCESS_QUERY_INFORMATION, 0, pid);
                    if(ptr != null && ptr.address() != -1) {
                       try {
                           IntByReference status = new IntByReference(0);
                           if(kernel32().GetExitCodeProcess(ptr, status) == 0) {
                              throw runtime.newErrnoEPERMError("unable to call GetExitCodeProcess " + pid);
                           } else {
                               if(status.intValue() != STILL_ACTIVE) {
                                   throw runtime.newErrnoEPERMError("Process exists but is not alive anymore " + pid);
                               }
                           }
                       } finally {
                         kernel32().CloseHandle(ptr);
                       }

                    } else {
                        if (kernel32().GetLastError() == ERROR_INVALID_PARAMETER) {
                            throw runtime.newErrnoESRCHError();
                        } else {
                            throw runtime.newErrnoEPERMError("Process does not exist " + pid);
                        }
                    }
                } else if (signal == 9) { //SIGKILL
                    jnr.ffi.Pointer ptr = kernel32().OpenProcess(PROCESS_TERMINATE | PROCESS_QUERY_INFORMATION, 0, pid);
                    if(ptr != null && ptr.address() != -1) {
                        try {
                            IntByReference status = new IntByReference(0);
                            if(kernel32().GetExitCodeProcess(ptr, status) == 0) {
                                throw runtime.newErrnoEPERMError("unable to call GetExitCodeProcess " + pid); // todo better error messages
                            } else {
                                if (status.intValue() == STILL_ACTIVE) {
                                    if (kernel32().TerminateProcess(ptr, 0) == 0) {
                                       throw runtime.newErrnoEPERMError("unable to call TerminateProcess " + pid);
                                     }
                                     // success
                                }
                            }
                        } finally {
                           kernel32().CloseHandle(ptr);
                        }
                    } else {
                        if (kernel32().GetLastError() == ERROR_INVALID_PARAMETER) {
                            throw runtime.newErrnoESRCHError();
                        } else {
                            throw runtime.newErrnoEPERMError("Process does not exist " + pid);
                        }
                    }
                } else {
                    throw runtime.newNotImplementedError("this signal not yet implemented in windows");
                }
            }
        } else {
            POSIX posix = runtime.getPosix();
            for (int i = 1; i < args.length; i++) {
                int pid = RubyNumeric.num2int(args[i]);

                // FIXME: It may be possible to killpg on systems which support it.  POSIX library
                // needs to tell whether a particular method works or not
                if (pid == 0) pid = runtime.getPosix().getpid();
                checkErrno(runtime, posix.kill(processGroupKill ? -pid : pid, signal));
            }
        }

        return runtime.newFixnum(args.length - 1);

    }

    @JRubyMethod(name = "detach", required = 1, module = true, visibility = PRIVATE)
    public static IRubyObject detach(ThreadContext context, IRubyObject recv, IRubyObject arg) {
        final int pid = (int)arg.convertToInteger().getLongValue();
        Ruby runtime = context.runtime;

        BlockCallback callback = new BlockCallback() {
            @Override
            public IRubyObject call(ThreadContext context, IRubyObject[] args, Block block) {
                int[] status = new int[1];
                Ruby runtime = context.runtime;
                int result = checkErrno(runtime, runtime.getPosix().waitpid(pid, status, 0));

                return RubyStatus.newProcessStatus(runtime, status[0], pid);
            }
        };

        return RubyThread.startWaiterThread(
                runtime,
                pid,
                CallBlock.newCallClosure(context, recv, Signature.NO_ARGUMENTS, callback));
    }

    @Deprecated
    public static IRubyObject times(IRubyObject recv, Block unusedBlock) {
        return times(recv.getRuntime());
    }
    @JRubyMethod(module = true, visibility = PRIVATE)
    public static IRubyObject times(ThreadContext context, IRubyObject recv, Block unusedBlock) {
        return times(context.runtime);
    }

    public static IRubyObject times(Ruby runtime) {
        Times tms = runtime.getPosix().times();
        double utime = 0.0d, stime = 0.0d, cutime = 0.0d, cstime = 0.0d;
        if (tms == null) {
            ThreadMXBean bean = ManagementFactory.getThreadMXBean();
            if(bean.isCurrentThreadCpuTimeSupported()) {
                cutime = utime = bean.getCurrentThreadUserTime();
                cstime = stime = bean.getCurrentThreadCpuTime() - bean.getCurrentThreadUserTime();
            }
        } else {
            utime = (double)tms.utime();
            stime = (double)tms.stime();
            cutime = (double)tms.cutime();
            cstime = (double)tms.cstime();
        }

        long hz = runtime.getPosix().sysconf(Sysconf._SC_CLK_TCK);
        if (hz == -1) {
            hz = 60; //https://github.com/ruby/ruby/blob/trunk/process.c#L6616
        }

        return RubyStruct.newStruct(runtime.getTmsStruct(),
                new IRubyObject[] {
                        runtime.newFloat(utime / (double) hz),
                        runtime.newFloat(stime / (double) hz),
                        runtime.newFloat(cutime / (double) hz),
                        runtime.newFloat(cstime / (double) hz)
                },
                Block.NULL_BLOCK);
    }

    @JRubyMethod(module = true, visibility = PRIVATE)
    public static IRubyObject clock_gettime(ThreadContext context, IRubyObject self, IRubyObject _clock_id) {
        Ruby runtime = context.runtime;

        return makeClockResult(runtime, getTimeForClock(_clock_id, runtime), CLOCK_UNIT_FLOAT_SECOND);
    }

    @JRubyMethod(module = true, visibility = PRIVATE)
    public static IRubyObject clock_gettime(ThreadContext context, IRubyObject self, IRubyObject _clock_id, IRubyObject _unit) {
        Ruby runtime = context.runtime;

        if (!(_unit instanceof RubySymbol) && !_unit.isNil()) {
            throw runtime.newArgumentError("unexpected unit: " + _unit);
        }

        return makeClockResult(runtime, getTimeForClock(_clock_id, runtime), _unit.toString());
    }

    @JRubyMethod(rest = true, meta = true)
    public static IRubyObject exec(ThreadContext context, IRubyObject self, IRubyObject[] args) {
        return RubyKernel.exec(context, self, args);
    }

    /**
     * Get the time in nanoseconds corresponding to the requested clock.
     */
    private static long getTimeForClock(IRubyObject _clock_id, Ruby runtime) throws RaiseException {
        long nanos;

        if (_clock_id instanceof RubySymbol) {
            RubySymbol clock_id = (RubySymbol) _clock_id;
            if (clock_id.idString().equals(CLOCK_MONOTONIC)) {
                nanos = System.nanoTime();
            } else if (clock_id.idString().equals(CLOCK_REALTIME)) {
                POSIX posix = runtime.getPosix();
                if (posix.isNative()) {
                    Timeval tv = posix.allocateTimeval();
                    posix.gettimeofday(tv);
                    nanos = tv.sec() * 1_000_000_000 + tv.usec() * 1000;
                } else {
                    nanos = System.currentTimeMillis() * 1000000;
                }
            } else {
                throw runtime.newErrnoEINVALError("clock_gettime");
            }
        } else {
            // TODO: probably need real clock_id values to do this right.
            throw runtime.newErrnoEINVALError("clock_gettime");
        }
        return nanos;
    }

    /**
     * Get the time resolution in nanoseconds corresponding to the requested clock.
     */
    private static long getResolutionForClock(IRubyObject _clock_id, Ruby runtime) throws RaiseException {
        long nanos;

        if (_clock_id instanceof RubySymbol) {
            RubySymbol clock_id = (RubySymbol) _clock_id;
            if (clock_id.idString().equals(CLOCK_MONOTONIC)) {
                nanos = 1;
            } else if (clock_id.idString().equals(CLOCK_REALTIME)) {
                nanos = 1000000;
            } else {
                throw runtime.newErrnoEINVALError("clock_gettime");
            }
        } else {
            // TODO: probably need real clock_id values to do this right.
            throw runtime.newErrnoEINVALError("clock_gettime");
        }
        return nanos;
    }

    private static IRubyObject makeClockResult(Ruby runtime, long nanos, String unit) {
        if (unit.equals(CLOCK_UNIT_NANOSECOND)) {
            return runtime.newFixnum(nanos);
        } else if (unit.equals(CLOCK_UNIT_MICROSECOND)) {
            return runtime.newFixnum(nanos / 1000);
        } else if (unit.equals(CLOCK_UNIT_MILLISECOND)) {
            return runtime.newFixnum(nanos / 1000000);
        } else if (unit.equals(CLOCK_UNIT_SECOND)) {
            return runtime.newFixnum(nanos / 1000000000);
        } else if (unit.equals(CLOCK_UNIT_FLOAT_MICROSECOND)) {
            return runtime.newFloat(nanos / 1000.0);
        } else if (unit.equals(CLOCK_UNIT_FLOAT_MILLISECOND)) {
            return runtime.newFloat(nanos / 1000000.0);
        } else if (unit.equals(CLOCK_UNIT_FLOAT_SECOND) || unit.equals("")) {
            return runtime.newFloat(nanos / 1000000000.0);
        } else {
            throw runtime.newArgumentError("unexpected unit: " + unit);
        }
    }

    // this is only in 2.1. See https://bugs.ruby-lang.org/issues/8658
    @JRubyMethod(module = true, visibility = PRIVATE)
    public static IRubyObject clock_getres(ThreadContext context, IRubyObject self, IRubyObject _clock_id) {
        Ruby runtime = context.runtime;

        return makeClockResolutionResult(runtime, getResolutionForClock(_clock_id, runtime), CLOCK_UNIT_FLOAT_SECOND);
    }

    // this is only in 2.1. See https://bugs.ruby-lang.org/issues/8658
    @JRubyMethod(module = true, visibility = PRIVATE)
    public static IRubyObject clock_getres(ThreadContext context, IRubyObject self, IRubyObject _clock_id, IRubyObject _unit) {
        Ruby runtime = context.runtime;

        if (!(_unit instanceof RubySymbol) && !_unit.isNil()) {
            throw runtime.newArgumentError("unexpected unit: " + _unit);
        }

        return makeClockResolutionResult(runtime, getResolutionForClock(_clock_id, runtime), _unit.toString());
    }

    private static IRubyObject makeClockResolutionResult(Ruby runtime, long nanos, String unit) {
        if (unit.equals(CLOCK_UNIT_HERTZ)) {
            return runtime.newFloat(1000000000.0 / nanos);
        } else {
            return makeClockResult(runtime, nanos, unit);
        }
    }

    @Deprecated
    public static IRubyObject pid(IRubyObject recv) {
        return pid(recv.getRuntime());
    }
    @JRubyMethod(name = "pid", module = true, visibility = PRIVATE)
    public static IRubyObject pid(ThreadContext context, IRubyObject recv) {
        return pid(context.runtime);
    }
    public static IRubyObject pid(Ruby runtime) {
        return runtime.newFixnum(runtime.getPosix().getpid());
    }

    public static IRubyObject fork(ThreadContext context, IRubyObject recv, Block block) {
        return RubyKernel.fork(context, recv, block);
    }

    @JRubyMethod(name = "fork", module = true, visibility = PRIVATE, notImplemented = true)
    public static IRubyObject fork19(ThreadContext context, IRubyObject recv, Block block) {
        return RubyKernel.fork(context, recv, block);
    }

    @JRubyMethod(rest = true, module = true, visibility = PRIVATE)
    public static RubyFixnum spawn(ThreadContext context, IRubyObject recv, IRubyObject[] args) {
        Ruby runtime = context.runtime;

        if (PopenExecutor.nativePopenAvailable(runtime)) {
            return PopenExecutor.spawn(context, args);
        }

        return RubyFixnum.newFixnum(runtime, ShellLauncher.runExternalWithoutWait(runtime, args));
    }

    @JRubyMethod(name = "exit", optional = 1, module = true, visibility = PRIVATE)
    public static IRubyObject exit(IRubyObject recv, IRubyObject[] args) {
        return RubyKernel.exit(recv, args);
    }

    @JRubyMethod(name = "setproctitle", module = true, visibility = PRIVATE)
    public static IRubyObject setproctitle(IRubyObject recv, IRubyObject name) {
        // Not possible for us to implement on most platforms, so we just noop.
        name.convertToString();

        return name;
    }

    // This isn't quite right, and should probably work with a new Process + pid aggregate object
    public static void syswait(Ruby runtime, int pid) {
        int[] status = {0};
        runtime.getPosix().waitpid(pid, status, 0);
    }

    private static final NonNativeErrno IGNORE = new NonNativeErrno() {
        @Override
        public int handle(Ruby runtime, int result) {return result;}
    };

    private static int checkErrno(Ruby runtime, int result) {
        return checkErrno(runtime, result, IGNORE);
    }

    private static int checkErrno(Ruby runtime, int result, NonNativeErrno nonNative) {
        if (result == -1) {
            if (runtime.getPosix().isNative()) {
                raiseErrnoIfSet(runtime, nonNative);
            } else {
                nonNative.handle(runtime, result);
            }
        }
        return result;
    }

    private static void raiseErrnoIfSet(Ruby runtime, NonNativeErrno nonNative) {
        if (runtime.getPosix().errno() != 0) {
            throw runtime.newErrnoFromInt(runtime.getPosix().errno());
        }
    }

    @Deprecated
    public static IRubyObject waitpid2(IRubyObject recv, IRubyObject[] args) {
        return waitpid2(recv.getRuntime(), args);
    }
}<|MERGE_RESOLUTION|>--- conflicted
+++ resolved
@@ -52,6 +52,7 @@
 import org.jruby.runtime.Signature;
 import org.jruby.runtime.ThreadContext;
 
+import static org.jruby.runtime.Helpers.throwException;
 import static org.jruby.runtime.Helpers.tryThrow;
 import static org.jruby.runtime.Visibility.*;
 import org.jruby.runtime.builtin.IRubyObject;
@@ -966,10 +967,6 @@
             final long threadID = (long) NATIVE_THREAD_CURRENT.invokeExact();
 
             return context.getThread().executeTask(context, blockingCall, new RubyThread.Task<ToIntFunction<ThreadContext>, Integer>() {
-<<<<<<< HEAD
-                final long threadID = tryThrow(() -> (Long) NATIVE_THREAD_CURRENT.invoke(null));
-=======
->>>>>>> a1c0d77f
 
                 @Override
                 public Integer run(ThreadContext context, ToIntFunction<ThreadContext> blockingCall) {
