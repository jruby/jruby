--- conflicted
+++ resolved
@@ -87,16 +87,11 @@
         // blocks only have variable-arity
         body.completeBuild(
                 new CompiledIRBlockBody(
-<<<<<<< HEAD
                         TieredJITCompiler.PUBLIC_LOOKUP.findStatic(sourceClass, jittedName, JVMVisitor.CLOSURE_SIGNATURE.type()),
-                        body.getIRScope(),
-=======
-                        JITCompiler.PUBLIC_LOOKUP.findStatic(sourceClass, jittedName, JVMVisitor.CLOSURE_SIGNATURE.type()),
                         scope,
                         closure.getFile(),
                         closure.getLine(),
                         ArgumentDescriptor.encode(closure.getArgumentDescriptors()),
->>>>>>> e79c5328
                         ((IRClosure) body.getIRScope()).getSignature().encode()));
     }
 
