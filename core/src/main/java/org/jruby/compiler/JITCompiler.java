/***** BEGIN LICENSE BLOCK *****
 * Version: EPL 1.0/GPL 2.0/LGPL 2.1
 *
 * The contents of this file are subject to the Eclipse Public
 * License Version 1.0 (the "License"); you may not use this file
 * except in compliance with the License. You may obtain a copy of
 * the License at http://www.eclipse.org/legal/epl-v10.html
 *
 * Software distributed under the License is distributed on an "AS
 * IS" basis, WITHOUT WARRANTY OF ANY KIND, either express or
 * implied. See the License for the specific language governing
 * rights and limitations under the License.
 *
 * Copyright (C) 2006-2008 Charles O Nutter <headius@headius.com>
 * Copyright (C) 2008 Thomas E Enebo <enebo@acm.org>
 *
 * Alternatively, the contents of this file may be used under the terms of
 * either of the GNU General Public License Version 2 or later (the "GPL"),
 * or the GNU Lesser General Public License Version 2.1 or later (the "LGPL"),
 * in which case the provisions of the GPL or the LGPL are applicable instead
 * of those above. If you wish to allow use of your version of this file only
 * under the terms of either the GPL or the LGPL, and not to allow others to
 * use your version of this file under the terms of the EPL, indicate your
 * decision by deleting the provisions above and replace them with the notice
 * and other provisions required by the GPL or the LGPL. If you do not delete
 * the provisions above, a recipient may use your version of this file under
 * the terms of any one of the EPL, the GPL or the LGPL.
 ***** END LICENSE BLOCK *****/
package org.jruby.compiler;


import org.jruby.Ruby;
import org.jruby.RubyEncoding;
import org.jruby.RubyInstanceConfig;
import org.jruby.RubyModule;
<<<<<<< HEAD
import org.jruby.ast.util.SexpMaker;
import org.jruby.internal.runtime.methods.CompiledIRMethod;
import org.jruby.internal.runtime.methods.DynamicMethod;
=======
>>>>>>> 48f1ac28
import org.jruby.internal.runtime.methods.MixedModeIRMethod;
import org.jruby.runtime.MethodIndex;
import org.jruby.runtime.MixedModeIRBlockBody;
import org.jruby.runtime.ThreadContext;
import org.jruby.threading.DaemonThreadFactory;
import org.jruby.util.log.Logger;
import org.jruby.util.log.LoggerFactory;

import java.lang.invoke.MethodHandles;
import java.security.MessageDigest;
import java.security.NoSuchAlgorithmException;
import java.util.Arrays;
import java.util.Locale;
import java.util.concurrent.ExecutorService;
import java.util.concurrent.LinkedBlockingQueue;
import java.util.concurrent.RejectedExecutionException;
import java.util.concurrent.ThreadPoolExecutor;
import java.util.concurrent.TimeUnit;

public class JITCompiler implements JITCompilerMBean {
    private static final Logger LOG = LoggerFactory.getLogger(JITCompiler.class);

    public static final String RUBY_JIT_PREFIX = "rubyjit";

    final JITCounts counts = new JITCounts();
    private final ExecutorService executor;

    final Ruby runtime;
    final RubyInstanceConfig config;

    public JITCompiler(Ruby runtime) {
        this.runtime = runtime;
        this.config = runtime.getInstanceConfig();

        this.executor = new ThreadPoolExecutor(
                0, // don't start threads until needed
                2, // two max
                60, // stop then if no jitting for 60 seconds
                TimeUnit.SECONDS,
                new LinkedBlockingQueue<Runnable>(),
                new DaemonThreadFactory("Ruby-" + runtime.getRuntimeNumber() + "-JIT", Thread.MIN_PRIORITY));
    }

    public long getSuccessCount() {
        return counts.successCount.get();
    }

    public long getCompileCount() {
        return counts.compiledCount.get();
    }

    public long getFailCount() {
        return counts.failCount.get();
    }

    public long getCompileTime() {
        return counts.compileTime.get() / 1000;
    }

    public long getAbandonCount() {
        return counts.abandonCount.get();
    }

    public long getCodeSize() {
        return counts.codeSize.get();
    }

    public long getCodeAverageSize() {
        return counts.codeAverageSize.get();
    }

    public long getCompileTimeAverage() {
        return counts.compileTimeAverage.get() / 1000;
    }

    public long getCodeLargestSize() {
        return counts.codeLargestSize.get();
    }

    public long getIRSize() {
        return counts.irSize.get();
    }

    public long getIRAverageSize() {
        return counts.irAverageSize.get();
    }

    public long getIRLargestSize() {
        return counts.irLargestSize.get();
    }

    public String[] getFrameAwareMethods() {
        String[] frameAwareMethods = MethodIndex.FRAME_AWARE_METHODS.toArray(new String[0]);
        Arrays.sort(frameAwareMethods);
        return frameAwareMethods;
    }

    public String[] getScopeAwareMethods() {
        String[] scopeAwareMethods = MethodIndex.SCOPE_AWARE_METHODS.toArray(new String[0]);
        Arrays.sort(scopeAwareMethods);
        return scopeAwareMethods;
    }

    public void tearDown() {
        try {
            executor.shutdown();
        } catch (SecurityException se) {
            // ignore, can't shut down executor
        }
    }

    public Runnable getTaskFor(ThreadContext context, Compilable method) {
        if (method instanceof MixedModeIRMethod) {
            return new MethodJITTask(this, (MixedModeIRMethod) method, method.getClassName(context));
        } else if (method instanceof MixedModeIRBlockBody) {
            return new BlockJITTask(this, (MixedModeIRBlockBody) method, method.getClassName(context));
        }

        return new FullBuildTask(this, method);
    }

    public void buildThresholdReached(ThreadContext context, final Compilable method) {
        final RubyInstanceConfig config = context.runtime.getInstanceConfig();

        // Disable any other jit tasks from entering queue
        method.setCallCount(-1);

        Runnable jitTask = getTaskFor(context, method);

<<<<<<< HEAD
        if (config.getJitBackground() && config.getJitThreshold() > 0) {
            try {
                executor.submit(jitTask);
            } catch (RejectedExecutionException ree) {
                // failed to submit, just run it directly
                jitTask.run();
            }
        } else {
            // Because are non-asynchonously build if the JIT threshold happens to be 0 we will have no ic yet.
            method.ensureInstrsReady();
            // just run directly
            jitTask.run();
        }
    }

    private static final MethodHandles.Lookup PUBLIC_LOOKUP = MethodHandles.publicLookup().in(Ruby.class);

    private class FullBuildTask implements Runnable {
        private final Compilable<InterpreterContext> method;

        FullBuildTask(Compilable<InterpreterContext> method) {
            this.method = method;
        }

        public void run() {
            try {
                method.completeBuild(method.getIRScope().prepareFullBuild(method));

                if (config.isJitLogging()) {
                    log(method.getImplementationClass(), method.getFile(), method.getLine(),  method.getName(), "done building");
                }
            } catch (Throwable t) {
                if (config.isJitLogging()) {
                    log(method.getImplementationClass(), method.getFile(), method.getLine(), method.getName(),
                            "Could not build; passes run: " + method.getIRScope().getExecutedPasses(), t.getMessage());
                    if (config.isJitLoggingVerbose()) {
                        t.printStackTrace();
                    }
                }
            }
        }
    }

    private class MethodJITTask implements Runnable {
        private final String className;
        private final MixedModeIRMethod method;
        private final String methodName;

        public MethodJITTask(MixedModeIRMethod method, String className) {
            this.method = method;
            this.className = className;
            this.methodName = method.getName();
        }

        public void run() {
            try {
                // Check if the method has been explicitly excluded
                if (config.getExcludedMethods().size() > 0) {
                    String excludeModuleName = className;
                    if (method.getImplementationClass().getMethodLocation().isSingleton()) {
                        IRubyObject possibleRealClass = ((MetaClass) method.getImplementationClass()).getAttached();
                        if (possibleRealClass instanceof RubyModule) {
                            excludeModuleName = "Meta:" + ((RubyModule) possibleRealClass).getName();
                        }
                    }

                    if ((config.getExcludedMethods().contains(excludeModuleName)
                            || config.getExcludedMethods().contains(excludeModuleName + '#' + methodName)
                            || config.getExcludedMethods().contains(methodName))) {
                        method.setCallCount(-1);

                        if (config.isJitLogging()) {
                            log(method.getImplementationClass(), method.getFile(), method.getLine(), methodName, "skipping method: " + excludeModuleName + '#' + methodName);
                        }
                        return;
                    }
                }

                if (Options.IR_PROFILE.load()) method.getIRScope().setCompilable(method);
                String key = SexpMaker.sha1(method.getIRScope());
                JVMVisitor visitor = new JVMVisitor();
                MethodJITClassGenerator generator = new MethodJITClassGenerator(className, methodName, key, runtime, method, visitor);

                JVMVisitorMethodContext context = new JVMVisitorMethodContext();
                generator.compile(context);

                // FIXME: reinstate active bytecode size check
                // At this point we still need to reinstate the bytecode size check, to ensure we're not loading code
                // that's so big that JVMs won't even try to compile it. Removed the check because with the new IR JIT
                // bytecode counts often include all nested scopes, even if they'd be different methods. We need a new
                // mechanism of getting all method sizes.
                Class sourceClass = visitor.defineFromBytecode(method.getIRScope(), generator.bytecode(), new OneShotClassLoader(runtime.getJRubyClassLoader()));

                if (sourceClass == null) {
                    // class could not be found nor generated; give up on JIT and bail out
                    counts.failCount.incrementAndGet();
                    return;
                } else {
                    generator.updateCounters(counts);
                }

                // successfully got back a jitted method
                long methodCount = counts.successCount.incrementAndGet();

                // logEvery n methods based on configuration
                if (config.getJitLogEvery() > 0) {
                    if (methodCount % config.getJitLogEvery() == 0) {
                        log(method.getImplementationClass(), method.getFile(), method.getLine(), methodName, "live compiled methods: " + methodCount);
                    }
                }

                if (config.isJitLogging()) {
                    log(method.getImplementationClass(), method.getFile(), method.getLine(), className + '.' + methodName, "done jitting");
                }

                final String jittedName = context.getJittedName();
                MethodHandle variable = PUBLIC_LOOKUP.findStatic(sourceClass, jittedName, context.getNativeSignature(-1));
                IntHashMap<MethodType> signatures = context.getNativeSignaturesExceptVariable();

                if (signatures.size() == 0) {
                    // only variable-arity
                    method.completeBuild(
                            new CompiledIRMethod(
                                    variable,
                                    method.getIRScope(),
                                    method.getVisibility(),
                                    method.getImplementationClass(),
                                    method.getIRScope().receivesKeywordArgs()));

                } else {
                    // also specific-arity
                    for (IntHashMap.Entry<MethodType> entry : signatures.entrySet()) {
                        method.completeBuild(
                                new CompiledIRMethod(
                                        variable,
                                        PUBLIC_LOOKUP.findStatic(sourceClass, jittedName, entry.getValue()),
                                        entry.getKey(),
                                        method.getIRScope(),
                                        method.getVisibility(),
                                        method.getImplementationClass(),
                                        method.getIRScope().receivesKeywordArgs()));
                        break; // FIXME: only supports one arity
                    }
                }
            } catch (Throwable t) {
                if (config.isJitLogging()) {
                    log(method.getImplementationClass(), method.getFile(), method.getLine(), className + '.' + methodName, "Could not compile; passes run: " + method.getIRScope().getExecutedPasses(), t.getMessage());
                    if (config.isJitLoggingVerbose()) {
                        t.printStackTrace();
                    }
=======
        try {
            if (config.getJitBackground() && config.getJitThreshold() > 0) {
                try {
                    executor.submit(jitTask);
                } catch (RejectedExecutionException ree) {
                    // failed to submit, just run it directly
                    jitTask.run();
>>>>>>> 48f1ac28
                }
            } else {
                // Because are non-asynchonously build if the JIT threshold happens to be 0 we will have no ic yet.
                method.ensureInstrsReady();
                // just run directly
                jitTask.run();
            }
        } catch (Exception e) {
            throw new NotCompilableException(e);
        }
    }

    static final MethodHandles.Lookup PUBLIC_LOOKUP = MethodHandles.publicLookup().in(Ruby.class);

    public static String getHashForString(String str) {
        return getHashForBytes(RubyEncoding.encodeUTF8(str));
    }

    public static String getHashForBytes(byte[] bytes) {
        try {
            MessageDigest sha1 = MessageDigest.getInstance("SHA1");
            sha1.update(bytes);
            StringBuilder builder = new StringBuilder();
            for (byte aByte : sha1.digest()) {
                builder.append(Integer.toString((aByte & 0xff) + 0x100, 16).substring(1));
            }
            return builder.toString().toUpperCase(Locale.ENGLISH);
        } catch (NoSuchAlgorithmException nsae) {
            throw new RuntimeException(nsae);
        }
    }

<<<<<<< HEAD
    public static class MethodJITClassGenerator {
        public MethodJITClassGenerator(String className, String methodName, String key, Ruby ruby, Compilable method, JVMVisitor visitor) {
            this.packageName = JITCompiler.RUBY_JIT_PREFIX;
            if (RubyInstanceConfig.JAVA_VERSION == Opcodes.V1_7 || Options.COMPILE_INVOKEDYNAMIC.load() == true) {
                // Some versions of Java 7 seems to have a bug that leaks definitions across cousin classloaders
                // so we force the class name to be unique to this runtime.

                // Also, invokedynamic forces us to make jitted bytecode unique to each runtime, since the call sites cache
                // at class level rather than at our runtime level. This makes it impossible to share jitted bytecode
                // across runtimes.

                digestString = key + Math.abs(ruby.hashCode());
            } else {
                digestString = key;
            }
            this.className = packageName + '/' + className.replace('.', '/') + CLASS_METHOD_DELIMITER + JavaNameMangler.mangleMethodName(methodName) + '_' + digestString;
            this.name = this.className.replace('/', '.');
            this.methodName = methodName;
            this.method = method;
            this.visitor = visitor;
        }

        @SuppressWarnings("unchecked")
        public void compile(JVMVisitorMethodContext context) {
            if (bytecode != null) return;

            // Time the compilation
            long start = System.nanoTime();

            InterpreterContext ic = method.ensureInstrsReady();

            int insnCount = ic.getInstructions().length;
            if (insnCount > Options.JIT_MAXSIZE.load()) {
                // methods with more than our limit of basic blocks are likely too large to JIT, so bail out
                throw new NotCompilableException("Could not compile " + method + "; instruction count " + insnCount + " exceeds threshold of " + Options.JIT_MAXSIZE.load());
            }

            if (Options.IR_PROFILE.load()) method.getIRScope().setCompilable(method);

            // This may not be ok since we'll end up running passes specific to JIT
            // CON FIXME: Really should clone scope before passes in any case
            bytecode = visitor.compileToBytecode(method.getIRScope(), context);

//            try {
//                java.io.FileOutputStream fos = new java.io.FileOutputStream(className + '#' + methodName + ".class");
//                fos.write(bytecode);
//                fos.close();
//            } catch (Exception e) {
//                e.printStackTrace();
//            }

            compileTime = System.nanoTime() - start;
        }

        void updateCounters(JITCounts counts) {
            counts.compiledCount.incrementAndGet();
            counts.compileTime.addAndGet(compileTime);
            counts.codeSize.addAndGet(bytecode.length);
            counts.averageCompileTime.set(counts.compileTime.get() / counts.compiledCount.get());
            counts.averageCodeSize.set(counts.codeSize.get() / counts.compiledCount.get());
            synchronized (counts) {
                if (counts.largestCodeSize.get() < bytecode.length) {
                    counts.largestCodeSize.set(bytecode.length);
                }
            }
        }

        // FIXME: Does anything call this?  If so we should document it.
        public void generate() {
            compile(new JVMVisitorMethodContext());
        }

        public byte[] bytecode() {
            return bytecode;
        }

        public String name() {
            return name;
        }

        @Override
        public String toString() {
            return methodName + "() at " + method.getFile() + ':' + method.getLine();
        }

        private final String packageName;
        private final String className;
        private final String methodName;
        private final String digestString;
        private final Compilable method;
        private final JVMVisitor visitor;

        private byte[] bytecode;
        private long compileTime;
        private final String name;
    }

    public static class BlockJITClassGenerator {
        public BlockJITClassGenerator(String className, String methodName, String key, Ruby ruby, MixedModeIRBlockBody body, JVMVisitor visitor) {
            this.packageName = JITCompiler.RUBY_JIT_PREFIX;
            if (RubyInstanceConfig.JAVA_VERSION == Opcodes.V1_7 || Options.COMPILE_INVOKEDYNAMIC.load() == true) {
                // Some versions of Java 7 seems to have a bug that leaks definitions across cousin classloaders
                // so we force the class name to be unique to this runtime.

                // Also, invokedynamic forces us to make jitted bytecode unique to each runtime, since the call sites cache
                // at class level rather than at our runtime level. This makes it impossible to share jitted bytecode
                // across runtimes.

                digestString = key + Math.abs(ruby.hashCode());
            } else {
                digestString = key;
            }
            this.className = packageName + '/' + className.replace('.', '/') + CLASS_METHOD_DELIMITER + JavaNameMangler.mangleMethodName(methodName) + '_' + digestString;
            this.name = this.className.replace('/', '.');
            this.methodName = methodName;
            this.body = body;
            this.visitor = visitor;
        }

        @SuppressWarnings("unchecked")
        protected void compile(JVMVisitorMethodContext context) {
            if (bytecode != null) return;

            // Time the compilation
            long start = System.nanoTime();

            InterpreterContext ic = body.ensureInstrsReady();

            int insnCount = ic.getInstructions().length;
            if (insnCount > Options.JIT_MAXSIZE.load()) {
                // methods with more than our limit of basic blocks are likely too large to JIT, so bail out
                throw new NotCompilableException("Could not compile " + body + "; instruction count " + insnCount + " exceeds threshold of " + Options.JIT_MAXSIZE.load());
            }

            // This may not be ok since we'll end up running passes specific to JIT
            // CON FIXME: Really should clone scope before passes in any case
            bytecode = visitor.compileToBytecode(body.getIRScope(), context);

            compileTime = System.nanoTime() - start;
        }

        void updateCounters(JITCounts counts) {
            counts.compiledCount.incrementAndGet();
            counts.compileTime.addAndGet(compileTime);
            counts.codeSize.addAndGet(bytecode.length);
            counts.averageCompileTime.set(counts.compileTime.get() / counts.compiledCount.get());
            counts.averageCodeSize.set(counts.codeSize.get() / counts.compiledCount.get());
            synchronized (counts) {
                if (counts.largestCodeSize.get() < bytecode.length) {
                    counts.largestCodeSize.set(bytecode.length);
                }
            }
        }

        // FIXME: Does anything call this?  If so we should document it.
        public void generate() {
            compile(new JVMVisitorMethodContext());
        }

        public byte[] bytecode() {
            return bytecode;
        }

        public String name() {
            return name;
        }

        @Override
        public String toString() {
            return "{} at " + body.getFile() + ':' + body.getLine();
        }

        private final String packageName;
        private final String className;
        private final String methodName;
        private final String digestString;
        private final MixedModeIRBlockBody body;
        private final JVMVisitor visitor;

        private byte[] bytecode;
        private long compileTime;
        private final String name;
    }

=======
>>>>>>> 48f1ac28
    static void log(RubyModule implementationClass, String file, int line, String name, String message, String... reason) {
        boolean isBlock = implementationClass == null;
        String className = isBlock ? "<block>" : implementationClass.getBaseName();
        if (className == null) className = "<anon class>";

        StringBuilder builder = new StringBuilder(32);
        builder.append(message).append(": ").append(className)
               .append(' ').append(name == null ? "" : name)
               .append(" at ").append(file).append(':').append(line);

        if (reason.length > 0) {
            builder.append(" because of: \"");
            for (String aReason : reason) builder.append(aReason);
            builder.append('"');
        }

        LOG.info(builder.toString());
    }
}<|MERGE_RESOLUTION|>--- conflicted
+++ resolved
@@ -33,12 +33,6 @@
 import org.jruby.RubyEncoding;
 import org.jruby.RubyInstanceConfig;
 import org.jruby.RubyModule;
-<<<<<<< HEAD
-import org.jruby.ast.util.SexpMaker;
-import org.jruby.internal.runtime.methods.CompiledIRMethod;
-import org.jruby.internal.runtime.methods.DynamicMethod;
-=======
->>>>>>> 48f1ac28
 import org.jruby.internal.runtime.methods.MixedModeIRMethod;
 import org.jruby.runtime.MethodIndex;
 import org.jruby.runtime.MixedModeIRBlockBody;
@@ -168,158 +162,6 @@
 
         Runnable jitTask = getTaskFor(context, method);
 
-<<<<<<< HEAD
-        if (config.getJitBackground() && config.getJitThreshold() > 0) {
-            try {
-                executor.submit(jitTask);
-            } catch (RejectedExecutionException ree) {
-                // failed to submit, just run it directly
-                jitTask.run();
-            }
-        } else {
-            // Because are non-asynchonously build if the JIT threshold happens to be 0 we will have no ic yet.
-            method.ensureInstrsReady();
-            // just run directly
-            jitTask.run();
-        }
-    }
-
-    private static final MethodHandles.Lookup PUBLIC_LOOKUP = MethodHandles.publicLookup().in(Ruby.class);
-
-    private class FullBuildTask implements Runnable {
-        private final Compilable<InterpreterContext> method;
-
-        FullBuildTask(Compilable<InterpreterContext> method) {
-            this.method = method;
-        }
-
-        public void run() {
-            try {
-                method.completeBuild(method.getIRScope().prepareFullBuild(method));
-
-                if (config.isJitLogging()) {
-                    log(method.getImplementationClass(), method.getFile(), method.getLine(),  method.getName(), "done building");
-                }
-            } catch (Throwable t) {
-                if (config.isJitLogging()) {
-                    log(method.getImplementationClass(), method.getFile(), method.getLine(), method.getName(),
-                            "Could not build; passes run: " + method.getIRScope().getExecutedPasses(), t.getMessage());
-                    if (config.isJitLoggingVerbose()) {
-                        t.printStackTrace();
-                    }
-                }
-            }
-        }
-    }
-
-    private class MethodJITTask implements Runnable {
-        private final String className;
-        private final MixedModeIRMethod method;
-        private final String methodName;
-
-        public MethodJITTask(MixedModeIRMethod method, String className) {
-            this.method = method;
-            this.className = className;
-            this.methodName = method.getName();
-        }
-
-        public void run() {
-            try {
-                // Check if the method has been explicitly excluded
-                if (config.getExcludedMethods().size() > 0) {
-                    String excludeModuleName = className;
-                    if (method.getImplementationClass().getMethodLocation().isSingleton()) {
-                        IRubyObject possibleRealClass = ((MetaClass) method.getImplementationClass()).getAttached();
-                        if (possibleRealClass instanceof RubyModule) {
-                            excludeModuleName = "Meta:" + ((RubyModule) possibleRealClass).getName();
-                        }
-                    }
-
-                    if ((config.getExcludedMethods().contains(excludeModuleName)
-                            || config.getExcludedMethods().contains(excludeModuleName + '#' + methodName)
-                            || config.getExcludedMethods().contains(methodName))) {
-                        method.setCallCount(-1);
-
-                        if (config.isJitLogging()) {
-                            log(method.getImplementationClass(), method.getFile(), method.getLine(), methodName, "skipping method: " + excludeModuleName + '#' + methodName);
-                        }
-                        return;
-                    }
-                }
-
-                if (Options.IR_PROFILE.load()) method.getIRScope().setCompilable(method);
-                String key = SexpMaker.sha1(method.getIRScope());
-                JVMVisitor visitor = new JVMVisitor();
-                MethodJITClassGenerator generator = new MethodJITClassGenerator(className, methodName, key, runtime, method, visitor);
-
-                JVMVisitorMethodContext context = new JVMVisitorMethodContext();
-                generator.compile(context);
-
-                // FIXME: reinstate active bytecode size check
-                // At this point we still need to reinstate the bytecode size check, to ensure we're not loading code
-                // that's so big that JVMs won't even try to compile it. Removed the check because with the new IR JIT
-                // bytecode counts often include all nested scopes, even if they'd be different methods. We need a new
-                // mechanism of getting all method sizes.
-                Class sourceClass = visitor.defineFromBytecode(method.getIRScope(), generator.bytecode(), new OneShotClassLoader(runtime.getJRubyClassLoader()));
-
-                if (sourceClass == null) {
-                    // class could not be found nor generated; give up on JIT and bail out
-                    counts.failCount.incrementAndGet();
-                    return;
-                } else {
-                    generator.updateCounters(counts);
-                }
-
-                // successfully got back a jitted method
-                long methodCount = counts.successCount.incrementAndGet();
-
-                // logEvery n methods based on configuration
-                if (config.getJitLogEvery() > 0) {
-                    if (methodCount % config.getJitLogEvery() == 0) {
-                        log(method.getImplementationClass(), method.getFile(), method.getLine(), methodName, "live compiled methods: " + methodCount);
-                    }
-                }
-
-                if (config.isJitLogging()) {
-                    log(method.getImplementationClass(), method.getFile(), method.getLine(), className + '.' + methodName, "done jitting");
-                }
-
-                final String jittedName = context.getJittedName();
-                MethodHandle variable = PUBLIC_LOOKUP.findStatic(sourceClass, jittedName, context.getNativeSignature(-1));
-                IntHashMap<MethodType> signatures = context.getNativeSignaturesExceptVariable();
-
-                if (signatures.size() == 0) {
-                    // only variable-arity
-                    method.completeBuild(
-                            new CompiledIRMethod(
-                                    variable,
-                                    method.getIRScope(),
-                                    method.getVisibility(),
-                                    method.getImplementationClass(),
-                                    method.getIRScope().receivesKeywordArgs()));
-
-                } else {
-                    // also specific-arity
-                    for (IntHashMap.Entry<MethodType> entry : signatures.entrySet()) {
-                        method.completeBuild(
-                                new CompiledIRMethod(
-                                        variable,
-                                        PUBLIC_LOOKUP.findStatic(sourceClass, jittedName, entry.getValue()),
-                                        entry.getKey(),
-                                        method.getIRScope(),
-                                        method.getVisibility(),
-                                        method.getImplementationClass(),
-                                        method.getIRScope().receivesKeywordArgs()));
-                        break; // FIXME: only supports one arity
-                    }
-                }
-            } catch (Throwable t) {
-                if (config.isJitLogging()) {
-                    log(method.getImplementationClass(), method.getFile(), method.getLine(), className + '.' + methodName, "Could not compile; passes run: " + method.getIRScope().getExecutedPasses(), t.getMessage());
-                    if (config.isJitLoggingVerbose()) {
-                        t.printStackTrace();
-                    }
-=======
         try {
             if (config.getJitBackground() && config.getJitThreshold() > 0) {
                 try {
@@ -327,7 +169,6 @@
                 } catch (RejectedExecutionException ree) {
                     // failed to submit, just run it directly
                     jitTask.run();
->>>>>>> 48f1ac28
                 }
             } else {
                 // Because are non-asynchonously build if the JIT threshold happens to be 0 we will have no ic yet.
@@ -360,193 +201,6 @@
         }
     }
 
-<<<<<<< HEAD
-    public static class MethodJITClassGenerator {
-        public MethodJITClassGenerator(String className, String methodName, String key, Ruby ruby, Compilable method, JVMVisitor visitor) {
-            this.packageName = JITCompiler.RUBY_JIT_PREFIX;
-            if (RubyInstanceConfig.JAVA_VERSION == Opcodes.V1_7 || Options.COMPILE_INVOKEDYNAMIC.load() == true) {
-                // Some versions of Java 7 seems to have a bug that leaks definitions across cousin classloaders
-                // so we force the class name to be unique to this runtime.
-
-                // Also, invokedynamic forces us to make jitted bytecode unique to each runtime, since the call sites cache
-                // at class level rather than at our runtime level. This makes it impossible to share jitted bytecode
-                // across runtimes.
-
-                digestString = key + Math.abs(ruby.hashCode());
-            } else {
-                digestString = key;
-            }
-            this.className = packageName + '/' + className.replace('.', '/') + CLASS_METHOD_DELIMITER + JavaNameMangler.mangleMethodName(methodName) + '_' + digestString;
-            this.name = this.className.replace('/', '.');
-            this.methodName = methodName;
-            this.method = method;
-            this.visitor = visitor;
-        }
-
-        @SuppressWarnings("unchecked")
-        public void compile(JVMVisitorMethodContext context) {
-            if (bytecode != null) return;
-
-            // Time the compilation
-            long start = System.nanoTime();
-
-            InterpreterContext ic = method.ensureInstrsReady();
-
-            int insnCount = ic.getInstructions().length;
-            if (insnCount > Options.JIT_MAXSIZE.load()) {
-                // methods with more than our limit of basic blocks are likely too large to JIT, so bail out
-                throw new NotCompilableException("Could not compile " + method + "; instruction count " + insnCount + " exceeds threshold of " + Options.JIT_MAXSIZE.load());
-            }
-
-            if (Options.IR_PROFILE.load()) method.getIRScope().setCompilable(method);
-
-            // This may not be ok since we'll end up running passes specific to JIT
-            // CON FIXME: Really should clone scope before passes in any case
-            bytecode = visitor.compileToBytecode(method.getIRScope(), context);
-
-//            try {
-//                java.io.FileOutputStream fos = new java.io.FileOutputStream(className + '#' + methodName + ".class");
-//                fos.write(bytecode);
-//                fos.close();
-//            } catch (Exception e) {
-//                e.printStackTrace();
-//            }
-
-            compileTime = System.nanoTime() - start;
-        }
-
-        void updateCounters(JITCounts counts) {
-            counts.compiledCount.incrementAndGet();
-            counts.compileTime.addAndGet(compileTime);
-            counts.codeSize.addAndGet(bytecode.length);
-            counts.averageCompileTime.set(counts.compileTime.get() / counts.compiledCount.get());
-            counts.averageCodeSize.set(counts.codeSize.get() / counts.compiledCount.get());
-            synchronized (counts) {
-                if (counts.largestCodeSize.get() < bytecode.length) {
-                    counts.largestCodeSize.set(bytecode.length);
-                }
-            }
-        }
-
-        // FIXME: Does anything call this?  If so we should document it.
-        public void generate() {
-            compile(new JVMVisitorMethodContext());
-        }
-
-        public byte[] bytecode() {
-            return bytecode;
-        }
-
-        public String name() {
-            return name;
-        }
-
-        @Override
-        public String toString() {
-            return methodName + "() at " + method.getFile() + ':' + method.getLine();
-        }
-
-        private final String packageName;
-        private final String className;
-        private final String methodName;
-        private final String digestString;
-        private final Compilable method;
-        private final JVMVisitor visitor;
-
-        private byte[] bytecode;
-        private long compileTime;
-        private final String name;
-    }
-
-    public static class BlockJITClassGenerator {
-        public BlockJITClassGenerator(String className, String methodName, String key, Ruby ruby, MixedModeIRBlockBody body, JVMVisitor visitor) {
-            this.packageName = JITCompiler.RUBY_JIT_PREFIX;
-            if (RubyInstanceConfig.JAVA_VERSION == Opcodes.V1_7 || Options.COMPILE_INVOKEDYNAMIC.load() == true) {
-                // Some versions of Java 7 seems to have a bug that leaks definitions across cousin classloaders
-                // so we force the class name to be unique to this runtime.
-
-                // Also, invokedynamic forces us to make jitted bytecode unique to each runtime, since the call sites cache
-                // at class level rather than at our runtime level. This makes it impossible to share jitted bytecode
-                // across runtimes.
-
-                digestString = key + Math.abs(ruby.hashCode());
-            } else {
-                digestString = key;
-            }
-            this.className = packageName + '/' + className.replace('.', '/') + CLASS_METHOD_DELIMITER + JavaNameMangler.mangleMethodName(methodName) + '_' + digestString;
-            this.name = this.className.replace('/', '.');
-            this.methodName = methodName;
-            this.body = body;
-            this.visitor = visitor;
-        }
-
-        @SuppressWarnings("unchecked")
-        protected void compile(JVMVisitorMethodContext context) {
-            if (bytecode != null) return;
-
-            // Time the compilation
-            long start = System.nanoTime();
-
-            InterpreterContext ic = body.ensureInstrsReady();
-
-            int insnCount = ic.getInstructions().length;
-            if (insnCount > Options.JIT_MAXSIZE.load()) {
-                // methods with more than our limit of basic blocks are likely too large to JIT, so bail out
-                throw new NotCompilableException("Could not compile " + body + "; instruction count " + insnCount + " exceeds threshold of " + Options.JIT_MAXSIZE.load());
-            }
-
-            // This may not be ok since we'll end up running passes specific to JIT
-            // CON FIXME: Really should clone scope before passes in any case
-            bytecode = visitor.compileToBytecode(body.getIRScope(), context);
-
-            compileTime = System.nanoTime() - start;
-        }
-
-        void updateCounters(JITCounts counts) {
-            counts.compiledCount.incrementAndGet();
-            counts.compileTime.addAndGet(compileTime);
-            counts.codeSize.addAndGet(bytecode.length);
-            counts.averageCompileTime.set(counts.compileTime.get() / counts.compiledCount.get());
-            counts.averageCodeSize.set(counts.codeSize.get() / counts.compiledCount.get());
-            synchronized (counts) {
-                if (counts.largestCodeSize.get() < bytecode.length) {
-                    counts.largestCodeSize.set(bytecode.length);
-                }
-            }
-        }
-
-        // FIXME: Does anything call this?  If so we should document it.
-        public void generate() {
-            compile(new JVMVisitorMethodContext());
-        }
-
-        public byte[] bytecode() {
-            return bytecode;
-        }
-
-        public String name() {
-            return name;
-        }
-
-        @Override
-        public String toString() {
-            return "{} at " + body.getFile() + ':' + body.getLine();
-        }
-
-        private final String packageName;
-        private final String className;
-        private final String methodName;
-        private final String digestString;
-        private final MixedModeIRBlockBody body;
-        private final JVMVisitor visitor;
-
-        private byte[] bytecode;
-        private long compileTime;
-        private final String name;
-    }
-
-=======
->>>>>>> 48f1ac28
     static void log(RubyModule implementationClass, String file, int line, String name, String message, String... reason) {
         boolean isBlock = implementationClass == null;
         String className = isBlock ? "<block>" : implementationClass.getBaseName();
