--- conflicted
+++ resolved
@@ -1030,11 +1030,7 @@
 
         boolean inf;
 
-<<<<<<< HEAD
         if (step.op_equal(context, RubyFixnum.zero(runtime)).isTrue()) {
-=======
-        if (((RubyNumeric) step).coerceCmp(context, sites(context).op_equals, RubyFixnum.zero(runtime)).isTrue()) {
->>>>>>> 73808fbb
             inf = true;
         } else if (to instanceof RubyFloat) {
             double f = ((RubyFloat) to).getDoubleValue();
@@ -1135,10 +1131,7 @@
             if (diff == 0) {
                 return RubyFloat.newFloat(runtime, Double.POSITIVE_INFINITY);
             }
-<<<<<<< HEAD
-=======
             // overflow checking
->>>>>>> 73808fbb
             long toLong = ((RubyFixnum) to).getLongValue();
             long fromLong = ((RubyFixnum) from).getLongValue();
             delta = toLong - fromLong;
@@ -1154,10 +1147,7 @@
                     return runtime.newFixnum(0);
                 }
 
-<<<<<<< HEAD
-=======
                 // overflow checking
->>>>>>> 73808fbb
                 long steps = delta / diff;
                 long stepSize = steps + 1;
                 if (stepSize != Long.MIN_VALUE) {
@@ -1175,11 +1165,7 @@
             } else if (posFixable(n)) {
                 return runtime.newFloat(n).convertToInteger();
             } else {
-<<<<<<< HEAD
                 return RubyBignum.newBignorm(runtime, n);
-=======
-                return RubyBignum.newBignum(runtime, n);
->>>>>>> 73808fbb
             }
         }
 
@@ -1197,7 +1183,6 @@
             case 1:
                 cmpSite = op_lt;
                 break;
-<<<<<<< HEAD
         }
 
         if (cmpSite.call(context, from, from, to).isTrue()) {
@@ -1210,20 +1195,6 @@
         if (!excl || cmpSite.call(context, timesPlus, timesPlus, to).isTrue()) {
             result = sites.op_plus.call(context, result, result, RubyFixnum.newFixnum(runtime, 1));
         }
-=======
-        }
-
-        if (cmpSite.call(context, from, from, to).isTrue()) {
-            return RubyFixnum.zero(runtime);
-        }
-
-        IRubyObject deltaObj = sites.op_minus.call(context, to, to, from);
-        IRubyObject result = sites.div.call(context, deltaObj, deltaObj, step);
-        IRubyObject timesPlus = sites.op_plus.call(context, from, from, sites.op_times.call(context, result, result, step));
-        if (!excl || cmpSite.call(context, timesPlus, timesPlus, to).isTrue()) {
-            result = sites.op_plus.call(context, result, result, RubyFixnum.newFixnum(runtime, 1));
-        }
->>>>>>> 73808fbb
         return (RubyNumeric) result;
     }
 
@@ -1589,11 +1560,6 @@
         return truncate(getRuntime().getCurrentContext());
     }
 
-    // MRI: macro POSFIXABLE, RB_POSFIXABLE
-    public static boolean posFixable(double l) {
-        return l <= RubyFixnum.MAX;
-    }
-
     private static JavaSites.NumericSites sites(ThreadContext context) {
         return context.sites.Numeric;
     }
