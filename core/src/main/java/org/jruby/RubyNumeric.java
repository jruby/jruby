/***** BEGIN LICENSE BLOCK *****
 * Version: EPL 2.0/GPL 2.0/LGPL 2.1
 *
 * The contents of this file are subject to the Eclipse Public
 * License Version 2.0 (the "License"); you may not use this file
 * except in compliance with the License. You may obtain a copy of
 * the License at http://www.eclipse.org/legal/epl-v10.html
 *
 * Software distributed under the License is distributed on an "AS
 * IS" basis, WITHOUT WARRANTY OF ANY KIND, either express or
 * implied. See the License for the specific language governing
 * rights and limitations under the License.
 *
 * Copyright (C) 2001 Alan Moore <alan_moore@gmx.net>
 * Copyright (C) 2001-2004 Jan Arne Petersen <jpetersen@uni-bonn.de>
 * Copyright (C) 2002 Benoit Cerrina <b.cerrina@wanadoo.fr>
 * Copyright (C) 2002-2004 Anders Bengtsson <ndrsbngtssn@yahoo.se>
 * Copyright (C) 2002-2004 Thomas E Enebo <enebo@acm.org>
 * Copyright (C) 2004 Stefan Matthias Aust <sma@3plus4.de>
 * Copyright (C) 2006 Miguel Covarrubias <mlcovarrubias@gmail.com>
 * Copyright (C) 2006 Antti Karanta <Antti.Karanta@napa.fi>
 *
 * Alternatively, the contents of this file may be used under the terms of
 * either of the GNU General Public License Version 2 or later (the "GPL"),
 * or the GNU Lesser General Public License Version 2.1 or later (the "LGPL"),
 * in which case the provisions of the GPL or the LGPL are applicable instead
 * of those above. If you wish to allow use of your version of this file only
 * under the terms of either the GPL or the LGPL, and not to allow others to
 * use your version of this file under the terms of the EPL, indicate your
 * decision by deleting the provisions above and replace them with the notice
 * and other provisions required by the GPL or the LGPL. If you do not delete
 * the provisions above, a recipient may use your version of this file under
 * the terms of any one of the EPL, the GPL or the LGPL.
 ***** END LICENSE BLOCK *****/
package org.jruby;

import org.jruby.anno.JRubyClass;
import org.jruby.anno.JRubyMethod;
import org.jruby.ast.util.ArgsUtil;
import org.jruby.common.RubyWarnings;
import org.jruby.exceptions.RaiseException;
import org.jruby.internal.runtime.methods.DynamicMethod;
import org.jruby.javasupport.JavaUtil;
import org.jruby.runtime.Block;
import org.jruby.runtime.CallSite;
import org.jruby.runtime.ClassIndex;
import org.jruby.runtime.Helpers;
import org.jruby.runtime.JavaSites;
import org.jruby.runtime.ObjectAllocator;
import org.jruby.runtime.ThreadContext;
import org.jruby.runtime.Visibility;
import org.jruby.runtime.builtin.IRubyObject;
import org.jruby.runtime.callsite.CachingCallSite;
import org.jruby.util.ByteList;
import org.jruby.util.ConvertBytes;
import org.jruby.util.ConvertDouble;
import org.jruby.util.TypeConverter;

import java.math.BigDecimal;
import java.math.BigInteger;
import java.math.RoundingMode;

import static org.jruby.RubyEnumerator.SizeFn;
import static org.jruby.RubyEnumerator.enumeratorizeWithSize;
<<<<<<< HEAD
import static org.jruby.util.Numeric.*;
=======
import static org.jruby.util.Numeric.f_abs;
import static org.jruby.util.Numeric.f_arg;
import static org.jruby.util.Numeric.f_mul;
import static org.jruby.util.Numeric.f_negative_p;
import static org.jruby.util.Numeric.f_to_r;
>>>>>>> 577d13a4

/**
 * Base class for all numerical types in ruby.
 */
// TODO: Numeric.new works in Ruby and it does here too.  However trying to use
//   that instance in a numeric operation should generate an ArgumentError. Doing
//   this seems so pathological I do not see the need to fix this now.
@JRubyClass(name="Numeric", include="Comparable")
public class RubyNumeric extends RubyObject {

    public static RubyClass createNumericClass(Ruby runtime) {
        RubyClass numeric = runtime.defineClass("Numeric", runtime.getObject(), NUMERIC_ALLOCATOR);
        runtime.setNumeric(numeric);

        numeric.setClassIndex(ClassIndex.NUMERIC);
        numeric.setReifiedClass(RubyNumeric.class);

        numeric.kindOf = new RubyModule.JavaClassKindOf(RubyNumeric.class);

        numeric.includeModule(runtime.getComparable());
        numeric.defineAnnotatedMethods(RubyNumeric.class);

        return numeric;
    }

    protected static final ObjectAllocator NUMERIC_ALLOCATOR = new ObjectAllocator() {
        public IRubyObject allocate(Ruby runtime, RubyClass klass) {
            return new RubyNumeric(runtime, klass);
        }
    };

    public static final double DBL_EPSILON=2.2204460492503131e-16;

    public RubyNumeric(Ruby runtime, RubyClass metaClass) {
        super(runtime, metaClass);
    }

    public RubyNumeric(RubyClass metaClass) {
        super(metaClass);
    }

    public RubyNumeric(Ruby runtime, RubyClass metaClass, boolean useObjectSpace) {
        super(runtime, metaClass, useObjectSpace);
    }

    @Deprecated
    public RubyNumeric(Ruby runtime, RubyClass metaClass, boolean useObjectSpace, boolean canBeTainted) {
        super(runtime, metaClass, useObjectSpace, canBeTainted);
    }

    public static RoundingMode getRoundingMode(ThreadContext context, IRubyObject opts) {
        IRubyObject halfArg = ArgsUtil.extractKeywordArg(context, "half", opts);

        if (halfArg.isNil()) {
            return RoundingMode.HALF_UP;
        } else if (halfArg instanceof RubySymbol) {
            String halfString = halfArg.toString();

            switch (halfString) {
                case "up":
                    return RoundingMode.HALF_UP;
                case "even":
                    return RoundingMode.HALF_EVEN;
                case "down":
                    return RoundingMode.HALF_DOWN;
            }
        }

        throw context.runtime.newArgumentError("invalid rounding mode: " + halfArg);
    }

    // The implementations of these are all bonus (see TODO above)  I was going
    // to throw an error from these, but it appears to be the wrong place to
    // do it.
    public double getDoubleValue() {
        return 0;
    }

    /**
     * Return the value of this numeric as a 64-bit long. If the value does not
     * fit in 64 bits, it will be truncated.
     */
    public long getLongValue() {
        return 0;
    }

    /**
     * Return the value of this numeric as a 32-bit long. If the value does not
     * fit in 32 bits, it will be truncated.
     */
    public int getIntValue() {
        return 0;
    }

    public BigInteger getBigIntegerValue() {
        return BigInteger.ZERO;
    }

    public static RubyNumeric newNumeric(Ruby runtime) {
    	return new RubyNumeric(runtime, runtime.getNumeric());
    }

    /*  ================
     *  Utility Methods
     *  ================
     */

    /** rb_num2int, NUM2INT
     *
     */
    public static int num2int(IRubyObject arg) {
        long num = num2long(arg);

        checkInt(arg, num);
        return (int)num;
    }

    /** check_int
     *
     */
    public static void checkInt(IRubyObject arg, long num){
        if (num < Integer.MIN_VALUE) {
            tooSmall(arg, num);
        } else if (num > Integer.MAX_VALUE) {
            tooBig(arg, num);
        }
    }

    private static void tooSmall(IRubyObject arg, long num) {
        throw arg.getRuntime().newRangeError("integer " + num + " too small to convert to `int'");
    }

    private static void tooBig(IRubyObject arg, long num) {
        throw arg.getRuntime().newRangeError("integer " + num + " too big to convert to `int'");
    }

    /**
     * NUM2CHR
     */
    public static byte num2chr(IRubyObject arg) {
        if (arg instanceof RubyString) {
            if (((RubyString) arg).size() > 0) {
                return (byte) ((RubyString) arg).getByteList().get(0);
            }
        }

        return (byte) num2int(arg);
    }

    /** rb_num2long and FIX2LONG (numeric.c)
     *
     */
    public static long num2long(IRubyObject arg) {
        return arg instanceof RubyFixnum ? ((RubyFixnum) arg).getLongValue() : other2long(arg);
    }

    private static long other2long(IRubyObject arg) throws RaiseException {
        if (arg instanceof RubyFloat) return float2long((RubyFloat) arg);
        if (arg instanceof RubyBignum) return RubyBignum.big2long((RubyBignum) arg);
        if (arg.isNil()) {
            throw arg.getRuntime().newTypeError("no implicit conversion from nil to integer");
        }
        return arg.convertToInteger().getLongValue();
    }

    private static long float2long(RubyFloat flt) {
        double aFloat = flt.getDoubleValue();
        if (aFloat <= (double) Long.MAX_VALUE && aFloat >= (double) Long.MIN_VALUE) {
            return (long) aFloat;
        } else {
            // TODO: number formatting here, MRI uses "%-.10g", 1.4 API is a must?
            throw flt.getRuntime().newRangeError("float " + aFloat + " out of range of integer");
        }
    }

    /**
     * MRI: macro DBL2NUM
     */
    public static IRubyObject dbl2num(Ruby runtime, double val) {
        return RubyFloat.newFloat(runtime, val);
    }

    /**
     * MRI: macro DBL2IVAL
     */
    public static RubyInteger dbl2ival(Ruby runtime, double val) {
        // MRI: macro FIXABLE, RB_FIXABLE (inlined + adjusted) :
        if (Double.isNaN(val) || Double.isInfinite(val))  {
            throw runtime.newFloatDomainError(Double.toString(val));
        }

        final long fix = (long) val;
        if (fix == RubyFixnum.MIN || fix == RubyFixnum.MAX) {
            BigInteger big = BigDecimal.valueOf(val).toBigInteger();
            if (posFixable(big) && negFixable(big)) {
                return RubyFixnum.newFixnum(runtime, fix);
            }
        }
        else if (posFixable(val) && negFixable(val)) {
            return RubyFixnum.newFixnum(runtime, fix);
        }
        return RubyBignum.newBignorm(runtime, val);
    }

    /** rb_num2dbl and NUM2DBL
     *
     */
    public static double num2dbl(IRubyObject arg) {
        if (arg instanceof RubyFloat) {
            return ((RubyFloat) arg).getDoubleValue();
        }
        final Ruby runtime = arg.getRuntime();
        if (arg instanceof RubyFixnum && !runtime.isFixnumReopened()) {
            return ((RubyFixnum) arg).getDoubleValue();
        }
        if (arg instanceof RubyBignum && runtime.getBignum().searchMethod("to_f").isBuiltin()) {
            return ((RubyBignum) arg).getDoubleValue();
        }
        if (arg instanceof RubyRational && runtime.getRational().searchMethod("to_f").isBuiltin()) {
            return ((RubyRational) arg).getDoubleValue();
        }

        if (arg instanceof RubyBoolean || arg instanceof RubyString || arg.isNil()) {
            throw runtime.newTypeError("can't convert " + arg.inspect() + " into Float");
        }

        IRubyObject val = TypeConverter.convertToType(arg, runtime.getFloat(), "to_f");
        return ((RubyFloat) val).getDoubleValue();
    }

    /** rb_dbl_cmp (numeric.c)
     *
     */
    public static IRubyObject dbl_cmp(Ruby runtime, double a, double b) {
        if (Double.isNaN(a) || Double.isNaN(b)) return runtime.getNil();
        return a == b ? RubyFixnum.zero(runtime) : a > b ?
                RubyFixnum.one(runtime) : RubyFixnum.minus_one(runtime);
    }

    public static long fix2long(IRubyObject arg) {
        return ((RubyFixnum) arg).getLongValue();
    }

    public static int fix2int(IRubyObject arg) {
        long num = arg instanceof RubyFixnum ? fix2long(arg) : num2long(arg);
        checkInt(arg, num);
        return (int) num;
    }

    public static int fix2int(RubyFixnum arg) {
        long num = arg.getLongValue();
        checkInt(arg, num);
        return (int) num;
    }

    public static RubyInteger str2inum(Ruby runtime, RubyString str, int base) {
        return str2inum(runtime, str, base, false);
    }

    public static RubyInteger int2fix(Ruby runtime, long val) {
        return RubyFixnum.newFixnum(runtime, val);
    }

    /** rb_num2fix
     *
     */
    public static IRubyObject num2fix(IRubyObject val) {
        if (val instanceof RubyFixnum) {
            return val;
        }
        if (val instanceof RubyBignum) {
            // any BigInteger is bigger than Fixnum and we don't have FIXABLE
            throw val.getRuntime().newRangeError("integer " + val + " out of range of fixnum");
        }
        return RubyFixnum.newFixnum(val.getRuntime(), num2long(val));
    }

    /**
     * Converts a string representation of an integer to the integer value.
     * Parsing starts at the beginning of the string (after leading and
     * trailing whitespace have been removed), and stops at the end or at the
     * first character that can't be part of an integer.  Leading signs are
     * allowed. If <code>base</code> is zero, strings that begin with '0[xX]',
     * '0[bB]', or '0' (optionally preceded by a sign) will be treated as hex,
     * binary, or octal numbers, respectively.  If a non-zero base is given,
     * only the prefix (if any) that is appropriate to that base will be
     * parsed correctly.  For example, if the base is zero or 16, the string
     * "0xff" will be converted to 256, but if the base is 10, it will come out
     * as zero, since 'x' is not a valid decimal digit.  If the string fails
     * to parse as a number, zero is returned.
     *
     * @param runtime  the ruby runtime
     * @param str   the string to be converted
     * @param base  the expected base of the number (for example, 2, 8, 10, 16),
     *              or 0 if the method should determine the base automatically
     *              (defaults to 10). Values 0 and 2-36 are permitted. Any other
     *              value will result in an ArgumentError.
     * @param strict if true, enforce the strict criteria for String encoding of
     *               numeric values, as required by Integer('n'), and raise an
     *               exception when those criteria are not met. Otherwise, allow
     *               lax expression of values, as permitted by String#to_i, and
     *               return a value in almost all cases (excepting illegal radix).
     *               TODO: describe the rules/criteria
     * @return  a RubyFixnum or (if necessary) a RubyBignum representing
     *          the result of the conversion, which will be zero if the
     *          conversion failed.
     */
    public static RubyInteger str2inum(Ruby runtime, RubyString str, int base, boolean strict) {
        ByteList s = str.getByteList();
        return ConvertBytes.byteListToInum(runtime, s, base, strict);
    }

    /**
     * Same as RubyNumeric.str2fnum passing false for strict.
     *
     * @param runtime  the ruby runtime
     * @param arg   the string to be converted
     * @return  a RubyFloat representing the result of the conversion, which
     *          will be 0.0 if the conversion failed.
     */
    public static RubyFloat str2fnum(Ruby runtime, RubyString arg) {
        return str2fnum(runtime, arg, false);
    }

    /**
     * Converts a string representation of a floating-point number to the
     * numeric value.  Parsing starts at the beginning of the string (after
     * leading and trailing whitespace have been removed), and stops at the
     * end or at the first character that can't be part of a number.  If
     * the string fails to parse as a number, 0.0 is returned.
     *
     * @param runtime  the ruby runtime
     * @param arg   the string to be converted
     * @param strict if true, enforce the strict criteria for String encoding of
     *               numeric values, as required by Float('n'), and raise an
     *               exception when those criteria are not met. Otherwise, allow
     *               lax expression of values, as permitted by String#to_f, and
     *               return a value in all cases.
     *               TODO: describe the rules/criteria
     * @return  a RubyFloat representing the result of the conversion, which
     *          will be 0.0 if the conversion failed.
     */
    public static RubyFloat str2fnum(Ruby runtime, RubyString arg, boolean strict) {
        try {
            double value = ConvertDouble.byteListToDouble19(arg.getByteList(), strict);
            return RubyFloat.newFloat(runtime, value);
        }
        catch (NumberFormatException e) {
            if (strict) {
                throw runtime.newArgumentError("invalid value for Float(): "
                        + arg.callMethod(runtime.getCurrentContext(), "inspect").toString());
            }
            return RubyFloat.newFloat(runtime, 0.0);
        }
    }


    /** Numeric methods. (num_*)
     *
     */

    protected final IRubyObject[] getCoerced(ThreadContext context, IRubyObject other, boolean error) {
        final Ruby runtime = context.runtime;
        final IRubyObject $ex = context.getErrorInfo();
        final IRubyObject result;
        try {
            result = sites(context).coerce.call(context, other, other, this);
        }
        catch (RaiseException e) { // e.g. NoMethodError: undefined method `coerce'
            context.setErrorInfo($ex); // restore $!

            if (error) {
                throw runtime.newTypeError(
                        other.getMetaClass().getName() + " can't be coerced into " + getMetaClass().getName());
            }
            return null;
        }

        return coerceResult(context, result, true).toJavaArrayMaybeUnsafe();
    }

    protected final IRubyObject callCoerced(ThreadContext context, String method, IRubyObject other, boolean err) {
        IRubyObject[] args = getCoerced(context, other, err);
        if (args == null) return context.nil;
        return args[0].callMethod(context, method, args[1]);
    }

    public final IRubyObject callCoerced(ThreadContext context, String method, IRubyObject other) {
        return callCoerced(context, method, other, false);
    }

    protected final IRubyObject callCoerced(ThreadContext context, CallSite site, IRubyObject other, boolean err) {
        IRubyObject[] args = getCoerced(context, other, err);
        if (args == null) return context.nil;
        IRubyObject car = args[0];
        return site.call(context, car, car, args[1]);
    }

    public final IRubyObject callCoerced(ThreadContext context, CallSite site, IRubyObject other) {
        return callCoerced(context, site, other, false);
    }

    // beneath are rewritten coercions that reflect MRI logic, the aboves are used only by RubyBigDecimal

    /** coerce_body
     *
     */
    protected final IRubyObject coerceBody(ThreadContext context, IRubyObject other) {
        return sites(context).coerce.call(context, other, other, this);
    }

    /** do_coerce
     *
     */
    protected final RubyArray doCoerce(ThreadContext context, IRubyObject other, boolean err) {
        if (!sites(context).respond_to_coerce.respondsTo(context, other, other)) {
            if (err) {
                coerceFailed(context, other);
            }
            return null;
        }
        final IRubyObject $ex = context.getErrorInfo();
        final IRubyObject result;
        try {
            result = coerceBody(context, other);
        } catch (RaiseException e) { // e.g. NoMethodError: undefined method `coerce'
            if (context.runtime.getStandardError().isInstance( e.getException() )) {
                context.setErrorInfo($ex); // restore $!
                RubyWarnings warnings = context.runtime.getWarnings();
                warnings.warn("Numerical comparison operators will no more rescue exceptions of #coerce");
                warnings.warn("in the next release. Return nil in #coerce if the coercion is impossible.");
                if (err) {
                    coerceFailed(context, other);
                }
                return null;
            }
            throw e;
        }

        return coerceResult(context, result, err);
    }

    private static RubyArray coerceResult(final ThreadContext context, final IRubyObject result, final boolean err) {
        if (!(result instanceof RubyArray) || ((RubyArray) result).getLength() != 2 ) {
            if (err) throw context.runtime.newTypeError("coerce must return [x, y]");

            if (result != context.nil) {
                RubyWarnings warnings = context.runtime.getWarnings();
                warnings.warn("Bad return value for #coerce, called by numerical comparison operators.");
                warnings.warn("#coerce must return [x, y]. The next release will raise an error for this.");
            }
            return null;
        }

        return (RubyArray) result;
    }

    /** coerce_rescue
     *
     */
    protected final IRubyObject coerceRescue(ThreadContext context, IRubyObject other) {
        coerceFailed(context, other);
        return context.nil;
    }

    /** coerce_failed
     *
     */
    protected final void coerceFailed(ThreadContext context, IRubyObject other) {
        throw context.runtime.newTypeError(String.format("%s can't be coerced into %s",
                (other.isSpecialConst() ? other.inspect() : other.getMetaClass().getName()), getMetaClass()));
    }

    /** rb_num_coerce_bin
     *  coercion taking two arguments
     */
    @Deprecated
    protected final IRubyObject coerceBin(ThreadContext context, String method, IRubyObject other) {
        RubyArray ary = doCoerce(context, other, true);
        return (ary.eltInternal(0)).callMethod(context, method, ary.eltInternal(1));
    }

    protected final IRubyObject coerceBin(ThreadContext context, CallSite site, IRubyObject other) {
        RubyArray ary = doCoerce(context, other, true);
        IRubyObject car = ary.eltInternal(0);
        return site.call(context, car, car, ary.eltInternal(1));
    }

    /** rb_num_coerce_bit
     *  coercion taking two arguments
     */
    protected final IRubyObject coerceBit(ThreadContext context, String method, IRubyObject other) {
        if (!(other instanceof RubyFixnum) && !(other instanceof RubyBignum)) {
            RubyArray ary = doCoerce(context, other, true);
            IRubyObject x = ary.eltInternal(0);
            IRubyObject y = ary.eltInternal(1);

            if (!(x instanceof RubyFixnum) && !(x instanceof RubyBignum)
                    && !(y instanceof RubyFixnum) && !(y instanceof RubyBignum)) {
                coerceFailed(context, other);
            }
            return x.callMethod(context, method, y);
        }
        return callMethod(context, method, other);
    }

    protected final IRubyObject coerceBit(ThreadContext context, JavaSites.CheckedSites site, IRubyObject other) {
        RubyArray ary = doCoerce(context, other, true);
        final IRubyObject x = ary.eltOk(0);
        IRubyObject y = ary.eltOk(1);
        IRubyObject ret = context.safeRecurse(new ThreadContext.RecursiveFunctionEx<JavaSites.CheckedSites>() {
            @Override
            public IRubyObject call(ThreadContext context, JavaSites.CheckedSites site, IRubyObject obj, boolean recur) {
                if (recur) {
                    throw context.runtime.newNameError("recursive call to " + site.methodName, site.methodName);
                }
                return x.getMetaClass().finvokeChecked(context, x, site, obj);
            }
        }, site, y, site.methodName, true);
        if (ret == null) {
            coerceFailed(context, other);
        }
        return ret;
    }

    /** rb_num_coerce_cmp
     *  coercion used for comparisons
     */

    @Deprecated // no longer used
    protected final IRubyObject coerceCmp(ThreadContext context, String method, IRubyObject other) {
        RubyArray ary = doCoerce(context, other, false);
        if (ary == null) {
            return context.nil; // MRI does it!
        }
        return (ary.eltInternal(0)).callMethod(context, method, ary.eltInternal(1));
    }

    protected final IRubyObject coerceCmp(ThreadContext context, CallSite site, IRubyObject other) {
        RubyArray ary = doCoerce(context, other, false);
        if (ary == null) {
            return context.nil; // MRI does it!
        }
        IRubyObject car = ary.eltInternal(0);
        return site.call(context, car, car, ary.eltInternal(1));
    }

    /** rb_num_coerce_relop
     *  coercion used for relative operators
     */

    @Deprecated // no longer used
    protected final IRubyObject coerceRelOp(ThreadContext context, String method, IRubyObject other) {
        RubyArray ary = doCoerce(context, other, false);
        if (ary == null) {
            return RubyComparable.cmperr(this, other);
        }

        return unwrapCoerced(context, method, other, ary);
    }

    protected final IRubyObject coerceRelOp(ThreadContext context, CallSite site, IRubyObject other) {
        RubyArray ary = doCoerce(context, other, false);
        if (ary == null) {
            return RubyComparable.cmperr(this, other);
        }

        return unwrapCoerced(context, site, other, ary);
    }

    private IRubyObject unwrapCoerced(ThreadContext context, String method, IRubyObject other, RubyArray ary) {
        IRubyObject result = (ary.eltInternal(0)).callMethod(context, method, ary.eltInternal(1));
        if (result == context.nil) {
            return RubyComparable.cmperr(this, other);
        }
        return result;
    }

    private IRubyObject unwrapCoerced(ThreadContext context, CallSite site, IRubyObject other, RubyArray ary) {
        IRubyObject car = ary.eltInternal(0);
        IRubyObject result = site.call(context, car, car, ary.eltInternal(1));
        if (result == context.nil) {
            return RubyComparable.cmperr(this, other);
        }
        return result;
    }

    public RubyNumeric asNumeric() {
        return this;
    }

    /*  ================
     *  Instance Methods
     *  ================
     */

    /** num_sadded
     *
     */
    @JRubyMethod(name = "singleton_method_added")
    public static IRubyObject sadded(IRubyObject self, IRubyObject name) {
        throw self.getRuntime().newTypeError("can't define singleton method \"" + name + "\" for " + self.getType().getName());
    }

    /** num_init_copy
     *
     */
    @Override
    @JRubyMethod(name = "initialize_copy", visibility = Visibility.PRIVATE)
    public IRubyObject initialize_copy(IRubyObject arg) {
        throw getRuntime().newTypeError("can't copy " + getType().getName());
    }

    /** num_coerce
     *
     */
    @JRubyMethod(name = "coerce")
    public IRubyObject coerce(IRubyObject other) {
        final Ruby runtime = getRuntime();
        if (getMetaClass() == other.getMetaClass()) return runtime.newArray(other, this);

        IRubyObject cdr = RubyKernel.new_float(runtime, this);
        IRubyObject car = RubyKernel.new_float(runtime, other);

        return runtime.newArray(car, cdr);
    }

    /** num_uplus
     *
     */
    @JRubyMethod(name = "+@")
    public IRubyObject op_uplus() {
        return this;
    }

    /** num_imaginary
     *
     */
    @JRubyMethod(name = "i")
    public IRubyObject num_imaginary(ThreadContext context) {
        return RubyComplex.newComplexRaw(context.runtime, RubyFixnum.zero(context.runtime), this);
    }

    /** num_uminus
     *
     */
    @JRubyMethod(name = "-@")
    public IRubyObject op_uminus(ThreadContext context) {
        RubyArray ary = RubyFixnum.zero(context.runtime).doCoerce(context, this, true);
        IRubyObject car = ary.eltInternal(0);
        return numFuncall(context, car, sites(context).op_minus, ary.eltInternal(1));
    }

    // MRI: rb_int_plus and others, handled by polymorphism
    public IRubyObject op_plus(ThreadContext context, IRubyObject other) {
        return coerceBin(context, sites(context).op_plus, other);
    }

    /** num_cmp
     *
     */
    @JRubyMethod(name = "<=>")
    public IRubyObject op_cmp(IRubyObject other) {
        if (this == other) { // won't hurt fixnums
            return RubyFixnum.zero(getRuntime());
        }
        return getRuntime().getNil();
    }

    /** num_eql
     *
     */
    @JRubyMethod(name = "eql?")
    public IRubyObject eql_p(ThreadContext context, IRubyObject other) {
        if (getClass() != other.getClass()) return context.runtime.getFalse();
        return equalInternal(context, this, other) ? context.runtime.getTrue() : context.runtime.getFalse();
    }

    /** num_quo
     *
     */
    @JRubyMethod(name = "quo")
    public IRubyObject quo(ThreadContext context, IRubyObject other) {
        return RubyRational.numericQuo(context, this, other);
    }

    @Deprecated
    public final IRubyObject quo_19(ThreadContext context, IRubyObject other) {
        return quo(context, other);
    }

    /**
     * MRI: num_div
     */
    @JRubyMethod(name = "div")
    public IRubyObject div(ThreadContext context, IRubyObject other) {
        if (other instanceof RubyNumeric) {
            if (((RubyNumeric) other).isZero()) {
                throw context.runtime.newZeroDivisionError();
            }
        }
        IRubyObject quotient = numFuncall(context, this, sites(context).op_quo, other);
        return sites(context).floor.call(context, quotient, quotient);
    }

    /**
     * MRI: rb_int_idiv and overrides
     */
    public IRubyObject idiv(ThreadContext context, IRubyObject other) {
        return div(context, other);
    }

    public IRubyObject idiv(ThreadContext context, long other) {
        return idiv(context, RubyFixnum.newFixnum(context.runtime, other));
    }

    /** num_divmod
     *
     */
    @JRubyMethod(name = "divmod")
    public IRubyObject divmod(ThreadContext context, IRubyObject other) {
        return RubyArray.newArray(context.runtime, div(context, other), modulo(context, other));
    }

    /** num_fdiv */
    @JRubyMethod(name = "fdiv")
    public IRubyObject fdiv(ThreadContext context, IRubyObject other) {
        RubyFloat value = convertToFloat();
        return sites(context).op_quo.call(context, value, value, other);
    }

    /** num_modulo
     *
     */
<<<<<<< HEAD
    @JRubyMethod(name = "modulo")
    public IRubyObject modulo(ThreadContext context, IRubyObject other) {
        IRubyObject div = numFuncall(context, this, sites(context).div, other);
=======
    @JRubyMethod(name = {"modulo", "%"})
    public IRubyObject modulo19(ThreadContext context, IRubyObject other) {
        IRubyObject div = sites(context).div.call(context, this, this, other);
>>>>>>> 577d13a4
        IRubyObject product = sites(context).op_times.call(context, other, other, div);
        return sites(context).op_minus.call(context, this, this, product);
    }

    /** num_remainder
     *
     */
    @JRubyMethod(name = "remainder")
    public IRubyObject remainder(ThreadContext context, IRubyObject dividend) {
        IRubyObject z = numFuncall(context, this, sites(context).op_mod, dividend);
        RubyFixnum zero = RubyFixnum.zero(context.runtime);

        if (!equalInternal(context, z, zero) &&
                ((isNegative(context).isTrue() &&
                        positiveIntP(context, dividend).isTrue()) ||
                (isPositive(context).isTrue() &&
                        negativeIntP(context, dividend).isTrue()))) {
            return sites(context).op_minus.call(context, z, z, dividend);
        }
        return z;
    }

    /** num_abs
     *
     */
    @JRubyMethod(name = "abs")
    public IRubyObject abs(ThreadContext context) {
        if (sites(context).op_lt.call(context, this, this, RubyFixnum.zero(context.runtime)).isTrue()) {
            return sites(context).op_uminus.call(context, this, this);
        }
        return this;
    }

    /** num_abs/1.9
     *
     */
    @JRubyMethod(name = "magnitude")
    public IRubyObject magnitude(ThreadContext context) {
        return abs(context);
    }

    /** num_to_int
     *
     */
    @JRubyMethod(name = "to_int")
    public IRubyObject to_int(ThreadContext context) {
        return numFuncall(context, this, sites(context).to_i);
    }

    /** num_real_p
    *
    */
    @JRubyMethod(name = "real?")
    public IRubyObject real_p(ThreadContext context) {
        return context.runtime.newBoolean(isReal());
    }

    public boolean isReal() { return true; } // only RubyComplex isn't real

    @Deprecated
    public IRubyObject scalar_p() {
        return getRuntime().newBoolean(isReal());
    }

    /** num_int_p
     *
     */
    @JRubyMethod(name = "integer?")
    public IRubyObject integer_p() {
        return getRuntime().getFalse();
    }

    /** num_zero_p
     *
     */
    @JRubyMethod(name = "zero?")
    public IRubyObject zero_p(ThreadContext context) {
        final Ruby runtime = context.runtime;
        return equalInternal(context, this, RubyFixnum.zero(runtime)) ? runtime.getTrue() : runtime.getFalse();
    }

    public boolean isZero() {
        return zero_p(getRuntime().getCurrentContext()).isTrue();
    }

    /** num_nonzero_p
     *
     */
    @JRubyMethod(name = "nonzero?")
    public IRubyObject nonzero_p(ThreadContext context) {
        if (numFuncall(context, this, sites(context).zero).isTrue()) {
            return context.nil;
        }
        return this;
    }

    /**
     * MRI: num_floor
     */
    @JRubyMethod(name = "floor")
    public IRubyObject floor(ThreadContext context) {
        return convertToFloat().floor(context);
    }

    /**
     * MRI: num_ceil
     */
    @JRubyMethod(name = "ceil")
    public IRubyObject ceil(ThreadContext context) {
        return convertToFloat().ceil(context);
    }

    /**
     * MRI: num_round
     */
    @JRubyMethod(name = "round")
    public IRubyObject round(ThreadContext context) {
        return convertToFloat().round(context);
    }

    /**
     * MRI: num_truncate
     */
    @JRubyMethod(name = "truncate")
    public IRubyObject truncate(ThreadContext context) {
        return convertToFloat().truncate(context);
    }

    // TODO: Fold kwargs into the @JRubyMethod decorator
    static final String[] validStepArgs = new String[] {"to", "by"};

    /**
     * num_step
     */
    @JRubyMethod(optional = 2)
    public IRubyObject step(ThreadContext context, IRubyObject[] args, Block block) {
        if (!block.isGiven()) {
            return enumeratorizeWithSize(context, this, "step", args, stepSizeFn(context, this, args));
        }

        IRubyObject[] scannedArgs = scanStepArgs(context, args);
        return stepCommon(context, scannedArgs[0], scannedArgs[1], block);
    }

    /** num_step_scan_args
     *
     */
    private IRubyObject[] scanStepArgs(ThreadContext context, IRubyObject[] args) {
        Ruby runtime = context.runtime;
        IRubyObject to = context.nil;
        IRubyObject step = runtime.newFixnum(1);

        if (args.length >= 1) to = args[0];
        if (args.length >= 2) step = args[1];

        // TODO: Fold kwargs into the @JRubyMethod decorator
        IRubyObject[] kwargs = ArgsUtil.extractKeywordArgs(context, args, validStepArgs);

        if (kwargs != null) {
            to = kwargs[0];
            step = kwargs[1];

            if(!to.isNil() && args.length > 1) {
                throw runtime.newArgumentError("to is given twice");
            }
            if(!step.isNil() && args.length > 2) {
                throw runtime.newArgumentError("step is given twice");
            }
        } else {
            if (step.isNil()) {
                throw runtime.newTypeError("step must be numeric");
            }
            if (RubyBasicObject.equalInternal(context, step, RubyFixnum.zero(runtime))) {
                throw runtime.newArgumentError("step can't be 0");
            }
        }

        if (step.isNil()) {
            step = RubyFixnum.one(runtime);
        }

        boolean desc = numStepNegative(runtime, context, step);
        if (to.isNil()) {
            to = desc ?
                    RubyFloat.newFloat(runtime, Double.NEGATIVE_INFINITY) :
                    RubyFloat.newFloat(runtime, Double.POSITIVE_INFINITY);
        }

        return new IRubyObject[] {to, step};
    }

    private boolean numStepNegative(Ruby runtime, ThreadContext context, IRubyObject num) {
        if (num instanceof RubyFixnum) {
            if (sites(context).op_lt.isBuiltin(runtime.getInteger())) {
                return ((RubyFixnum) num).getLongValue() < 0;
            }
        }
        else if (num instanceof RubyBignum) {
            if (sites(context).op_lt.isBuiltin(runtime.getInteger())) {
                return ((RubyBignum) num).isNegative(context).isTrue();
            }
        }
        IRubyObject r = UNDEF;
        try {
            context.setExceptionRequiresBacktrace(false);
            r = stepCompareWithZero(context, num);
        } catch (RaiseException re) {
        } finally {
            context.setExceptionRequiresBacktrace(true);
        }
        if (r == UNDEF) {
            coerceFailed(context, num);
        }
        return !r.isTrue();
    }

    private IRubyObject stepCompareWithZero(ThreadContext context, IRubyObject num) {
        IRubyObject zero = RubyFixnum.zero(context.runtime);
        return Helpers.invokeChecked(context, num, sites(context).op_gt_checked, zero);
    }

    private IRubyObject stepCommon(ThreadContext context, IRubyObject to, IRubyObject step, Block block) {
        Ruby runtime = context.runtime;
        if (this instanceof RubyFixnum && to instanceof RubyFixnum && step instanceof RubyFixnum) {
            fixnumStep(context, runtime, (RubyFixnum) this,
                                         this.getLongValue(),
                                         ((RubyFixnum)to).getLongValue(),
                                         ((RubyFixnum)step).getLongValue(),
                                          block);
        } else if (this instanceof RubyFloat || to instanceof RubyFloat || step instanceof RubyFloat) {
            floatStep(context, runtime, this, to, step, false, block);
        } else {
            duckStep(context, runtime, this, to, step, block);
        }
        return this;
    }

    private static void fixnumStep(ThreadContext context, Ruby runtime, RubyFixnum fromObj, long from, long to, long step, Block block) {
        // We must avoid integer overflows in "i += step".
        if (step == 0) {
            for (;;) {
                block.yield(context, fromObj);
            }
        } else if (step > 0) {
            long tov = Long.MAX_VALUE - step;
            if (to < tov) tov = to;
            long i;
            for (i = from; i <= tov; i += step) {
                block.yield(context, RubyFixnum.newFixnum(runtime, i));
            }
            if (i <= to) {
                block.yield(context, RubyFixnum.newFixnum(runtime, i));
            }
        } else {
            long tov = Long.MIN_VALUE - step;
            if (to > tov) tov = to;
            long i;
            for (i = from; i >= tov; i += step) {
                block.yield(context, RubyFixnum.newFixnum(runtime, i));
            }
            if (i >= to) {
                block.yield(context, RubyFixnum.newFixnum(runtime, i));
            }
        }
    }

    static void floatStep(ThreadContext context, Ruby runtime, IRubyObject from, IRubyObject to, IRubyObject step, boolean excl, Block block) {
        double beg = num2dbl(from);
        double end = num2dbl(to);
        double unit = num2dbl(step);

        double n = floatStepSize(beg, end, unit, excl);

        if (Double.isInfinite(unit)) {
            if (n != 0) block.yield(context, from);
        } else if (unit == 0) {
            while(true) {
                block.yield(context, from);
            }
        } else {
            for (long i = 0; i < n; i++){
                double d = i * unit + beg;
                if (unit >= 0 ? end < d : d < end) {
                    d = end;
                }
                block.yield(context, RubyFloat.newFloat(runtime, d));
            }
        }
    }

    private static void duckStep(ThreadContext context, Ruby runtime, IRubyObject from, IRubyObject to, IRubyObject step, Block block) {
        IRubyObject i = from;

        CallSite cmpSite = sites(context).op_gt.call(context, step, step, RubyFixnum.newFixnum(context.runtime, 0)).isTrue() ? sites(context).op_gt : sites(context).op_lt;
        if(sites(context).op_equals.call(context, step, step, RubyFixnum.newFixnum(context.runtime, 0)).isTrue()) {
            cmpSite = sites(context).op_equals;
        }

        while (true) {
            if (cmpSite.call(context, i, i, to).isTrue()) break;
            block.yield(context, i);
            i = sites(context).op_plus.call(context, i, i, step);
        }
    }

    public static RubyNumeric intervalStepSize(ThreadContext context, IRubyObject from, IRubyObject to, IRubyObject step, boolean excludeLast) {
        Ruby runtime = context.runtime;

        if (from instanceof RubyFixnum && to instanceof RubyFixnum && step instanceof RubyFixnum) {
            long diff = ((RubyFixnum) step).getLongValue();
            if (diff == 0) {
                return RubyFloat.newFloat(runtime, Double.POSITIVE_INFINITY);
            }
            long toLong = ((RubyFixnum) to).getLongValue();
            long fromLong = ((RubyFixnum) from).getLongValue();
            long delta = toLong - fromLong;
            if (!Helpers.subtractionOverflowed(toLong, fromLong, delta)) {
                if (diff < 0) {
                    diff = -diff;
                    delta = -delta;
                }
                if (excludeLast) {
                    delta--;
                }
                if (delta < 0) {
                    return runtime.newFixnum(0);
                }

                long steps = delta / diff;
                long stepSize = steps + 1;
                if (stepSize != Long.MIN_VALUE) {
                    return new RubyFixnum(runtime, delta / diff + 1);
                } else {
                    return RubyBignum.newBignum(runtime, BigInteger.valueOf(steps).add(BigInteger.ONE));
                }
            }
            // fall through to duck-typed logic
        } else if (from instanceof RubyFloat || to instanceof RubyFloat || step instanceof RubyFloat) {
            double n = floatStepSize(from.convertToFloat().getDoubleValue(), to.convertToFloat().getDoubleValue(), step.convertToFloat().getDoubleValue(), excludeLast);

            if (Double.isInfinite(n)) {
                return runtime.newFloat(n);
            } else {
                return runtime.newFloat(n).convertToInteger();
            }
        }

        JavaSites.NumericSites sites = sites(context);
        CallSite op_gt = sites.op_gt;
        CallSite op_lt = sites.op_lt;
        CallSite cmpSite = op_gt;

        RubyFixnum zero = RubyFixnum.zero(runtime);
        IRubyObject comparison = zero.coerceCmp(context, sites.op_cmp, step);

        switch (RubyComparable.cmpint(context, op_gt, op_lt, comparison, step, zero)) {
            case 0:
                return RubyFloat.newFloat(runtime, Float.POSITIVE_INFINITY);
            case 1:
                cmpSite = op_lt;
                break;
        }

        if (cmpSite.call(context, from, from, to).isTrue()) {
            return RubyFixnum.zero(runtime);
        }

        IRubyObject deltaObj = sites.op_minus.call(context, to, to, from);
        IRubyObject result = sites.div.call(context, deltaObj, deltaObj, step);
        IRubyObject timesPlus = sites.op_plus.call(context, from, from, sites.op_times.call(context, result, result, step));
        if (!excludeLast || cmpSite.call(context, timesPlus, timesPlus, to).isTrue()) {
            result = sites.op_plus.call(context, result, result, RubyFixnum.newFixnum(runtime, 1));
        }
        return (RubyNumeric) result;
    }

    private SizeFn stepSizeFn(final ThreadContext context, final IRubyObject from, final IRubyObject[] args) {
        return new SizeFn() {
            @Override
            public IRubyObject size(IRubyObject[] args) {
                IRubyObject[] scannedArgs = scanStepArgs(context, args);
                return intervalStepSize(context, from, scannedArgs[0], scannedArgs[1], false);
            }
        };
    }

    /**
     * Returns the number of unit-sized steps between the given beg and end.
     *
     * NOTE: the returned value is either Double.POSITIVE_INFINITY, or a rounded value appropriate to be cast to a long
     */
    public static double floatStepSize(double beg, double end, double unit, boolean excludeLast) {
        double n = (end - beg)/unit;
        double err = (Math.abs(beg) + Math.abs(end) + Math.abs(end - beg)) / Math.abs(unit) * DBL_EPSILON;

        if (Double.isInfinite(unit)) {
            if (unit > 0) {
                return beg <= end ? 1 : 0;
            } else {
                return end <= beg ? 1 : 0;
            }
        }

        if (unit == 0) {
            return Float.POSITIVE_INFINITY;
        }

        if (err > 0.5) err = 0.5;
        if (excludeLast) {
            if (n <= 0) {
                return 0;
            }
            if (n < 1) {
                n = 0;
            } else {
                n = Math.floor(n - err);
            }
        } else {
            if (n < 0) {
                return 0;
            }
            n = Math.floor(n + err);
        }
        return n + 1;
    }

    /** num_equal, doesn't override RubyObject.op_equal
     *
     */
    protected final IRubyObject op_num_equal(ThreadContext context, IRubyObject other) {
        // it won't hurt fixnums
        if (this == other)  return context.runtime.getTrue();

        return numFuncall(context, other, sites(context).op_equals, this);
    }

    /** numeric_numerator
     *
     */
    @JRubyMethod(name = "numerator")
    public IRubyObject numerator(ThreadContext context) {
        IRubyObject rational = f_to_r(context, this);
        return sites(context).numerator.call(context, rational, rational);
    }

    /** numeric_denominator
     *
     */
    @JRubyMethod(name = "denominator")
    public IRubyObject denominator(ThreadContext context) {
        IRubyObject rational = f_to_r(context, this);
        return sites(context).denominator.call(context, rational, rational);
    }

    /** numeric_to_c
     *
     */
    @JRubyMethod(name = "to_c")
    public IRubyObject to_c(ThreadContext context) {
        return RubyComplex.newComplexCanonicalize(context, this);
    }

    /** numeric_real
     *
     */
    @JRubyMethod(name = "real")
    public IRubyObject real(ThreadContext context) {
        return this;
    }

    /** numeric_image
     *
     */
    @JRubyMethod(name = {"imaginary", "imag"})
    public IRubyObject image(ThreadContext context) {
        return RubyFixnum.zero(context.runtime);
    }

    /** numeric_abs2
     *
     */
    @JRubyMethod(name = "abs2")
    public IRubyObject abs2(ThreadContext context) {
        return f_mul(context, this, this);
    }

    /** numeric_arg
     *
     */
    @JRubyMethod(name = {"arg", "angle", "phase"})
    public IRubyObject arg(ThreadContext context) {
        double value = this.getDoubleValue();
        if (Double.isNaN(value)) {
            return this;
        }
        if (f_negative_p(context, this) || (value == 0.0 && 1/value == Double.NEGATIVE_INFINITY)) {
            // negative or -0.0
            return context.runtime.getMath().getConstant("PI");
        }
        return RubyFixnum.zero(context.runtime);
    }

    /** numeric_rect
     *
     */
    @JRubyMethod(name = {"rectangular", "rect"})
    public IRubyObject rect(ThreadContext context) {
        return context.runtime.newArray(this, RubyFixnum.zero(context.runtime));
    }

    /** numeric_polar
     *
     */
    @JRubyMethod(name = "polar")
    public IRubyObject polar(ThreadContext context) {
        return context.runtime.newArray(f_abs(context, this), f_arg(context, this));
    }

    /** numeric_real
     *
     */
    @JRubyMethod(name = {"conjugate", "conj"})
    public IRubyObject conjugate(ThreadContext context) {
        return this;
    }

    @Override
    public Object toJava(Class target) {
        return JavaUtil.getNumericConverter(target).coerce(this, target);
    }

    @Deprecated // not-used
    public static class InvalidIntegerException extends NumberFormatException {
        private static final long serialVersionUID = 55019452543252148L;

        public InvalidIntegerException() {
            super();
        }
        public InvalidIntegerException(String message) {
            super(message);
        }
        @Override
        public Throwable fillInStackTrace() {
            return this;
        }
    }

    @Deprecated // not-used
    public static class NumberTooLargeException extends NumberFormatException {
        private static final long serialVersionUID = -1835120694982699449L;
        public NumberTooLargeException() {
            super();
        }
        public NumberTooLargeException(String message) {
            super(message);
        }
        @Override
        public Throwable fillInStackTrace() {
            return this;
        }
    }

    /** num_negative_p
     *
     */
    @JRubyMethod(name = "negative?")
    public IRubyObject isNegative(ThreadContext context) {
        return compareWithZero(context, this, sites(context).op_lt_checked);

    }
    /** num_positive_p
     *
     */
    @JRubyMethod(name = "positive?")
    public IRubyObject isPositive(ThreadContext context) {
        return compareWithZero(context, this, sites(context).op_gt_checked);
    }

    protected static IRubyObject negativeIntP(ThreadContext context, IRubyObject obj) {
        if (obj instanceof RubyNumeric) {
            return ((RubyNumeric) obj).isNegative(context);
        }
        return compareWithZero(context, obj, sites(context).op_lt_checked);
    }

    protected static IRubyObject positiveIntP(ThreadContext context, IRubyObject obj) {
        if (obj instanceof RubyNumeric) {
            return ((RubyNumeric) obj).isPositive(context);
        }
        return compareWithZero(context, obj, sites(context).op_gt_checked);
    }

    protected static IRubyObject compareWithZero(ThreadContext context, IRubyObject num, JavaSites.CheckedSites site) {
        IRubyObject zero = RubyFixnum.zero(context.runtime);
        IRubyObject r = num.getMetaClass().finvokeChecked(context, num, site, zero);
        if (r == null) {
            RubyComparable.cmperr(num, zero);
        }
        return r;
    }

    @JRubyMethod(name = "finite?")
    public IRubyObject finite_p(ThreadContext context) {
        return context.runtime.getTrue();
    }

    @JRubyMethod(name = "infinite?")
    public IRubyObject infinite_p(ThreadContext context) {
        return context.runtime.getNil();
    }

    public static IRubyObject numFuncall(ThreadContext context, IRubyObject x, CallSite site) {
        return context.safeRecurse(new NumFuncall0(), site, x, site.methodName, true);
    }

    public static IRubyObject numFuncall(ThreadContext context, final IRubyObject x, CallSite site, final IRubyObject value) {
        return context.safeRecurse(new NumFuncall1(value), site, x, site.methodName, true);
    }

    // MRI: macro FIXABLE, RB_FIXABLE
    // Note: this does additional checks for inf and nan
    public static boolean fixable(Ruby runtime, double f) {
        if (Double.isNaN(f) || Double.isInfinite(f))  {
            throw runtime.newFloatDomainError(Double.toString(f));
        }
        long l = (long) f;
        if (l == RubyFixnum.MIN || l == RubyFixnum.MAX) {
            BigInteger bigint = BigDecimal.valueOf(f).toBigInteger();
            return posFixable(bigint) && negFixable(bigint);
        }
        return posFixable(f) && negFixable(f);
    }

    // MRI: macro POSFIXABLE, RB_POSFIXABLE
    public static boolean posFixable(BigInteger f) {
        return f.compareTo(RubyBignum.LONG_MAX) <= 0;
    }

    // MRI: macro NEGFIXABLE, RB_NEGFIXABLE
    public static boolean negFixable(BigInteger f) {
        return f.compareTo(RubyBignum.LONG_MIN) >= 0;
    }

    // MRI: macro POSFIXABLE, RB_POSFIXABLE
    public static boolean posFixable(double l) {
        return l <= RubyFixnum.MAX;
    }

    // MRI: macro NEGFIXABLE, RB_NEGFIXABLE
    public static boolean negFixable(double l) {
        return l >= RubyFixnum.MIN;
    }

    private static class NumFuncall1 implements ThreadContext.RecursiveFunctionEx<CallSite> {
        private final IRubyObject value;

        public NumFuncall1(IRubyObject value) {
            this.value = value;
        }

        @Override
        public IRubyObject call(ThreadContext context, CallSite site, IRubyObject obj, boolean recur) {
            if (recur) {
                String name = site.methodName;
                if (name.length() > 0 && Character.isLetterOrDigit(name.charAt(0))) {
                    throw context.runtime.newNameError(name, obj, name);
                } else {
                    throw context.runtime.newNameError(name, obj, name);
                }
            }
            return site.call(context, obj, obj, value);
        }
    }

    private static class NumFuncall0 implements ThreadContext.RecursiveFunctionEx<CallSite> {
        @Override
        public IRubyObject call(ThreadContext context, CallSite site, IRubyObject obj, boolean recur) {
            if (recur) {
                String name = site.methodName;
                if (name.length() > 0 && Character.isLetterOrDigit(name.charAt(0))) {
                    throw context.runtime.newNameError(name, obj, name);
                } else if (name.length() == 2 && name.charAt(1) == '@') {
                    throw context.runtime.newNameError(name, obj, name.substring(0,1));
                } else {
                    throw context.runtime.newNameError(name, obj, name);
                }
            }
            return site.call(context, obj, obj);
        }
    }

    @Deprecated
    public IRubyObject floor() {
        return floor(getRuntime().getCurrentContext());
    }

    @Deprecated
    public IRubyObject ceil() {
        return ceil(getRuntime().getCurrentContext());
    }

    @Deprecated
    public IRubyObject round() {
        return round(getRuntime().getCurrentContext());
    }

    /** num_truncate
     *
     */
    @Deprecated
    public IRubyObject truncate() {
        return truncate(getRuntime().getCurrentContext());
    }

    private static JavaSites.NumericSites sites(ThreadContext context) {
        return context.sites.Numeric;
    }

    @Deprecated
    public static RubyFloat str2fnum19(Ruby runtime, RubyString arg, boolean strict) {
        return str2fnum(runtime, arg, strict);
    }

    @Deprecated
    public final IRubyObject div19(ThreadContext context, IRubyObject other) {
        return div(context, other);
    }

    @Deprecated
    public final IRubyObject divmod19(ThreadContext context, IRubyObject other) {
        return divmod(context, other);
    }

    @Deprecated
    public final IRubyObject modulo19(ThreadContext context, IRubyObject other) {
        return modulo(context, other);
    }
}<|MERGE_RESOLUTION|>--- conflicted
+++ resolved
@@ -39,7 +39,6 @@
 import org.jruby.ast.util.ArgsUtil;
 import org.jruby.common.RubyWarnings;
 import org.jruby.exceptions.RaiseException;
-import org.jruby.internal.runtime.methods.DynamicMethod;
 import org.jruby.javasupport.JavaUtil;
 import org.jruby.runtime.Block;
 import org.jruby.runtime.CallSite;
@@ -50,7 +49,6 @@
 import org.jruby.runtime.ThreadContext;
 import org.jruby.runtime.Visibility;
 import org.jruby.runtime.builtin.IRubyObject;
-import org.jruby.runtime.callsite.CachingCallSite;
 import org.jruby.util.ByteList;
 import org.jruby.util.ConvertBytes;
 import org.jruby.util.ConvertDouble;
@@ -62,15 +60,11 @@
 
 import static org.jruby.RubyEnumerator.SizeFn;
 import static org.jruby.RubyEnumerator.enumeratorizeWithSize;
-<<<<<<< HEAD
-import static org.jruby.util.Numeric.*;
-=======
 import static org.jruby.util.Numeric.f_abs;
 import static org.jruby.util.Numeric.f_arg;
 import static org.jruby.util.Numeric.f_mul;
 import static org.jruby.util.Numeric.f_negative_p;
 import static org.jruby.util.Numeric.f_to_r;
->>>>>>> 577d13a4
 
 /**
  * Base class for all numerical types in ruby.
@@ -805,15 +799,9 @@
     /** num_modulo
      *
      */
-<<<<<<< HEAD
     @JRubyMethod(name = "modulo")
     public IRubyObject modulo(ThreadContext context, IRubyObject other) {
         IRubyObject div = numFuncall(context, this, sites(context).div, other);
-=======
-    @JRubyMethod(name = {"modulo", "%"})
-    public IRubyObject modulo19(ThreadContext context, IRubyObject other) {
-        IRubyObject div = sites(context).div.call(context, this, this, other);
->>>>>>> 577d13a4
         IRubyObject product = sites(context).op_times.call(context, other, other, div);
         return sites(context).op_minus.call(context, this, this, product);
     }
