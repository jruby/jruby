/***** BEGIN LICENSE BLOCK *****
 * Version: EPL 2.0/GPL 2.0/LGPL 2.1
 *
 * The contents of this file are subject to the Eclipse Public
 * License Version 2.0 (the "License"); you may not use this file
 * except in compliance with the License. You may obtain a copy of
 * the License at http://www.eclipse.org/legal/epl-v20.html
 *
 * Software distributed under the License is distributed on an "AS
 * IS" basis, WITHOUT WARRANTY OF ANY KIND, either express or
 * implied. See the License for the specific language governing
 * rights and limitations under the License.
 *
 * Copyright (C) 2001 Alan Moore <alan_moore@gmx.net>
 * Copyright (C) 2001-2004 Jan Arne Petersen <jpetersen@uni-bonn.de>
 * Copyright (C) 2002 Benoit Cerrina <b.cerrina@wanadoo.fr>
 * Copyright (C) 2002-2004 Anders Bengtsson <ndrsbngtssn@yahoo.se>
 * Copyright (C) 2002-2004 Thomas E Enebo <enebo@acm.org>
 * Copyright (C) 2004 Stefan Matthias Aust <sma@3plus4.de>
 * Copyright (C) 2006 Miguel Covarrubias <mlcovarrubias@gmail.com>
 * Copyright (C) 2006 Antti Karanta <Antti.Karanta@napa.fi>
 *
 * Alternatively, the contents of this file may be used under the terms of
 * either of the GNU General Public License Version 2 or later (the "GPL"),
 * or the GNU Lesser General Public License Version 2.1 or later (the "LGPL"),
 * in which case the provisions of the GPL or the LGPL are applicable instead
 * of those above. If you wish to allow use of your version of this file only
 * under the terms of either the GPL or the LGPL, and not to allow others to
 * use your version of this file under the terms of the EPL, indicate your
 * decision by deleting the provisions above and replace them with the notice
 * and other provisions required by the GPL or the LGPL. If you do not delete
 * the provisions above, a recipient may use your version of this file under
 * the terms of any one of the EPL, the GPL or the LGPL.
 ***** END LICENSE BLOCK *****/

package org.jruby;

import org.jruby.anno.JRubyClass;
import org.jruby.anno.JRubyMethod;
import org.jruby.ast.util.ArgsUtil;
import org.jruby.exceptions.RaiseException;
import org.jruby.javasupport.JavaUtil;
import org.jruby.runtime.Block;
import org.jruby.runtime.CallSite;
import org.jruby.runtime.ClassIndex;
import org.jruby.runtime.Helpers;
import org.jruby.runtime.JavaSites;
import org.jruby.runtime.ObjectAllocator;
import org.jruby.runtime.ThreadContext;
import org.jruby.runtime.Visibility;
import org.jruby.runtime.builtin.IRubyObject;
import org.jruby.util.ByteList;
import org.jruby.util.ConvertBytes;
import org.jruby.util.ConvertDouble;
import org.jruby.util.TypeConverter;

import java.math.BigDecimal;
import java.math.BigInteger;
import java.math.RoundingMode;

import static org.jruby.RubyEnumerator.SizeFn;
import static org.jruby.RubyEnumerator.enumeratorizeWithSize;
import static org.jruby.util.Numeric.f_abs;
import static org.jruby.util.Numeric.f_arg;
import static org.jruby.util.Numeric.f_mul;
import static org.jruby.util.Numeric.f_negative_p;
import static org.jruby.util.Numeric.f_to_r;
import static org.jruby.util.RubyStringBuilder.str;
import static org.jruby.util.RubyStringBuilder.ids;
import static org.jruby.util.RubyStringBuilder.types;

/**
 * Base class for all numerical types in ruby.
 */
// TODO: Numeric.new works in Ruby and it does here too.  However trying to use
//   that instance in a numeric operation should generate an ArgumentError. Doing
//   this seems so pathological I do not see the need to fix this now.
@JRubyClass(name="Numeric", include="Comparable")
public class RubyNumeric extends RubyObject {

    public static RubyClass createNumericClass(Ruby runtime) {
        RubyClass numeric = runtime.defineClass("Numeric", runtime.getObject(), NUMERIC_ALLOCATOR);

        numeric.setClassIndex(ClassIndex.NUMERIC);
        numeric.setReifiedClass(RubyNumeric.class);

        numeric.kindOf = new RubyModule.JavaClassKindOf(RubyNumeric.class);

        numeric.includeModule(runtime.getComparable());
        numeric.defineAnnotatedMethods(RubyNumeric.class);

        return numeric;
    }

    protected static final ObjectAllocator NUMERIC_ALLOCATOR = new ObjectAllocator() {
        public IRubyObject allocate(Ruby runtime, RubyClass klass) {
            return new RubyNumeric(runtime, klass);
        }
    };

    public static final double DBL_EPSILON=2.2204460492503131e-16;

    public RubyNumeric(Ruby runtime, RubyClass metaClass) {
        super(runtime, metaClass);
    }

    public RubyNumeric(RubyClass metaClass) {
        super(metaClass);
    }

    public RubyNumeric(Ruby runtime, RubyClass metaClass, boolean useObjectSpace) {
        super(runtime, metaClass, useObjectSpace);
    }

    @Deprecated
    public RubyNumeric(Ruby runtime, RubyClass metaClass, boolean useObjectSpace, boolean canBeTainted) {
        super(runtime, metaClass, useObjectSpace, canBeTainted);
    }

    public static RoundingMode getRoundingMode(ThreadContext context, IRubyObject opts) {
        IRubyObject halfArg = ArgsUtil.extractKeywordArg(context, "half", opts);

        if (halfArg == context.nil) return RoundingMode.HALF_UP;

        if (halfArg instanceof RubySymbol) {
            switch (((RubySymbol) halfArg).asJavaString()) {
                case "up":
                    return RoundingMode.HALF_UP;
                case "even":
                    return RoundingMode.HALF_EVEN;
                case "down":
                    return RoundingMode.HALF_DOWN;
            }
        }

        throw context.runtime.newArgumentError("invalid rounding mode: " + halfArg);
    }

    // The implementations of these are all bonus (see above)

    /**
     * Return the value of this numeric as a 64-bit long. If the value does not
     * fit in 64 bits, it will be truncated.
     */
    public long getLongValue() { return 0; }

    /**
     * Return the value of this numeric as a 32-bit long. If the value does not
     * fit in 32 bits, it will be truncated.
     */
    public int getIntValue() { return (int) getLongValue(); }

    public double getDoubleValue() { return getLongValue(); }

    public BigInteger getBigIntegerValue() {
        return BigInteger.valueOf(getLongValue());
    }

    public static RubyNumeric newNumeric(Ruby runtime) {
    	return new RubyNumeric(runtime, runtime.getNumeric());
    }

    /*  ================
     *  Utility Methods
     *  ================
     */

    /** rb_num2int, NUM2INT
     *
     */
    public static int num2int(IRubyObject arg) {
        long num = num2long(arg);

        checkInt(arg, num);
        return (int) num;
    }

    /** check_int
     *
     */
    public static int checkInt(final Ruby runtime, long num) {
        if (((int) num) != num) {
            checkIntFail(runtime, num);
        }
        return (int) num;
    }

    public static void checkInt(IRubyObject arg, long num) {
        if (((int) num) != num) {
            checkIntFail(arg.getRuntime(), num);
        }
    }

    private static void checkIntFail(Ruby runtime, long num) {
        if (num < Integer.MIN_VALUE) {
            throw runtime.newRangeError("integer " + num + " too small to convert to `int'");
        } else {
            throw runtime.newRangeError("integer " + num + " too big to convert to `int'");
        }
    }

    /**
     * NUM2CHR
     */
    public static byte num2chr(IRubyObject arg) {
        if (arg instanceof RubyString) {
            if (((RubyString) arg).size() > 0) {
                return (byte) ((RubyString) arg).getByteList().get(0);
            }
        }

        return (byte) num2int(arg);
    }

    /** rb_num2long and FIX2LONG (numeric.c)
     *
     */
    public static long num2long(IRubyObject arg) {
        return arg instanceof RubyFixnum ? ((RubyFixnum) arg).value : other2long(arg);
    }

    private static long other2long(IRubyObject arg) throws RaiseException {
        if (arg instanceof RubyFloat) return float2long((RubyFloat) arg);
        if (arg instanceof RubyBignum) return RubyBignum.big2long((RubyBignum) arg);
        if (arg.isNil()) {
            throw arg.getRuntime().newTypeError("no implicit conversion from nil to integer");
        }
        return arg.convertToInteger().getLongValue();
    }

    public static long float2long(RubyFloat flt) {
        final double aFloat = flt.value;
        if (aFloat <= (double) Long.MAX_VALUE && aFloat >= (double) Long.MIN_VALUE) {
            return (long) aFloat;
        }
        // TODO: number formatting here, MRI uses "%-.10g", 1.4 API is a must?
        throw flt.getRuntime().newRangeError("float " + aFloat + " out of range of integer");
    }

    /**
     * MRI: macro DBL2NUM
     */
    public static IRubyObject dbl2num(Ruby runtime, double val) {
        return RubyFloat.newFloat(runtime, val);
    }

    /**
     * MRI: macro DBL2IVAL
     */
    public static RubyInteger dbl2ival(Ruby runtime, double val) {
        // MRI: macro FIXABLE, RB_FIXABLE (inlined + adjusted) :
        if (Double.isNaN(val) || Double.isInfinite(val))  {
            throw runtime.newFloatDomainError(Double.toString(val));
        }

        final long fix = (long) val;
        if (fix == RubyFixnum.MIN || fix == RubyFixnum.MAX) {
            BigInteger big = BigDecimal.valueOf(val).toBigInteger();
            if (posFixable(big) && negFixable(big)) {
                return RubyFixnum.newFixnum(runtime, fix);
            }
        }
        else if (posFixable(val) && negFixable(val)) {
            return RubyFixnum.newFixnum(runtime, fix);
        }
        return RubyBignum.newBignorm(runtime, val);
    }

    public static double num2dbl(IRubyObject arg) {
        return num2dbl(arg.getRuntime().getCurrentContext(), arg);
    }

    /** rb_num2dbl and NUM2DBL
     *
     */
    public static double num2dbl(ThreadContext context, IRubyObject arg) {
        switch (((RubyBasicObject) arg).getNativeClassIndex()) {
            case FLOAT:
                return ((RubyFloat) arg).value;
            case FIXNUM:
                if (context.sites.Fixnum.to_f.isBuiltin(arg)) return ((RubyFixnum) arg).value;
                break;
            case BIGNUM:
                if (context.sites.Bignum.to_f.isBuiltin(arg)) return ((RubyBignum) arg).getDoubleValue();
                break;
            case RATIONAL:
                if (context.sites.Rational.to_f.isBuiltin(arg)) return ((RubyRational) arg).getDoubleValue();
                break;
            case STRING:
            case NIL:
            case TRUE:
            case FALSE:
                throw context.runtime.newTypeError(str(context.runtime, "can't convert ", arg.inspect(), " into Float"));
        }
        IRubyObject val = TypeConverter.convertToType(arg, context.runtime.getFloat(), "to_f");
        return ((RubyFloat) val).value;
    }

    /** rb_dbl_cmp (numeric.c)
     *
     */
    public static IRubyObject dbl_cmp(Ruby runtime, double a, double b) {
        if (Double.isNaN(a) || Double.isNaN(b)) return runtime.getNil();
        return a == b ? RubyFixnum.zero(runtime) : a > b ? RubyFixnum.one(runtime) : RubyFixnum.minus_one(runtime);
    }

    public static long fix2long(IRubyObject arg) {
        return ((RubyFixnum) arg).value;
    }

    public static int fix2int(IRubyObject arg) {
        long num = arg instanceof RubyFixnum ? fix2long(arg) : num2long(arg);
        checkInt(arg, num);
        return (int) num;
    }

    public static int fix2int(RubyFixnum arg) {
        long num = arg.value;
        checkInt(arg, num);
        return (int) num;
    }

    public static RubyInteger str2inum(Ruby runtime, RubyString str, int base) {
        return str2inum(runtime, str, base, false);
    }

    public static RubyNumeric int2fix(Ruby runtime, long val) {
        return RubyFixnum.newFixnum(runtime, val);
    }

    /** rb_num2fix
     *
     */
    public static IRubyObject num2fix(IRubyObject val) {
        if (val instanceof RubyFixnum) {
            return val;
        }
        if (val instanceof RubyBignum) {
            // any BigInteger is bigger than Fixnum and we don't have FIXABLE
            throw val.getRuntime().newRangeError("integer " + val + " out of range of fixnum");
        }
        return RubyFixnum.newFixnum(val.getRuntime(), num2long(val));
    }

    /**
     * Converts a string representation of an integer to the integer value.
     * Parsing starts at the beginning of the string (after leading and
     * trailing whitespace have been removed), and stops at the end or at the
     * first character that can't be part of an integer.  Leading signs are
     * allowed. If <code>base</code> is zero, strings that begin with '0[xX]',
     * '0[bB]', or '0' (optionally preceded by a sign) will be treated as hex,
     * binary, or octal numbers, respectively.  If a non-zero base is given,
     * only the prefix (if any) that is appropriate to that base will be
     * parsed correctly.  For example, if the base is zero or 16, the string
     * "0xff" will be converted to 256, but if the base is 10, it will come out
     * as zero, since 'x' is not a valid decimal digit.  If the string fails
     * to parse as a number, zero is returned.
     *
     * @param runtime  the ruby runtime
     * @param str   the string to be converted
     * @param base  the expected base of the number (for example, 2, 8, 10, 16),
     *              or 0 if the method should determine the base automatically
     *              (defaults to 10). Values 0 and 2-36 are permitted. Any other
     *              value will result in an ArgumentError.
     * @param strict if true, enforce the strict criteria for String encoding of
     *               numeric values, as required by Integer('n'), and raise an
     *               exception when those criteria are not met. Otherwise, allow
     *               lax expression of values, as permitted by String#to_i, and
     *               return a value in almost all cases (excepting illegal radix).
     *               TODO: describe the rules/criteria
     * @return  a RubyFixnum or (if necessary) a RubyBignum representing
     *          the result of the conversion, which will be zero if the
     *          conversion failed.
     */
    public static IRubyObject str2inum(Ruby runtime, RubyString str, int base, boolean strict, boolean exception) {
        ByteList s = str.getByteList();
        return ConvertBytes.byteListToInum(runtime, s, base, strict, exception);
    }

    public static RubyInteger str2inum(Ruby runtime, RubyString str, int base, boolean strict) {
        return (RubyInteger) str2inum(runtime, str, base, strict, true);
    }

    /**
     * Same as RubyNumeric.str2fnum passing false for strict.
     *
     * @param runtime  the ruby runtime
     * @param arg   the string to be converted
     * @return  a RubyFloat representing the result of the conversion, which
     *          will be 0.0 if the conversion failed.
     */
    public static RubyFloat str2fnum(Ruby runtime, RubyString arg) {
        return str2fnum(runtime, arg, false);
    }

    /**
     * Converts a string representation of a floating-point number to the
     * numeric value.  Parsing starts at the beginning of the string (after
     * leading and trailing whitespace have been removed), and stops at the
     * end or at the first character that can't be part of a number.  If
     * the string fails to parse as a number, 0.0 is returned.
     *
     * @param runtime  the ruby runtime
     * @param arg   the string to be converted
     * @param strict if true, enforce the strict criteria for String encoding of
     *               numeric values, as required by Float('n'), and raise an
     *               exception when those criteria are not met. Otherwise, allow
     *               lax expression of values, as permitted by String#to_f, and
     *               return a value in all cases.
     *               TODO: describe the rules/criteria
     * @return  a RubyFloat representing the result of the conversion, which
     *          will be 0.0 if the conversion failed.
     */
    public static IRubyObject str2fnum(Ruby runtime, RubyString arg, boolean strict, boolean exception) {
        try {
            double value = ConvertDouble.byteListToDouble19(arg.getByteList(), strict);
            return RubyFloat.newFloat(runtime, value);
        }
        catch (NumberFormatException e) {
            if (strict) {
                if (!exception) return runtime.getNil();
                throw runtime.newArgumentError("invalid value for Float(): "
                        + arg.callMethod(runtime.getCurrentContext(), "inspect").toString());
            }
            return RubyFloat.newFloat(runtime, 0.0);
        }
    }

    public static RubyFloat str2fnum(Ruby runtime, RubyString arg, boolean strict) {
        return (RubyFloat) str2fnum(runtime, arg, strict, true);
    }


    /** Numeric methods. (num_*)
     *
     */

    protected final IRubyObject[] getCoerced(ThreadContext context, IRubyObject other, boolean error) {
        final Ruby runtime = context.runtime;
        final IRubyObject $ex = context.getErrorInfo();
        final IRubyObject result;
        try {
            result = sites(context).coerce.call(context, other, other, this);
        }
        catch (RaiseException e) { // e.g. NoMethodError: undefined method `coerce'
            context.setErrorInfo($ex); // restore $!

            if (error) {
                throw runtime.newTypeError(str(runtime, types(runtime, other.getMetaClass()), " can't be coerced into ", types(runtime, getMetaClass())));
            }
            return null;
        }

        return coerceResult(runtime, result, true).toJavaArrayMaybeUnsafe();
    }

    protected final IRubyObject callCoerced(ThreadContext context, String method, IRubyObject other, boolean err) {
        IRubyObject[] args = getCoerced(context, other, err);
        if (args == null) return context.nil;
        return args[0].callMethod(context, method, args[1]);
    }

    public final IRubyObject callCoerced(ThreadContext context, String method, IRubyObject other) {
        return callCoerced(context, method, other, false);
    }

    protected final IRubyObject callCoerced(ThreadContext context, CallSite site, IRubyObject other, boolean err) {
        IRubyObject[] args = getCoerced(context, other, err);
        if (args == null) return context.nil;
        IRubyObject car = args[0];
        return site.call(context, car, car, args[1]);
    }

    public final IRubyObject callCoerced(ThreadContext context, CallSite site, IRubyObject other) {
        return callCoerced(context, site, other, false);
    }

    // beneath are rewritten coercions that reflect MRI logic, the aboves are used only by RubyBigDecimal

    /** coerce_body
     *
     */
    protected final IRubyObject coerceBody(ThreadContext context, IRubyObject other) {
        return sites(context).coerce.call(context, other, other, this);
    }

    /** do_coerce
     *
     */
    protected final RubyArray doCoerce(ThreadContext context, IRubyObject other, boolean err) {
        if (!sites(context).respond_to_coerce.respondsTo(context, other, other)) {
            if (err) {
                coerceFailed(context, other);
            }
            return null;
        }
        final IRubyObject $ex = context.getErrorInfo();
        final IRubyObject result;

        result = coerceBody(context, other);
        return coerceResult(context.runtime, result, err);
    }

    private static RubyArray coerceResult(final Ruby runtime, final IRubyObject result, final boolean err) {
        if (result instanceof RubyArray && ((RubyArray) result).getLength() == 2) return (RubyArray) result;

        if (err || !result.isNil()) throw runtime.newTypeError("coerce must return [x, y]");

        return null;
    }

    /** coerce_rescue
     *
     */
    protected final IRubyObject coerceRescue(ThreadContext context, IRubyObject other) {
        coerceFailed(context, other);
        return context.nil;
    }

    /** coerce_failed
     *
     */
    protected final void coerceFailed(ThreadContext context, IRubyObject other) {
        if (other.isSpecialConst() || other instanceof RubyFloat) {
            other = other.inspect();
        } else {
            other = other.getMetaClass().name(context);
        }
        throw context.runtime.newTypeError(String.format("%s can't be coerced into %s", other, getMetaClass()));
    }

    /** rb_num_coerce_bin
     *  coercion taking two arguments
     */
    @Deprecated
    protected final IRubyObject coerceBin(ThreadContext context, String method, IRubyObject other) {
        RubyArray ary = doCoerce(context, other, true);
        return (ary.eltInternal(0)).callMethod(context, method, ary.eltInternal(1));
    }

    protected final IRubyObject coerceBin(ThreadContext context, CallSite site, IRubyObject other) {
        RubyArray ary = doCoerce(context, other, true);
        IRubyObject car = ary.eltInternal(0);
        return site.call(context, car, car, ary.eltInternal(1));
    }

    /** rb_num_coerce_bit
     *  coercion taking two arguments
     */
    protected final IRubyObject coerceBit(ThreadContext context, String method, IRubyObject other) {
        if (!(other instanceof RubyFixnum) && !(other instanceof RubyBignum)) {
            RubyArray ary = doCoerce(context, other, true);
            IRubyObject x = ary.eltInternal(0);
            IRubyObject y = ary.eltInternal(1);

            if (!(x instanceof RubyFixnum) && !(x instanceof RubyBignum)
                    && !(y instanceof RubyFixnum) && !(y instanceof RubyBignum)) {
                coerceFailed(context, other);
            }
            return x.callMethod(context, method, y);
        }
        return callMethod(context, method, other);
    }

    protected final IRubyObject coerceBit(ThreadContext context, JavaSites.CheckedSites site, IRubyObject other) {
        RubyArray ary = doCoerce(context, other, true);
        final IRubyObject x = ary.eltOk(0);
        IRubyObject y = ary.eltOk(1);
        IRubyObject ret = context.safeRecurse(new ThreadContext.RecursiveFunctionEx<JavaSites.CheckedSites>() {
            @Override
            public IRubyObject call(ThreadContext context, JavaSites.CheckedSites site, IRubyObject obj, boolean recur) {
                if (recur) {
                    throw context.runtime.newNameError(str(context.runtime, "recursive call to ", ids(context.runtime, site.methodName)), context.runtime.newSymbol(site.methodName));
                }
                return getMetaClass(x).finvokeChecked(context, x, site, obj);
            }
        }, site, y, site.methodName, true);
        if (ret == null) {
            coerceFailed(context, other);
        }
        return ret;
    }

    /** rb_num_coerce_cmp
     *  coercion used for comparisons
     */

    @Deprecated // no longer used
    protected final IRubyObject coerceCmp(ThreadContext context, String method, IRubyObject other) {
        RubyArray ary = doCoerce(context, other, false);
        if (ary == null) {
            return context.nil; // MRI does it!
        }
        return (ary.eltInternal(0)).callMethod(context, method, ary.eltInternal(1));
    }

    protected final IRubyObject coerceCmp(ThreadContext context, CallSite site, IRubyObject other) {
        RubyArray ary = doCoerce(context, other, false);
        if (ary == null) {
            return context.nil; // MRI does it!
        }
        IRubyObject car = ary.eltInternal(0);
        return site.call(context, car, car, ary.eltInternal(1));
    }

    /** rb_num_coerce_relop
     *  coercion used for relative operators
     */

    @Deprecated // no longer used
    protected final IRubyObject coerceRelOp(ThreadContext context, String method, IRubyObject other) {
        RubyArray ary = doCoerce(context, other, false);
        if (ary == null) {
            return RubyComparable.cmperr(this, other);
        }

        return unwrapCoerced(context, method, other, ary);
    }

    protected final IRubyObject coerceRelOp(ThreadContext context, CallSite site, IRubyObject other) {
        RubyArray ary = doCoerce(context, other, false);
        if (ary == null) {
            return RubyComparable.cmperr(this, other);
        }

        return unwrapCoerced(context, site, other, ary);
    }

    private IRubyObject unwrapCoerced(ThreadContext context, String method, IRubyObject other, RubyArray ary) {
        IRubyObject result = (ary.eltInternal(0)).callMethod(context, method, ary.eltInternal(1));
        if (result == context.nil) {
            return RubyComparable.cmperr(this, other);
        }
        return result;
    }

    private IRubyObject unwrapCoerced(ThreadContext context, CallSite site, IRubyObject other, RubyArray ary) {
        IRubyObject car = ary.eltInternal(0);
        IRubyObject result = site.call(context, car, car, ary.eltInternal(1));
        if (result == context.nil) {
            return RubyComparable.cmperr(this, other);
        }
        return result;
    }

    public RubyNumeric asNumeric() {
        return this;
    }

    /*  ================
     *  Instance Methods
     *  ================
     */

    @JRubyMethod(name = "!")
    public IRubyObject op_not(ThreadContext context) {
        return context.fals;
    }

    /** num_sadded
     *
     */
    @JRubyMethod(name = "singleton_method_added")
    public static IRubyObject singleton_method_added(ThreadContext context, IRubyObject self, IRubyObject name) {
        Ruby runtime = context.runtime;
        throw runtime.newTypeError(str(runtime, "can't define singleton method \"", ids(runtime, name), "\" for ", types(runtime, self.getType())));
    }

    /** num_init_copy
     *
     */
    @Override
    @JRubyMethod(name = "initialize_copy", visibility = Visibility.PRIVATE)
    public IRubyObject initialize_copy(IRubyObject arg) {
        final Ruby runtime = metaClass.runtime;
        throw runtime.newTypeError(str(runtime, "can't copy ", types(runtime, getType())));
    }

    /** num_coerce
     *
     */
    @JRubyMethod(name = "coerce")
    public IRubyObject coerce(IRubyObject other) {
        final Ruby runtime = metaClass.runtime;
        if (metaClass == other.getMetaClass()) return runtime.newArray(other, this);

        IRubyObject cdr = RubyKernel.new_float(runtime, this);
        IRubyObject car = RubyKernel.new_float(runtime, other);

        return runtime.newArray(car, cdr);
    }

    /** num_uplus
     *
     */
    @JRubyMethod(name = "+@")
    public IRubyObject op_uplus() {
        return this;
    }

    /** num_imaginary
     *
     */
    @JRubyMethod(name = "i")
    public IRubyObject num_imaginary(ThreadContext context) {
        return RubyComplex.newComplexRaw(context.runtime, RubyFixnum.zero(context.runtime), this);
    }

    /** num_uminus
     *
     */
    @JRubyMethod(name = "-@")
    public IRubyObject op_uminus(ThreadContext context) {
        RubyArray ary = RubyFixnum.zero(context.runtime).doCoerce(context, this, true);
        IRubyObject car = ary.eltInternal(0);
        return numFuncall(context, car, sites(context).op_minus, ary.eltInternal(1));
    }

    // MRI: rb_int_plus and others, handled by polymorphism
    public IRubyObject op_plus(ThreadContext context, IRubyObject other) {
        return coerceBin(context, sites(context).op_plus, other);
    }

    // MRI: rb_int_minus
    public IRubyObject op_minus(ThreadContext context, IRubyObject other) {
        return coerceBin(context, sites(context).op_minus, other);
    }

    /** num_cmp
     *
     */
    @JRubyMethod(name = "<=>")
    public IRubyObject op_cmp(IRubyObject other) {
        if (this == other) { // won't hurt fixnums
            return RubyFixnum.zero(metaClass.runtime);
        }
        return metaClass.runtime.getNil();
    }

    /** num_eql
     *
     */
    @JRubyMethod(name = "eql?")
    public IRubyObject eql_p(ThreadContext context, IRubyObject other) {
        if (getClass() != other.getClass()) return context.fals;
        return equalInternal(context, this, other) ? context.tru : context.fals;
    }

    /** num_quo
     *
     */
    @JRubyMethod(name = "quo")
    public IRubyObject quo(ThreadContext context, IRubyObject other) {
        return RubyRational.numericQuo(context, this, other);
    }

    @Deprecated
    public final IRubyObject quo_19(ThreadContext context, IRubyObject other) {
        return quo(context, other);
    }

    /**
     * MRI: num_div
     */
    @JRubyMethod(name = "div")
    public IRubyObject div(ThreadContext context, IRubyObject other) {
        if (other instanceof RubyNumeric) {
            if (((RubyNumeric) other).isZero()) {
                throw context.runtime.newZeroDivisionError();
            }
        }
        IRubyObject quotient = numFuncall(context, this, sites(context).op_quo, other);
        return sites(context).floor.call(context, quotient, quotient);
    }

    /**
     * MRI: rb_int_idiv and overrides
     */
    public IRubyObject idiv(ThreadContext context, IRubyObject other) {
        return div(context, other);
    }

    public IRubyObject idiv(ThreadContext context, long other) {
        return idiv(context, RubyFixnum.newFixnum(context.runtime, other));
    }

    /** num_divmod
     *
     */
    @JRubyMethod(name = "divmod")
    public IRubyObject divmod(ThreadContext context, IRubyObject other) {
        return RubyArray.newArray(context.runtime, div(context, other), modulo(context, other));
    }

    /** num_fdiv */
    @JRubyMethod(name = "fdiv")
    public IRubyObject fdiv(ThreadContext context, IRubyObject other) {
        RubyFloat value = convertToFloat();
        return sites(context).op_quo.call(context, value, value, other);
    }

    /** num_modulo
     *
     */
    @JRubyMethod(name = {"modulo", "%"})
    public IRubyObject modulo(ThreadContext context, IRubyObject other) {
        IRubyObject div = numFuncall(context, this, sites(context).div, other);
        IRubyObject product = sites(context).op_times.call(context, other, other, div);
        return sites(context).op_minus.call(context, this, this, product);
    }

    IRubyObject modulo(ThreadContext context, long other) {
        return modulo(context, RubyFixnum.newFixnum(context.runtime, other));
    }

    /** num_remainder
     *
     */
    @JRubyMethod(name = "remainder")
    public IRubyObject remainder(ThreadContext context, IRubyObject y) {
        return numRemainder(context, y);
    }

    public IRubyObject numRemainder(ThreadContext context, IRubyObject y) {
        RubyNumeric x = this;
        JavaSites.NumericSites sites = sites(context);
        IRubyObject z = sites.op_mod.call(context, this, this, y);

        if ((!Helpers.rbEqual(context, z, RubyFixnum.zero(context.runtime), sites.op_equal).isTrue()) &&
                ((x.isNegative() &&
                        RubyNumeric.positiveInt(context, y)) ||
                        (x.isPositive() &&
                                RubyNumeric.negativeInt(context, y)))) {
            return sites.op_minus.call(context, z, z, y);
        }
        return z;
    }

    public static boolean positiveInt(ThreadContext context, IRubyObject num) {
        if (num instanceof RubyNumeric) {
            return ((RubyNumeric) num).isPositive();
        }

        return compareWithZero(context, num, sites(context).op_gt_checked).isTrue();
    }

    public static boolean negativeInt(ThreadContext context, IRubyObject num) {
        if (num instanceof RubyNumeric) {
            return ((RubyNumeric) num).isNegative();
        }

        return compareWithZero(context, num, sites(context).op_lt_checked).isTrue();
    }

    /** num_abs
     *
     */
    @JRubyMethod(name = "abs")
    public IRubyObject abs(ThreadContext context) {
        if (sites(context).op_lt.call(context, this, this, RubyFixnum.zero(context.runtime)).isTrue()) {
            return sites(context).op_uminus.call(context, this, this);
        }
        return this;
    }

    /** num_abs/1.9
     *
     */
    @JRubyMethod(name = "magnitude")
    public IRubyObject magnitude(ThreadContext context) {
        return abs(context);
    }

    /** num_to_int
     *
     */
    @JRubyMethod(name = "to_int")
    public IRubyObject to_int(ThreadContext context) {
        return numFuncall(context, this, sites(context).to_i);
    }

    /** num_real_p
    *
    */
    @JRubyMethod(name = "real?")
    public IRubyObject real_p(ThreadContext context) {
        return RubyBoolean.newBoolean(context, isReal());
    }

    public boolean isReal() { return true; } // only RubyComplex isn't real

    @Deprecated
    public IRubyObject scalar_p() {
        return getRuntime().newBoolean(isReal());
    }

    /** num_int_p
     *
     */
    @JRubyMethod(name = "integer?")
    public IRubyObject integer_p() {
        return metaClass.runtime.getFalse();
    }

    /** num_zero_p
     *
     */
    @JRubyMethod(name = "zero?")
    public IRubyObject zero_p(ThreadContext context) {
        final Ruby runtime = context.runtime;
        return equalInternal(context, this, RubyFixnum.zero(runtime)) ? runtime.getTrue() : runtime.getFalse();
    }

    public boolean isZero() {
        return zero_p(metaClass.runtime.getCurrentContext()).isTrue();
    }

    /** num_nonzero_p
     *
     */
    @JRubyMethod(name = "nonzero?")
    public IRubyObject nonzero_p(ThreadContext context) {
        if (numFuncall(context, this, sites(context).zero).isTrue()) {
            return context.nil;
        }
        return this;
    }

    /**
     * MRI: num_floor
     */
    @JRubyMethod(name = "floor")
    public IRubyObject floor(ThreadContext context) {
        return convertToFloat().floor(context);
    }

    /**
     * MRI: num_ceil
     */
    @JRubyMethod(name = "ceil")
    public IRubyObject ceil(ThreadContext context) {
        return convertToFloat().ceil(context);
    }

    /**
     * MRI: num_round
     */
    @JRubyMethod(name = "round")
    public IRubyObject round(ThreadContext context) {
        return convertToFloat().round(context);
    }

    /**
     * MRI: num_truncate
     */
    @JRubyMethod(name = "truncate")
    public IRubyObject truncate(ThreadContext context) {
        return convertToFloat().truncate(context);
    }

    // TODO: Fold kwargs into the @JRubyMethod decorator
    private static final String[] STEP_KEYS = new String[] {"to", "by"};

    /**
     * num_step
     */
    @JRubyMethod(optional = 2)
    public IRubyObject step(ThreadContext context, IRubyObject[] args, Block block) {
        if (!block.isGiven()) {
            IRubyObject[] newArgs = new IRubyObject[3];
            numExtractStepArgs(context, args, newArgs);
            IRubyObject to = newArgs[0], step = newArgs[1], by = newArgs[2];

            if (!by.isNil()) {
                step = by;
            }
            if (step.isNil()) {
                step = RubyFixnum.one(context.runtime);
            }
            if ((to.isNil() || to instanceof RubyNumeric) && step instanceof RubyNumeric) {
                return RubyArithmeticSequence.newArithmeticSequence(context, this, "step", args, this, to, step, context.fals);
            }

            return enumeratorizeWithSize(context, this, "step", args, stepSizeFn(this, args));
        }

        IRubyObject[] newArgs = new IRubyObject[2];
        boolean desc = scanStepArgs(context, args, newArgs);
        return stepCommon(context, newArgs[0], newArgs[1], desc, block);
    }

    /**
     * MRI: num_step_extract_args
     */
    private int numExtractStepArgs(ThreadContext context, IRubyObject[] args, IRubyObject[] newArgs) {
        Ruby runtime = context.runtime;
        int argc;

        IRubyObject hash;
        newArgs[0] = newArgs[1] = newArgs[2] = context.nil;

        hash = ArgsUtil.getOptionsArg(runtime, args);
        if (hash.isNil()) {
            argc = args.length;
        } else {
            argc = args.length - 1;
        }
        switch (argc) {
            case 2:
                newArgs[1] = args[1];
            case 1:
                newArgs[0] = args[0];
        }
        if (!hash.isNil()) {
            IRubyObject[] values = ArgsUtil.extractKeywordArgs(context, (RubyHash) hash, STEP_KEYS);
            if (values[0] != null) {
                if (argc > 0) throw runtime.newArgumentError("to is given twice");
                newArgs[0] = values[0];
            }
            if (values[1] != null) {
                if (argc > 1) throw runtime.newArgumentError("step is given twice");
                newArgs[2] = values[1];
            }
        }

        return argc;
    }

    /**
     * MRI: num_step_check_fix_args
     */
    private boolean numStepCheckFixArgs(ThreadContext context, int argc, IRubyObject[] newArgs, IRubyObject by) {
        Ruby runtime = context.runtime;
        boolean desc;
        IRubyObject to = newArgs[0];
        IRubyObject step = newArgs[1];

        if (!by.isNil()) {
            newArgs[1] = step = by;
        } else {
            /* compatibility */
            if (argc > 1 && step.isNil()) {
                throw runtime.newTypeError("step must be numeric");
            }
            if (step.op_equal(context, RubyFixnum.zero(runtime)).isTrue()) {
                throw runtime.newArgumentError("step can't be 0");
            }
        }
        if (step.isNil()) {
            newArgs[1] = step = RubyFixnum.one(runtime);
        }
        desc = numStepNegative(context, runtime, step);
        if (to.isNil()) {
            newArgs[0] = to = desc ? dbl2num(runtime, Double.NEGATIVE_INFINITY) : dbl2num(runtime, Double.POSITIVE_INFINITY);
        }
        return desc;
    }

    /**
     * MRI: num_step_scan_args
     */
    private boolean scanStepArgs(ThreadContext context, IRubyObject[] args, IRubyObject[] newArgs) {
        IRubyObject [] tmpNewArgs = new IRubyObject[3];
        int argc = numExtractStepArgs(context, args, tmpNewArgs);

        System.arraycopy(tmpNewArgs, 0, newArgs, 0, 2);
        IRubyObject by = tmpNewArgs[2];

        return numStepCheckFixArgs(context, argc, newArgs, by);
    }

    // MRI: num_step_negative_p
    private static boolean numStepNegative(ThreadContext context, Ruby runtime, IRubyObject num) {
        if (num instanceof RubyInteger && context.sites.Integer.op_lt.isBuiltin(num)) {
            return ((RubyInteger) num).isNegative();
        }

        RubyFixnum zero = RubyFixnum.zero(runtime);
        IRubyObject r = getMetaClass(num).finvokeChecked(context, num, sites(context).op_gt_checked, zero);
        if (r == null) {
            ((RubyNumeric) num).coerceFailed(context, zero);
        }
        return !r.isTrue();
    }

    private IRubyObject stepCommon(ThreadContext context, IRubyObject to, IRubyObject step, boolean desc, Block block) {
        Ruby runtime = context.runtime;

        boolean inf;

        if (step.op_equal(context, RubyFixnum.zero(runtime)).isTrue()) {
            inf = true;
        } else if (to instanceof RubyFloat) {
            double f = ((RubyFloat) to).value;
            inf = Double.isInfinite(f) && (f <= -0.0 ? desc : !desc);
        } else {
            inf = false;
        }

        if (this instanceof RubyFixnum && (inf || to instanceof RubyFixnum) && step instanceof RubyFixnum) {
            fixnumStep(context, runtime,
                    (RubyFixnum) this,
                    to,
                    (RubyFixnum) step,
                    inf,
                    desc,
                    block);
        } else if (this instanceof RubyFloat || to instanceof RubyFloat || step instanceof RubyFloat) {
            floatStep(context, runtime, this, to, step, false, false, block);
        } else {
            duckStep(context, this, to, step, inf, desc, block);
        }
        return this;
    }

    private static void fixnumStep(ThreadContext context, Ruby runtime, RubyFixnum from, IRubyObject to, RubyFixnum step, boolean inf, boolean desc, Block block) {
        long i = from.value;
        long diff = step.value;

        if (inf) {
            for (;; i += diff) {
                block.yield(context, RubyFixnum.newFixnum(runtime, i));
            }
        } else {
            // We must avoid integer overflows in "i += step".
            long end = ((RubyFixnum) to).getLongValue();
            if (desc) {
                long tov = Long.MIN_VALUE - diff;
                if (end > tov) tov = end;
                for (; i >= tov; i += diff) {
                    block.yield(context, RubyFixnum.newFixnum(runtime, i));
                }
                if (i >= end) {
                    block.yield(context, RubyFixnum.newFixnum(runtime, i));
                }
            } else {
                long tov = Long.MAX_VALUE - diff;
                if (end < tov) tov = end;
                for (; i <= tov; i += diff) {
                    block.yield(context, RubyFixnum.newFixnum(runtime, i));
                }
                if (i <= end) {
                    block.yield(context, RubyFixnum.newFixnum(runtime, i));
                }
            }
        }
    }

    static void floatStep(ThreadContext context, Ruby runtime, IRubyObject from, IRubyObject to, IRubyObject step, boolean excl, boolean allowEndless, Block block) {
        double beg = num2dbl(context, from);
        double end = allowEndless && to.isNil() ? RubyFloat.INFINITY : num2dbl(context, to);
        double unit = num2dbl(context, step);

        double n = floatStepSize(beg, end, unit, excl);
        long i;

        if (Double.isInfinite(unit)) {
            /* if unit is infinity, i*unit+beg is NaN */
            if (n != 0) block.yield(context, RubyFloat.newFloat(runtime, beg));
        } else if (unit == 0) {
            RubyFloat value = RubyFloat.newFloat(runtime, beg);
            for (;;) {
                block.yield(context, value);
            }
        } else {
            for (i=0; i<n; i++) {
                double d = i*unit+beg;
                if (unit >= 0 ? end < d : d < end) d = end;
                block.yield(context, RubyFloat.newFloat(runtime, d));
            }
        }
    }

    private static void duckStep(ThreadContext context, IRubyObject from, IRubyObject to, IRubyObject step, boolean inf, boolean desc, Block block) {
        IRubyObject i = from;

        if (inf) {
            for (;; i = sites(context).op_plus.call(context, i, i, step)) {
                block.yield(context, i);
            }
        } else {
            CallSite cmpSite = desc ? sites(context).op_lt : sites(context).op_gt;

            for (; !cmpSite.call(context, i, i, to).isTrue(); i = sites(context).op_plus.call(context, i, i, step)) {
                block.yield(context, i);
            }
        }
    }

    // MRI: ruby_num_interval_step_size
    public static RubyNumeric intervalStepSize(ThreadContext context, IRubyObject from, IRubyObject to, IRubyObject step, boolean excl) {
        Ruby runtime = context.runtime;

        if (from instanceof RubyFixnum && to instanceof RubyFixnum && step instanceof RubyFixnum) {
            long delta, diff;

            diff = ((RubyFixnum) step).value;
            if (diff == 0) {
                return RubyFloat.newFloat(runtime, Double.POSITIVE_INFINITY);
            }
            // overflow checking
            long toLong = ((RubyFixnum) to).value;
            long fromLong = ((RubyFixnum) from).value;
            delta = toLong - fromLong;
            if (!Helpers.subtractionOverflowed(toLong, fromLong, delta)) {
                if (diff < 0) {
                    diff = -diff;
                    delta = -delta;
                }
                if (excl) {
                    delta--;
                }
                if (delta < 0) {
                    return runtime.newFixnum(0);
                }

                // overflow checking
                long steps = delta / diff;
                long stepSize = steps + 1;
                if (stepSize != Long.MIN_VALUE) {
                    return new RubyFixnum(runtime, delta / diff + 1);
                } else {
                    return RubyBignum.newBignum(runtime, BigInteger.valueOf(steps).add(BigInteger.ONE));
                }
            }
            // fall through to duck-typed logic
        } else if (from instanceof RubyFloat || to instanceof RubyFloat || step instanceof RubyFloat) {
            double n = floatStepSize(from.convertToFloat().value, to.convertToFloat().value, step.convertToFloat().value, excl);

            if (Double.isInfinite(n)) {
                return runtime.newFloat(n);
            } else if (posFixable(n)) {
                return runtime.newFloat(n).convertToInteger();
            } else {
                return RubyBignum.newBignorm(runtime, n);
            }
        }

        JavaSites.NumericSites sites = sites(context);
        CallSite op_gt = sites.op_gt;
        CallSite op_lt = sites.op_lt;
        CallSite cmpSite = op_gt;

        RubyFixnum zero = RubyFixnum.zero(runtime);
        IRubyObject comparison = zero.coerceCmp(context, sites.op_cmp, step);

        switch (RubyComparable.cmpint(context, op_gt, op_lt, comparison, step, zero)) {
            case 0:
                return RubyFloat.newFloat(runtime, Float.POSITIVE_INFINITY);
            case 1:
                cmpSite = op_lt;
                break;
        }

        if (cmpSite.call(context, from, from, to).isTrue()) {
            return RubyFixnum.zero(runtime);
        }

        IRubyObject deltaObj = sites.op_minus.call(context, to, to, from);
        IRubyObject result = sites.div.call(context, deltaObj, deltaObj, step);
        IRubyObject timesPlus = sites.op_plus.call(context, from, from, sites.op_times.call(context, result, result, step));
        if (!excl || cmpSite.call(context, timesPlus, timesPlus, to).isTrue()) {
            result = sites.op_plus.call(context, result, result, RubyFixnum.newFixnum(runtime, 1));
        }
        return (RubyNumeric) result;
    }

<<<<<<< HEAD
    private SizeFn stepSizeFn(final ThreadContext context, final IRubyObject from, final IRubyObject[] args) {
        return new SizeFn() {
            // MRI: num_step_size
            @Override
            public IRubyObject size(ThreadContext context, IRubyObject self, IRubyObject[] args) {
                IRubyObject[] newArgs = new IRubyObject[2];
                scanStepArgs(context, args, newArgs);
                return intervalStepSize(context, from, newArgs[0], newArgs[1], false);
            }
=======
    private SizeFn stepSizeFn(final IRubyObject from, final IRubyObject[] args) {
        // MRI: num_step_size
        return (context, args1) -> {
            IRubyObject[] newArgs = new IRubyObject[2];
            scanStepArgs(context, args1, newArgs);
            return intervalStepSize(context, from, newArgs[0], newArgs[1], false);
>>>>>>> d796c73b
        };
    }
    
    // ruby_float_step
    public static boolean floatStep(ThreadContext context, IRubyObject from, IRubyObject to, IRubyObject step, boolean excl, boolean allowEndless, Block block) {
        if (from instanceof RubyFloat || to instanceof RubyFloat || step instanceof RubyFloat) {
            double beg = num2dbl(from);
            double end = (allowEndless && to.isNil()) ? Double.POSITIVE_INFINITY : num2dbl(to);
            double unit = num2dbl(step);
            double n = floatStepSize(beg, end, unit, excl);

            if (Double.isInfinite(unit)) {
                /* if unit is infinity, i*unit+beg is NaN */
                if (n > 0) {
                    block.yield(context, dbl2num(context.runtime, beg));
                }
            } else if (unit == 0) {
                IRubyObject val = dbl2num(context.runtime, beg);
                for (;;) {
                    block.yield(context, val);
                }
            } else {
                for (long i=0; i < n; i++) {
                    double d = i * unit + beg;
                    if (unit >= 0 ? end < d : d < end) {
                        d = end;
                    }
                    block.yield(context, dbl2num(context.runtime, d));
                }
            }

            return true;
        }

        return false;
    }

    /**
     * Returns the number of unit-sized steps between the given beg and end.
     *
     * NOTE: the returned value is either Double.POSITIVE_INFINITY, or a rounded value appropriate to be cast to a long
     *
     * MRI: ruby_float_step_size
     */
    public static double floatStepSize(double beg, double end, double unit, boolean excludeLast) {
        double n = (end - beg)/unit;
        double err = (Math.abs(beg) + Math.abs(end) + Math.abs(end - beg)) / Math.abs(unit) * DBL_EPSILON;

        if (Double.isInfinite(unit)) {
            if (unit > 0) {
                return beg <= end ? 1 : 0;
            } else {
                return end <= beg ? 1 : 0;
            }
        }

        if (unit == 0) {
            return Float.POSITIVE_INFINITY;
        }

        if (err > 0.5) err = 0.5;
        if (excludeLast) {
            if (n <= 0) {
                return 0;
            }
            if (n < 1) {
                n = 0;
            } else {
                n = Math.floor(n - err);
            }
        } else {
            if (n < 0) {
                return 0;
            }
            n = Math.floor(n + err);
        }
        return n + 1;
    }

    /** num_equal, doesn't override RubyObject.op_equal
     *
     */
    protected final IRubyObject op_num_equal(ThreadContext context, IRubyObject other) {
        // it won't hurt fixnums
        if (this == other)  return context.tru;

        return numFuncall(context, other, sites(context).op_equals, this);
    }

    /** numeric_numerator
     *
     */
    @JRubyMethod(name = "numerator")
    public IRubyObject numerator(ThreadContext context) {
        IRubyObject rational = f_to_r(context, this);
        return sites(context).numerator.call(context, rational, rational);
    }

    /** numeric_denominator
     *
     */
    @JRubyMethod(name = "denominator")
    public IRubyObject denominator(ThreadContext context) {
        IRubyObject rational = f_to_r(context, this);
        return sites(context).denominator.call(context, rational, rational);
    }

    public RubyRational convertToRational() {
        final ThreadContext context = metaClass.runtime.getCurrentContext();
        return RubyRational.newRationalRaw(context.runtime, numerator(context), denominator(context));
    }

    /** numeric_to_c
     *
     */
    @JRubyMethod(name = "to_c")
    public IRubyObject to_c(ThreadContext context) {
        return RubyComplex.newComplexCanonicalize(context, this);
    }

    /** numeric_real
     *
     */
    @JRubyMethod(name = "real")
    public IRubyObject real(ThreadContext context) {
        return this;
    }

    /** numeric_image
     *
     */
    @JRubyMethod(name = {"imaginary", "imag"})
    public IRubyObject image(ThreadContext context) {
        return RubyFixnum.zero(context.runtime);
    }

    /** numeric_abs2
     *
     */
    @JRubyMethod(name = "abs2")
    public IRubyObject abs2(ThreadContext context) {
        return f_mul(context, this, this);
    }

    /** numeric_arg
     *
     */
    @JRubyMethod(name = {"arg", "angle", "phase"})
    public IRubyObject arg(ThreadContext context) {
        final double value = getDoubleValue();
        if (Double.isNaN(value)) return this;
        if (f_negative_p(context, this) || (value == 0.0 && 1 / value == Double.NEGATIVE_INFINITY)) {
            // negative or -0.0
            return context.runtime.getMath().getConstant("PI");
        }
        return RubyFixnum.zero(context.runtime);
    }

    /** numeric_rect
     *
     */
    @JRubyMethod(name = {"rectangular", "rect"})
    public IRubyObject rect(ThreadContext context) {
        return context.runtime.newArray(this, RubyFixnum.zero(context.runtime));
    }

    /** numeric_polar
     *
     */
    @JRubyMethod(name = "polar")
    public IRubyObject polar(ThreadContext context) {
        return context.runtime.newArray(f_abs(context, this), f_arg(context, this));
    }

    /** numeric_real
     *
     */
    @JRubyMethod(name = {"conjugate", "conj"})
    public IRubyObject conjugate(ThreadContext context) {
        return this;
    }

    @Override
    public <T> T toJava(Class<T> target) {
        return JavaUtil.getNumericConverter(target).coerce(this, target);
    }

    @Deprecated // not-used
    public static class InvalidIntegerException extends NumberFormatException {
        private static final long serialVersionUID = 55019452543252148L;

        public InvalidIntegerException() {
            super();
        }
        public InvalidIntegerException(String message) {
            super(message);
        }
        @Override
        public Throwable fillInStackTrace() {
            return this;
        }
    }

    @Deprecated // not-used
    public static class NumberTooLargeException extends NumberFormatException {
        private static final long serialVersionUID = -1835120694982699449L;
        public NumberTooLargeException() {
            super();
        }
        public NumberTooLargeException(String message) {
            super(message);
        }
        @Override
        public Throwable fillInStackTrace() {
            return this;
        }
    }

    /** num_negative_p
     *
     */
    @JRubyMethod(name = "negative?")
    public IRubyObject isNegative(ThreadContext context) {
        return compareWithZero(context, this, sites(context).op_lt_checked);
    }

    /** num_positive_p
     *
     */
    @JRubyMethod(name = "positive?")
    public IRubyObject isPositive(ThreadContext context) {
        return compareWithZero(context, this, sites(context).op_gt_checked);
    }

    public boolean isNegative() {
        return isNegative(metaClass.runtime.getCurrentContext()).isTrue();
    }

    public boolean isPositive() {
        return isPositive(metaClass.runtime.getCurrentContext()).isTrue();
    }

    protected static IRubyObject compareWithZero(ThreadContext context, IRubyObject num, JavaSites.CheckedSites site) {
        IRubyObject zero = RubyFixnum.zero(context.runtime);
        IRubyObject r = getMetaClass(num).finvokeChecked(context, num, site, zero);
        if (r == null) {
            RubyComparable.cmperr(num, zero);
        }
        return r;
    }

    @JRubyMethod(name = "finite?")
    public IRubyObject finite_p(ThreadContext context) {
        return context.tru;
    }

    @JRubyMethod(name = "infinite?")
    public IRubyObject infinite_p(ThreadContext context) {
        return context.nil;
    }

    @Deprecated
    public final IRubyObject rbClone(IRubyObject[] args) {
        ThreadContext context = metaClass.runtime.getCurrentContext();
        switch (args.length) {
            case 0: return rbClone(context);
            case 1: return rbClone(context, args[0]);
        }
        throw context.runtime.newArgumentError("wrong number of arguments (given " + args.length + ", expected 0)");
    }

    @JRubyMethod(name = "clone")
    public final IRubyObject rbClone(ThreadContext context) {
        return this;
    }

    @Override
    @JRubyMethod(name = "clone")
    public final IRubyObject rbClone(ThreadContext context, IRubyObject arg) {
        if (!(arg instanceof RubyHash)) {
            throw context.runtime.newArgumentError("wrong number of arguments (given 1, expected 0)");
        }

        IRubyObject ret = ArgsUtil.extractKeywordArg(context, (RubyHash) arg, "freeze");
        if (ret != null && !ret.isTrue()) throw context.runtime.newArgumentError("can't unfreeze " + getType());

        return this;
    }

    @Override
    public final IRubyObject rbClone() {
        return this;
    }

    @Override
    public IRubyObject dup() {
        return this;
    }

    public static IRubyObject numFuncall(ThreadContext context, IRubyObject x, CallSite site) {
        return context.safeRecurse(new NumFuncall0(), site, x, site.methodName, true);
    }

    public static IRubyObject numFuncall(ThreadContext context, final IRubyObject x, CallSite site, final IRubyObject value) {
        return context.safeRecurse(new NumFuncall1(value), site, x, site.methodName, true);
    }

    // MRI: macro FIXABLE, RB_FIXABLE
    // Note: this does additional checks for inf and nan
    public static boolean fixable(Ruby runtime, double f) {
        if (Double.isNaN(f) || Double.isInfinite(f))  {
            throw runtime.newFloatDomainError(Double.toString(f));
        }
        long l = (long) f;
        if (l == RubyFixnum.MIN || l == RubyFixnum.MAX) {
            BigInteger bigint = BigDecimal.valueOf(f).toBigInteger();
            return posFixable(bigint) && negFixable(bigint);
        }
        return posFixable(f) && negFixable(f);
    }

    // MRI: macro POSFIXABLE, RB_POSFIXABLE
    public static boolean posFixable(BigInteger f) {
        return f.compareTo(RubyBignum.LONG_MAX) <= 0;
    }

    // MRI: macro NEGFIXABLE, RB_NEGFIXABLE
    public static boolean negFixable(BigInteger f) {
        return f.compareTo(RubyBignum.LONG_MIN) >= 0;
    }

    // MRI: macro POSFIXABLE, RB_POSFIXABLE
    public static boolean posFixable(double l) {
        return l < RubyFixnum.MAX + 1;
    }

    // MRI: macro NEGFIXABLE, RB_NEGFIXABLE
    public static boolean negFixable(double l) {
        return l >= RubyFixnum.MIN;
    }

    private static class NumFuncall1 implements ThreadContext.RecursiveFunctionEx<CallSite> {
        private final IRubyObject value;

        public NumFuncall1(IRubyObject value) {
            this.value = value;
        }

        @Override
        public IRubyObject call(ThreadContext context, CallSite site, IRubyObject obj, boolean recur) {
            if (recur) {
                String name = site.methodName;
                if (name.length() > 0 && Character.isLetterOrDigit(name.charAt(0))) {
                    throw context.runtime.newNameError(name, obj, name);
                } else {
                    throw context.runtime.newNameError(name, obj, name);
                }
            }
            return site.call(context, obj, obj, value);
        }
    }

    private static class NumFuncall0 implements ThreadContext.RecursiveFunctionEx<CallSite> {
        @Override
        public IRubyObject call(ThreadContext context, CallSite site, IRubyObject obj, boolean recur) {
            if (recur) {
                String name = site.methodName;
                if (name.length() > 0 && Character.isLetterOrDigit(name.charAt(0))) {
                    throw context.runtime.newNameError(name, obj, name);
                } else if (name.length() == 2 && name.charAt(1) == '@') {
                    throw context.runtime.newNameError(name, obj, name.substring(0,1));
                } else {
                    throw context.runtime.newNameError(name, obj, name);
                }
            }
            return site.call(context, obj, obj);
        }
    }

    @Deprecated
    public IRubyObject floor() {
        return floor(getRuntime().getCurrentContext());
    }

    @Deprecated
    public IRubyObject ceil() {
        return ceil(getRuntime().getCurrentContext());
    }

    @Deprecated
    public IRubyObject round() {
        return round(getRuntime().getCurrentContext());
    }

    /** num_truncate
     *
     */
    @Deprecated
    public IRubyObject truncate() {
        return truncate(getRuntime().getCurrentContext());
    }

    private static JavaSites.NumericSites sites(ThreadContext context) {
        return context.sites.Numeric;
    }

    @Deprecated
    public static RubyFloat str2fnum19(Ruby runtime, RubyString arg, boolean strict) {
        return str2fnum(runtime, arg, strict);
    }

    @Deprecated
    public final IRubyObject div19(ThreadContext context, IRubyObject other) {
        return div(context, other);
    }

    @Deprecated
    public final IRubyObject divmod19(ThreadContext context, IRubyObject other) {
        return divmod(context, other);
    }

    @Deprecated
    public final IRubyObject modulo19(ThreadContext context, IRubyObject other) {
        return modulo(context, other);
    }
}<|MERGE_RESOLUTION|>--- conflicted
+++ resolved
@@ -1265,24 +1265,12 @@
         return (RubyNumeric) result;
     }
 
-<<<<<<< HEAD
-    private SizeFn stepSizeFn(final ThreadContext context, final IRubyObject from, final IRubyObject[] args) {
-        return new SizeFn() {
-            // MRI: num_step_size
-            @Override
-            public IRubyObject size(ThreadContext context, IRubyObject self, IRubyObject[] args) {
-                IRubyObject[] newArgs = new IRubyObject[2];
-                scanStepArgs(context, args, newArgs);
-                return intervalStepSize(context, from, newArgs[0], newArgs[1], false);
-            }
-=======
     private SizeFn stepSizeFn(final IRubyObject from, final IRubyObject[] args) {
         // MRI: num_step_size
-        return (context, args1) -> {
+        return (context, recv, args1) -> {
             IRubyObject[] newArgs = new IRubyObject[2];
             scanStepArgs(context, args1, newArgs);
             return intervalStepSize(context, from, newArgs[0], newArgs[1], false);
->>>>>>> d796c73b
         };
     }
     
