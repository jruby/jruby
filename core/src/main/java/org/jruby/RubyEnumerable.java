--- conflicted
+++ resolved
@@ -47,11 +47,8 @@
 import org.jruby.runtime.ThreadContext;
 import org.jruby.runtime.Visibility;
 import org.jruby.runtime.builtin.IRubyObject;
-<<<<<<< HEAD
 import org.jruby.runtime.builtin.InternalVariables;
-=======
 import org.jruby.runtime.callsite.CachingCallSite;
->>>>>>> c5aab433
 import org.jruby.runtime.callsite.MonomorphicCallSite;
 import org.jruby.util.TypeConverter;
 
@@ -262,13 +259,7 @@
             return RubyFixnum.zero(runtime);
         }
 
-<<<<<<< HEAD
-        n = RubyFixnum.newFixnum(runtime, mul);
-        return size.callMethod(context, "*", n);
-=======
-            return sites(context).cycle_op_mul.call(context, size, size, mul);
-        };
->>>>>>> c5aab433
+        return sites(context).cycle_op_mul.call(context, size, size, mul);
     }
 
     @JRubyMethod(name = "take")
@@ -1220,14 +1211,8 @@
             return runtime.getNil();
         }
 
-<<<<<<< HEAD
-        IRubyObject n = size.callMethod(context, "+", RubyFixnum.newFixnum(runtime, sliceSize - 1));
-        return n.callMethod(context, "/", RubyFixnum.newFixnum(runtime, sliceSize));
-=======
-            IRubyObject n = sites(context).each_slice_op_plus.call(context, size, size, sliceSize - 1);
-            return sites(context).each_slice_op_div.call(context, n, n, sliceSize);
-        };
->>>>>>> c5aab433
+        IRubyObject n = sites(context).each_slice_op_plus.call(context, size, size, sliceSize - 1);
+        return sites(context).each_slice_op_div.call(context, n, n, sliceSize);
     }
 
     @JRubyMethod(name = "each_cons")
@@ -1268,16 +1253,10 @@
             return runtime.getNil();
         }
 
-<<<<<<< HEAD
-        IRubyObject n = size.callMethod(context, "+", RubyFixnum.newFixnum(runtime, 1 - consSize));
+
+        IRubyObject n = sites(context).each_cons_op_plus.call(context, size, size, 1 - consSize);
         RubyFixnum zero = RubyFixnum.zero(runtime);
-        return RubyComparable.cmpint(context, n.callMethod(context, "<=>", zero), n, zero) == -1 ? zero : n;
-=======
-            IRubyObject n = sites(context).each_cons_op_plus.call(context, size, size, 1 - consSize);
-            RubyFixnum zero = RubyFixnum.zero(runtime);
-            return RubyComparable.cmpint(context, sites(context).each_cons_op_cmp.call(context, n, n, zero), n, zero) == -1 ? zero : n;
-        };
->>>>>>> c5aab433
+        return RubyComparable.cmpint(context, sites(context).each_cons_op_cmp.call(context, n, n, zero), n, zero) == -1 ? zero : n;
     }
 
     @JRubyMethod
