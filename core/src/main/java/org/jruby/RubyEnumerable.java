/***** BEGIN LICENSE BLOCK *****
 * Version: EPL 2.0/GPL 2.0/LGPL 2.1
 *
 * The contents of this file are subject to the Eclipse Public
 * License Version 2.0 (the "License"); you may not use this file
 * except in compliance with the License. You may obtain a copy of
 * the License at http://www.eclipse.org/legal/epl-v20.html
 *
 * Software distributed under the License is distributed on an "AS
 * IS" basis, WITHOUT WARRANTY OF ANY KIND, either express or
 * implied. See the License for the specific language governing
 * rights and limitations under the License.
 *
 * Copyright (C) 2006 Ola Bini <ola@ologix.com>
 *
 * Alternatively, the contents of this file may be used under the terms of
 * either of the GNU General Public License Version 2 or later (the "GPL"),
 * or the GNU Lesser General Public License Version 2.1 or later (the "LGPL"),
 * in which case the provisions of the GPL or the LGPL are applicable instead
 * of those above. If you wish to allow use of your version of this file only
 * under the terms of either the GPL or the LGPL, and not to allow others to
 * use your version of this file under the terms of the EPL, indicate your
 * decision by deleting the provisions above and replace them with the notice
 * and other provisions required by the GPL or the LGPL. If you do not delete
 * the provisions above, a recipient may use your version of this file under
 * the terms of any one of the EPL, the GPL or the LGPL.
 ***** END LICENSE BLOCK *****/

package org.jruby;

import org.jruby.anno.JRubyMethod;
import org.jruby.anno.JRubyModule;
import org.jruby.common.IRubyWarnings.ID;
import org.jruby.exceptions.JumpException;
import org.jruby.exceptions.RaiseException;
import org.jruby.runtime.Arity;
import org.jruby.runtime.Block;
import org.jruby.runtime.BlockBody;
import org.jruby.runtime.BlockCallback;
import org.jruby.runtime.CallBlock;
import org.jruby.runtime.CallBlock19;
import org.jruby.runtime.Helpers;
import org.jruby.runtime.JavaInternalBlockBody;
import org.jruby.runtime.JavaSites.EnumerableSites;
import org.jruby.runtime.Signature;
import org.jruby.runtime.ThreadContext;
import org.jruby.runtime.Visibility;
import org.jruby.runtime.builtin.IRubyObject;
<<<<<<< HEAD
import org.jruby.runtime.builtin.InternalVariables;
=======
import org.jruby.runtime.callsite.NormalCachingCallSite;
import org.jruby.util.ArraySupport;
>>>>>>> 7845e582
import org.jruby.util.TypeConverter;

import java.util.ArrayList;
import java.util.Arrays;
import java.util.Comparator;
import java.util.List;
import java.util.concurrent.atomic.AtomicInteger;

import static org.jruby.RubyEnumerator.SizeFn;
import static org.jruby.RubyEnumerator.enumeratorize;
import static org.jruby.RubyEnumerator.enumeratorizeWithSize;
import static org.jruby.RubyObject.equalInternal;
import static org.jruby.runtime.Helpers.invokedynamic;
import static org.jruby.runtime.invokedynamic.MethodNames.OP_CMP;

/**
 * The implementation of Ruby's Enumerable module.
 */

@JRubyModule(name="Enumerable")
public class RubyEnumerable {

    public static RubyModule createEnumerableModule(Ruby runtime) {
        RubyModule enumModule = runtime.defineModule("Enumerable");
        runtime.setEnumerable(enumModule);

        enumModule.defineAnnotatedMethods(RubyEnumerable.class);

        return enumModule;
    }

    public static IRubyObject callEach(Ruby runtime, ThreadContext context, IRubyObject self,
            BlockCallback callback) {
        return Helpers.invoke(context, self, "each", CallBlock.newCallClosure(self, runtime.getEnumerable(),
                Signature.OPTIONAL, callback, context));
    }

    @Deprecated
    public static IRubyObject callEach19(Ruby runtime, ThreadContext context, IRubyObject self,
            BlockCallback callback) {
        return Helpers.invoke(context, self, "each", CallBlock19.newCallClosure(self, runtime.getEnumerable(),
                Signature.OPTIONAL, callback, context));
    }

    @Deprecated
    public static IRubyObject callEach(Ruby runtime, ThreadContext context, IRubyObject self, IRubyObject[] args,
            BlockCallback callback) {
        return Helpers.invoke(context, self, "each", args, CallBlock.newCallClosure(self, runtime.getEnumerable(), Signature.OPTIONAL, callback, context));
    }

    public static IRubyObject callEach(Ruby runtime, ThreadContext context, IRubyObject self,
                                       Signature signature, BlockCallback callback) {
        return Helpers.invoke(context, self, "each", CallBlock.newCallClosure(self, runtime.getEnumerable(),
                signature, callback, context));
    }

    @Deprecated
    public static IRubyObject callEach(Ruby runtime, ThreadContext context, IRubyObject self,
            Arity arity, BlockCallback callback) {
        return Helpers.invoke(context, self, "each", CallBlock.newCallClosure(self, runtime.getEnumerable(),
                arity, callback, context));
    }

    public static IRubyObject callEach19(Ruby runtime, ThreadContext context, IRubyObject self,
                                         Signature signature, BlockCallback callback) {
        return Helpers.invoke(context, self, "each", CallBlock19.newCallClosure(self, runtime.getEnumerable(),
                signature, callback, context));
    }

    @Deprecated
    public static IRubyObject callEach19(Ruby runtime, ThreadContext context, IRubyObject self,
            Arity arity, BlockCallback callback) {
        return Helpers.invoke(context, self, "each", CallBlock19.newCallClosure(self, runtime.getEnumerable(),
                arity, callback, context));
    }

    public static IRubyObject each(ThreadContext context, IRubyObject self, BlockBody body) {
        Block block = new Block(body, context.currentBinding(self, Visibility.PUBLIC));
        return Helpers.invoke(context, self, "each", block);
    }

    @Deprecated
    public static IRubyObject callEach(Ruby runtime, ThreadContext context, IRubyObject self, IRubyObject[] args,
            Arity arity, BlockCallback callback) {
        return Helpers.invoke(context, self, "each", args, CallBlock.newCallClosure(self, runtime.getEnumerable(), arity, callback, context));
    }

    public static IRubyObject callEach(Ruby runtime, ThreadContext context, IRubyObject self, IRubyObject[] args,
                                       Signature signature, BlockCallback callback) {
        return Helpers.invoke(context, self, "each", args, CallBlock.newCallClosure(self, runtime.getEnumerable(), signature, callback, context));
    }

    private static void checkContext(ThreadContext firstContext, ThreadContext secondContext, String name) {
        if (firstContext != secondContext) {
            throw secondContext.runtime.newThreadError("Enumerable#" + name + " cannot be parallelized");
        }
    }

    @Deprecated
    public static IRubyObject count18(ThreadContext context, IRubyObject self, final Block block) {
        return count(context, self, block);
    }

    @JRubyMethod(name = "count")
    public static IRubyObject count(ThreadContext context, IRubyObject self, final Block block) {
        return countCommon(context, self, block);
    }

    private static IRubyObject countCommon(ThreadContext context, IRubyObject self, final Block block) {
        final Ruby runtime = context.runtime;
        final int result[] = new int[] { 0 };

        if (block.isGiven()) {
            each(context, self, new JavaInternalBlockBody(runtime, context, "Enumerable#count", block.getSignature()) {
                public IRubyObject yield(ThreadContext context, IRubyObject[] args) {
                    IRubyObject packedArg = packEnumValues(context.runtime, args);
                    if (block.yield(context, packedArg).isTrue()) result[0]++;
                    return context.nil;
                }
            });
        } else {
            each(context, self, new JavaInternalBlockBody(runtime, context, "Enumerable#count", Signature.NO_ARGUMENTS) {
                public IRubyObject yield(ThreadContext context, IRubyObject[] unusedValue) {
                    result[0]++;
                    return context.nil;
                }
            });
        }
        return RubyFixnum.newFixnum(runtime, result[0]);
    }

    @Deprecated
    public static IRubyObject count18(ThreadContext context, IRubyObject self, final IRubyObject methodArg, final Block block) {
        return count(context, self, methodArg, block);
    }

    @JRubyMethod(name = "count")
    public static IRubyObject count(ThreadContext context, IRubyObject self, final IRubyObject methodArg, final Block block) {
        final Ruby runtime = context.runtime;
        final int result[] = new int[] { 0 };

        if (block.isGiven()) runtime.getWarnings().warn(ID.BLOCK_UNUSED , "given block not used");

        each(context, self, new JavaInternalBlockBody(runtime, context, "Enumerable#count", Signature.ONE_REQUIRED) {
            public IRubyObject yield(ThreadContext context, IRubyObject[] args) {
                IRubyObject packedArg = packEnumValues(context.runtime, args);
                if (packedArg.equals(methodArg)) result[0]++;

                return context.nil;
            }
        });

        return RubyFixnum.newFixnum(runtime, result[0]);
    }

    @JRubyMethod
    public static IRubyObject cycle(ThreadContext context, IRubyObject self, final Block block) {
        if (!block.isGiven()) {
            return enumeratorizeWithSize(context, self, "cycle", cycleSizeFn(context, self));
        }

        return cycleCommon(context, self, -1, block);
    }

    @JRubyMethod
    public static IRubyObject cycle(ThreadContext context, IRubyObject self, IRubyObject arg, final Block block) {
        if (arg.isNil()) return cycle(context, self, block);
        if (!block.isGiven()) {
            return enumeratorizeWithSize(context, self, "cycle", new IRubyObject[] { arg }, cycleSizeFn(context, self));
        }

        long times = RubyNumeric.num2long(arg);
        if (times <= 0) {
            return context.nil;
        }

        return cycleCommon(context, self, times, block);
    }

    /*
     * @param nv number of times to cycle or -1 to cycle indefinitely
     */
    private static IRubyObject cycleCommon(ThreadContext context, IRubyObject self, long nv, final Block block) {
        final Ruby runtime = context.runtime;
        final RubyArray result = runtime.newArray();

        each(context, self, new JavaInternalBlockBody(runtime, Signature.OPTIONAL) {
            public IRubyObject yield(ThreadContext context, IRubyObject[] args) {
                IRubyObject packedArg = packEnumValues(context.runtime, args);
                synchronized (result) { result.append(packedArg); }
                block.yield(context, packedArg);
                return context.nil;
            }
        });

        int length = result.size();
        if (length == 0) return context.nil;

        while (nv < 0 || 0 < --nv) {
            for (int i=0; i < length; i++) {
                block.yield(context, result.eltInternal(i));
            }
        }

        return context.nil;
    }

    private static SizeFn cycleSizeFn(final ThreadContext context, final IRubyObject self) {
        return new SizeFn() {
            @Override
            public IRubyObject size(ThreadContext context1, IRubyObject recv, IRubyObject[] args) {
                Ruby runtime = context.runtime;
                long mul = 0;
                IRubyObject n = runtime.getNil();
<<<<<<< HEAD
                IRubyObject size = enumSizeFn(context, self).size(context, self, args);

                if (size == null || size.isNil()) {
                    return runtime.getNil();
                }
=======
>>>>>>> 7845e582

                if (args != null && args.length > 0) {
                    n = args[0];
                    if (!n.isNil()) mul = n.convertToInteger().getLongValue();
                }

                IRubyObject size = enumSizeFn(context, self).size(args);
                if (size == null || size.isNil() || size.equals(RubyFixnum.zero(runtime))) {
                    return size;
                }

                if (n == null || n.isNil()) {
                    return RubyFloat.newFloat(runtime, RubyFloat.INFINITY);
                }

                if (mul <= 0) {
                    return RubyFixnum.zero(runtime);
                }

                n = RubyFixnum.newFixnum(runtime, mul);
                return size.callMethod(context, "*", n);
            }
        };
    }

    @JRubyMethod(name = "take")
    public static IRubyObject take(ThreadContext context, IRubyObject self, IRubyObject n, Block block) {
        final Ruby runtime = context.runtime;
        final long len = RubyNumeric.num2long(n);

        if (len < 0) throw runtime.newArgumentError("attempt to take negative size");
        if (len == 0) return runtime.newEmptyArray();

        final RubyArray result = runtime.newArray();

        try {
            each(context, self, new JavaInternalBlockBody(runtime, Signature.ONE_REQUIRED) {
                long i = len; // Atomic ?
                public IRubyObject yield(ThreadContext context, IRubyObject[] args) {
                    synchronized (result) {
                        IRubyObject packedArg = packEnumValues(context, args);
                        result.append(packedArg);
                        if (--i == 0) throw JumpException.SPECIAL_JUMP;
                    }

                    return context.nil;
                }
            });
        } catch (JumpException.SpecialJump e) {}

        return result;
    }

    @Deprecated
    public static IRubyObject take_while19(ThreadContext context, IRubyObject self, final Block block) {
        return take_while(context, self, block);
    }

    @JRubyMethod(name = "take_while")
    public static IRubyObject take_while(ThreadContext context, IRubyObject self, final Block block) {
        if (!block.isGiven()) {
            return enumeratorize(context.runtime, self, "take_while");
        }

        final Ruby runtime = context.runtime;
        final RubyArray result = runtime.newArray();

        try {
            callEach(runtime, context, self, Signature.OPTIONAL, new BlockCallback() {
                public IRubyObject call(ThreadContext ctx, IRubyObject[] largs, Block blk) {
                    final IRubyObject larg; boolean ary = false;
                    switch (largs.length) {
                        case 0:  larg = ctx.nil; break;
                        case 1:  larg = largs[0]; break;
                        default: larg = RubyArray.newArrayMayCopy(ctx.runtime, largs); ary = true;
                    }
                    IRubyObject val = ary ? block.yieldArray(ctx, larg, null) : block.yield(ctx, larg);
                    if ( ! val.isTrue() ) throw JumpException.SPECIAL_JUMP;
                    synchronized (result) { result.append(larg); }
                    return ctx.nil;
                }
            });
        } catch (JumpException.SpecialJump sj) {}
        return result;
    }

    @JRubyMethod(name = "drop")
    public static IRubyObject drop(ThreadContext context, IRubyObject self, IRubyObject n, final Block block) {
        final Ruby runtime = context.runtime;
        final long len = RubyNumeric.num2long(n);

        if (len < 0) throw runtime.newArgumentError("attempt to drop negative size");

        final RubyArray result = runtime.newArray();

        try {
            each(context, self, new JavaInternalBlockBody(runtime, Signature.ONE_REQUIRED) {
                long i = len; // Atomic ?
                public IRubyObject yield(ThreadContext context, IRubyObject[] args) {
                    synchronized (result) {
                        if (i == 0) {
                            IRubyObject packedArg = packEnumValues(context.runtime, args);
                            result.append(packedArg);
                        } else {
                            --i;
                        }
                    }
                    return context.nil;
                }
            });
        } catch (JumpException.SpecialJump e) {}

        return result;
    }

    @JRubyMethod
    public static IRubyObject drop_while(ThreadContext context, IRubyObject self, final Block block) {
        if (!block.isGiven()) {
            return enumeratorize(context.runtime, self, "drop_while");
        }

        final Ruby runtime = context.runtime;
        final RubyArray result = runtime.newArray();

        try {
            each(context, self, new JavaInternalBlockBody(runtime, context, "Enumerable#drop_while", Signature.OPTIONAL) {
                boolean memo = false;
                public IRubyObject yield(ThreadContext context, IRubyObject[] args) {
                    IRubyObject packedArg = packEnumValues(context.runtime, args);
                    if (!memo && !block.yield(context, packedArg).isTrue()) memo = true;
                    if (memo) synchronized (result) { result.append(packedArg); }
                    return runtime.getNil();
                }
            });
        } catch (JumpException.SpecialJump sj) {}

        return result;
    }

    @JRubyMethod(name = "first")
    public static IRubyObject first(ThreadContext context, IRubyObject self) {
        final IRubyObject[] holder = new IRubyObject[]{ context.nil };

        try {
            each(context, self, new JavaInternalBlockBody(context.runtime, context, null, Signature.ONE_REQUIRED) {
                public IRubyObject yield(ThreadContext context, IRubyObject[] args) {
                    IRubyObject packedArg = packEnumValues(context.runtime, args);
                    holder[0] = packedArg;
                    throw JumpException.SPECIAL_JUMP;
                }
            });
        } catch (JumpException.SpecialJump sj) {}

        return holder[0];
    }

    @JRubyMethod(name = "first")
    public static IRubyObject first(ThreadContext context, IRubyObject self, final IRubyObject num) {
        int firstCount = RubyNumeric.fix2int(num);
        final Ruby runtime = context.runtime;
        final RubyArray result = runtime.newArray();

        if (firstCount < 0) throw runtime.newArgumentError("negative index");
        if (firstCount == 0) return result;

        try {
            each(context, self, new JavaInternalBlockBody(runtime, context, null, Signature.ONE_REQUIRED) {
                private int iter = RubyNumeric.fix2int(num);
                public IRubyObject yield(ThreadContext context, IRubyObject[] args) {
                    IRubyObject packedArg = packEnumValues(context.runtime, args);
                    result.append(packedArg);
                    if (iter-- == 1) throw JumpException.SPECIAL_JUMP;
                    return context.nil;
                }
            });
        } catch (JumpException.SpecialJump sj) {}

        return result;
    }

    @Deprecated
    public static IRubyObject to_a19(ThreadContext context, IRubyObject self) {
        return to_a(context, self);
    }

    @Deprecated
    public static IRubyObject to_a19(ThreadContext context, IRubyObject self, IRubyObject[] args) {
        return to_a(context, self, args);
    }

    @JRubyMethod(name = {"to_a", "entries"})
    public static IRubyObject to_a(ThreadContext context, IRubyObject self) {
        Ruby runtime = context.runtime;
        RubyArray result = runtime.newArray();
        callEach(runtime, context, self, Signature.OPTIONAL, new AppendBlockCallback(result));
        result.infectBy(self);
        return result;
    }

    @JRubyMethod(name = {"to_a", "entries"}, rest = true)
    public static IRubyObject to_a(ThreadContext context, IRubyObject self, IRubyObject[] args) {
        final Ruby runtime = context.runtime;
        final RubyArray result = runtime.newArray();
        Helpers.invoke(context, self, "each", args, CallBlock.newCallClosure(self, runtime.getEnumerable(),
                Signature.OPTIONAL, new AppendBlockCallback(result), context));
        result.infectBy(self);
        return result;
    }

    @JRubyMethod(name = "to_h", rest = true)
    public static IRubyObject to_h(ThreadContext context, IRubyObject self, IRubyObject[] args) {
        final Ruby runtime = context.runtime;
        final RubyHash result = RubyHash.newHash(runtime);
        Helpers.invoke(context, self, "each", args, CallBlock.newCallClosure(self, runtime.getEnumerable(),
                Signature.OPTIONAL, new PutKeyValueCallback(result), context));
        result.infectBy(self);
        return result;
    }

    @JRubyMethod
    public static IRubyObject sort(ThreadContext context, IRubyObject self, final Block block) {
        final Ruby runtime = context.runtime;
        final RubyArray result = runtime.newArray();

        callEach(runtime, context, self, Signature.OPTIONAL, new AppendBlockCallback(result));
        result.sort_bang(context, block);

        return result;
    }

    @JRubyMethod
    public static IRubyObject sort_by(final ThreadContext context, IRubyObject self, final Block block) {
        final Ruby runtime = context.runtime;
        IRubyObject[][] valuesAndCriteria;

        if (!block.isGiven()) {
            return enumeratorizeWithSize(context, self, "sort_by", enumSizeFn(context, self));
        }

        if (self instanceof RubyArray) {
            RubyArray selfArray = (RubyArray) self;
            final IRubyObject[][] valuesAndCriteriaArray = new IRubyObject[selfArray.size()][2];

            each(context, self, new JavaInternalBlockBody(runtime, Signature.OPTIONAL) {
                AtomicInteger i = new AtomicInteger(0);
                public IRubyObject yield(ThreadContext context, IRubyObject[] args) {
                    IRubyObject packedArg = packEnumValues(context.runtime, args);
                    IRubyObject[] myVandC = valuesAndCriteriaArray[i.getAndIncrement()];
                    myVandC[0] = packedArg;
                    myVandC[1] = block.yield(context, packedArg);
                    return context.nil;
                }
            });

            valuesAndCriteria = valuesAndCriteriaArray;
        } else {
            final List<IRubyObject[]> valuesAndCriteriaList = new ArrayList<IRubyObject[]>();

            callEach(runtime, context, self, Signature.OPTIONAL, new BlockCallback() {
                public IRubyObject call(ThreadContext ctx, IRubyObject[] largs, Block blk) {
                    IRubyObject larg = packEnumValues(ctx, largs);
                    IRubyObject[] myVandC = new IRubyObject[2];
                    myVandC[0] = larg;
                    myVandC[1] = block.yield(ctx, larg);
                    valuesAndCriteriaList.add(myVandC);
                    return ctx.nil;
                }
            });

            valuesAndCriteria = valuesAndCriteriaList.toArray(new IRubyObject[valuesAndCriteriaList.size()][]);
        }

        Arrays.sort(valuesAndCriteria, new Comparator<IRubyObject[]>() {
            public int compare(IRubyObject[] o1, IRubyObject[] o2) {
                return RubyComparable.cmpint(context, invokedynamic(context, o1[1], OP_CMP, o2[1]), o1[1], o2[1]);
            }
        });


        IRubyObject dstArray[] = new IRubyObject[valuesAndCriteria.length];
        for (int i = 0; i < dstArray.length; i++) {
            dstArray[i] = valuesAndCriteria[i][0];
        }

        return RubyArray.newArrayMayCopy(runtime, dstArray);
    }

    @JRubyMethod
    public static IRubyObject grep(ThreadContext context, IRubyObject self, final IRubyObject pattern, final Block block) {
        return grep(context, self, pattern, block, true);
    }

    @JRubyMethod(name = "grep_v")
    public static IRubyObject inverseGrep(ThreadContext context, IRubyObject self, final IRubyObject pattern, final Block block) {
        return grep(context, self, pattern, block, false);
    }

    private static IRubyObject grep(ThreadContext context, IRubyObject self, final IRubyObject pattern, final Block block, final boolean isPresent) {
        final Ruby runtime = context.runtime;
        final RubyArray result = runtime.newArray();

        if (block.isGiven()) {
            callEach(runtime, context, self, Signature.ONE_REQUIRED, new BlockCallback() {
                public IRubyObject call(ThreadContext ctx, IRubyObject[] largs, Block blk) {
                    IRubyObject larg = packEnumValues(ctx, largs);
                    if (pattern.callMethod(ctx, "===", larg).isTrue() == isPresent) {
                        IRubyObject value = block.yield(ctx, larg);
                        synchronized (result) {
                            result.append(value);
                        }
                    }
                    return ctx.nil;
                }
            });
        } else {
            callEach(runtime, context, self, Signature.ONE_REQUIRED, new BlockCallback() {
                public IRubyObject call(ThreadContext ctx, IRubyObject[] largs, Block blk) {
                    IRubyObject larg = packEnumValues(ctx, largs);
                    if (pattern.callMethod(ctx, "===", larg).isTrue() == isPresent ) {
                        synchronized (result) {
                            result.append(larg);
                        }
                    }
                    return ctx.nil;
                }
            });
        }

        return result;
    }
    public static IRubyObject detectCommon(ThreadContext context, IRubyObject self, final Block block) {
        return detectCommon(context, self, null, block);
    }

    public static IRubyObject detectCommon(final ThreadContext context, IRubyObject self, IRubyObject ifnone, final Block block) {
        final Ruby runtime = context.runtime;
        final IRubyObject result[] = new IRubyObject[] { null };

        try {
            callEach(runtime, context, self, Signature.OPTIONAL, new BlockCallback() {
                public IRubyObject call(ThreadContext ctx, IRubyObject[] largs, Block blk) {
                    IRubyObject larg = packEnumValues(ctx, largs);
                    checkContext(context, ctx, "detect/find");
                    if (block.yield(ctx, larg).isTrue()) {
                        result[0] = larg;
                        throw JumpException.SPECIAL_JUMP;
                    }
                    return ctx.nil;
                }
            });
        } catch (JumpException.SpecialJump sj) {
            return result[0];
        }

        return ifnone != null ? ifnone.callMethod(context, "call") : runtime.getNil();
    }

    @JRubyMethod
    public static IRubyObject detect(ThreadContext context, IRubyObject self, final Block block) {
        boolean blockGiven = block.isGiven();

        if (self instanceof RubyArray && blockGiven) return ((RubyArray) self).find(context, null, block);

        return block.isGiven() ? detectCommon(context, self, block) : enumeratorize(context.runtime, self, "detect");
    }

    @JRubyMethod
    public static IRubyObject detect(ThreadContext context, IRubyObject self, IRubyObject ifnone, final Block block) {
        boolean blockGiven = block.isGiven();

        if (self instanceof RubyArray && blockGiven) return ((RubyArray) self).find(context, ifnone, block);

        return block.isGiven() ? detectCommon(context, self, ifnone, block) : enumeratorize(context.runtime, self, "detect", ifnone);
    }

    // FIXME: Custom Array enumeratorize should be made for all of these methods which skip Array without a supplied block.
    @JRubyMethod
    public static IRubyObject find(ThreadContext context, IRubyObject self, final Block block) {
        boolean blockGiven = block.isGiven();

        if (self instanceof RubyArray && blockGiven) return ((RubyArray) self).find(context, null, block);

        return blockGiven ? detectCommon(context, self, block) : enumeratorize(context.runtime, self, "find");
    }

    @JRubyMethod
    public static IRubyObject find(ThreadContext context, IRubyObject self, IRubyObject ifnone, final Block block) {
        boolean blockGiven = block.isGiven();

        if (self instanceof RubyArray && blockGiven) return ((RubyArray) self).find(context, ifnone, block);

        return blockGiven ? detectCommon(context, self, ifnone, block) :
            enumeratorize(context.runtime, self, "find", ifnone);
    }

    @Deprecated
    public static IRubyObject find_index19(ThreadContext context, IRubyObject self, final Block block) {
        return find_index(context, self, block);
    }

    @JRubyMethod(name = "find_index")
    public static IRubyObject find_index(ThreadContext context, IRubyObject self, final Block block) {
        boolean blockGiven = block.isGiven();

        if (self instanceof RubyArray && blockGiven) return ((RubyArray) self).find_index(context, block);

        return blockGiven ? find_indexCommon(context, self, block, block.getSignature()) :
                enumeratorize(context.runtime, self, "find_index");
    }

    @Deprecated @SuppressWarnings("deprecation")
    public static IRubyObject find_index(ThreadContext context, IRubyObject self, final Block block, Arity callbackArity) {
        boolean blockGiven = block.isGiven();

        if (self instanceof RubyArray && blockGiven) return ((RubyArray) self).find_index(context, block);

        return blockGiven ? find_indexCommon(context, self, block, callbackArity) :
            enumeratorize(context.runtime, self, "find_index");
    }

    @Deprecated
    public static IRubyObject find_index19(ThreadContext context, IRubyObject self, final IRubyObject cond, final Block block) {
        return find_index(context, self, cond, block);
    }

    @JRubyMethod(name = "find_index")
    public static IRubyObject find_index(ThreadContext context, IRubyObject self, final IRubyObject cond, final Block block) {
        final Ruby runtime = context.runtime;

        if (block.isGiven()) runtime.getWarnings().warn(ID.BLOCK_UNUSED , "given block not used");
        if (self instanceof RubyArray) return ((RubyArray) self).find_index(context, cond);

        return find_indexCommon(context, self, cond);
    }

    public static IRubyObject find_indexCommon(ThreadContext context, IRubyObject self, final Block block, Signature callbackArity) {
        final Ruby runtime = context.runtime;
        final long result[] = new long[] {0};

        try {
            callEach(runtime, context, self, callbackArity, new BlockCallback() {
                public IRubyObject call(ThreadContext ctx, IRubyObject[] largs, Block blk) {
                    IRubyObject larg = packEnumValues(runtime, largs);
                    if (block.yield(ctx, larg).isTrue()) throw JumpException.SPECIAL_JUMP;
                    result[0]++;
                    return runtime.getNil();
                }
            });
        } catch (JumpException.SpecialJump sj) {
            return RubyFixnum.newFixnum(runtime, result[0]);
        }

        return runtime.getNil();
    }

    @Deprecated
    public static IRubyObject find_indexCommon(ThreadContext context, IRubyObject self, final Block block, Arity callbackArity) {
        final Ruby runtime = context.runtime;
        final long result[] = new long[] {0};

        try {
            callEach(runtime, context, self, callbackArity, new BlockCallback() {
                public IRubyObject call(ThreadContext ctx, IRubyObject[] largs, Block blk) {
                    IRubyObject larg = packEnumValues(ctx, largs);
                    if (block.yield(ctx, larg).isTrue()) throw JumpException.SPECIAL_JUMP;
                    result[0]++; return ctx.nil;
                }
            });
        } catch (JumpException.SpecialJump sj) {
            return RubyFixnum.newFixnum(runtime, result[0]);
        }

        return context.nil;
    }


    public static IRubyObject find_indexCommon(ThreadContext context, IRubyObject self, final IRubyObject cond) {
        final Ruby runtime = context.runtime;
        final long result[] = new long[] {0};

        try {
            callEach(runtime, context, self, Signature.ONE_ARGUMENT, new BlockCallback() {
                public IRubyObject call(ThreadContext ctx, IRubyObject[] largs, Block blk) {
                    IRubyObject larg = packEnumValues(ctx, largs);
                    if (equalInternal(ctx, larg, cond)) throw JumpException.SPECIAL_JUMP;
                    result[0]++; return ctx.nil;
                }
            });
        } catch (JumpException.SpecialJump sj) {
            return RubyFixnum.newFixnum(runtime, result[0]);
        }

        return context.nil;
    }

    public static IRubyObject selectCommon(ThreadContext context, IRubyObject self, final Block block, String methodName) {
        final Ruby runtime = context.runtime;
        final RubyArray result = runtime.newArray();

        if (!block.isGiven()) {
            return enumeratorizeWithSize(context, self, methodName, enumSizeFn(context, self));
        }

        callEach(runtime, context, self, Signature.OPTIONAL, new BlockCallback() {
            public IRubyObject call(ThreadContext ctx, IRubyObject[] largs, Block blk) {
                IRubyObject larg = packEnumValues(ctx, largs);
                if (block.yield(ctx, larg).isTrue()) {
                    synchronized (result) {
                        result.append(larg);
                    }
                }
                return ctx.nil;
            }
        });

        return result;
    }

    @JRubyMethod
    public static IRubyObject select(ThreadContext context, IRubyObject self, final Block block) {
        return selectCommon(context, self, block, "select");
    }

    @JRubyMethod
    public static IRubyObject find_all(ThreadContext context, IRubyObject self, final Block block) {
        return selectCommon(context, self, block, "find_all");
    }

    @JRubyMethod
    public static IRubyObject reject(ThreadContext context, IRubyObject self, final Block block) {
        final Ruby runtime = context.runtime;
        final RubyArray result = runtime.newArray();

        if (!block.isGiven()) {
            return enumeratorizeWithSize(context, self, "reject", enumSizeFn(context, self));
        }

        callEach(runtime, context, self, Signature.OPTIONAL, new BlockCallback() {
            public IRubyObject call(ThreadContext ctx, IRubyObject[] largs, Block blk) {
                final IRubyObject larg = packEnumValues(ctx, largs);
                if ( ! block.yield(ctx, larg).isTrue() ) {
                    synchronized (result) { result.append(larg); }
                }
                return ctx.nil;
            }
        });

        return result;
    }

    @Deprecated
    public static IRubyObject collect19(ThreadContext context, IRubyObject self, final Block block) {
        return collect(context, self, block);
    }

    @Deprecated
    public static IRubyObject map19(ThreadContext context, IRubyObject self, final Block block) {
        return map(context, self, block);
    }

    @JRubyMethod(name = "collect")
    public static IRubyObject collect(ThreadContext context, IRubyObject self, final Block block) {
        return collectCommon(context, self, block, "collect");
    }

    @JRubyMethod(name = "map")
    public static IRubyObject map(ThreadContext context, IRubyObject self, final Block block) {
        return collectCommon(context, self, block, "map");
    }

    private static IRubyObject collectCommon(ThreadContext context, IRubyObject self, final Block block, String methodName) {
        final Ruby runtime = context.runtime;
        if (block.isGiven()) {
            final RubyArray result = runtime.newArray();

            callEach19(runtime, context, self, block.getSignature(), new BlockCallback() {
                public IRubyObject call(ThreadContext ctx, IRubyObject[] largs, Block blk) {
                    final IRubyObject larg; boolean ary = false;
                    switch (largs.length) {
                        case 0:  larg = ctx.nil; break;
                        case 1:  larg = largs[0]; break;
                        default: larg = RubyArray.newArrayMayCopy(ctx.runtime, largs); ary = true;
                    }
                    IRubyObject val = ary ? block.yieldArray(ctx, larg, null) : block.yield(ctx, larg);

                    synchronized (result) { result.append(val); }
                    return ctx.nil;
                }
            });
            return result;
        } else {
            return enumeratorizeWithSize(context, self, methodName, enumSizeFn(context, self));
        }
    }

    @Deprecated
    public static IRubyObject collectCommon(ThreadContext context, Ruby runtime, IRubyObject self,
            RubyArray result, final Block block, BlockCallback blockCallback) {
        callEach(runtime, context, self, Signature.ONE_ARGUMENT, blockCallback);
        return result;
    }

    @Deprecated
    public static IRubyObject flat_map19(ThreadContext context, IRubyObject self, final Block block) {
        return flat_map(context, self, block);
    }

    @Deprecated
    public static IRubyObject collect_concat19(ThreadContext context, IRubyObject self, final Block block) {
        return collect_concat(context, self, block);
    }

    @JRubyMethod(name = "flat_map")
    public static IRubyObject flat_map(ThreadContext context, IRubyObject self, final Block block) {
        return flatMapCommon(context, self, block, "flat_map");
    }

    @JRubyMethod(name = "collect_concat")
    public static IRubyObject collect_concat(ThreadContext context, IRubyObject self, final Block block) {
        return flatMapCommon(context, self, block, "collect_concat");
    }

    private static IRubyObject flatMapCommon(ThreadContext context, IRubyObject self, final Block block, String methodName) {
        final Ruby runtime = context.runtime;
        if (block.isGiven()) {
            final RubyArray ary = runtime.newArray();

            callEach(runtime, context, self, block.getSignature(), new BlockCallback() {
                public IRubyObject call(ThreadContext ctx, IRubyObject[] largs, Block blk) {
                    IRubyObject larg = packEnumValues(ctx, largs);
                    IRubyObject i = block.yield(ctx, larg);
                    IRubyObject tmp = i.checkArrayType();
                    synchronized(ary) {
                        if(tmp.isNil()) {
                            ary.append(i);
                        } else {
                            ary.concat(tmp);
                        }
                    }
                    return ctx.nil;
                }
            });
            return ary;
        } else {
            return enumeratorizeWithSize(context, self, methodName, enumSizeFn(context, self));
        }
    }

    @JRubyMethod
    public static IRubyObject sum(ThreadContext context, IRubyObject self, final Block block) {
        final Ruby runtime = context.runtime;
        RubyFixnum zero = RubyFixnum.zero(runtime);
        return sumCommon(context, self, zero, block);
    }

    @JRubyMethod
    public static IRubyObject sum(ThreadContext context, IRubyObject self, IRubyObject init, final Block block) {
        return sumCommon(context, self, init, block);
    }

    /* TODO: optimise for special types (e.g. Range, Hash, ...) */
    public static IRubyObject sumCommon(final ThreadContext context, IRubyObject self, IRubyObject init, final Block block) {
        final Ruby runtime = context.runtime;
        final IRubyObject result[] = new IRubyObject[] { init };
        final double memo[] = new double[] { 0.0 };

        if (block.isGiven()) {
            callEach(runtime, context, self, Signature.OPTIONAL, new BlockCallback() {
                public IRubyObject call(ThreadContext ctx, IRubyObject[] largs, Block blk) {
                    IRubyObject larg = packEnumValues(ctx, largs);
                    IRubyObject val = block.yieldArray(ctx, larg, null);
                    result[0] = sumAdd(ctx, result[0], val, memo);

                    return ctx.nil;
                }
            });
        } else {
            callEach(runtime, context, self, Signature.OPTIONAL, new BlockCallback() {
                public IRubyObject call(ThreadContext ctx, IRubyObject[] largs, Block blk) {
                    IRubyObject larg = packEnumValues(ctx, largs);
                    result[0] = sumAdd(ctx, result[0], larg, memo);

                    return ctx.nil;
                }
            });
        }

        if (result[0] instanceof RubyFloat) {
            return ((RubyFloat) result[0]).op_plus(context, memo[0]);
        }
        return result[0];
    }

    /* FIXME: optimise for special types (e.g. Integer)? */
    /* NB: MRI says "Enumerable#sum method may not respect method redefinition of "+" methods such as Integer#+." */
    public static IRubyObject sumAdd(final ThreadContext ctx, IRubyObject lhs, IRubyObject rhs, final double c[]) {
        boolean floats = false;
        double f = 0.0;
        /*
         * Kahan-Babuska balancing compensated summation algorithm
         * See http://link.springer.com/article/10.1007/s00607-005-0139-x
         */
        double x = 0.0, t;
        if (lhs instanceof RubyFloat) {
            if (rhs instanceof RubyFloat) {
                f = ((RubyFloat) lhs).getValue();
                x = ((RubyFloat) rhs).getValue();
                floats = true;
            } else if (rhs instanceof RubyFixnum) {
                f = ((RubyFloat) lhs).getValue();
                x = ((RubyFixnum) rhs).getDoubleValue();
                floats = true;
            } else if (rhs instanceof RubyBignum) {
                f = ((RubyFloat) lhs).getValue();
                x = ((RubyBignum) rhs).getDoubleValue();
                floats = true;
            } else if (rhs instanceof RubyRational) {
                f = ((RubyFloat) lhs).getValue();
                x = ((RubyRational) rhs).getDoubleValue(ctx);
                floats = true;
            }
        } else if (rhs instanceof RubyFloat) {
            if (lhs instanceof RubyFixnum) {
                c[0] = 0.0;
                f = ((RubyFixnum) lhs).getDoubleValue();
                x = ((RubyFloat) rhs).getValue();
                floats = true;
            } else if (lhs instanceof RubyBignum) {
                c[0] = 0.0;
                f = ((RubyBignum) lhs).getDoubleValue();
                x = ((RubyFloat) rhs).getValue();
                floats = true;
            } else if (lhs instanceof RubyRational) {
                c[0] = 0.0;
                f = ((RubyRational) lhs).getDoubleValue();
                x = ((RubyFloat) rhs).getValue();
                floats = true;
            }
        }

        if (!floats) {
            return lhs.callMethod(ctx, "+", rhs);
        }

        // Kahan's compensated summation algorithm
        t = f + x;
        if (Math.abs(f) >= Math.abs(x)) {
            c[0] += ((f - t) + x);
        } else {
            c[0] += ((x - t) + f);
        }
        f = t;

        return new RubyFloat(ctx.runtime, f);
    }

    public static IRubyObject injectCommon(final ThreadContext context, IRubyObject self, IRubyObject init, final Block block) {
        final Ruby runtime = context.runtime;
        final IRubyObject result[] = new IRubyObject[] { init };

        callEach(runtime, context, self, Signature.OPTIONAL, new BlockCallback() {
            public IRubyObject call(ThreadContext ctx, IRubyObject[] largs, Block blk) {
                IRubyObject larg = packEnumValues(ctx, largs);
                checkContext(context, ctx, "inject");
                result[0] = result[0] == null ?
                        larg : block.yieldArray(ctx, runtime.newArray(result[0], larg), null);

                return ctx.nil;
            }
        });

        return result[0] == null ? runtime.getNil() : result[0];
    }

    @JRubyMethod(name = {"inject", "reduce"})
    public static IRubyObject inject(ThreadContext context, IRubyObject self, final Block block) {
        return injectCommon(context, self, null, block);
    }

    @JRubyMethod(name = {"inject", "reduce"})
    public static IRubyObject inject(ThreadContext context, IRubyObject self, IRubyObject arg, final Block block) {
        return block.isGiven() ? injectCommon(context, self, arg, block) : inject(context, self, null, arg, block);
    }

    @JRubyMethod(name = {"inject", "reduce"})
    public static IRubyObject inject(ThreadContext context, IRubyObject self, IRubyObject init, IRubyObject method, final Block block) {
        final Ruby runtime = context.runtime;

        if (block.isGiven()) runtime.getWarnings().warn(ID.BLOCK_UNUSED , "given block not used");

        final String methodId = method.asJavaString();
        final IRubyObject result[] = new IRubyObject[] { init };

        callEach(runtime, context, self, Signature.OPTIONAL, new BlockCallback() {
            final NormalCachingCallSite site = new NormalCachingCallSite(methodId);
            public IRubyObject call(ThreadContext ctx, IRubyObject[] largs, Block blk) {
                IRubyObject larg = packEnumValues(ctx, largs);
                result[0] = result[0] == null ? larg : site.call(ctx, self, result[0], larg);
                return ctx.nil;
            }
        });
        return result[0] == null ? runtime.getNil() : result[0];
    }

    @JRubyMethod
    public static IRubyObject partition(ThreadContext context, IRubyObject self, final Block block) {
        final Ruby runtime = context.runtime;
        final RubyArray arr_true = runtime.newArray();
        final RubyArray arr_false = runtime.newArray();

        if (!block.isGiven()) {
            return enumeratorizeWithSize(context, self, "partition", enumSizeFn(context, self));
        }

        callEach(runtime, context, self, Signature.OPTIONAL, new BlockCallback() {
            public IRubyObject call(ThreadContext ctx, IRubyObject[] largs, Block blk) {
                IRubyObject larg = packEnumValues(ctx, largs);
                if (block.yield(ctx, larg).isTrue()) {
                    synchronized (arr_true) {
                        arr_true.append(larg);
                    }
                } else {
                    synchronized (arr_false) {
                        arr_false.append(larg);
                    }
                }

                return ctx.nil;
            }
        });

        return runtime.newArray(arr_true, arr_false);
    }

    static class EachWithIndex implements BlockCallback {
        private int index;
        private final Block block;

        EachWithIndex(Block block, int index) {
            this.block = block;
            this.index = index;
        }

        EachWithIndex(Block block) {
            this.block = block;
            this.index = 0;
        }

        public IRubyObject call(ThreadContext context, IRubyObject[] iargs, Block block) {
            return this.block.call(context, packEnumValues(context, iargs), context.runtime.newFixnum(index++));
        }
    }

    /**
     * Package the arguments appropriately depending on how many there are
     * Corresponds to rb_enum_values_pack in MRI
     */
    private static IRubyObject packEnumValues(Ruby runtime, IRubyObject[] args) {
        if (args.length < 2) {
            return args.length == 0 ? runtime.getNil() : args[0];
        }
        // For more than 1 arg, we pack them as an array
        return RubyArray.newArrayMayCopy(runtime, args);
    }

    /**
     * Package the arguments appropriately depending on how many there are
     * Corresponds to rb_enum_values_pack in MRI
     */
    static IRubyObject packEnumValues(ThreadContext context, IRubyObject[] args) {
        switch (args.length) {
            case 0:  return context.nil;
            case 1:  return args[0];
            default: return RubyArray.newArrayMayCopy(context.runtime, args);
        }
    }

    public static IRubyObject each_with_indexCommon(ThreadContext context, IRubyObject self, Block block) {
        callEach(context.runtime, context, self, Signature.OPTIONAL, new EachWithIndex(block));
        return self;
    }

    public static IRubyObject each_with_indexCommon(ThreadContext context, IRubyObject self, Block block, IRubyObject[] args) {
        callEach(context.runtime, context, self, args, Signature.OPTIONAL, new EachWithIndex(block));
        return self;
    }

    @Deprecated
    public static IRubyObject each_with_indexCommon19(ThreadContext context, IRubyObject self, Block block, IRubyObject[] args) {
        return each_with_indexCommon(context, self, block, args);
    }

    @Deprecated
    public static IRubyObject each_with_objectCommon19(ThreadContext context, IRubyObject self, final Block block, final IRubyObject arg) {
        return each_with_objectCommon(context, self, block, arg);
    }

    public static IRubyObject each_with_objectCommon(ThreadContext context, IRubyObject self, final Block block, final IRubyObject arg) {
        final Ruby runtime = context.runtime;
        RubyEnumerable.callEach(runtime, context, self, Signature.OPTIONAL, new BlockCallback() {
            public IRubyObject call(ThreadContext ctx, IRubyObject[] largs, Block blk) {
                return block.call(ctx, packEnumValues(ctx, largs), arg);
            }
        });
        return arg;
    }

    public static IRubyObject each_with_index(ThreadContext context, IRubyObject self, Block block) {
        return each_with_index(context, self, IRubyObject.NULL_ARRAY, block);
    }

    @JRubyMethod(name = "each_with_index", rest = true)
    public static IRubyObject each_with_index(ThreadContext context, IRubyObject self, IRubyObject[] args, Block block) {
        return block.isGiven() ? each_with_indexCommon(context, self, block, args) : enumeratorizeWithSize(context, self, "each_with_index", args, enumSizeFn(context, self));
    }

    @Deprecated @SuppressWarnings("deprecation")
    public static IRubyObject each_with_index19(ThreadContext context, IRubyObject self, IRubyObject[] args, Block block) {
        return each_with_index(context, self, args, block);
    }

    @JRubyMethod(required = 1)
    public static IRubyObject each_with_object(ThreadContext context, IRubyObject self, IRubyObject arg, Block block) {
        return block.isGiven() ? each_with_objectCommon(context, self, block, arg) : enumeratorizeWithSize(context, self, "each_with_object", new IRubyObject[] { arg }, enumSizeFn(context, self));
    }

    @JRubyMethod(rest = true)
    public static IRubyObject each_entry(ThreadContext context, final IRubyObject self, final IRubyObject[] args, final Block block) {
        return block.isGiven() ? each_entryCommon(context, self, args, block) : enumeratorizeWithSize(context, self, "each_entry", args, enumSizeFn(context, self));
    }

    public static IRubyObject each_entryCommon(ThreadContext context, final IRubyObject self, final IRubyObject[] args, final Block block) {
        callEach(context.runtime, context, self, args, Signature.OPTIONAL, new BlockCallback() {
            public IRubyObject call(ThreadContext ctx, IRubyObject[] largs, Block blk) {
                return block.yield(ctx, packEnumValues(ctx, largs));
            }
        });
        return self;
    }

    @Deprecated
    public static IRubyObject each_slice19(ThreadContext context, IRubyObject self, IRubyObject arg, final Block block) {
        return each_slice(context, self, arg, block);
    }

    @JRubyMethod(name = "each_slice")
    public static IRubyObject each_slice(ThreadContext context, IRubyObject self, IRubyObject arg, final Block block) {
        int size = (int) RubyNumeric.num2long(arg);
        if (size <= 0) throw context.runtime.newArgumentError("invalid size");

        return block.isGiven() ? each_sliceCommon(context, self, size, block) :
                enumeratorizeWithSize(context, self, "each_slice", new IRubyObject[]{arg}, eachSliceSizeFn(context, self));
    }

    static IRubyObject each_sliceCommon(ThreadContext context, IRubyObject self, final int size, final Block block) {
        final Ruby runtime = context.runtime;
        if (size <= 0) throw runtime.newArgumentError("invalid slice size");

        final RubyArray result[] = new RubyArray[]{runtime.newArray(size)};

        RubyEnumerable.callEach(runtime, context, self, Signature.OPTIONAL, new BlockCallback() {
            public IRubyObject call(ThreadContext ctx, IRubyObject[] largs, Block blk) {
                result[0].append(packEnumValues(ctx, largs));
                if (result[0].size() == size) {
                    block.yield(ctx, result[0]);
                    result[0] = runtime.newArray(size);
                }
                return ctx.nil;
            }
        });

        if (result[0].size() > 0) block.yield(context, result[0]);
        return context.nil;
    }

    private static SizeFn eachSliceSizeFn(final ThreadContext context, final IRubyObject self) {
        return new SizeFn() {
            @Override
            public IRubyObject size(ThreadContext context, IRubyObject self, IRubyObject[] args) {
                Ruby runtime = context.runtime;
                assert args != null && args.length > 0 && args[0] instanceof RubyNumeric; // #each_slice ensures arg[0] is numeric
                long sliceSize = ((RubyNumeric) args[0]).getLongValue();
                if (sliceSize <= 0) {
                    throw runtime.newArgumentError("invalid slice size");
                }

                IRubyObject size = enumSizeFn(context, self).size(context, self, args);
                if (size == null || size.isNil()) {
                    return runtime.getNil();
                }

                IRubyObject n = size.callMethod(context, "+", RubyFixnum.newFixnum(runtime, sliceSize - 1));
                return n.callMethod(context, "/", RubyFixnum.newFixnum(runtime, sliceSize));
            }
        };
    }

    @Deprecated
    public static IRubyObject each_cons19(ThreadContext context, IRubyObject self, IRubyObject arg, final Block block) {
        return each_cons(context, self, arg, block);
    }

    @JRubyMethod(name = "each_cons")
    public static IRubyObject each_cons(ThreadContext context, IRubyObject self, IRubyObject arg, final Block block) {
        int size = (int) RubyNumeric.num2long(arg);
        if (size <= 0) throw context.runtime.newArgumentError("invalid size");
        return block.isGiven() ? each_consCommon(context, self, size, block) : enumeratorizeWithSize(context, self, "each_cons", new IRubyObject[] { arg }, eachConsSizeFn(context, self));
    }

    static IRubyObject each_consCommon(ThreadContext context, IRubyObject self, final int size, final Block block) {
        final Ruby runtime = context.runtime;
        final RubyArray result = runtime.newArray(size);

        RubyEnumerable.callEach(runtime, context, self, Signature.OPTIONAL, new BlockCallback() {
            public IRubyObject call(ThreadContext ctx, IRubyObject[] largs, Block blk) {
                if (result.size() == size) result.shift(ctx);
                result.append(packEnumValues(ctx, largs));
                if (result.size() == size) block.yield(ctx, result.aryDup());
                return ctx.nil;
            }
        });

        return context.nil;
    }

    private static SizeFn eachConsSizeFn(final ThreadContext context, final IRubyObject self) {
        return new SizeFn() {
            @Override
            public IRubyObject size(ThreadContext context1, IRubyObject self, IRubyObject[] args) {
                Ruby runtime = context.runtime;
                assert args != null && args.length > 0 && args[0] instanceof RubyNumeric; // #each_cons ensures arg[0] is numeric
                long consSize = ((RubyNumeric) args[0]).getLongValue();
                if (consSize <= 0) {
                    throw runtime.newArgumentError("invalid size");
                }

                IRubyObject size = enumSizeFn(context, self).size(context1, self, args);
                if (size == null || size.isNil()) {
                    return runtime.getNil();
                }

                IRubyObject n = size.callMethod(context, "+", RubyFixnum.newFixnum(runtime, 1 - consSize));
                RubyFixnum zero = RubyFixnum.zero(runtime);
                return RubyComparable.cmpint(context, n.callMethod(context, "<=>", zero), n, zero) == -1 ? zero : n;
            }
        };
    }

    @JRubyMethod
    public static IRubyObject reverse_each(ThreadContext context, IRubyObject self, Block block) {
        return block.isGiven() ? reverse_eachInternal(context, self, to_a(context, self), block) :
            enumeratorizeWithSize(context, self, "reverse_each", enumSizeFn(context, self));
    }

    @JRubyMethod(rest = true)
    public static IRubyObject reverse_each(ThreadContext context, IRubyObject self, IRubyObject[] args, Block block) {
        return block.isGiven() ? reverse_eachInternal(context, self, to_a(context, self, args), block) :
            enumeratorizeWithSize(context, self, "reverse_each", args, enumSizeFn(context, self));
    }

    private static IRubyObject reverse_eachInternal(ThreadContext context, IRubyObject self, IRubyObject obj, Block block) {
        ((RubyArray)obj).reverse_each(context, block);
        return self;
    }

    @JRubyMethod(name = {"include?", "member?"}, required = 1)
    public static IRubyObject include_p(final ThreadContext context, IRubyObject self, final IRubyObject arg) {
        final Ruby runtime = context.runtime;

        try {
            callEach(runtime, context, self, Signature.OPTIONAL, new BlockCallback() {
                public IRubyObject call(ThreadContext ctx, IRubyObject[] largs, Block blk) {
                    IRubyObject larg = packEnumValues(ctx, largs);
                    checkContext(context, ctx, "include?/member?");
                    if (RubyObject.equalInternal(ctx, larg, arg)) {
                        throw JumpException.SPECIAL_JUMP;
                    }
                    return ctx.nil;
                }
            });
        } catch (JumpException.SpecialJump sj) {
            return runtime.getTrue();
        }

        return runtime.getFalse();
    }

    @JRubyMethod
    public static IRubyObject max(ThreadContext context, IRubyObject self, final Block block) {
        return singleExtent(context, self, "max", SORT_MAX, block);
    }

    @JRubyMethod
    public static IRubyObject max(ThreadContext context, IRubyObject self, IRubyObject arg, final Block block) {
        // TODO: Replace with an implementation (quickselect, etc) which requires O(k) memory rather than O(n) memory
        RubyArray sorted = (RubyArray)sort(context, self, block);
        if (arg.isNil()) return sorted.last();
        return ((RubyArray) sorted.last(arg)).reverse();
    }

    @JRubyMethod
    public static IRubyObject min(ThreadContext context, IRubyObject self, final Block block) {
        return singleExtent(context, self, "min", SORT_MIN, block);
    }

    @JRubyMethod
    public static IRubyObject min(ThreadContext context, IRubyObject self, IRubyObject arg, final Block block) {
        // TODO: Replace with an implementation (quickselect, etc) which requires O(k) memory rather than O(n) memory
        RubyArray sorted = (RubyArray)sort(context, self, block);
        if (arg.isNil()) return sorted.first();
        return sorted.first(arg);
    }

    @JRubyMethod
    public static IRubyObject max_by(ThreadContext context, IRubyObject self, final Block block) {
        return singleExtentBy(context, self, "max", SORT_MAX, block);
    }

    @JRubyMethod
    public static IRubyObject max_by(ThreadContext context, IRubyObject self, IRubyObject arg, final Block block) {
        if (arg == context.nil) return singleExtentBy(context, self, "max", SORT_MAX, block);

        if (!block.isGiven()) return enumeratorizeWithSize(context, self, "max_by", enumSizeFn(context, self));

        // TODO: Replace with an implementation (quickselect, etc) which requires O(k) memory rather than O(n) memory
        RubyArray sorted = (RubyArray)sort_by(context, self, block);
        return ((RubyArray) sorted.last(arg)).reverse();
    }

    @JRubyMethod
    public static IRubyObject min_by(ThreadContext context, IRubyObject self, final Block block) {
        return singleExtentBy(context, self, "min", SORT_MIN, block);
    }

    @JRubyMethod
    public static IRubyObject min_by(ThreadContext context, IRubyObject self, IRubyObject arg, final Block block) {
        if (arg == context.nil) return singleExtentBy(context, self, "min", SORT_MIN, block);

        if (!block.isGiven()) return enumeratorizeWithSize(context, self, "min_by", enumSizeFn(context, self));

        // TODO: Replace with an implementation (quickselect, etc) which requires O(k) memory rather than O(n) memory
        RubyArray sorted = (RubyArray)sort_by(context, self, block);
        return sorted.first(arg);
    }

    private static final int SORT_MAX =  1;
    private static final int SORT_MIN = -1;
    private static IRubyObject singleExtent(final ThreadContext context, IRubyObject self, final String op, final int sortDirection, final Block block) {
        final Ruby runtime = context.runtime;
        final IRubyObject result[] = new IRubyObject[] { null };

        callEach(runtime, context, self, block.isGiven() ? block.getSignature() : Signature.ONE_REQUIRED, new BlockCallback() {
            public IRubyObject call(ThreadContext ctx, IRubyObject[] largs, Block blk) {
                IRubyObject larg = packEnumValues(ctx, largs);
                checkContext(context, ctx, op + "{}");

                if (result[0] == null ||
                        (block.isGiven() &&
                                RubyComparable.cmpint(ctx, block.yieldArray(ctx, runtime.newArray(larg, result[0]), null), larg, result[0]) * sortDirection > 0) ||
                        (!block.isGiven() &&
                                RubyComparable.cmpint(ctx, invokedynamic(ctx, larg, OP_CMP, result[0]), larg, result[0]) * sortDirection > 0)) {
                    result[0] = larg;
                }
                return ctx.nil;
            }
        });

        return result[0] == null ? runtime.getNil() : result[0];
    }

    private static IRubyObject singleExtentBy(final ThreadContext context, IRubyObject self, final String op, final int sortDirection, final Block block) {
        final Ruby runtime = context.runtime;

        if (!block.isGiven()) return enumeratorizeWithSize(context, self, op, enumSizeFn(context, self));

        final IRubyObject result[] = new IRubyObject[] { runtime.getNil() };

        callEach(runtime, context, self, Signature.OPTIONAL, new BlockCallback() {
            IRubyObject memo = null;
            public IRubyObject call(ThreadContext ctx, IRubyObject[] largs, Block blk) {
                IRubyObject larg = packEnumValues(ctx, largs);
                checkContext(context, ctx, op);
                IRubyObject v = block.yield(ctx, larg);

                if (memo == null || RubyComparable.cmpint(ctx, invokedynamic(ctx, v, OP_CMP, memo), v, memo) * sortDirection > 0) {
                    memo = v;
                    result[0] = larg;
                }
                return ctx.nil;
            }
        });
        return result[0];
    }

    @JRubyMethod
    public static IRubyObject minmax(final ThreadContext context, IRubyObject self, final Block block) {
        final Ruby runtime = context.runtime;
        final IRubyObject result[] = new IRubyObject[] { null, null };

        if (block.isGiven()) {
            callEach(runtime, context, self, block.getSignature(), new BlockCallback() {
                public IRubyObject call(ThreadContext ctx, IRubyObject[] largs, Block blk) {
                    checkContext(context, ctx, "minmax");
                    IRubyObject arg = packEnumValues(ctx, largs);

                    if (result[0] == null) {
                        result[0] = result[1] = arg;
                    } else {
                        if (RubyComparable.cmpint(ctx,
                                block.yield(ctx, runtime.newArray(arg, result[0])), arg, result[0]) < 0) {
                            result[0] = arg;
                        }

                        if (RubyComparable.cmpint(ctx,
                                block.yield(ctx, runtime.newArray(arg, result[1])), arg, result[1]) > 0) {
                            result[1] = arg;
                        }
                    }
                    return ctx.nil;
                }
            });
        } else {
            callEach(runtime, context, self, Signature.ONE_REQUIRED, new BlockCallback() {
                public IRubyObject call(ThreadContext ctx, IRubyObject[] largs, Block blk) {
                    IRubyObject arg = packEnumValues(ctx, largs);
                    synchronized (result) {
                        if (result[0] == null) {
                            result[0] = result[1] = arg;
                        } else {
                            if (RubyComparable.cmpint(ctx, invokedynamic(ctx, arg, OP_CMP, result[0]), arg, result[0]) < 0) {
                                result[0] = arg;
                            }

                            if (RubyComparable.cmpint(ctx, invokedynamic(ctx, arg, OP_CMP, result[1]), arg, result[1]) > 0) {
                                result[1] = arg;
                            }
                        }
                    }
                    return ctx.nil;
                }
            });
        }
        if (result[0] == null) {
            result[0] = result[1] = runtime.getNil();
        }
        return RubyArray.newArrayMayCopy(runtime, result);
    }

    @JRubyMethod
    public static IRubyObject minmax_by(final ThreadContext context, IRubyObject self, final Block block) {
        final Ruby runtime = context.runtime;

        if (!block.isGiven()) return enumeratorizeWithSize(context, self, "minmax_by", enumSizeFn(context, self));

        final IRubyObject result[] = new IRubyObject[] { runtime.getNil(), runtime.getNil() };

        callEach(runtime, context, self, Signature.OPTIONAL, new BlockCallback() {
            IRubyObject minMemo = null, maxMemo = null;
            public IRubyObject call(ThreadContext ctx, IRubyObject[] largs, Block blk) {
                checkContext(context, ctx, "minmax_by");
                IRubyObject arg = packEnumValues(ctx, largs);
                IRubyObject v = block.yield(ctx, arg);

                if (minMemo == null) {
                    minMemo = maxMemo = v;
                    result[0] = result[1] = arg;
                } else {
                    if (RubyComparable.cmpint(ctx, invokedynamic(ctx, v, OP_CMP, minMemo), v, minMemo) < 0) {
                        minMemo = v;
                        result[0] = arg;
                    }
                    if (RubyComparable.cmpint(ctx, invokedynamic(ctx, v, OP_CMP, maxMemo), v, maxMemo) > 0) {
                        maxMemo = v;
                        result[1] = arg;
                    }
                }
                return ctx.nil;
            }
        });
        return RubyArray.newArrayMayCopy(runtime, result);
    }

    @JRubyMethod(name = "none?", optional = 1)
    public static IRubyObject none_p(ThreadContext context, IRubyObject self, IRubyObject[] args, final Block block) {
        final Ruby runtime = context.runtime;
        final ThreadContext localContext = context;
        final IRubyObject pattern = (args.length > 0) ? args[0] : null;
        final boolean patternGiven = pattern != null;

        try {
            if (block.isGiven() && !patternGiven) {
                callEach(runtime, context, self, block.getSignature(), new BlockCallback() {
                    public IRubyObject call(ThreadContext ctx, IRubyObject[] largs, Block blk) {
                        checkContext(localContext, ctx, "none?");
                        IRubyObject larg = packEnumValues(runtime, largs);
                        if (block.yield(ctx, larg).isTrue()) throw JumpException.SPECIAL_JUMP;
                        return runtime.getNil();

                    }
                });
            } else {
                if (patternGiven) {
                    callEach(runtime, context, self, Signature.ONE_REQUIRED, new BlockCallback() {
                        public IRubyObject call(ThreadContext ctx, IRubyObject[] largs, Block blk) {
                            checkContext(localContext, ctx, "none?");
                            IRubyObject larg = packEnumValues(runtime, largs);
                            if (pattern.callMethod(ctx, "===", larg).isTrue()) throw JumpException.SPECIAL_JUMP;
                            return runtime.getNil();
                        }
                    });
                } else {
                    callEach(runtime, context, self, Signature.ONE_REQUIRED, new BlockCallback() {
                        public IRubyObject call(ThreadContext ctx, IRubyObject[] largs, Block blk) {
                            checkContext(localContext, ctx, "none?");
                            IRubyObject larg = packEnumValues(runtime, largs);
                            if (larg.isTrue()) throw JumpException.SPECIAL_JUMP;
                            return runtime.getNil();
                        }
                    });
                }
            }
        } catch (JumpException.SpecialJump sj) {
            return runtime.getFalse();
        }
        return runtime.getTrue();
    }

    public static IRubyObject none_p19(ThreadContext context, IRubyObject self, final Block block) {
        return none_p(context, self, new IRubyObject[]{}, block);
    }

    @Deprecated
    public static IRubyObject none_p(final ThreadContext context, IRubyObject self, final Block block, Arity callbackArity) {
        final Ruby runtime = context.runtime;

        try {
            if (block.isGiven()) {
                callEach(runtime, context, self, callbackArity, new BlockCallback() {
                    public IRubyObject call(ThreadContext ctx, IRubyObject[] largs, Block blk) {
                        checkContext(context, ctx, "none?");
                        IRubyObject larg = packEnumValues(ctx, largs);
                        if (block.yield(ctx, larg).isTrue()) throw JumpException.SPECIAL_JUMP;
                        return ctx.nil;
                    }
                });
            } else {
                callEach(runtime, context, self, Signature.ONE_REQUIRED, new BlockCallback() {
                    public IRubyObject call(ThreadContext ctx, IRubyObject[] largs, Block blk) {
                        checkContext(context, ctx, "none?");
                        IRubyObject larg = packEnumValues(ctx, largs);
                        if (larg.isTrue()) throw JumpException.SPECIAL_JUMP;
                        return ctx.nil;
                    }
                });
            }
        } catch (JumpException.SpecialJump sj) {
            return runtime.getFalse();
        }
        return runtime.getTrue();
    }

    @JRubyMethod(name = "one?", optional = 1)
    public static IRubyObject one_p(ThreadContext context, IRubyObject self, IRubyObject[] args, final Block block) {
        final Ruby runtime = context.runtime;
        final ThreadContext localContext = context;
        final boolean[] result = new boolean[] { false };
        final IRubyObject pattern = (args.length > 0) ? args[0] : null;
        final boolean patternGiven = pattern != null;

        try {
            if (block.isGiven() && !patternGiven) {
                callEach(runtime, context, self, block.getSignature(), new BlockCallback() {
                    public IRubyObject call(ThreadContext ctx, IRubyObject[] largs, Block blk) {
                        checkContext(localContext, ctx, "one?");
                        IRubyObject larg = packEnumValues(runtime, largs);
                        if (block.yield(ctx, larg).isTrue()) {
                            if (result[0]) {
                                throw JumpException.SPECIAL_JUMP;
                            } else {
                                result[0] = true;
                            }
                        }
                        return runtime.getNil();
                    }
                });
            } else {
                if (patternGiven) {
                    callEach(runtime, context, self, Signature.ONE_REQUIRED, new BlockCallback() {
                        public IRubyObject call(ThreadContext ctx, IRubyObject[] largs, Block blk) {
                            checkContext(localContext, ctx, "one?");
                            IRubyObject larg = packEnumValues(runtime, largs);
                            if (pattern.callMethod(ctx, "===", larg).isTrue()) {
                                if (result[0]) {
                                    throw JumpException.SPECIAL_JUMP;
                                } else {
                                    result[0] = true;
                                }
                            }
                            return runtime.getNil();
                        }
                    });
                } else {
                    callEach(runtime, context, self, Signature.ONE_REQUIRED, new BlockCallback() {
                        public IRubyObject call(ThreadContext ctx, IRubyObject[] largs, Block blk) {
                            checkContext(localContext, ctx, "one?");
                            IRubyObject larg = packEnumValues(runtime, largs);
                            if (larg.isTrue()) {
                                if (result[0]) {
                                    throw JumpException.SPECIAL_JUMP;
                                } else {
                                    result[0] = true;
                                }
                            }
                            return runtime.getNil();
                        }
                    });
                }
            }
        } catch (JumpException.SpecialJump sj) {
            return runtime.getFalse();
        }
        return result[0] ? runtime.getTrue() : runtime.getFalse();
    }

    @Deprecated
    public static IRubyObject one_p19(ThreadContext context, IRubyObject self, final Block block) {
        return one_p(context, self, new IRubyObject[]{}, block);
    }

    @Deprecated
    public static IRubyObject one_p(final ThreadContext context, IRubyObject self, final Block block, Arity callbackArity) {
        final Ruby runtime = context.runtime;
        final boolean[] result = new boolean[] { false };

        try {
            if (block.isGiven()) {
                callEach(runtime, context, self, callbackArity, new BlockCallback() {
                    public IRubyObject call(ThreadContext ctx, IRubyObject[] largs, Block blk) {
                        checkContext(context, ctx, "one?");
                        IRubyObject larg = packEnumValues(ctx, largs);
                        if (block.yield(ctx, larg).isTrue()) {
                            if (result[0]) {
                                throw JumpException.SPECIAL_JUMP;
                            } else {
                                result[0] = true;
                            }
                        }
                        return ctx.nil;
                    }
                });
            } else {
                callEach(runtime, context, self, Signature.ONE_REQUIRED, new BlockCallback() {
                    public IRubyObject call(ThreadContext ctx, IRubyObject[] largs, Block blk) {
                        checkContext(context, ctx, "one?");
                        IRubyObject larg = packEnumValues(ctx, largs);
                        if (larg.isTrue()) {
                            if (result[0]) {
                                throw JumpException.SPECIAL_JUMP;
                            } else {
                                result[0] = true;
                            }
                        }
                        return ctx.nil;
                    }
                });
            }
        } catch (JumpException.SpecialJump sj) {
            return runtime.getFalse();
        }
        return result[0] ? runtime.getTrue() : runtime.getFalse();
    }

    @JRubyMethod(name = "all?", optional = 1)
    public static IRubyObject all_p(ThreadContext context, IRubyObject self, IRubyObject[] args, final Block block) {
        if (self instanceof RubyArray) return ((RubyArray) self).all_p(context, args, block);
        return all_pCommon(context, self, args, block);
    }

    @Deprecated
    public static IRubyObject all_p19(ThreadContext context, IRubyObject self, final Block block) {
        return all_p(context, self, new IRubyObject[]{}, block);
    }

    @Deprecated
    public static IRubyObject all_pCommon(final ThreadContext context, IRubyObject self, final Block block, Arity callbackArity) {
        return all_pCommon(context, self, new IRubyObject[]{}, block);
    }

    public static IRubyObject all_pCommon(ThreadContext context, IRubyObject self, IRubyObject[] args, final Block block) {
        final Ruby runtime = context.runtime;
        final ThreadContext localContext = context;
        final IRubyObject pattern = args.length > 0 ? args[0] : null;
        final boolean patternGiven = pattern != null;

        try {
            if (block.isGiven() && !patternGiven) {
                callEach(runtime, context, self, block.getSignature(), new BlockCallback() {
                    public IRubyObject call(ThreadContext context, IRubyObject[] largs, Block blk) {
                        checkContext(localContext, context, "all?");
                        IRubyObject larg = packEnumValues(runtime, largs);
                        if (!block.yield(context, larg).isTrue()) {
                            throw JumpException.SPECIAL_JUMP;
                        }
                        return context.nil;
                    }
                });
            } else {
                if (patternGiven) {
                    callEach(runtime, context, self, Signature.ONE_REQUIRED, new BlockCallback() {
                        public IRubyObject call(ThreadContext context, IRubyObject[] largs, Block blk) {
                            checkContext(localContext, context, "all?");
                            IRubyObject larg = packEnumValues(runtime, largs);
                            if (!pattern.callMethod(context, "===", larg).isTrue()) {
                                throw JumpException.SPECIAL_JUMP;
                            }
                            return context.nil;
                        }
                    });
                } else {
                    callEach(runtime, context, self, Signature.ONE_REQUIRED, new BlockCallback() {
                        public IRubyObject call(ThreadContext context, IRubyObject[] largs, Block blk) {
                            checkContext(localContext, context, "all?");
                            IRubyObject larg = packEnumValues(runtime, largs);
                            if (!larg.isTrue()) {
                                throw JumpException.SPECIAL_JUMP;
                            }
                            return context.nil;
                        }
                    });
		}
            }
        } catch (JumpException.SpecialJump sj) {
            return runtime.getFalse();
        }

        return runtime.getTrue();
    }

    @JRubyMethod(name = "any?", optional = 1)
    public static IRubyObject any_p(ThreadContext context, IRubyObject self, IRubyObject[] args, final Block block) {
        return any_pCommon(context, self, args, block);
    }

    @Deprecated
    public static IRubyObject any_pCommon(ThreadContext context, IRubyObject self, final Block block, Arity callbackArity) {
        return any_pCommon(context, self, new IRubyObject[]{}, block);
    }

    public static IRubyObject any_pCommon(ThreadContext context, IRubyObject self, IRubyObject[] args, final Block block) {
        final Ruby runtime = context.runtime;
        final IRubyObject pattern = (args.length > 0) ? args[0] : null;
        final boolean patternGiven = pattern != null;
        final ThreadContext localContext = context;

        try {
            if (block.isGiven() && !patternGiven) {
                callEach(runtime, context, self, block.getSignature(), new BlockCallback() {
                    public IRubyObject call(ThreadContext context, IRubyObject[] largs, Block blk) {
                        checkContext(localContext, context, "any?");
                        IRubyObject larg = packEnumValues(runtime, largs);
                        if (block.yield(context, larg).isTrue()) throw JumpException.SPECIAL_JUMP;
                        return context.nil;
                    }
                });
            } else {
                if (patternGiven) {
                    callEach(runtime, context, self, Signature.ONE_REQUIRED, new BlockCallback() {
                        public IRubyObject call(ThreadContext context, IRubyObject[] largs, Block blk) {
                            checkContext(localContext, context, "any?");
                            IRubyObject larg = packEnumValues(runtime, largs);
                            if (pattern.callMethod(context, "===", larg).isTrue()) throw JumpException.SPECIAL_JUMP;
                            return context.nil;
                        }
                    });
                } else {
                    callEach(runtime, context, self, Signature.ONE_REQUIRED, new BlockCallback() {
                        public IRubyObject call(ThreadContext context, IRubyObject[] largs, Block blk) {
                            checkContext(localContext, context, "any?");
                            IRubyObject larg = packEnumValues(runtime, largs);
                            if (larg.isTrue()) throw JumpException.SPECIAL_JUMP;
                            return context.nil;
                        }
                    });
                }
            }
        } catch (JumpException.SpecialJump sj) {
            return runtime.getTrue();
        }

        return runtime.getFalse();
    }

    @JRubyMethod(name = "zip", rest = true)
    public static IRubyObject zip(ThreadContext context, IRubyObject self, final IRubyObject[] args, final Block block) {
        return zipCommon(context, self, args, block);
    }

    @Deprecated
    public static IRubyObject zip19(ThreadContext context, IRubyObject self, final IRubyObject[] args, final Block block) {
        return zip(context, self, args, block);
    }

    @Deprecated
    public static IRubyObject[] zipCommonConvert(Ruby runtime, IRubyObject[] args) {
        return zipCommonConvert(runtime, args, "to_a");
    }

    @Deprecated
    public static IRubyObject[] zipCommonConvert(Ruby runtime, IRubyObject[] args, String method) {
        final RubyClass Array = runtime.getArray();
        ThreadContext context = runtime.getCurrentContext();

        // 1.9 tries to convert, and failing that tries to "each" elements into a new array
        for (int i = 0; i < args.length; i++) {
            IRubyObject result = TypeConverter.convertToTypeWithCheck(args[i], Array, method);
            if (result.isNil()) {
                result = takeItems(context, args[i]);
            }
            args[i] = result;
        }

        return args;
    }

    @Deprecated
    public static IRubyObject zipCommon19(ThreadContext context, IRubyObject self, IRubyObject[] args, final Block block) {
        return zipCommon(context, self, args, block);
    }

    public static IRubyObject zipCommon(ThreadContext context, IRubyObject self, IRubyObject[] args, final Block block) {
        final Ruby runtime = context.runtime;
        final RubyClass Array = runtime.getArray();

        final IRubyObject[] newArgs = new IRubyObject[args.length];

        boolean hasUncoercible = false;
        for (int i = 0; i < args.length; i++) {
            newArgs[i] = TypeConverter.convertToType(args[i], Array, "to_ary", false);
            if (newArgs[i].isNil()) {
                hasUncoercible = true;
                break; // since we will overwrite newArgs[]
            }
        }

        // Handle uncoercibles by trying to_enum conversion
        if (hasUncoercible) {
            final RubySymbol each = runtime.newSymbol("each");
            for (int i = 0; i < args.length; i++) {
                newArgs[i] = args[i].callMethod(context, "to_enum", each);
            }

            return zipCommonEnum(context, self, newArgs, block);
        }

        return zipCommonAry(context, self, newArgs, block);
    }

    // TODO: Eliminate duplication here and zipCommonEnum
    // See enum_zip + zip_ary in Ruby source (1.9, anyway)
    public static IRubyObject zipCommonAry(ThreadContext context, IRubyObject self,
            final IRubyObject[] args, final Block block) {
        final Ruby runtime = context.runtime;
        final int len = args.length + 1;

        if (block.isGiven()) {
            callEach(runtime, context, self, block.getSignature(), new BlockCallback() {
                final AtomicInteger ix = new AtomicInteger(0);

                public IRubyObject call(ThreadContext ctx, IRubyObject[] largs, Block blk) {
                    IRubyObject larg = packEnumValues(ctx, largs);
                    RubyArray array = RubyArray.newBlankArray(runtime, len);
                    int myIx = ix.getAndIncrement();
                    int index = 0;
                    array.store(index++, larg);
                    for (int i = 0, j = args.length; i < j; i++) {
                        array.store(index++, ((RubyArray) args[i]).entry(myIx));
                    }
                    block.yield(ctx, array);
                    return ctx.nil;
                }
            });
            return context.nil;
        } else {
            final RubyArray zip = runtime.newArray();
            callEach(runtime, context, self, Signature.ONE_REQUIRED, new BlockCallback() {
                final AtomicInteger ix = new AtomicInteger(0);

                public IRubyObject call(ThreadContext ctx, IRubyObject[] largs, Block blk) {
                    IRubyObject larg = packEnumValues(ctx, largs);
                    RubyArray array = RubyArray.newBlankArray(runtime, len);
                    int index = 0;
                    array.store(index++, larg);
                    int myIx = ix.getAndIncrement();
                    for (int i = 0, j = args.length; i < j; i++) {
                        array.store(index++, ((RubyArray) args[i]).entry(myIx));
                    }
                    synchronized (zip) { zip.append(array); }
                    return ctx.nil;
                }
            });
            return zip;
        }
    }

    // TODO: Eliminate duplication here and zipCommonAry
    // See enum_zip + zip_i in Ruby source
    public static IRubyObject zipCommonEnum(ThreadContext context, IRubyObject self,
            final IRubyObject[] args, final Block block) {
        final Ruby runtime = context.runtime;
        final int len = args.length + 1;

        if (block.isGiven()) {
            callEach(runtime, context, self, block.getSignature(), new BlockCallback() {
                public IRubyObject call(ThreadContext ctx, IRubyObject[] largs, Block blk) {
                    IRubyObject larg = packEnumValues(ctx, largs);
                    RubyArray array = RubyArray.newBlankArray(runtime, len);
                    int index = 0;
                    array.store(index++, larg);
                    for (int i = 0, j = args.length; i < j; i++) {
                        array.store(index++, zipEnumNext(ctx, args[i]));
                    }
                    block.yield(ctx, array);
                    return ctx.nil;
                }
            });
            return context.nil;
        } else {
            final RubyArray zip = runtime.newArray();
            callEach(runtime, context, self, Signature.ONE_REQUIRED, new BlockCallback() {
                public IRubyObject call(ThreadContext ctx, IRubyObject[] largs, Block blk) {
                    IRubyObject larg = packEnumValues(ctx, largs);
                    RubyArray array = RubyArray.newBlankArray(runtime, len);
                    int index = 0;
                    array.store(index++, larg);
                    for (int i = 0, j = args.length; i < j; i++) {
                        array.store(index++, zipEnumNext(ctx, args[i]));
                    }
                    synchronized (zip) { zip.append(array); }
                    return ctx.nil;
                }
            });
            return zip;
        }
    }

    /**
     * Take all items from the given enumerable and insert them into a new array.
     *
     * See take_items() in array.c.
     *
     * @param context current context
     * @param enumerable object from which to take
     * @return an array of the object's elements
     */
    public static IRubyObject takeItems(ThreadContext context, IRubyObject enumerable) {
        final RubyArray array = context.runtime.newArray();
        synchronized (array) {
            callEach(context.runtime, context, enumerable, Signature.ONE_ARGUMENT, new BlockCallback() {
                public IRubyObject call(ThreadContext ctx, IRubyObject[] largs, Block blk) {
                    IRubyObject larg = packEnumValues(ctx, largs);
                    array.append(larg);
                    return larg;
                }
            });
        }

        return array;
    }

    public static IRubyObject zipEnumNext(ThreadContext context, IRubyObject arg) {
        if (arg.isNil()) return context.nil;

        final Ruby runtime = context.runtime;
        IRubyObject oldExc = runtime.getGlobalVariables().get("$!");
        try {
            return arg.callMethod(context, "next");
        } catch (RaiseException re) {
            if (re.getException().getMetaClass() == runtime.getStopIteration()) {
                runtime.getGlobalVariables().set("$!", oldExc);
                return context.nil;
            }
            throw re;
        }
    }

    @JRubyMethod
    public static IRubyObject group_by(ThreadContext context, IRubyObject self, final Block block) {
        final Ruby runtime = context.runtime;

        if (!block.isGiven()) return enumeratorizeWithSize(context, self, "group_by", enumSizeFn(context, self));

        final RubyHash result = new RubyHash(runtime);

        callEach(runtime, context, self, Signature.OPTIONAL, new BlockCallback() {
            public IRubyObject call(ThreadContext ctx, IRubyObject[] largs, Block blk) {
                IRubyObject larg = packEnumValues(ctx, largs);
                IRubyObject key = block.yield(ctx, larg);
                synchronized (result) {
                    RubyArray curr = (RubyArray)result.fastARef(key);

                    if (curr == null) {
                        curr = runtime.newArray();
                        result.fastASet(key, curr);
                    }
                    curr.append(larg);
                }
                return ctx.nil;
            }
        });

        return result;
    }

    @Deprecated
    public static IRubyObject chunk(ThreadContext context, IRubyObject self, final IRubyObject[] args, final Block block) {
        switch (Arity.checkArgumentCount(context.runtime, args, 0, 1)) {
        case 0:
            return chunk(context, self, block);
        default:
            // should never be reached
            throw context.runtime.newArgumentError(args.length, 0);
        }
    }

    @JRubyMethod
    public static IRubyObject chunk(ThreadContext context, IRubyObject self, final Block block) {
        final Ruby runtime = context.runtime;

        if(!block.isGiven()) {
            return enumeratorizeWithSize(context, self, "chunk", enumSizeFn(context, self));
        }

        IRubyObject enumerator = context.runtime.getEnumerator().allocate();
        enumerator.getInternalVariables().setInternalVariable("chunk_enumerable", self);
        enumerator.getInternalVariables().setInternalVariable("chunk_categorize", RubyProc.newProc(context.runtime, block, block.type));

        Helpers.invoke(context, enumerator, "initialize",
                CallBlock.newCallClosure(self, context.runtime.getEnumerable(), Signature.ONE_ARGUMENT,
                        new ChunkedBlockCallback(context.runtime, enumerator), context));
        return enumerator;
    }

    private static SizeFn enumSizeFn(final ThreadContext context, final IRubyObject self) {
        return new SizeFn() {
            @Override
            public IRubyObject size(ThreadContext context, IRubyObject self, IRubyObject[] args) {
                IRubyObject size = self.checkCallMethod(context, sites(context).size_checked);
                return size == null ? context.nil : size;
            }
        };
    }

    private static final class ChunkArg {

        ChunkArg(final ThreadContext context) {
            this.prev_elts = this.prev_value = context.nil;
        }

        IRubyObject prev_value;
        IRubyObject prev_elts;

    }

    // chunk_i
    public static final class ChunkedBlockCallback implements BlockCallback {
        private final Ruby runtime;
        private final IRubyObject enumerator;

        public ChunkedBlockCallback(Ruby runtime, IRubyObject enumerator) {
            this.runtime = runtime;
            this.enumerator = enumerator;
        }

        public IRubyObject call(ThreadContext context, IRubyObject[] args, Block block) {
            InternalVariables variables = enumerator.getInternalVariables();
            final IRubyObject enumerable = (IRubyObject) variables.getInternalVariable("chunk_enumerable");
            final RubyProc categorize = (RubyProc) variables.getInternalVariable("chunk_categorize");
            final IRubyObject yielder = packEnumValues(context, args);
            final ChunkArg arg = new ChunkArg(context);

            final RubySymbol alone = runtime.newSymbol("_alone");
            final RubySymbol separator = runtime.newSymbol("_separator");

            callEach(runtime, context, enumerable, Signature.OPTIONAL, new BlockCallback() {
                    public IRubyObject call(ThreadContext ctx, IRubyObject[] largs, Block blk) {
                        final IRubyObject larg = packEnumValues(ctx, largs);
                        final IRubyObject v;
                        if ( categorize.getBlock().getSignature().arityValue() == 1 ) {
                            // if chunk's categorize block has arity one, we pass it the packed args
                            v = categorize.callMethod(ctx, "call", larg);
                        } else {
                            // else we let it spread the args as it sees fit for its arity
                            v = categorize.callMethod(ctx, "call", largs);
                        }

                        if ( v == alone ) {
                            if ( ! arg.prev_value.isNil() ) {
                                yielder.callMethod(ctx, "<<", runtime.newArray(arg.prev_value, arg.prev_elts));
                                arg.prev_value = arg.prev_elts = ctx.nil;
                            }
                            yielder.callMethod(ctx, "<<", runtime.newArray(v, runtime.newArray(larg)));
                        }
                        else if ( v.isNil() || v == separator ) {
                            if( ! arg.prev_value.isNil() ) {
                                yielder.callMethod(ctx, "<<", runtime.newArray(arg.prev_value, arg.prev_elts));
                                arg.prev_value = arg.prev_elts = ctx.nil;
                            }
                        }
                        else if ( (v instanceof RubySymbol) && v.toString().charAt(0) == '_' ) {
                            throw runtime.newRuntimeError("symbol begins with an underscore is reserved");
                        }
                        else {
                            if ( arg.prev_value.isNil() ) {
                                arg.prev_value = v;
                                arg.prev_elts = runtime.newArray(larg);
                            }
                            else {
                                if ( arg.prev_value.equals(v) ) {
                                    ((RubyArray) arg.prev_elts).append(larg);
                                }
                                else {
                                    yielder.callMethod(ctx, "<<", runtime.newArray(arg.prev_value, arg.prev_elts));
                                    arg.prev_value = v;
                                    arg.prev_elts = runtime.newArray(larg);
                                }
                            }
                        }
                        return ctx.nil;
                    }
                });

            if ( ! arg.prev_elts.isNil() ) {
                yielder.callMethod(context, "<<", runtime.newArray(arg.prev_value, arg.prev_elts));
            }

            return context.nil;
        }
    }

    public static final class AppendBlockCallback implements BlockCallback {

        private final RubyArray result;

        @Deprecated
        public AppendBlockCallback(Ruby runtime, RubyArray result) {
            this.result = result;
        }

        AppendBlockCallback(final RubyArray result) {
            this.result = result;
        }

        public IRubyObject call(ThreadContext context, IRubyObject[] largs, Block blk) {
            result.append( packEnumValues(context, largs) );
            return context.nil;
        }

    }

    public static final class PutKeyValueCallback implements BlockCallback {

        private final RubyHash result;

        @Deprecated
        public PutKeyValueCallback(Ruby runtime, RubyHash result) {
            this.result = result;
        }

        PutKeyValueCallback(RubyHash result) {
            this.result = result;
        }

        public IRubyObject call(ThreadContext context, IRubyObject[] largs, Block blk) {
            final Ruby runtime = context.runtime;

            IRubyObject value;

            switch (largs.length) {
                case 0:
                    value = context.nil;
                    break;
                case 1:
                    value = largs[0];
                    break;
                default:
                    value = RubyArray.newArrayMayCopy(runtime, largs);
                    break;
            }

            IRubyObject ary = TypeConverter.checkArrayType(runtime, value);
            if (ary.isNil()) throw runtime.newTypeError("wrong element type " + value.getMetaClass().getName() + " (expected array)");
            int size;
            if ((size = ((RubyArray)ary).size()) != 2) {
                throw runtime.newArgumentError("element has wrong array length (expected 2, was " + size + ")");
            }
            result.op_aset(context, ((RubyArray)ary).eltOk(0), ((RubyArray)ary).eltOk(1));
            return context.nil;
        }
    }

    private static EnumerableSites sites(ThreadContext context) {
        return context.sites.Enumerable;
    }
}<|MERGE_RESOLUTION|>--- conflicted
+++ resolved
@@ -46,12 +46,7 @@
 import org.jruby.runtime.ThreadContext;
 import org.jruby.runtime.Visibility;
 import org.jruby.runtime.builtin.IRubyObject;
-<<<<<<< HEAD
 import org.jruby.runtime.builtin.InternalVariables;
-=======
-import org.jruby.runtime.callsite.NormalCachingCallSite;
-import org.jruby.util.ArraySupport;
->>>>>>> 7845e582
 import org.jruby.util.TypeConverter;
 
 import java.util.ArrayList;
@@ -262,25 +257,17 @@
     private static SizeFn cycleSizeFn(final ThreadContext context, final IRubyObject self) {
         return new SizeFn() {
             @Override
-            public IRubyObject size(ThreadContext context1, IRubyObject recv, IRubyObject[] args) {
+            public IRubyObject size(ThreadContext context, IRubyObject recv, IRubyObject[] args) {
                 Ruby runtime = context.runtime;
                 long mul = 0;
                 IRubyObject n = runtime.getNil();
-<<<<<<< HEAD
-                IRubyObject size = enumSizeFn(context, self).size(context, self, args);
-
-                if (size == null || size.isNil()) {
-                    return runtime.getNil();
-                }
-=======
->>>>>>> 7845e582
 
                 if (args != null && args.length > 0) {
                     n = args[0];
                     if (!n.isNil()) mul = n.convertToInteger().getLongValue();
                 }
 
-                IRubyObject size = enumSizeFn(context, self).size(args);
+                IRubyObject size = enumSizeFn(context, self).size(context, self, args);
                 if (size == null || size.isNil() || size.equals(RubyFixnum.zero(runtime))) {
                     return size;
                 }
