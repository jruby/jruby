--- conflicted
+++ resolved
@@ -514,13 +514,8 @@
     public static IRubyObject to_h(ThreadContext context, IRubyObject self, IRubyObject[] args, Block block) {
         final Ruby runtime = context.runtime;
         final RubyHash result = RubyHash.newHash(runtime);
-<<<<<<< HEAD
-        Helpers.invoke(context, self, "each", args, CallBlock.newCallClosure(self, runtime.getEnumerable(),
-                Signature.OPTIONAL, new PutKeyValueCallback(result, block), context));
-=======
         Helpers.invoke(context, self, "each", args,
-                CallBlock.newCallClosure(context, self, Signature.OPTIONAL, new PutKeyValueCallback(result)));
->>>>>>> 9d5d74ca
+                CallBlock.newCallClosure(context, self, Signature.OPTIONAL, new PutKeyValueCallback(result, block)));
         result.infectBy(self);
         return result;
     }
@@ -567,18 +562,6 @@
         } else {
             final ArrayList<IRubyObject[]> valuesAndCriteriaList = new ArrayList<>();
 
-<<<<<<< HEAD
-            callEach(runtime, context, self, Signature.OPTIONAL, new BlockCallback() {
-                public IRubyObject call(ThreadContext ctx, IRubyObject[] largs, Block blk) {
-                    IRubyObject larg = packEnumValues(ctx, largs);
-                    valuesAndCriteriaList.add(new IRubyObject[] { larg, block.yield(ctx, larg) });
-                    return ctx.nil;
-                }
-                @Override
-                public IRubyObject call(ThreadContext ctx, IRubyObject larg) {
-                    valuesAndCriteriaList.add(new IRubyObject[] { larg, block.yield(ctx, larg) });
-                    return ctx.nil;
-=======
             callEach(context, self, Signature.OPTIONAL, new BlockCallback() {
                 public IRubyObject call(ThreadContext context, IRubyObject[] args, Block unused) {
                     return call(context, packEnumValues(context, args), unused);
@@ -587,7 +570,6 @@
                 public IRubyObject call(ThreadContext context, IRubyObject arg, Block unused) {
                     valuesAndCriteriaList.add(new IRubyObject[] { arg, block.yield(context, arg) });
                     return context.nil;
->>>>>>> 9d5d74ca
                 }
             });
 
@@ -625,22 +607,6 @@
         final RubyArray result = runtime.newArray();
 
         if (block.isGiven()) {
-<<<<<<< HEAD
-            callEach(runtime, context, self, Signature.ONE_REQUIRED, new BlockCallback() {
-                public IRubyObject call(ThreadContext ctx, IRubyObject[] largs, Block _) {
-                    callImpl(ctx, packEnumValues(ctx, largs));
-                    return ctx.nil;
-                }
-                @Override
-                public IRubyObject call(ThreadContext ctx, IRubyObject larg) {
-                    callImpl(ctx, larg);
-                    return ctx.nil;
-                }
-
-                private void callImpl(ThreadContext ctx, IRubyObject larg) {
-                    if (pattern.callMethod(ctx, "===", larg).isTrue() == isPresent) {
-                        IRubyObject value = block.yield(ctx, larg);
-=======
             callEach(context, self, Signature.ONE_REQUIRED, new BlockCallback() {
                 final MonomorphicCallSite site = new MonomorphicCallSite("===");
                 public IRubyObject call(ThreadContext ctx, IRubyObject[] args, Block unused) {
@@ -650,28 +616,12 @@
                 public IRubyObject call(ThreadContext ctx, IRubyObject arg, Block unused) {
                     if (site.call(ctx, pattern, pattern, arg).isTrue() == isPresent) { // pattern === arg
                         IRubyObject value = block.yield(ctx, arg);
->>>>>>> 9d5d74ca
                         synchronized (result) { result.append(value); }
                     }
+                    return ctx.nil;
                 }
             });
         } else {
-<<<<<<< HEAD
-            callEach(runtime, context, self, Signature.ONE_REQUIRED, new BlockCallback() {
-                public IRubyObject call(ThreadContext ctx, IRubyObject[] largs, Block _) {
-                    callImpl(ctx, packEnumValues(ctx, largs));
-                    return ctx.nil;
-                }
-                @Override
-                public IRubyObject call(ThreadContext ctx, IRubyObject larg) {
-                    callImpl(ctx, larg);
-                    return ctx.nil;
-                }
-
-                private void callImpl(ThreadContext ctx, IRubyObject larg) {
-                    if (pattern.callMethod(ctx, "===", larg).isTrue() == isPresent ) {
-                        synchronized (result) { result.append(larg); }
-=======
             callEach(context, self, Signature.ONE_REQUIRED, new BlockCallback() {
                 final MonomorphicCallSite site = new MonomorphicCallSite("===");
                 public IRubyObject call(ThreadContext ctx, IRubyObject[] args, Block unused) {
@@ -681,8 +631,8 @@
                 public IRubyObject call(ThreadContext ctx, IRubyObject arg, Block unused) {
                     if (site.call(ctx, pattern, pattern, arg).isTrue() == isPresent) { // pattern === arg
                         synchronized (result) { result.append(arg); }
->>>>>>> 9d5d74ca
-                    }
+                    }
+                    return ctx.nil;
                 }
             });
         }
@@ -700,28 +650,16 @@
         try {
             callEach(context, self, Signature.OPTIONAL, new BlockCallback() {
                 public IRubyObject call(ThreadContext ctx, IRubyObject[] largs, Block blk) {
-<<<<<<< HEAD
-                    callImpl(ctx, packEnumValues(ctx, largs));
-                    return ctx.nil;
-                }
-                @Override
-                public IRubyObject call(ThreadContext ctx, IRubyObject larg) {
-                    callImpl(ctx, larg);
-                    return ctx.nil;
-                }
-
-                private void callImpl(ThreadContext ctx, IRubyObject larg) {
-=======
                     return call(ctx, packEnumValues(ctx, largs), blk);
                 }
                 @Override
                 public IRubyObject call(ThreadContext ctx, IRubyObject larg, Block blk) {
->>>>>>> 9d5d74ca
                     checkContext(context, ctx, "detect/find");
                     if (block.yield(ctx, larg).isTrue()) {
                         result[0] = larg;
                         throw JumpException.SPECIAL_JUMP;
                     }
+                    return ctx.nil;
                 }
             });
         } catch (JumpException.SpecialJump sj) {
@@ -843,15 +781,6 @@
                     if (block.yield(ctx, larg).isTrue()) throw JumpException.SPECIAL_JUMP;
                     result[0]++;
                     return ctx.nil;
-<<<<<<< HEAD
-                }
-                @Override
-                public IRubyObject call(ThreadContext ctx, IRubyObject larg) {
-                    if (block.yield(ctx, larg).isTrue()) throw JumpException.SPECIAL_JUMP;
-                    result[0]++;
-                    return ctx.nil;
-=======
->>>>>>> 9d5d74ca
                 }
             });
         } catch (JumpException.SpecialJump sj) {
@@ -876,15 +805,6 @@
                     if (equalInternal(ctx, larg, cond)) throw JumpException.SPECIAL_JUMP;
                     result[0]++;
                     return ctx.nil;
-<<<<<<< HEAD
-                }
-                @Override
-                public IRubyObject call(ThreadContext ctx, IRubyObject larg) {
-                    if (equalInternal(ctx, larg, cond)) throw JumpException.SPECIAL_JUMP;
-                    result[0]++;
-                    return ctx.nil;
-=======
->>>>>>> 9d5d74ca
                 }
             });
         } catch (JumpException.SpecialJump sj) {
@@ -909,16 +829,6 @@
             public IRubyObject call(ThreadContext ctx, IRubyObject larg, Block blk) {
                 if (block.yield(ctx, larg).isTrue()) {
                     synchronized (result) { result.append(larg); }
-<<<<<<< HEAD
-                }
-                return ctx.nil;
-            }
-            @Override
-            public IRubyObject call(ThreadContext ctx, IRubyObject larg) {
-                if (block.yield(ctx, larg).isTrue()) {
-                    synchronized (result) { result.append(larg); }
-=======
->>>>>>> 9d5d74ca
                 }
                 return ctx.nil;
             }
@@ -1007,26 +917,12 @@
                     return ctx.nil;
                 }
                 @Override
-<<<<<<< HEAD
-                public IRubyObject call(ThreadContext ctx, IRubyObject larg) {
-=======
                 public IRubyObject call(ThreadContext ctx, IRubyObject larg, Block blk) {
->>>>>>> 9d5d74ca
                     IRubyObject val = block.yield(ctx, larg);
 
                     synchronized (result) { result.append(val); }
                     return ctx.nil;
                 }
-<<<<<<< HEAD
-                @Override
-                public IRubyObject call(ThreadContext ctx) {
-                    IRubyObject val = block.yield(ctx, ctx.nil);
-
-                    synchronized (result) { result.append(val); }
-                    return ctx.nil;
-                }
-=======
->>>>>>> 9d5d74ca
             });
             return result;
         } else {
@@ -1109,23 +1005,11 @@
         if (block.isGiven()) {
             callEach(context, self, Signature.OPTIONAL, new BlockCallback() {
                 public IRubyObject call(ThreadContext ctx, IRubyObject[] largs, Block blk) {
-<<<<<<< HEAD
-                    IRubyObject larg = packEnumValues(ctx, largs);
-                    IRubyObject val = block.yieldArray(ctx, larg, null);
-                    result[0] = sumAdd(ctx, result[0], val, memo);
-                    return ctx.nil;
-                }
-                @Override
-                public IRubyObject call(ThreadContext ctx, IRubyObject larg) {
-                    IRubyObject val = block.yieldArray(ctx, larg, null);
-                    result[0] = sumAdd(ctx, result[0], val, memo);
-=======
                     return call(ctx, packEnumValues(ctx, largs), blk);
                 }
                 @Override
                 public IRubyObject call(ThreadContext ctx, IRubyObject larg, Block blk) {
                     result[0] = sumAdd(ctx, result[0], block.yieldArray(ctx, larg, null), memo);
->>>>>>> 9d5d74ca
                     return ctx.nil;
                 }
             });
@@ -1137,14 +1021,6 @@
                 @Override
                 public IRubyObject call(ThreadContext ctx, IRubyObject larg, Block blk) {
                     result[0] = sumAdd(ctx, result[0], larg, memo);
-<<<<<<< HEAD
-                    return ctx.nil;
-                }
-                @Override
-                public IRubyObject call(ThreadContext ctx, IRubyObject larg) {
-                    result[0] = sumAdd(ctx, result[0], larg, memo);
-=======
->>>>>>> 9d5d74ca
                     return ctx.nil;
                 }
             });
@@ -1337,20 +1213,6 @@
         public IRubyObject call(ThreadContext context, IRubyObject[] iargs, Block block) {
             return this.block.call(context, packEnumValues(context, iargs), context.runtime.newFixnum(index++));
         }
-<<<<<<< HEAD
-
-        @Override
-        public IRubyObject call(ThreadContext context, IRubyObject iarg) {
-            return this.block.call(context, iarg, context.runtime.newFixnum(index++));
-        }
-
-        @Override
-        public IRubyObject call(ThreadContext context) {
-            return this.block.call(context, context.nil, context.runtime.newFixnum(index++));
-        }
-    }
-=======
->>>>>>> 9d5d74ca
 
         @Override
         public IRubyObject call(ThreadContext context, IRubyObject iarg, Block block) {
@@ -1787,10 +1649,7 @@
                         checkContext(localContext, ctx, "none?");
                         if (block.yieldValues(ctx, largs).isTrue()) throw JumpException.SPECIAL_JUMP;
                         return ctx.nil;
-<<<<<<< HEAD
-=======
-
->>>>>>> 9d5d74ca
+
                     }
                 });
             } else {
@@ -1801,15 +1660,6 @@
                             IRubyObject larg = packEnumValues(ctx, largs);
                             if (pattern.callMethod(ctx, "===", larg).isTrue()) throw JumpException.SPECIAL_JUMP;
                             return ctx.nil;
-<<<<<<< HEAD
-                        }
-                        @Override
-                        public IRubyObject call(ThreadContext ctx, IRubyObject larg) {
-                            checkContext(localContext, ctx, "none?");
-                            if (pattern.callMethod(ctx, "===", larg).isTrue()) throw JumpException.SPECIAL_JUMP;
-                            return ctx.nil;
-=======
->>>>>>> 9d5d74ca
                         }
                     });
                 } else {
@@ -1819,15 +1669,6 @@
                             IRubyObject larg = packEnumValues(ctx, largs);
                             if (larg.isTrue()) throw JumpException.SPECIAL_JUMP;
                             return ctx.nil;
-<<<<<<< HEAD
-                        }
-                        @Override
-                        public IRubyObject call(ThreadContext ctx, IRubyObject larg) {
-                            checkContext(localContext, ctx, "none?");
-                            if (larg.isTrue()) throw JumpException.SPECIAL_JUMP;
-                            return ctx.nil;
-=======
->>>>>>> 9d5d74ca
                         }
                     });
                 }
@@ -1934,21 +1775,6 @@
                                 }
                             }
                             return ctx.nil;
-<<<<<<< HEAD
-                        }
-                        @Override
-                        public IRubyObject call(ThreadContext ctx, IRubyObject larg) {
-                            checkContext(localContext, ctx, "one?");
-                            if (larg.isTrue()) {
-                                if (result[0]) {
-                                    throw JumpException.SPECIAL_JUMP;
-                                } else {
-                                    result[0] = true;
-                                }
-                            }
-                            return ctx.nil;
-=======
->>>>>>> 9d5d74ca
                         }
                     });
                 }
@@ -2610,12 +2436,9 @@
         }
 
         public IRubyObject call(ThreadContext context, IRubyObject[] largs, Block blk) {
-<<<<<<< HEAD
             final Ruby runtime = context.runtime;
             final boolean blockGiven = block.isGiven();
 
-=======
->>>>>>> 9d5d74ca
             IRubyObject value;
             switch (largs.length) {
                 case 0:
@@ -2625,16 +2448,12 @@
                     value = blockGiven ? block.yield(context, largs[0]) : largs[0];
                     break;
                 default:
-<<<<<<< HEAD
                     IRubyObject v = RubyArray.newArrayMayCopy(runtime, largs);
                     value = blockGiven ? block.yield(context, v) : v;
-=======
-                    value = RubyArray.newArrayMayCopy(context.runtime, largs);
->>>>>>> 9d5d74ca
                     break;
             }
 
-            callImpl(context.runtime, value);
+            callImpl(runtime, value);
             return context.nil;
         }
 
