--- conflicted
+++ resolved
@@ -1051,21 +1051,12 @@
         public ProfilingCacheEntryFactory( Ruby runtime, CacheEntryFactory previous) {
             super(previous);
             this.enhancer = runtime.getProfilingService().newMethodEnhancer( runtime );
-<<<<<<< HEAD
         }
 
         private MethodEnhancer getMethodEnhancer() {
             return enhancer;
         }
 
-=======
-        }
-
-        private MethodEnhancer getMethodEnhancer() {
-            return enhancer;
-        }
-
->>>>>>> 78d80b54
         @Override
         public CacheEntry newCacheEntry(String name, DynamicMethod method, int token) {
             if (method.isUndefined()) {
