--- conflicted
+++ resolved
@@ -238,6 +238,10 @@
     public IRubyObject autoload_p(ThreadContext context, IRubyObject symbol) {
         final String name = TypeConverter.checkID(symbol).idString();
 
+        if (!IdUtil.isValidConstantName(name)) {
+            throw context.runtime.newNameError("autoload must be constant name", symbol);
+        }
+
         for (RubyModule mod = this; mod != null; mod = mod.getSuperClass()) {
             final IRubyObject loadedValue = mod.fetchConstant(name);
 
@@ -335,11 +339,7 @@
         return autoloads;
     }
 
-<<<<<<< HEAD
-    protected synchronized Map<String, Autoload> getAutoloadMapForWrite() {
-        return autoloads == Collections.EMPTY_MAP ? autoloads = new ConcurrentHashMap<>(4, 0.9f, 1) : autoloads;
-=======
-    private Map<String, Autoload> getAutoloadMapForWrite() {
+    protected Map<String, Autoload> getAutoloadMapForWrite() {
         Map<String, Autoload> autoloads = this.autoloads;
         if (autoloads == Collections.EMPTY_MAP) {
             synchronized (this) {
@@ -350,7 +350,6 @@
             }
         }
         return autoloads;
->>>>>>> 7e0de646
     }
 
     @SuppressWarnings("unchecked")
@@ -3716,7 +3715,7 @@
             RubySymbol sym = (RubySymbol) name;
 
             if (!sym.validConstantName()) {
-                throw runtime.newNameError("wrong constant name", sym.toString());
+                throw runtime.newNameError(str(runtime, "wrong constant name", ids(runtime, sym)), sym);
             }
 
             String id = sym.idString();
@@ -3724,13 +3723,8 @@
             return inherit ? constDefined(id) : constDefinedAt(id);
         }
 
-<<<<<<< HEAD
         RubyString fullName = name.convertToString();
         ByteList value = fullName.getByteList();
-=======
-        throw runtime.newNameError(str(runtime, "wrong constant name", ids(runtime, symbol)), symbol);
-    }
->>>>>>> 7e0de646
 
         ByteList pattern = CommonByteLists.COLON_COLON;
 
@@ -4562,17 +4556,9 @@
                         return false;
                     }
 
-<<<<<<< HEAD
                     if (exclude && module == object && this != object) {
                         return false;
                     }
-=======
-    @Deprecated
-    public boolean fastIsConstantDefined(String internedName) {
-        assert internedName.equals(internedName.intern()) : internedName + " is not interned";
-        assert IdUtil.isConstant(internedName);
-        boolean isObject = this == getRuntime().getObject();
->>>>>>> 7e0de646
 
                     return true;
                 }
@@ -4592,24 +4578,12 @@
         }
     }
 
-<<<<<<< HEAD
     // MRI: rb_autoloading_value
     public boolean autoloadingValue(Ruby runtime, String name) {
         final Autoload autoload = getAutoloadMap().get(name);
 
         // autoload has been evacuated
         if (autoload == null) return false;
-=======
-    @Deprecated
-    public boolean fastIsConstantDefined19(String internedName) {
-        return fastIsConstantDefined19(internedName, true);
-    }
-
-    @Deprecated
-    public boolean fastIsConstantDefined19(String internedName, boolean inherit) {
-        assert internedName.equals(internedName.intern()) : internedName + " is not interned";
-        assert IdUtil.isConstant(internedName);
->>>>>>> 7e0de646
 
         // autoload is in progress on this thread and has updated the value
         if (autoload.isSelf(runtime.getCurrentContext())) {
@@ -5477,9 +5451,8 @@
     ));
 
     @Deprecated
-    public boolean fastIsConstantDefined(String internedName) {
-        assert internedName.equals(internedName.intern()) : internedName + " is not interned";
-        return isConstantDefined(internedName, true);
+    public boolean fastIsConstantDefined(String internedName){
+        return isConstantDefined(internedName);
     }
 
     @Deprecated
