/*
 **** BEGIN LICENSE BLOCK *****
 * Version: EPL 2.0/GPL 2.0/LGPL 2.1
 *
 * The contents of this file are subject to the Eclipse Public
 * License Version 2.0 (the "License"); you may not use this file
 * except in compliance with the License. You may obtain a copy of
 * the License at http://www.eclipse.org/legal/epl-v20.html
 *
 * Software distributed under the License is distributed on an "AS
 * IS" basis, WITHOUT WARRANTY OF ANY KIND, either express or
 * implied. See the License for the specific language governing
 * rights and limitations under the License.
 *
 * Copyright (C) 2001 Chad Fowler <chadfowler@chadfowler.com>
 * Copyright (C) 2001 Alan Moore <alan_moore@gmx.net>
 * Copyright (C) 2001-2002 Benoit Cerrina <b.cerrina@wanadoo.fr>
 * Copyright (C) 2001-2004 Jan Arne Petersen <jpetersen@uni-bonn.de>
 * Copyright (C) 2002-2004 Anders Bengtsson <ndrsbngtssn@yahoo.se>
 * Copyright (C) 2004 Thomas E Enebo <enebo@acm.org>
 * Copyright (C) 2004-2005 Charles O Nutter <headius@headius.com>
 * Copyright (C) 2004 Stefan Matthias Aust <sma@3plus4.de>
 * Copyright (C) 2006-2007 Miguel Covarrubias <mlcovarrubias@gmail.com>
 * Copyright (C) 2007 William N Dortch <bill.dortch@gmail.com>
 *
 * Alternatively, the contents of this file may be used under the terms of
 * either of the GNU General Public License Version 2 or later (the "GPL"),
 * or the GNU Lesser General Public License Version 2.1 or later (the "LGPL"),
 * in which case the provisions of the GPL or the LGPL are applicable instead
 * of those above. If you wish to allow use of your version of this file only
 * under the terms of either the GPL or the LGPL, and not to allow others to
 * use your version of this file under the terms of the EPL, indicate your
 * decision by deleting the provisions above and replace them with the notice
 * and other provisions required by the GPL or the LGPL. If you do not delete
 * the provisions above, a recipient may use your version of this file under
 * the terms of any one of the EPL, the GPL or the LGPL.
 ***** END LICENSE BLOCK *****/

package org.jruby;

import com.headius.invokebinder.Binder;
import java.lang.invoke.MethodHandle;
import java.lang.invoke.MethodHandles;
import java.lang.reflect.Field;
import java.lang.reflect.Method;
import java.lang.reflect.Modifier;
import java.security.AccessControlException;
import java.util.ArrayList;
import java.util.Arrays;
import java.util.Collection;
import java.util.Collections;
import java.util.HashMap;
import java.util.HashSet;
import java.util.IdentityHashMap;
import java.util.List;
import java.util.Map;
import java.util.Set;
import java.util.concurrent.ConcurrentHashMap;
import java.util.concurrent.atomic.AtomicReferenceFieldUpdater;

import org.jcodings.Encoding;
import org.jcodings.specific.USASCIIEncoding;
import org.jruby.anno.AnnotationBinder;
import org.jruby.anno.AnnotationHelper;
import org.jruby.anno.FrameField;
import org.jruby.anno.JRubyClass;
import org.jruby.anno.JRubyConstant;
import org.jruby.anno.JRubyMethod;
import org.jruby.anno.JavaMethodDescriptor;
import org.jruby.anno.TypePopulator;
import org.jruby.common.IRubyWarnings.ID;
import org.jruby.embed.Extension;
import org.jruby.exceptions.RaiseException;
import org.jruby.internal.runtime.methods.AliasMethod;
import org.jruby.internal.runtime.methods.AttrReaderMethod;
import org.jruby.internal.runtime.methods.AttrWriterMethod;
import org.jruby.internal.runtime.methods.DefineMethodMethod;
import org.jruby.internal.runtime.methods.DynamicMethod;
import org.jruby.internal.runtime.methods.JavaMethod;
import org.jruby.internal.runtime.methods.NativeCallMethod;
import org.jruby.internal.runtime.methods.PartialDelegatingMethod;
import org.jruby.internal.runtime.methods.ProcMethod;
import org.jruby.internal.runtime.methods.RefinedMarker;
import org.jruby.internal.runtime.methods.RefinedWrapper;
import org.jruby.internal.runtime.methods.SynchronizedDynamicMethod;
import org.jruby.internal.runtime.methods.UndefinedMethod;
import org.jruby.ir.IRClosure;
import org.jruby.ir.IRMethod;
import org.jruby.ir.targets.indy.Bootstrap;
import org.jruby.javasupport.JavaClass;
import org.jruby.javasupport.binding.MethodGatherer;
import org.jruby.parser.StaticScope;
import org.jruby.runtime.Block;
import org.jruby.runtime.CallType;
import org.jruby.runtime.ClassIndex;
import org.jruby.runtime.Constants;
import org.jruby.runtime.Helpers;
import org.jruby.runtime.IRBlockBody;
import org.jruby.runtime.MethodFactory;
import org.jruby.runtime.MethodIndex;
import org.jruby.runtime.ObjectAllocator;
import org.jruby.runtime.ThreadContext;
import org.jruby.runtime.Visibility;
import org.jruby.runtime.builtin.IRubyObject;
import org.jruby.runtime.builtin.Variable;
import org.jruby.runtime.callsite.CacheEntry;
import org.jruby.runtime.marshal.MarshalStream;
import org.jruby.runtime.marshal.UnmarshalStream;
import org.jruby.runtime.opto.Invalidator;
import org.jruby.runtime.opto.OptoFactory;
import org.jruby.runtime.profile.MethodEnhancer;
import org.jruby.util.ByteListHelper;
import org.jruby.util.ClassProvider;
import org.jruby.util.CommonByteLists;
import org.jruby.util.IdUtil;
import org.jruby.util.TypeConverter;
import org.jruby.util.cli.Options;
import org.jruby.util.collections.WeakHashSet;
import org.jruby.util.log.Logger;
import org.jruby.util.log.LoggerFactory;

import static org.jruby.anno.FrameField.BACKREF;
import static org.jruby.anno.FrameField.BLOCK;
import static org.jruby.anno.FrameField.CLASS;
import static org.jruby.anno.FrameField.FILENAME;
import static org.jruby.anno.FrameField.LASTLINE;
import static org.jruby.anno.FrameField.LINE;
import static org.jruby.anno.FrameField.METHODNAME;
import static org.jruby.anno.FrameField.SCOPE;
import static org.jruby.anno.FrameField.SELF;
import static org.jruby.anno.FrameField.VISIBILITY;
import static org.jruby.runtime.Visibility.MODULE_FUNCTION;
import static org.jruby.runtime.Visibility.PRIVATE;
import static org.jruby.runtime.Visibility.PROTECTED;
import static org.jruby.runtime.Visibility.PUBLIC;

import static org.jruby.runtime.Visibility.UNDEFINED;
import static org.jruby.util.RubyStringBuilder.str;
import static org.jruby.util.RubyStringBuilder.ids;
import static org.jruby.util.RubyStringBuilder.types;


/**
 *
 * @author  jpetersen
 */
@JRubyClass(name="Module")
public class RubyModule extends RubyObject {

    private static final Logger LOG = LoggerFactory.getLogger(RubyModule.class);
    // static { LOG.setDebugEnable(true); } // enable DEBUG output

    public static final int CACHEPROXY_F = ObjectFlags.CACHEPROXY_F;
    public static final int NEEDSIMPL_F = ObjectFlags.NEEDSIMPL_F;
    public static final int REFINED_MODULE_F = ObjectFlags.REFINED_MODULE_F;
    public static final int IS_OVERLAID_F = ObjectFlags.IS_OVERLAID_F;
    public static final int OMOD_SHARED = ObjectFlags.OMOD_SHARED;
    public static final int INCLUDED_INTO_REFINEMENT = ObjectFlags.INCLUDED_INTO_REFINEMENT;

    public static final ObjectAllocator MODULE_ALLOCATOR = new ObjectAllocator() {
        @Override
        public IRubyObject allocate(Ruby runtime, RubyClass klass) {
            return new RubyModule(runtime, klass);
        }
    };

    public static RubyClass createModuleClass(Ruby runtime, RubyClass moduleClass) {
        moduleClass.setClassIndex(ClassIndex.MODULE);
        moduleClass.setReifiedClass(RubyModule.class);
        moduleClass.kindOf = new RubyModule.JavaClassKindOf(RubyModule.class);

        moduleClass.defineAnnotatedMethods(RubyModule.class);
        moduleClass.defineAnnotatedMethods(ModuleKernelMethods.class);

        return moduleClass;
    }

    public void checkValidBindTargetFrom(ThreadContext context, RubyModule originModule) throws RaiseException {
        // Module methods can always be transplanted
        if (!originModule.isModule() && !hasModuleInHierarchy(originModule)) {
            if (originModule instanceof MetaClass) {
                throw context.runtime.newTypeError("can't bind singleton method to a different class");
            } else {
                throw context.runtime.newTypeError("bind argument must be an instance of " + originModule.getName());
            }
        }
    }

    /**
     * Get the ClassIndex for this class. Will be NO_CLASS for non-core types.
     */
    public ClassIndex getClassIndex() {
        return classIndex;
    }

    /**
     * Set the ClassIndex for this core class. Only used at boot time for core
     * types.
     *
     * @param classIndex the ClassIndex for this type
     */
    @SuppressWarnings("deprecated")
    void setClassIndex(ClassIndex classIndex) {
        this.classIndex = classIndex;
        this.index = classIndex.ordinal();
    }

    public static class ModuleKernelMethods {
        @JRubyMethod
        public static IRubyObject autoload(ThreadContext context, IRubyObject self, IRubyObject symbol, IRubyObject file) {
            return RubyKernel.autoload(context, self, symbol, file);
        }

        @JRubyMethod(name = "autoload?")
        public static IRubyObject autoload_p(ThreadContext context, IRubyObject self, IRubyObject symbol) {
            final Ruby runtime = context.runtime;
            final String name = TypeConverter.checkID(symbol).idString();

            RubyModule mod = RubyKernel.getModuleForAutoload(runtime, self);
            for (/* RubyModule mod = (RubyModule) self */; mod != null; mod = mod.getSuperClass()) {
                final IRubyObject loadedValue = mod.fetchConstant(name);
                if ( loadedValue != null && loadedValue != UNDEF ) return context.nil;

                final RubyString file;
                if ( mod.isIncluded() ) {
                    file = mod.getNonIncludedClass().getAutoloadFile(name);
                }
                else {
                    file = mod.getAutoloadFile(name);
                }

                if ( file != null ) { // due explicit requires still need to :
                    if ( runtime.getLoadService().featureAlreadyLoaded(file.asJavaString()) ) {
                        // TODO in which case the auto-load never finish-es ?!
                        return context.nil;
                    }
                    return file;
                }
            }
            return context.nil;
        }
    }

    @Override
    public ClassIndex getNativeClassIndex() {
        return ClassIndex.MODULE;
    }

    @Override
    public boolean isModule() {
        return true;
    }

    @Override
    public boolean isClass() {
        return false;
    }

    public boolean isSingleton() {
        return false;
    }

    public static class KindOf {
        public static final KindOf DEFAULT_KIND_OF = new KindOf();
        public boolean isKindOf(IRubyObject obj, RubyModule type) {
            RubyModule cl = obj.getMetaClass();

            return cl.searchAncestor(type.getDelegate().getNonIncludedClass()) != null;
        }
    }

    public static final class JavaClassKindOf extends RubyModule.KindOf {
        private final Class klass;

        public JavaClassKindOf(Class klass) {
            this.klass = klass;
        }

        @Override
        public boolean isKindOf(IRubyObject obj, RubyModule type) {
            return klass.isInstance(obj);
        }
    }

    public boolean isInstance(IRubyObject object) {
        return kindOf.isKindOf(object, this);
    }

    public Map<String, ConstantEntry> getConstantMap() {
        return constants;
    }

    public Map<String, ConstantEntry> getConstantMapForWrite() {
        Map<String, ConstantEntry> constants = this.constants;
        if (constants == Collections.EMPTY_MAP) {
            synchronized (this) {
                constants = this.constants;
                if (constants == Collections.EMPTY_MAP) {
                    constants = this.constants = new ConcurrentHashMap<>(2, 0.9f, 1);
                }
            }
        }
        return constants;
    }

    /**
     * AutoloadMap must be accessed after checking ConstantMap. Checking UNDEF value in constantMap works as a guard.
     * For looking up constant, check constantMap first then try to get an Autoload object from autoloadMap.
     * For setting constant, update constantMap first and remove an Autoload object from autoloadMap.
     */
    private Map<String, Autoload> getAutoloadMap() {
        return autoloads;
    }

    private Map<String, Autoload> getAutoloadMapForWrite() {
        Map<String, Autoload> autoloads = this.autoloads;
        if (autoloads == Collections.EMPTY_MAP) {
            synchronized (this) {
                autoloads = this.autoloads;
                if (autoloads == Collections.EMPTY_MAP) {
                    autoloads = this.autoloads = new ConcurrentHashMap<>(2, 0.9f, 1);
                }
            }
        }
        return autoloads;
    }

    @SuppressWarnings("unchecked")
    public void addIncludingHierarchy(IncludedModule hierarchy) {
        synchronized (getRuntime().getHierarchyLock()) {
            Set<RubyClass> including = this.includingHierarchies;
            if (including == Collections.EMPTY_SET) {
                including = this.includingHierarchies = new WeakHashSet(4);
            }
            including.add(hierarchy);
        }
    }

    public final MethodHandle getIdTest() {
        MethodHandle idTest = this.idTest;
        if (idTest != null) return idTest;
        return this.idTest = newIdTest();
    }

    protected final MethodHandle newIdTest() {
        return Binder.from(boolean.class, ThreadContext.class, IRubyObject.class)
                .insert(2, id)
                .invoke(testModuleMatch);
    }

    /** separate path for MetaClass construction
     *
     */
    protected RubyModule(Ruby runtime, RubyClass metaClass, boolean objectSpace) {
        super(runtime, metaClass, objectSpace);

        id = runtime.allocModuleId();

        runtime.addModule(this);
        // if (parent == null) parent = runtime.getObject();
        setFlag(NEEDSIMPL_F, !isClass());
        updateGeneration(runtime);

        if (runtime.getInstanceConfig().isProfiling()) {
            cacheEntryFactory = new ProfilingCacheEntryFactory(runtime, NormalCacheEntryFactory);
        } else {
            cacheEntryFactory = NormalCacheEntryFactory;
        }

        // set up an invalidator for use in new optimization strategies
        methodInvalidator = OptoFactory.newMethodInvalidator(this);
    }

    /** used by MODULE_ALLOCATOR and RubyClass constructors
     *
     */
    protected RubyModule(Ruby runtime, RubyClass metaClass) {
        this(runtime, metaClass, runtime.isObjectSpaceEnabled());
    }

    /** standard path for Module construction
     *
     */
    protected RubyModule(Ruby runtime) {
        this(runtime, runtime.getModule());
    }

    public boolean needsImplementer() {
        return getFlag(NEEDSIMPL_F);
    }

    /** rb_module_new
     *
     */
    public static RubyModule newModule(Ruby runtime) {
        return new RubyModule(runtime);
    }

    /** rb_module_new/rb_define_module_id/rb_name_class/rb_set_class_path
     *
     */
    public static RubyModule newModule(Ruby runtime, String name, RubyModule parent, boolean setParent) {
        RubyModule module = newModule(runtime);
        module.setBaseName(name);
        if (setParent) module.setParent(parent);
        parent.setConstant(name, module);
        return module;
    }

    // synchronized method per JRUBY-1173 (unsafe Double-Checked Locking)
    // FIXME: synchronization is still wrong in CP code
    public final synchronized void addClassProvider(ClassProvider provider) {
        Set<ClassProvider> classProviders = this.classProviders;
        if (!classProviders.contains(provider)) {
            Set<ClassProvider> cp = new HashSet<>(classProviders.size() + 1);
            cp.addAll(classProviders);
            cp.add(provider);
            this.classProviders = cp;
        }
    }

    public final synchronized void removeClassProvider(ClassProvider provider) {
        Set<ClassProvider> cp = new HashSet<>(classProviders);
        cp.remove(provider);
        this.classProviders = cp;
    }

    private void checkForCyclicInclude(RubyModule m) throws RaiseException {
        if (getNonIncludedClass() == m.getNonIncludedClass()) {
            throw getRuntime().newArgumentError("cyclic include detected");
        }
    }

    protected void checkForCyclicPrepend(RubyModule m) throws RaiseException {
        if (getNonIncludedClass() == m.getNonIncludedClass()) {
            throw getRuntime().newArgumentError(getName() + " cyclic prepend detected " + m.getName());
        }
    }

    private RubyClass searchProvidersForClass(String name, RubyClass superClazz) {
        Set<ClassProvider> classProviders = this.classProviders;
        if (classProviders == Collections.EMPTY_SET) return null;

        RubyClass clazz;
        for (ClassProvider classProvider: classProviders) {
            if ((clazz = classProvider.defineClassUnder(this, name, superClazz)) != null) {
                return clazz;
            }
        }
        return null;
    }

    private RubyModule searchProvidersForModule(String name) {
        Set<ClassProvider> classProviders = this.classProviders;
        if (classProviders == Collections.EMPTY_SET) return null;

        RubyModule module;
        for (ClassProvider classProvider: classProviders) {
            if ((module = classProvider.defineModuleUnder(this, name)) != null) {
                return module;
            }
        }
        return null;
    }

    /** Getter for property superClass.
     * @return Value of property superClass.
     */
    public RubyClass getSuperClass() {
        return superClass;
    }

    public void setSuperClass(RubyClass superClass) {
        // update superclass reference
        this.superClass = superClass;
        if (superClass != null && superClass.isSynchronized()) becomeSynchronized();
    }

    public RubyModule getParent() {
        return parent;
    }

    public void setParent(RubyModule parent) {
        this.parent = parent;
    }

    public RubyModule getMethodLocation() {
        return methodLocation;
    }

    public void setMethodLocation(RubyModule module){
        methodLocation = module;
    }

    public Map<String, DynamicMethod> getMethods() {
        return this.methods;
    }

    public Map<String, DynamicMethod> getMethodsForWrite() {
        Map<String, DynamicMethod> methods = this.methods;
        if (methods != Collections.EMPTY_MAP) return methods;

        synchronized (this) {
            methods = this.methods;
            return methods == Collections.EMPTY_MAP ?
                this.methods = new ConcurrentHashMap<>(2, 0.9f, 1) : // CHM initial-size: 4
                    methods;
        }
    }

    /**
     * @note Internal API - only public as its used by generated code!
     * @param runtime
     * @param id identifier string (8859_1).  Matching entry in symbol table.
     * @param method
     * @return method
     */ // NOTE: used by AnnotationBinder
    public DynamicMethod putMethod(Ruby runtime, String id, DynamicMethod method) {
        if (hasPrepends()) {
            method = method.dup();
            method.setImplementationClass(methodLocation);
        }

        DynamicMethod oldMethod = methodLocation.getMethodsForWrite().put(id, method);

        if (oldMethod != null && oldMethod.isRefined()) {
            methodLocation.getMethodsForWrite().put(id, new RefinedWrapper(method.getImplementationClass(), method.getVisibility(), id, method));
        }

        runtime.addProfiledMethod(id, method);
        return method;
    }

    /**
     * Is this module one that in an included one (e.g. an {@link IncludedModuleWrapper}).
     * @see IncludedModule
     */
    public boolean isIncluded() {
        return false;
    }

    public boolean isPrepended() {
        return false;
    }

    public RubyModule getNonIncludedClass() {
        return this;
    }

    public RubyModule getDelegate() {
        return this;
    }

    /**
     * Get the base name of this class, or null if it is an anonymous class.
     *
     * @return base name of the class
     */
    public String getBaseName() {
        return baseName;
    }

    /**
     * Set the base name of the class. If null, the class effectively becomes
     * anonymous (though constants elsewhere may reference it).
     * @param name the new base name of the class
     */
    public void setBaseName(String name) {
        baseName = name;
        cachedName = null;
    }

    /**
     * Generate a fully-qualified class name or a #-style name for anonymous and singleton classes.
     *
     * Ruby C equivalent = "classname"
     *
     * @return The generated class name
     */
    public String getName() {
        if (cachedName != null) return cachedName;
        return calculateName();
    }

    /**
     * Generate a fully-qualified class name or a #-style name for anonymous and singleton classes which
     * is properly encoded. The returned string is always frozen.
     *
     * @return a properly encoded class name.
     *
     * Note: getId() is only really valid for ASCII values.  This should be favored over using it.
     */
    public RubyString rubyName() {
        return cachedRubyName != null ? cachedRubyName : calculateRubyName();
    }

    public RubyString rubyBaseName() {
        String baseName = getBaseName();

        final Ruby runtime = metaClass.runtime;
        return baseName == null ? null : runtime.newSymbol(baseName).to_s(runtime);
    }

    private RubyString calculateAnonymousRubyName() {
        Ruby runtime = getRuntime();
        RubyString anonBase = runtime.newString("#<"); // anonymous classes get the #<Class:0xdeadbeef> format
        anonBase.append(metaClass.getRealClass().rubyName()).append(runtime.newString(":0x"));
        anonBase.append(runtime.newString(Integer.toHexString(System.identityHashCode(this)))).append(runtime.newString(">"));

        return anonBase;
    }

    private RubyString calculateRubyName() {
        boolean cache = true;

        if (getBaseName() == null) return calculateAnonymousRubyName(); // no name...anonymous!

        Ruby runtime = getRuntime();
        RubyClass objectClass = runtime.getObject();
        List<RubyString> parents = new ArrayList<>();
        for (RubyModule p = getParent(); p != null && p != objectClass; p = p.getParent()) {
            if (p == this) break;  // Break out of cyclic namespaces like C::A = C2; C2::A = C (jruby/jruby#2314)

            RubyString name = p.rubyBaseName();

            // This is needed when the enclosing class or module is a singleton.
            // In that case, we generated a name such as null::Foo, which broke
            // Marshalling, among others. The correct thing to do in this situation
            // is to insert the generate the name of form #<Class:01xasdfasd> if
            // it's a singleton module/class, which this code accomplishes.
            if (name == null) {
                cache = false;
                name = p.rubyName();
            }

            parents.add(name);
        }

        Collections.reverse(parents);

        RubyString colons = runtime.newString("::");
        RubyString fullName = runtime.newString();       // newString creates empty ByteList which ends up as
        fullName.setEncoding(USASCIIEncoding.INSTANCE);  // ASCII-8BIT.  8BIT is unfriendly to string concats.
        for (RubyString parent:  parents) {
            fullName.cat19(parent).cat19(colons);
        }
        fullName.cat19(rubyBaseName());

        fullName.setFrozen(true);

        if (cache) cachedRubyName = fullName;

        return fullName;
    }

    /**
     * Get the "simple" name for the class, which is either the "base" name or
     * the "anonymous" class name.
     *
     * @return the "simple" name of the class
     */
    public String getSimpleName() {
        if (baseName != null) return baseName;
        return calculateAnonymousName();
    }

    /**
     * Recalculate the fully-qualified name of this class/module.
     */
    private String calculateName() {
        boolean cache = true;

        if (getBaseName() == null) {
            // we are anonymous, use anonymous name
            return calculateAnonymousName();
        }

        Ruby runtime = getRuntime();

        String name = getBaseName();
        RubyClass objectClass = runtime.getObject();

        // First, we count the parents
        int parentCount = 0;
        for (RubyModule p = getParent() ; p != null && p != objectClass ; p = p.getParent()) {
            // Break out of cyclic namespaces like C::A = C2; C2::A = C (jruby/jruby#2314)
            if (p == this) break;

            parentCount++;
        }

        // Allocate a String array for all of their names and populate it
        String[] parentNames = new String[parentCount];
        int i = parentCount - 1;
        int totalLength = name.length() + parentCount * 2; // name length + enough :: for all parents
        for (RubyModule p = getParent() ; p != null && p != objectClass ; p = p.getParent(), i--) {
            // Break out of cyclic namespaces like C::A = C2; C2::A = C (jruby/jruby#2314)
            if (p == this) break;

            String pName = p.getBaseName();

            // This is needed when the enclosing class or module is a singleton.
            // In that case, we generated a name such as null::Foo, which broke
            // Marshalling, among others. The correct thing to do in this situation
            // is to insert the generate the name of form #<Class:01xasdfasd> if
            // it's a singleton module/class, which this code accomplishes.
            if(pName == null) {
                cache = false;
                pName = p.getName();
             }

            parentNames[i] = pName;
            totalLength += pName.length();
        }

        // Then build from the front using a StringBuilder
        StringBuilder builder = new StringBuilder(totalLength);
        for (String parentName : parentNames) {
            builder.append(parentName).append("::");
        }
        builder.append(name);

        String fullName = builder.toString();

        if (cache) cachedName = fullName;

        return fullName;
    }

    private String calculateAnonymousName() {
        String cachedName = this.cachedName; // re-use cachedName field since it won't be set for anonymous class
        if (cachedName == null) {
            // anonymous classes get the #<Class:0xdeadbeef> format
            StringBuilder anonBase = new StringBuilder(24);
            anonBase.append("#<").append(metaClass.getRealClass().getName()).append(":0x");
            anonBase.append(Integer.toHexString(System.identityHashCode(this))).append('>');
            cachedName = this.cachedName = anonBase.toString();
        }
        return cachedName;
    }


    @JRubyMethod(name = "refine", required = 1, reads = SCOPE)
    public IRubyObject refine(ThreadContext context, IRubyObject klass, Block block) {
        if (!block.isGiven()) throw context.runtime.newArgumentError("no block given");

        if (block.isEscaped()) throw context.runtime.newArgumentError("can't pass a Proc as a block to Module#refine");

        if (!(klass instanceof RubyModule)) throw context.runtime.newTypeError("wrong argument type " + klass.getType() + "(expected Class or Module)");

        if (refinements == Collections.EMPTY_MAP) refinements = newRefinementsMap();
        if (activatedRefinements == Collections.EMPTY_MAP) activatedRefinements = newActivatedRefinementsMap();

        RubyModule moduleToRefine = (RubyModule) klass;
        RubyModule refinement = refinements.get(moduleToRefine);
        if (refinement == null) {
            refinement = createNewRefinedModule(context, moduleToRefine);

            // Add it to the activated chain of other refinements already added to this class we are refining
            addActivatedRefinement(context, moduleToRefine, refinement);
        }

        // Executes the block supplied with the defined method definitions using the refinement as it's module.
        yieldRefineBlock(context, refinement, block);

        return refinement;
    }

    private RubyModule createNewRefinedModule(ThreadContext context, RubyModule klass) {
        Ruby runtime = context.runtime;

        RubyModule newRefinement = new RubyModule(runtime);

        RubyClass superClass = refinementSuperclass(runtime, klass);
        newRefinement.setSuperClass(superClass);
        newRefinement.setFlag(REFINED_MODULE_F, true);
        newRefinement.setFlag(NEEDSIMPL_F, false); // Refinement modules should not do implementer check
        newRefinement.refinedClass = klass;
        newRefinement.definedAt = this;
        refinements.put(klass, newRefinement);

        return newRefinement;
    }

    private static RubyClass refinementSuperclass(Ruby runtime, RubyModule superClass) {
        if (superClass.isModule()) {
            return new IncludedModuleWrapper(runtime, runtime.getBasicObject(), superClass);
        } else {
            return (RubyClass) superClass;
        }
    }

    private void yieldRefineBlock(ThreadContext context, RubyModule refinement, Block block) {
        block = block.cloneBlockAndFrame(EvalType.MODULE_EVAL);

        block.getBinding().setSelf(refinement);

        RubyModule overlayModule = block.getBody().getStaticScope().getOverlayModuleForWrite(context);
        overlayModule.refinements = refinements;

        block.yieldSpecific(context);
    }

    // This has three cases:
    // 1. class being refined has never had any refines happen to it yet: return itself
    // 2. class has been refined: return already existing refinementwrapper (chain of modules to call against)
    // 3. refinement is already in the refinementwrapper so we do not need to add it to the wrapper again: return null
    private RubyClass getAlreadyActivatedRefinementWrapper(RubyClass classWeAreRefining, RubyModule refinement) {
        // We have already encountered at least one refine on this class.  Return that wrapper.
        RubyClass moduleWrapperForRefinement = activatedRefinements.get(classWeAreRefining);
        if (moduleWrapperForRefinement == null) return classWeAreRefining;

        for (RubyModule c = moduleWrapperForRefinement; c != null && c.isIncluded(); c = c.getSuperClass()) {
            if (c.getNonIncludedClass() == refinement) return null;
        }

        return moduleWrapperForRefinement;
    }

    /*
     * We will find whether we have already refined once and get that set of includedmodules or we will start to create
     * one.  The new refinement will be added as a new included module on the front.  It will also add all superclasses
     * of the refinement into this call chain.
     *
     * MRI: add_activated_refinement
     */
    private void addActivatedRefinement(ThreadContext context, RubyModule moduleToRefine, RubyModule refinement) {
//        RubyClass superClass = getAlreadyActivatedRefinementWrapper(classWeAreRefining, refinement);
//        if (superClass == null) return; // already been refined and added to refinementwrapper
        RubyClass superClass = null;
        RubyClass c = activatedRefinements.get(moduleToRefine);
        if (c != null) {
            superClass = c;
            while (c != null && c.isIncluded()) {
                if (((IncludedModuleWrapper)c).getNonIncludedClass() == refinement) {
            		/* already used refinement */
                    return;
                }
                c = c.getSuperClass();
            }
        }
        refinement.setFlag(IS_OVERLAID_F, true);
        IncludedModuleWrapper iclass = new IncludedModuleWrapper(context.runtime, superClass, refinement);
        c = iclass;
        c.refinedClass = moduleToRefine;
        for (refinement = refinement.getSuperClass(); refinement != null; refinement = refinement.getSuperClass()) {
            refinement.setFlag(IS_OVERLAID_F, true);
            c.setSuperClass(new IncludedModuleWrapper(context.runtime, c.getSuperClass(), refinement));
            c = c.getSuperClass();
            c.refinedClass = moduleToRefine;
        }
        activatedRefinements.put(moduleToRefine, iclass);
    }

    @JRubyMethod(name = "using", required = 1, visibility = PRIVATE, reads = {SELF, SCOPE})
    public IRubyObject using(ThreadContext context, IRubyObject refinedModule) {
        if (context.getFrameSelf() != this) throw context.runtime.newRuntimeError("Module#using is not called on self");
        if (context.getCurrentStaticScope().isWithinMethod()) {
            throw context.runtime.newRuntimeError("Module#using is not permitted in methods");
        }

        // I pass the cref even though I don't need to so that the concept is simpler to read
        StaticScope staticScope = context.getCurrentStaticScope();
        RubyModule overlayModule = staticScope.getOverlayModuleForWrite(context);
        usingModule(context, overlayModule, refinedModule);

        return this;
    }

    // mri: rb_using_module
    public static void usingModule(ThreadContext context, RubyModule cref, IRubyObject refinedModule) {
        if (!(refinedModule instanceof RubyModule)) throw context.runtime.newTypeError(refinedModule, context.runtime.getModule());

        usingModuleRecursive(cref, (RubyModule) refinedModule);
    }

    // mri: using_module_recursive
    private static void usingModuleRecursive(RubyModule cref, RubyModule module) {
        Ruby runtime = cref.getRuntime();
        RubyClass superClass = module.getSuperClass();

        // For each superClass of the refined module also use their refinements for the given cref
        if (superClass != null) usingModuleRecursive(cref, superClass);

        if (module instanceof IncludedModule) {
            module = module.getDelegate();
        } else if (module.isModule()) {
            // ok as is
        } else {
            throw runtime.newTypeError("wrong argument type " + module.getName() + " (expected Module)");
        }

        Map<RubyModule, RubyModule> refinements = module.refinements;
        if (refinements == null) return; // No refinements registered for this module

        for (Map.Entry<RubyModule, RubyModule> entry: refinements.entrySet()) {
            usingRefinement(runtime, cref, entry.getKey(), entry.getValue());
        }
    }

    /*
     * Within the context of this cref any references to the class we are refining will try and find
     * that definition from the refinement instead.  At one point I was confused how this would not
     * conflict if the same module was used in two places but the cref must be a lexically containing
     * module so it cannot live in two files.
     *
     * MRI: rb_using_refinement
     */
    private static void usingRefinement(Ruby runtime, RubyModule cref, RubyModule klass, RubyModule module) {
        RubyModule iclass, c, superclass = klass;

        if (cref.refinements == Collections.EMPTY_MAP) {
            cref.refinements = newRefinementsMap();
        } else {
            if (cref.getFlag(OMOD_SHARED)) {
                cref.refinements = newRefinementsMap(cref.refinements);
                cref.setFlag(OMOD_SHARED, false);
            }
            if ((c = cref.refinements.get(klass)) != null) {
                superclass = c;
                while (c != null && c instanceof IncludedModule) {
                    if (c.getNonIncludedClass() == module) {
                        /* already used refinement */
                        return;
                    }
                    c = c.getSuperClass();
                }
            }
        }

        module.setFlag(IS_OVERLAID_F, true);
        superclass = refinementSuperclass(runtime, superclass);
        c = iclass = new IncludedModuleWrapper(runtime, (RubyClass) superclass, module);
        c.refinedClass = klass;

//        RCLASS_M_TBL(OBJ_WB_UNPROTECT(c)) =
//                RCLASS_M_TBL(OBJ_WB_UNPROTECT(module)); /* TODO: check unprotecting */

        module = module.getSuperClass();
        while (module != null && module != klass) {
            module.setFlag(IS_OVERLAID_F, true);
            c.setSuperClass(new IncludedModuleWrapper(cref.getRuntime(), c.getSuperClass(), module));
            c = c.getSuperClass();
            c.refinedClass = klass;
            module = module.getSuperClass();
        }

        cref.refinements.put(klass, iclass);
    }

    public static Map<RubyModule, RubyModule> newRefinementsMap(Map<RubyModule, RubyModule> refinements) {
        return Collections.synchronizedMap(new IdentityHashMap<>(refinements));
    }

    public static Map<RubyModule, RubyModule> newRefinementsMap() {
        return Collections.synchronizedMap(new IdentityHashMap<>());
    }

    public static Map<RubyModule, IncludedModule> newActivatedRefinementsMap() {
        return Collections.synchronizedMap(new IdentityHashMap<>());
    }

    @JRubyMethod(name = "used_modules", reads = SCOPE)
    public IRubyObject used_modules(ThreadContext context) {
        StaticScope cref = context.getCurrentStaticScope();
        RubyArray ary = context.runtime.newArray();
        while (cref != null) {
            RubyModule overlay;
            if ((overlay = cref.getOverlayModuleForRead()) != null &&
                    !overlay.refinements.isEmpty()) {
                overlay.refinements.entrySet().stream().forEach(entry -> {
                    RubyModule mod = entry.getValue();
                    while (mod != null && mod.getNonIncludedClass().isRefinement()) {
                        ary.push(mod.getNonIncludedClass().definedAt);
                        mod = mod.getSuperClass();
                    }
                });
            }
            cref = cref.getPreviousCRefScope();
        }

        return ary;
    }

    /**
     * Create a wrapper to use for including the specified module into this one.
     *
     * Ruby C equivalent = "include_class_new"
     *
     * @return The module wrapper
     */
    @Deprecated
    public IncludedModuleWrapper newIncludeClass(RubyClass superClazz) {
        IncludedModuleWrapper includedModule = new IncludedModuleWrapper(getRuntime(), superClazz, this);

        // include its parent (and in turn that module's parents)
        if (getSuperClass() != null) {
            includedModule.includeModule(getSuperClass());
        }

        return includedModule;
    }

    /**
     * Finds a module that is within the current module (or class).
     *
     * @param name to be found in this module (or class)
     * @return the module or null if no such module
     * @since 9.2
     */
    public RubyModule getModule(String name) {
        return (RubyModule) getConstantAt(name);
    }

    /**
     * Finds a class that is within the current module (or class).
     *
     * @param name to be found in this module (or class)
     * @return the class or null if no such class
     */
    public RubyClass getClass(String name) {
        return (RubyClass) getConstantAt(name);
    }

    @Deprecated
    public RubyClass fastGetClass(String internedName) {
        return getClass(internedName);
    }

    /**
     * Prepend a new module to this module or class.
     *
     * MRI: rb_prepend_module
     *
     * @param module The module to include
     */
    public void prependModule(RubyModule module) {
        testFrozen("module");

        if (module.refinedClass != null) {
            throw getRuntime().newArgumentError("refinement module is not allowed");
        }

        // Make sure the module we include does not already exist
        checkForCyclicInclude(module);

        synchronized (this) {
            if (hasModuleInPrepends(module)) {
                invalidateCacheDescendants();
                return;
            }

            infectBy(module);

            doPrependModule(module);

            invalidateCoreClasses();
            invalidateCacheDescendants();
            invalidateConstantCacheForModuleInclusion(module);
        }
    }

    @Deprecated
    public void prependModule(IRubyObject arg) {
        assert arg != null;
        if (!(arg instanceof RubyModule)) {
            throw getRuntime().newTypeError("Wrong argument type " + arg.getMetaClass().getName() +
                    " (expected Module).");
        }
        prependModule((RubyModule) arg);
    }

    /**
     * Include a new module in this module or class.
     *
     * @param arg The module to include
     */
    public synchronized void includeModule(IRubyObject arg) {
        assert arg != null;

        testFrozen("module");

        if (!(arg instanceof RubyModule)) {
            throw getRuntime().newTypeError("Wrong argument type " + arg.getMetaClass().getName() +
                    " (expected Module).");
        }

        RubyModule module = (RubyModule) arg;

        if (module.refinedClass != null) {
            throw getRuntime().newArgumentError("refinement module is not allowed");
        }

        // Make sure the module we include does not already exist
        checkForCyclicInclude(module);

        infectBy(module);

        doIncludeModule(module);
        invalidateCoreClasses();
        invalidateCacheDescendants();
        invalidateConstantCacheForModuleInclusion(module);
    }

    public void defineAnnotatedMethod(Class clazz, String name) {
        // FIXME: This is probably not very efficient, since it loads all methods for each call
        boolean foundMethod = false;
        for (Method method : clazz.getDeclaredMethods()) {
            if (method.getName().equals(name) && defineAnnotatedMethod(method, MethodFactory.createFactory(getRuntime().getJRubyClassLoader()))) {
                foundMethod = true;
            }
        }

        if (!foundMethod) {
            throw new RuntimeException("No JRubyMethod present for method " + name + "on class " + clazz.getName());
        }
    }

    public final void defineAnnotatedConstants(Class clazz) {
        for (Field field : clazz.getDeclaredFields()) {
            if (Modifier.isStatic(field.getModifiers())) {
                defineAnnotatedConstant(field);
            }
        }
    }

    public final boolean defineAnnotatedConstant(Field field) {
        JRubyConstant jrubyConstant = field.getAnnotation(JRubyConstant.class);

        if (jrubyConstant == null) return false;

        Ruby runtime = getRuntime();

        Class tp = field.getType();
        IRubyObject realVal;

        try {
            if(tp == Integer.class || tp == Integer.TYPE || tp == Short.class || tp == Short.TYPE || tp == Byte.class || tp == Byte.TYPE) {
                realVal = RubyNumeric.int2fix(runtime, field.getInt(null));
            } else if(tp == Boolean.class || tp == Boolean.TYPE) {
                realVal = field.getBoolean(null) ? runtime.getTrue() : runtime.getFalse();
            } else {
                realVal = runtime.getNil();
            }
        } catch(Exception e) {
            realVal = runtime.getNil();
        }

        String[] names = jrubyConstant.value();
        if (names.length == 0) {
            setConstant(field.getName(), realVal);
        }
        else {
            for (String name : names) setConstant(name, realVal);
        }

        return true;
    }

    @Extension
    public void defineAnnotatedMethods(Class clazz) {
        defineAnnotatedMethodsIndividually(clazz);
    }

    public static final class MethodClumper {
        private HashMap<String, List<JavaMethodDescriptor>> annotatedMethods;
        private HashMap<String, List<JavaMethodDescriptor>> staticAnnotatedMethods;

        public Map<Set<FrameField>, List<String>> readGroups = Collections.EMPTY_MAP;
        public Map<Set<FrameField>, List<String>> writeGroups = Collections.EMPTY_MAP;

        @SuppressWarnings("deprecation")
        public void clump(final Class klass) {
            Method[] declaredMethods = MethodGatherer.DECLARED_METHODS.get(klass);
            for (Method method: declaredMethods) {
                JRubyMethod anno = method.getAnnotation(JRubyMethod.class);

                if (anno == null) continue;

                if (anno.compat() == org.jruby.CompatVersion.RUBY1_8) continue;

                // skip bridge methods, as generated by JDK8 javac for e.g. return-value overloaded methods
                if (method.isBridge()) continue;

                JavaMethodDescriptor desc = new JavaMethodDescriptor(method);

                final String[] names = anno.name();
                String name = names.length == 0 ? method.getName() : names[0];

                Map<String, List<JavaMethodDescriptor>> methodsHash;
                if (desc.isStatic) {
                    if ( (methodsHash = staticAnnotatedMethods) == null ) {
                        methodsHash = staticAnnotatedMethods = new HashMap<>();
                    }
                } else {
                    if ( (methodsHash = annotatedMethods) == null ) {
                        methodsHash = annotatedMethods = new HashMap<>();
                    }
                }

                List<JavaMethodDescriptor> methodDescs = methodsHash.get(name);
                if (methodDescs == null) {
                    methodsHash.put(name, methodDescs = new ArrayList<>(4));
                }

                methodDescs.add(desc);

                // check for frame field reads or writes
                if (anno.reads().length > 0 && readGroups == Collections.EMPTY_MAP) readGroups = new HashMap<>();
                if (anno.writes().length > 0 && writeGroups == Collections.EMPTY_MAP) writeGroups = new HashMap<>();

                AnnotationHelper.groupFrameFields(readGroups, writeGroups, anno, method.getName());
            }
        }

        @Deprecated // no-longer used
        public Map<String, List<JavaMethodDescriptor>> getAllAnnotatedMethods() {
            return null; // return allAnnotatedMethods;
        }

        public final Map<String, List<JavaMethodDescriptor>> getAnnotatedMethods() {
            return annotatedMethods == null ? Collections.EMPTY_MAP : annotatedMethods;
        }

        public final Map<String, List<JavaMethodDescriptor>> getStaticAnnotatedMethods() {
            return staticAnnotatedMethods == null ? Collections.EMPTY_MAP : staticAnnotatedMethods;
        }
    }

    public static TypePopulator loadPopulatorFor(Class<?> type) {
        try {
            String qualifiedName = Constants.GENERATED_PACKAGE + type.getCanonicalName().replace('.', '$');
            String fullName = qualifiedName + AnnotationBinder.POPULATOR_SUFFIX;
            String fullPath = fullName.replace('.', '/') + ".class";
            if (LOG.isDebugEnabled()) LOG.debug("looking for populator " + fullName);

<<<<<<< HEAD
            if (Ruby.getClassLoader().getResource(fullPath) == null) {
                LOG.debug("could not find it, using default populator");
            } else {
                return (TypePopulator) Class.forName(fullName).newInstance();
=======
                if (Ruby.getClassLoader().getResource(fullPath) == null) {
                    LOG.debug("could not find it, using default populator");
                } else {
                    return (TypePopulator) Class.forName(fullName).getConstructor().newInstance();
                }
            } catch (Throwable ex) {
                if (LOG.isDebugEnabled()) LOG.debug("could not find populator, using default (" + ex + ')');
>>>>>>> 7f186495
            }
        } catch (Throwable ex) {
            if (LOG.isDebugEnabled()) LOG.debug("could not find populator, using default (" + ex + ')');
        }

        return new TypePopulator.ReflectiveTypePopulator(type);
    }

    public final void defineAnnotatedMethodsIndividually(Class clazz) {
        getRuntime().POPULATORS.get(clazz).populate(this, clazz);
    }

    public final boolean defineAnnotatedMethod(String name, List<JavaMethodDescriptor> methods, MethodFactory methodFactory) {
        JavaMethodDescriptor desc = methods.get(0);
        if (methods.size() == 1) {
            return defineAnnotatedMethod(name, desc, methodFactory);
        }

        DynamicMethod dynamicMethod = methodFactory.getAnnotatedMethod(this, methods, name);
        define(this, desc, name, dynamicMethod);

        return true;
    }

    public final boolean defineAnnotatedMethod(Method method, MethodFactory methodFactory) {
        JRubyMethod jrubyMethod = method.getAnnotation(JRubyMethod.class);

        if (jrubyMethod == null) return false;

        JavaMethodDescriptor desc = new JavaMethodDescriptor(method);
        DynamicMethod dynamicMethod = methodFactory.getAnnotatedMethod(this, desc, method.getName());
        define(this, desc, method.getName(), dynamicMethod);

        return true;
    }

    public final boolean defineAnnotatedMethod(String name, JavaMethodDescriptor desc, MethodFactory methodFactory) {
        JRubyMethod jrubyMethod = desc.anno;

        if (jrubyMethod == null) return false;

        DynamicMethod dynamicMethod = methodFactory.getAnnotatedMethod(this, desc, name);
        define(this, desc, name, dynamicMethod);

        return true;
    }

    public void undefineMethod(String name) {
        methodLocation.addMethod(name, UndefinedMethod.getInstance());
    }

    /** rb_undef
     *
     */
    public void undef(ThreadContext context, String name) {
        Ruby runtime = context.runtime;

        testFrozen("module");
        if (name.equals("__send__") || name.equals("object_id") || name.equals("initialize")) {
            runtime.getWarnings().warn(ID.UNDEFINING_BAD, "undefining `"+ name +"' may cause serious problems");
        }

        if (name.equals("method_missing")) {
            IRubyObject oldExc = runtime.getGlobalVariables().get("$!"); // Save $!
            try {
                removeMethod(context, name);
            } catch (RaiseException t) {
                if (!(t.getException() instanceof RubyNameError)) {
                    throw t;
                } else {
                    runtime.getGlobalVariables().set("$!", oldExc); // Restore $!
                }
            }
            return;
        }

        DynamicMethod method = searchMethod(name);
        if (method.isUndefined()) {
            String s0 = " class";
            RubyModule c = this;

            if (c.isSingleton()) {
                IRubyObject obj = ((MetaClass) c).getAttached();

                if (obj instanceof RubyModule) {
                    c = (RubyModule) obj;
                    s0 = "";
                }
            } else if (c.isModule()) {
                s0 = " module";
            }

            // FIXME: Since we found no method we probably do not have symbol entry...do not want to pollute symbol table here.
            throw runtime.newNameError("Undefined method " + name + " for" + s0 + " '" + c.getName() + "'", name);
        }
        methodLocation.addMethod(name, UndefinedMethod.getInstance());

        if (isSingleton()) {
            ((MetaClass) this).getAttached().callMethod(context, "singleton_method_undefined", runtime.newSymbol(name));
        } else {
            callMethod(context, "method_undefined", runtime.newSymbol(name));
        }
    }

    @JRubyMethod(name = "include?", required = 1)
    public IRubyObject include_p(ThreadContext context, IRubyObject arg) {
        if (!arg.isModule()) {
            throw context.runtime.newTypeError(arg, context.runtime.getModule());
        }
        RubyModule moduleToCompare = (RubyModule) arg;

        // See if module is in chain...Cannot match against itself so start at superClass.
        for (RubyModule p = getSuperClass(); p != null; p = p.getSuperClass()) {
            if (p.isSame(moduleToCompare)) {
                return context.tru;
            }
        }

        return context.fals;
    }

    @JRubyMethod(name = "singleton_class?")
    public IRubyObject singleton_class_p(ThreadContext context) {
        return RubyBoolean.newBoolean(context, isSingleton());
    }

    public void addMethod(String id, DynamicMethod method) {
        testFrozen("class/module");

        RubyModule location = this;

        if (methodLocation != this) {
            methodLocation.addMethod(id, method);
            return;
        }

        if (this instanceof MetaClass) {
            // FIXME: Gross and not quite right. See MRI's rb_frozen_class_p logic
            ((MetaClass) this).getAttached().testFrozen();
        }

        if (isRefinement()) {
            // create refined entry on target class
            addRefinedMethodEntry(id, method);
        }

        addMethodInternal(id, method);
    }

    // MRI: rb_add_refined_method_entry
    private void addRefinedMethodEntry(String id, DynamicMethod method) {
        RubyModule methodLocation = refinedClass.getMethodLocation();
        DynamicMethod orig = methodLocation.searchMethodCommon(id);

        if (orig == null) {
            refinedClass.addMethod(id, new RefinedMarker(methodLocation, method.getVisibility(), id));
        } else {
            if (orig.isRefined()) {
                return;
            }
            refinedClass.addMethod(id, new RefinedWrapper(methodLocation, method.getVisibility(), id, orig));
        }
    }

    public final void addMethodInternal(String name, DynamicMethod method) {
        synchronized (methodLocation.getMethodsForWrite()) {
            putMethod(getRuntime(), name, method);
            invalidateCoreClasses();
            invalidateCacheDescendants();
        }
    }

    /**
     * This method is not intended for use by normal users; it is a fast-path
     * method that skips synchronization and hierarchy invalidation to speed
     * boot-time method definition.
     *
     * @param id The name to which to bind the method
     * @param method The method to bind
     * @deprecated No longer used, internal API!
     */
    public final void addMethodAtBootTimeOnly(String id, DynamicMethod method) {
        putMethod(getRuntime(), id, method);
    }

    public void removeMethod(ThreadContext context, String id) {
        testFrozen("class/module");

        switch (id) {
            case "object_id"  : warnMethodRemoval(context, id); break;
            case "__send__"   : warnMethodRemoval(context, id); break;
            case "initialize" : warnMethodRemoval(context, id); break;
        }

        RubySymbol name = context.runtime.newSymbol(id);
        // We can safely reference methods here instead of doing getMethods() since if we
        // are adding we are not using a IncludedModule.
        Map<String, DynamicMethod> methodsForWrite = methodLocation.getMethodsForWrite();
        synchronized (methodsForWrite) {
            DynamicMethod method = methodsForWrite.get(id);
            if (method == null ||
                    method.isUndefined() ||
                    method instanceof RefinedMarker) {
                throw context.runtime.newNameError(str(context.runtime, "method '", name, "' not defined in ", rubyName()), id);
            }

            method = methodsForWrite.remove(id);

            if (method.isRefined()) {
                methodsForWrite.put(id, new RefinedMarker(method.getImplementationClass(), method.getVisibility(), id));
            }

            invalidateCoreClasses();
            invalidateCacheDescendants();
        }

        if (isSingleton()) {
            ((MetaClass) this).getAttached().callMethod(context, "singleton_method_removed", name);
        } else {
            callMethod(context, "method_removed", name);
        }
    }

    private static void warnMethodRemoval(final ThreadContext context, final String id) {
        context.runtime.getWarnings().warn(ID.UNDEFINING_BAD,
                str(context.runtime, "removing `", ids(context.runtime, id), "' may cause serious problems"));
    }

    /**
     * Search through this module and supermodules for method definitions. Cache superclass definitions in this class.
     *
     * @param name The name of the method to search for
     * @return The method, or UndefinedMethod if not found
     */
    public final DynamicMethod searchMethod(String name) {
        return searchWithCache(name).method;
    }

    /**
     * Search for the named method in this class and in superclasses, and if found return the CacheEntry representing
     * the method and this class's serial number.
     *
     * MRI: method_entry_get
     *
     * @param name the method name
     * @return the CacheEntry corresponding to the method and this class's serial number
     */
    public CacheEntry searchWithCache(String name) {
        return searchWithCacheAndRefinements(name, true, null);
    }

    /**
     * Search for the named method in this class and in superclasses applying refinements from the given scope. If
     * found return the method; otherwise, return UndefinedMethod.
     *
     * @param name the method name
     * @param refinedScope the scope containing refinements to search
     * @return the method or UndefinedMethod
     */
    public CacheEntry searchWithRefinements(String name, StaticScope refinedScope) {
        return searchWithCacheAndRefinements(name, true, refinedScope);
    }

    /**
     * Search through this module and supermodules for method definitions. Cache superclass definitions in this class.
     *
     * MRI: method_entry_get
     *
     * @param id The name of the method to search for
     * @param cacheUndef Flag for caching UndefinedMethod. This should normally be true.
     * @return The method, or UndefinedMethod if not found
     */
    public final CacheEntry searchWithCache(String id, boolean cacheUndef) {
        final CacheEntry entry = cacheHit(id);
        return entry != null ? entry : searchWithCacheMiss(getRuntime(), id, cacheUndef);
    }

    // MRI: method_entry_resolve_refinement
    private final CacheEntry searchWithCacheAndRefinements(String id, boolean cacheUndef, StaticScope refinedScope) {
        CacheEntry entry = searchWithCache(id, cacheUndef);

        if (entry.method.isRefined()) {
            // FIXME: We walk up scopes to look for refinements, while MRI seems to copy from parent to child on push
            // CON: Walk improved to only walk up to nearest refined scope, since methods/classes/modules will copy parent's
            for (; refinedScope != null; refinedScope = refinedScope.getEnclosingScope()) {
                // any refined target with scope available
                RubyModule overlay = refinedScope.getOverlayModuleForRead();

                if (overlay == null) continue;

                CacheEntry maybeEntry = resolveRefinedMethod(overlay.refinements, entry, id, cacheUndef);

                if (maybeEntry.method.isUndefined()) continue;

                return maybeEntry;
            }

            // MRI: refined_method_original_method_entry
            return resolveRefinedMethod(null, entry, id, cacheUndef);
        }

        return entry;
    }

    // MRI: refined_method_original_method_entry
    private CacheEntry refinedMethodOriginalMethodEntry(Map<RubyModule, RubyModule> refinements, String id, boolean cacheUndef, CacheEntry entry) {
        RubyModule superClass;

        DynamicMethod method = entry.method;

        if (method instanceof RefinedWrapper){
            // original without refined flag
            return cacheEntryFactory.newCacheEntry(id, ((RefinedWrapper) method).getWrapped(), entry.sourceModule, entry.token);
        } else if ((superClass = entry.sourceModule.getSuperClass()) == null) {
            // marker with no scope and no super, no method
            return CacheEntry.NULL_CACHE;
        } else {
            // marker with no scope available, find super method
            return resolveRefinedMethod(refinements, superClass.searchWithCache(id, cacheUndef), id, cacheUndef);
        }
    }

    /**
     * Search through this module and supermodules for method definitions after {@link RubyModule#cacheHit(String)}
     * failed to return a result. Cache superclass definitions in this class.
     *
     * MRI: method_entry_get_without_cache
     * 
     * @param id The name of the method to search for
     * @param cacheUndef Flag for caching UndefinedMethod. This should normally be true.
     * @return The method, or UndefinedMethod if not found
     */
    private CacheEntry searchWithCacheMiss(Ruby runtime, final String id, final boolean cacheUndef) {
        // we grab serial number first; the worst that will happen is we cache a later
        // update with an earlier serial number, which would just flush anyway
        final int token = generation;

        CacheEntry methodEntry = searchMethodEntryInner(id);

        if (methodEntry == null) {
            if (cacheUndef) {
                return addToCache(id, UndefinedMethod.getInstance(), this, token);
            }
            return cacheEntryFactory.newCacheEntry(id, UndefinedMethod.getInstance(), methodEntry.sourceModule, token);
        } else if (!runtime.isBooting()) {
            addToCache(id, methodEntry);
        }

        return methodEntry;
    }

    @Deprecated
    public final int getCacheToken() {
        return generation;
    }

    public final int getGeneration() {
        return generation;
    }

    public final Integer getGenerationObject() {
        return generationObject;
    }

    private final Map<String, CacheEntry> getCachedMethods() {
        return this.cachedMethods;
    }

    private final Map<String, CacheEntry> getCachedMethodsForWrite() {
        Map<String, CacheEntry> myCachedMethods = this.cachedMethods;
        return myCachedMethods == Collections.EMPTY_MAP ?
            this.cachedMethods = new ConcurrentHashMap<>(0, 0.75f, 1) :
            myCachedMethods;
    }

    private CacheEntry cacheHit(String name) {
        CacheEntry cacheEntry = methodLocation.getCachedMethods().get(name);

        if (cacheEntry != null) {
            if (cacheEntry.token == getGeneration()) {
                return cacheEntry;
            }
        }

        return null;
    }

    private void invalidateConstantCacheForModuleInclusion(RubyModule module) {
        Map<String, Invalidator> invalidators = null;
        for (RubyModule mod : gatherModules(module)) {
            for (String name : mod.getConstantMap().keySet()) {
                if (invalidators == null) invalidators = new HashMap<>();
                invalidators.put(name, getRuntime().getConstantInvalidator(name));
            }
        }
        if (invalidators != null) {
            List<Invalidator> values = new ArrayList(invalidators.values());
            values.get(0).invalidateAll(values);
        }
    }

    protected static abstract class CacheEntryFactory {
        public abstract CacheEntry newCacheEntry(String id, DynamicMethod method, RubyModule sourceModule, int token);

        /**
         * Test all WrapperCacheEntryFactory instances in the chain for assignability
         * from the given class.
         *
         * @param cacheEntryFactoryClass the class from which to test assignability
         * @return whether the given class is assignable from any factory in the chain
         */
        public boolean hasCacheEntryFactory(Class cacheEntryFactoryClass) {
            CacheEntryFactory current = this;
            while (current instanceof WrapperCacheEntryFactory) {
                if (cacheEntryFactoryClass.isAssignableFrom(current.getClass())) {
                    return true;
                }
                current = ((WrapperCacheEntryFactory)current).getPrevious();
            }

            return cacheEntryFactoryClass.isAssignableFrom(current.getClass());
        }
    }

    /**
     * A wrapper CacheEntryFactory, for delegating cache entry creation along a chain.
     */
    protected static abstract class WrapperCacheEntryFactory extends CacheEntryFactory {
        /** The CacheEntryFactory being wrapped. */
        protected final CacheEntryFactory previous;

        /**
         * Construct a new WrapperCacheEntryFactory using the given CacheEntryFactory as
         * the "previous" wrapped factory.
         *
         * @param previous the wrapped factory
         */
        public WrapperCacheEntryFactory(CacheEntryFactory previous) {
            this.previous = previous;
        }

        public CacheEntryFactory getPrevious() {
            return previous;
        }
    }

    protected static final CacheEntryFactory NormalCacheEntryFactory = new CacheEntryFactory() {
        @Override
        public CacheEntry newCacheEntry(String id, DynamicMethod method, RubyModule sourceModule, int token) {
            return new CacheEntry(method, sourceModule, token);
        }
    };

    protected static class SynchronizedCacheEntryFactory extends WrapperCacheEntryFactory {
        public SynchronizedCacheEntryFactory(CacheEntryFactory previous) {
            super(previous);
        }
        @Override
        public CacheEntry newCacheEntry(String id, DynamicMethod method, RubyModule sourceModule, int token) {
            if (method.isUndefined()) {
                return new CacheEntry(method, token);
            }
            // delegate up the chain
            CacheEntry delegated = previous.newCacheEntry(id, method, sourceModule, token);
            return new CacheEntry(new SynchronizedDynamicMethod(delegated.method), delegated.sourceModule, delegated.token);
        }
    }

    protected static class ProfilingCacheEntryFactory extends WrapperCacheEntryFactory {

        private final MethodEnhancer enhancer;

        public ProfilingCacheEntryFactory( Ruby runtime, CacheEntryFactory previous) {
            super(previous);
            this.enhancer = runtime.getProfilingService().newMethodEnhancer( runtime );
        }

        private MethodEnhancer getMethodEnhancer() {
            return enhancer;
        }

        @Override
        public CacheEntry newCacheEntry(String id, DynamicMethod method, RubyModule sourceModule, int token) {
            if (method.isUndefined()) return new CacheEntry(method, token);

            CacheEntry delegated = previous.newCacheEntry(id, method, sourceModule, token);
            DynamicMethod enhancedMethod = getMethodEnhancer().enhance(id, delegated.method);

            return new CacheEntry(enhancedMethod, delegated.sourceModule, delegated.token);
        }
    }

    private volatile CacheEntryFactory cacheEntryFactory;

    // modifies this class only; used to make the Synchronized module synchronized
    public void becomeSynchronized() {
        cacheEntryFactory = new SynchronizedCacheEntryFactory(cacheEntryFactory);
    }

    public boolean isSynchronized() {
        return cacheEntryFactory.hasCacheEntryFactory(SynchronizedCacheEntryFactory.class);
    }

    protected CacheEntry addToCache(String id, DynamicMethod method, RubyModule sourceModule, int token) {
        CacheEntry entry = cacheEntryFactory.newCacheEntry(id, method, sourceModule, token);

        methodLocation.getCachedMethodsForWrite().put(id, entry);

        return entry;
    }

    protected CacheEntry addToCache(String id, CacheEntry entry) {
        methodLocation.getCachedMethodsForWrite().put(id, entry);

        return entry;
    }

    // MRI: search_method
    public DynamicMethod searchMethodInner(String id) {
        // This flattens some of the recursion that would be otherwise be necessary.
        // Used to recurse up the class hierarchy which got messy with prepend.
        for (RubyModule module = this; module != null; module = module.getSuperClass()) {
            // Only recurs if module is an IncludedModuleWrapper.
            // This way only the recursion needs to be handled differently on
            // IncludedModuleWrapper.
            DynamicMethod method = module.searchMethodCommon(id);
            if (method != null) return method.isNull() ? null : method;
        }
        return null;
    }

    public CacheEntry searchMethodEntryInner(String id) {
        int token = generation;
        // This flattens some of the recursion that would be otherwise be necessary.
        // Used to recurse up the class hierarchy which got messy with prepend.
        for (RubyModule module = this; module != null; module = module.getSuperClass()) {
            // Only recurs if module is an IncludedModuleWrapper.
            // This way only the recursion needs to be handled differently on
            // IncludedModuleWrapper.
            DynamicMethod method = module.searchMethodCommon(id);
            if (method != null) return method.isNull() ? null : cacheEntryFactory.newCacheEntry(id, method, module, token);
        }
        return null;
    }

    // MRI: resolve_refined_method
    public CacheEntry resolveRefinedMethod(Map<RubyModule, RubyModule> refinements, CacheEntry entry, String id, boolean cacheUndef) {
        if (entry != null && entry.method.isRefined()) {
            // Check for refinements in the given scope
            RubyModule refinement = findRefinement(refinements, entry.method.getDefinedClass());

            if (refinement == null) {
                return refinedMethodOriginalMethodEntry(refinements, id, cacheUndef, entry);
            } else {
                CacheEntry tmpEntry = refinement.searchWithCache(id);
                if (!tmpEntry.method.isRefined()) {
                    return tmpEntry;
                } else {
                    return refinedMethodOriginalMethodEntry(refinements, id, cacheUndef, entry);
                }
            }
        }

        return entry;
    }

    // MRI: find_refinement
    private static RubyModule findRefinement(Map<RubyModule, RubyModule> refinements, RubyModule target) {
        if (refinements == null) {
            return null;
        }
        return refinements.get(target);
    }

    // The local method resolution logic. Overridden in IncludedModuleWrapper for recursion.
    protected DynamicMethod searchMethodCommon(String id) {
        return getMethods().get(id);
    }

    public void invalidateCacheDescendants() {
        LOG.debug("{} invalidating descendants", baseName);

        getRuntime().getCaches().incrementMethodInvalidations();

        if (includingHierarchies.isEmpty()) {
            // it's only us; just invalidate directly
            methodInvalidator.invalidate();
            return;
        }

        List<Invalidator> invalidators = new ArrayList<Invalidator>();
        invalidators.add(methodInvalidator);

        synchronized (getRuntime().getHierarchyLock()) {
            for (RubyClass includingHierarchy : includingHierarchies) {
                includingHierarchy.addInvalidatorsAndFlush(invalidators);
            }
        }

        methodInvalidator.invalidateAll(invalidators);
    }

    @SuppressWarnings("deprecation")
    protected void invalidateCoreClasses() {
        if (!getRuntime().isBootingCore()) {
            if (this == getRuntime().getFixnum()) {
                getRuntime().reopenFixnum();
            } else if (this == getRuntime().getFloat()) {
                getRuntime().reopenFloat();
            }
        }
    }

    public Invalidator getInvalidator() {
        return methodInvalidator;
    }

    public void updateGeneration() {
        updateGeneration(getRuntime());
    }

    private void updateGeneration(final Ruby runtime) {
        generationObject = generation = runtime.getNextModuleGeneration();
    }

    @Deprecated
    protected void invalidateCacheDescendantsInner() {
        methodInvalidator.invalidate();
    }

    protected void invalidateConstantCache(String constantName) {
        getRuntime().getConstantInvalidator(constantName).invalidate();
    }

    protected void invalidateConstantCaches(Set<String> constantNames) {
        if (constantNames.size() > 0) {
            Ruby runtime = getRuntime();

            List<Invalidator> constantInvalidators = new ArrayList<>(constantNames.size());
            for (String name : constantNames) {
                constantInvalidators.add(runtime.getConstantInvalidator(name));
            }

            constantInvalidators.get(0).invalidateAll(constantInvalidators);
        }
    }

    /**
     * Search through this module and supermodules for method definitions. Cache superclass definitions in this class.
     *
     * @param name The name of the method to search for
     * @return The method, or UndefinedMethod if not found
     */
    public DynamicMethod retrieveMethod(String name) {
        return getMethods().get(name);
    }

    /**
     * Find the given class in this hierarchy, considering modules along the way.
     *
     * @param clazz the class to find
     * @return The method, or UndefinedMethod if not found
     */
    public RubyModule findImplementer(RubyModule clazz) {
        for (RubyModule module = this; module != null; module = module.getSuperClass()) {
            if (module.isSame(clazz)) return module;
        }

        return null;
    }

    public void addModuleFunction(String name, DynamicMethod method) {
        addMethod(name, method);
        getSingletonClass().addMethod(name, method);
    }

    /** rb_alias
     *
     */
    public synchronized void defineAlias(String name, String oldName) {
        testFrozen("module");

        putAlias(name, searchForAliasMethod(getRuntime(), oldName), oldName);

        methodLocation.invalidateCoreClasses();
        methodLocation.invalidateCacheDescendants();
    }

    /**
     * @note Internal API - only public as its used by generated code!
     * @note Used by AnnotationBinder.
     * @note Not safe for target methods that super, since the frame class will not reflect original source.
     * @param id
     * @param method
     * @param oldName
     */
    public void putAlias(String id, DynamicMethod method, String oldName) {
        if (id.equals(oldName)) return;

        putMethod(getRuntime(), id, new AliasMethod(this, new CacheEntry(method, method.getImplementationClass(), generation), oldName));

        if (isRefinement()) {
            addRefinedMethodEntry(id, method);
        }
    }

    /**
     * Alias the method contained in the given CacheEntry as a new entry in this module.
     *
     * @param id
     * @param entry
     * @param oldName
     */
    public void putAlias(String id, CacheEntry entry, String oldName) {
        if (id.equals(oldName)) return;

        putMethod(getRuntime(), id, new AliasMethod(this, entry, oldName));

        if (isRefinement()) {
            addRefinedMethodEntry(id, entry.method);
        }
    }

    public synchronized void defineAliases(List<String> aliases, String oldId) {
        testFrozen("module");

        Ruby runtime = getRuntime();
        CacheEntry entry = searchForAliasMethod(runtime, oldId);

        for (String name: aliases) {
            putAlias(name, entry, oldId);
        }

        methodLocation.invalidateCoreClasses();
        methodLocation.invalidateCacheDescendants();
    }

    private CacheEntry searchForAliasMethod(Ruby runtime, String id) {
        CacheEntry entry = deepMethodSearch(id, runtime);
        final DynamicMethod method = entry.method;

        if (method instanceof NativeCallMethod) {
            // JRUBY-2435: Aliasing eval and other "special" methods should display a warning
            // We warn because we treat certain method names as "special" for purposes of
            // optimization. Hopefully this will be enough to convince people not to alias
            // them.

            DynamicMethod.NativeCall nativeCall = ((NativeCallMethod) method).getNativeCall();

            // native-backed but not a direct call, ok
            if (nativeCall == null) return entry;

            Method javaMethod = nativeCall.getMethod();
            JRubyMethod anno = javaMethod.getAnnotation(JRubyMethod.class);

            if (anno == null) return entry;

            if (anno.reads().length > 0 || anno.writes().length > 0) {

                MethodIndex.addMethodReadFields(id, anno.reads());
                MethodIndex.addMethodWriteFields(id, anno.writes());

                if (runtime.isVerbose()) {
                    String baseName = getBaseName();
                    char refChar = '#';
                    String simpleName = getSimpleName();

                    if (baseName == null && this instanceof MetaClass) {
                        IRubyObject attached = ((MetaClass) this).getAttached();
                        if (attached instanceof RubyModule) {
                            simpleName = ((RubyModule) attached).getSimpleName();
                            refChar = '.';
                        }
                    }

                    runtime.getWarnings().warning(simpleName + refChar + id + " accesses caller method's state and should not be aliased");
                }
            }
        }

        return entry;
    }

    /** this method should be used only by interpreter or compiler
     *
     */
    public RubyClass defineOrGetClassUnder(String name, RubyClass superClazz) {
        return defineOrGetClassUnder(name, superClazz, null);
    }

    public RubyClass defineOrGetClassUnder(String name, RubyClass superClazz, ObjectAllocator allocator) {
        // This method is intended only for defining new classes in Ruby code,
        // so it uses the allocator of the specified superclass or default to
        // the Object allocator. It should NOT be used to define classes that require a native allocator.

        Ruby runtime = getRuntime();
        IRubyObject classObj = getConstantAtSpecial(name);
        RubyClass clazz;

        if (classObj != null) {
            if (!(classObj instanceof RubyClass)) throw runtime.newTypeError(name + " is not a class");
            clazz = (RubyClass)classObj;

            if (superClazz != null) {
                RubyClass tmp = clazz.getSuperClass();
                while (tmp != null && tmp.isIncluded()) tmp = tmp.getSuperClass(); // need to skip IncludedModuleWrappers
                if (tmp != null) tmp = tmp.getRealClass();
                if (tmp != superClazz) throw runtime.newTypeError(str(runtime, "superclass mismatch for class ", ids(runtime, name)));
                // superClazz = null;
            }
        } else if ((clazz = searchProvidersForClass(name, superClazz)) != null) {
            // reopen a java class
        } else {
            if (superClazz == null) superClazz = runtime.getObject();

            if (allocator == null) {
                if (isReifiable(runtime, superClazz)) {
                    if (Options.REIFY_CLASSES.load()) {
                        allocator = REIFYING_OBJECT_ALLOCATOR;
                    } else if (Options.REIFY_VARIABLES.load()) {
                        allocator = IVAR_INSPECTING_OBJECT_ALLOCATOR;
                    } else {
                        allocator = OBJECT_ALLOCATOR;
                    }
                } else {
                    allocator = superClazz.getAllocator();
                }
            }

            clazz = RubyClass.newClass(runtime, superClazz, name, allocator, this, true);
        }

        return clazz;
    }

    /**
     * Determine if a new child of the given class can have its variables reified.
     */
    private boolean isReifiable(Ruby runtime, RubyClass superClass) {
        if (superClass == runtime.getObject()) return true;

        if (superClass.getAllocator() == IVAR_INSPECTING_OBJECT_ALLOCATOR) return true;

        return false;
    }

    /** this method should be used only by interpreter or compiler
     *
     */
    public RubyModule defineOrGetModuleUnder(String name) {
        // This method is intended only for defining new modules in Ruby code
        Ruby runtime = getRuntime();
        IRubyObject moduleObj = getConstantAtSpecial(name);
        RubyModule module;
        if (moduleObj != null) {
            if (!moduleObj.isModule()) throw runtime.newTypeError(str(runtime, ids(runtime, name), " is not a module"));
            module = (RubyModule)moduleObj;
        } else if ((module = searchProvidersForModule(name)) != null) {
            // reopen a java module
        } else {
            module = RubyModule.newModule(runtime, name, this, true);
        }
        return module;
    }

    /** rb_define_class_under
     *  this method should be used only as an API to define/open nested classes
     */
    public RubyClass defineClassUnder(String name, RubyClass superClass, ObjectAllocator allocator) {
        return superClass.runtime.defineClassUnder(name, superClass, allocator, this);
    }

    /** rb_define_module_under
     *  this method should be used only as an API to define/open nested module
     */
    public RubyModule defineModuleUnder(String name) {
        return metaClass.runtime.defineModuleUnder(name, this);
    }

    private void addAccessor(ThreadContext context, RubySymbol identifier, Visibility visibility, boolean readable, boolean writeable) {
        String internedIdentifier = identifier.idString();

        final Ruby runtime = context.runtime;

        if (visibility == MODULE_FUNCTION) {
            runtime.getWarnings().warn(ID.ACCESSOR_MODULE_FUNCTION, "attribute accessor as module_function");
            visibility = PRIVATE;
        }

        if (!identifier.validLocalVariableName() && !identifier.validConstantName()) {
            throw runtime.newNameError("invalid attribute name", identifier);
        }

        final String variableName = identifier.asInstanceVariable().idString();
        if (readable) {
            addMethod(internedIdentifier, new AttrReaderMethod(methodLocation, visibility, variableName));
            callMethod(context, "method_added", identifier);
        }
        if (writeable) {
            identifier = identifier.asWriter();
            addMethod(identifier.idString(), new AttrWriterMethod(methodLocation, visibility, variableName));
            callMethod(context, "method_added", identifier);
        }
    }

    /** set_method_visibility
     *
     */
    public void setMethodVisibility(IRubyObject[] methods, Visibility visibility) {
        for (int i = 0; i < methods.length; i++) {
            exportMethod(TypeConverter.checkID(methods[i]).idString(), visibility);
        }
    }

    /** rb_export_method
     *
     */
    public void exportMethod(String name, Visibility visibility) {
        Ruby runtime = getRuntime();

        CacheEntry entry = deepMethodSearch(name, runtime);
        DynamicMethod method = entry.method;

        if (method.getVisibility() != visibility) {
            if (this == method.getImplementationClass()) {
                method.setVisibility(visibility);
            } else {
                DynamicMethod newMethod = new PartialDelegatingMethod(this, method, visibility);

                methodLocation.addMethod(name, newMethod);
            }

            invalidateCoreClasses();
            invalidateCacheDescendants();
        }
    }

    private CacheEntry deepMethodSearch(String id, Ruby runtime) {
        CacheEntry orig = searchWithCache(id);
        if (orig.method.isRefined()) {
            orig = resolveRefinedMethod(null, orig, id, true);
        }

        if (orig.method.isUndefined() || orig.method.isRefined()) {
            if (!isModule()
                    || (orig = runtime.getObject().searchWithCache(id)).method.isUndefined()) {
                // FIXME: Do we potentially leak symbols here if they do not exist?
                RubySymbol name = runtime.newSymbol(id);
                throw runtime.newNameError(undefinedMethodMessage(runtime, name, rubyName(), isModule()), name);
            }
        }

        return orig;
    }

    public static String undefinedMethodMessage(Ruby runtime, IRubyObject name, IRubyObject modName, boolean isModule) {
        return str(runtime, "undefined method `", name, "' for " + (isModule ? "module" : "class") + " `", modName, "'");
    }

    /**
     * MRI: rb_method_boundp
     *
     */
    public boolean isMethodBound(String name, boolean checkVisibility) {
        DynamicMethod method = searchMethod(name);

        return !method.isUndefined() && !(checkVisibility && method.getVisibility() == PRIVATE);
    }

    public boolean respondsToMethod(String name, boolean checkVisibility) {
        return Helpers.respondsToMethod(searchMethod(name), checkVisibility);
    }

    @Deprecated
    public boolean isMethodBound(String name, boolean checkVisibility, boolean checkRespondTo) {
        return checkRespondTo ? respondsToMethod(name, checkVisibility): isMethodBound(name, checkVisibility);
    }

    public final IRubyObject newMethod(IRubyObject receiver, String methodName, boolean bound, Visibility visibility) {
        return newMethod(receiver, methodName, bound, visibility, false, true);
    }

    public final IRubyObject newMethod(IRubyObject receiver, final String methodName, boolean bound, Visibility visibility, boolean respondToMissing) {
        return newMethod(receiver, methodName, bound, visibility, respondToMissing, true);
    }

    public static class RespondToMissingMethod extends JavaMethod.JavaMethodNBlock {
        final String methodName;

        public RespondToMissingMethod(RubyModule implClass, Visibility visibility, String methodName) {
            super(implClass, visibility, methodName);

            setParameterList(REST);
            this.methodName = methodName;
        }

        @Override
        public IRubyObject call(ThreadContext context, IRubyObject self, RubyModule clazz, String name, IRubyObject[] args, Block block) {
            return Helpers.callMethodMissing(context, self, getVisibility(), name, CallType.UNKNOWN, args, block);
        }

        @Override
        public boolean equals(Object other) {
            return this == other ||
                    (other instanceof RespondToMissingMethod &&
                            ((RespondToMissingMethod) other).methodName.equals(methodName));
        }

        @Override
        public int hashCode() {
            return methodName.hashCode();
        }

    }

    public IRubyObject newMethod(IRubyObject receiver, final String methodName, boolean bound, Visibility visibility, boolean respondToMissing, boolean priv) {
        CacheEntry entry = searchWithCache(methodName);

        if (entry.method.isUndefined() || (visibility != null && entry.method.getVisibility() != visibility)) {
            if (respondToMissing) { // 1.9 behavior
                if (receiver.respondsToMissing(methodName, priv)) {
                    entry = new CacheEntry(
                            new RespondToMissingMethod(this, PUBLIC, methodName),
                            entry.sourceModule,
                            entry.token);
                } else {
                    throw getRuntime().newNameError("undefined method `" + methodName + "' for class `" + getName() + '\'', methodName);
                }
            } else {
                throw getRuntime().newNameError("undefined method `" + methodName + "' for class `" + getName() + '\'', methodName);
            }
        }

        RubyModule implementationModule = entry.method.getDefinedClass();
        RubyModule originModule = this;
        while (originModule != implementationModule && (originModule.isSingleton() || originModule.isIncluded())) {
            originModule = originModule.getSuperClass();
        }

        AbstractRubyMethod newMethod;
        if (bound) {
            newMethod = RubyMethod.newMethod(implementationModule, methodName, originModule, methodName, entry, receiver);
        } else {
            newMethod = RubyUnboundMethod.newUnboundMethod(implementationModule, methodName, originModule, methodName, entry);
        }
        newMethod.infectBy(this);

        return newMethod;
    }

    @JRubyMethod(name = "define_method", reads = VISIBILITY)
    public IRubyObject define_method(ThreadContext context, IRubyObject arg0, Block block) {
        Visibility visibility = getCurrentVisibilityForDefineMethod(context);

        return defineMethodFromBlock(context, arg0, block, visibility);
    }

    private Visibility getCurrentVisibilityForDefineMethod(ThreadContext context) {
        // These checks are similar to rb_vm_cref_in_context from MRI.
        return context.getCurrentFrame().getSelf() == this ? context.getCurrentVisibility() : PUBLIC;
    }

    public IRubyObject defineMethodFromBlock(ThreadContext context, IRubyObject arg0, Block block, Visibility visibility) {
        final Ruby runtime = context.runtime;
        RubySymbol name = TypeConverter.checkID(arg0);
        DynamicMethod newMethod;

        if (!block.isGiven()) {
            throw runtime.newArgumentError("tried to create Proc object without a block");
        }

        // If we know it comes from IR we can convert this directly to a method and
        // avoid overhead of invoking it as a block
        if (block.getBody() instanceof IRBlockBody &&
                runtime.getInstanceConfig().getCompileMode().shouldJIT()) { // FIXME: Once Interp and Mixed Methods are one class we can fix this to work in interp mode too.
            IRBlockBody body = (IRBlockBody) block.getBody();
            IRClosure closure = body.getScope();

            // closure may be null from AOT scripts
            if (closure != null) {
                // Ask closure to give us a method equivalent.
                IRMethod method = closure.convertToMethod(name.getBytes());
                if (method != null) {
                    newMethod = new DefineMethodMethod(method, visibility, this, context.getFrameBlock());
                    Helpers.addInstanceMethod(this, name, newMethod, visibility, context, runtime);
                    return name;
                }
            }
        }

        newMethod = createProcMethod(runtime, name.idString(), visibility, block);

        Helpers.addInstanceMethod(this, name, newMethod, visibility, context, runtime);

        return name;
    }

    @JRubyMethod(name = "define_method", reads = VISIBILITY)
    public IRubyObject define_method(ThreadContext context, IRubyObject arg0, IRubyObject arg1, Block block) {
        Visibility visibility = getCurrentVisibilityForDefineMethod(context);

        return defineMethodFromCallable(context, arg0, arg1, visibility);
    }

    public IRubyObject defineMethodFromCallable(ThreadContext context, IRubyObject arg0, IRubyObject arg1, Visibility visibility) {
        final Ruby runtime = context.runtime;
        RubySymbol name = TypeConverter.checkID(arg0);
        DynamicMethod newMethod;

        if (runtime.getProc().isInstance(arg1)) {
            // double-testing args.length here, but it avoids duplicating the proc-setup code in two places
            RubyProc proc = (RubyProc)arg1;

            newMethod = createProcMethod(runtime, name.idString(), visibility, proc.getBlock());
        } else if (arg1 instanceof AbstractRubyMethod) {
            AbstractRubyMethod method = (AbstractRubyMethod)arg1;

            checkValidBindTargetFrom(context, (RubyModule) method.owner(context));

            newMethod = method.getMethod().dup();
            newMethod.setImplementationClass(this);
            newMethod.setVisibility(visibility);
        } else {
            throw runtime.newTypeError("wrong argument type " + arg1.getType().getName() + " (expected Proc/Method)");
        }

        Helpers.addInstanceMethod(this, name, newMethod, visibility, context, runtime);

        return name;
    }

    @Deprecated
    public IRubyObject define_method(ThreadContext context, IRubyObject[] args, Block block) {
        switch (args.length) {
        case 1:
            return define_method(context, args[0], block);
        case 2:
            return define_method(context, args[0], args[1], block);
        default:
            throw context.runtime.newArgumentError("wrong number of arguments (" + args.length + " for 2)");
        }
    }

    private DynamicMethod createProcMethod(Ruby runtime, String name, Visibility visibility, Block block) {
        block = block.cloneBlockAndFrame();

        block.getBinding().getFrame().setKlazz(this);
        block.getBinding().getFrame().setName(name);
        block.getBinding().setMethod(name);

        // a normal block passed to define_method changes to do arity checking; make it a lambda
        RubyProc proc = runtime.newProc(Block.Type.LAMBDA, block);

        // various instructions can tell this scope is not an ordinary block but a block representing
        // a method definition.
        block.getBody().getStaticScope().makeArgumentScope();

        return new ProcMethod(this, proc, visibility, name);
    }

    public IRubyObject name() {
        return name(getRuntime().getCurrentContext());
    }

    @JRubyMethod(name = "name")
    public IRubyObject name(ThreadContext context) {
        return getBaseName() == null ? context.nil : rubyName().strDup(context.runtime);
    }

    @Deprecated
    public IRubyObject name19() {
        return getBaseName() == null ? getRuntime().getNil() : rubyName().strDup(getRuntime());
    }

    protected final IRubyObject cloneMethods(RubyModule clone) {
        Ruby runtime = getRuntime();
        RubyModule realType = this.getNonIncludedClass();
        for (Map.Entry<String, DynamicMethod> entry : getMethods().entrySet()) {
            DynamicMethod method = entry.getValue();
            // Do not clone cached methods
            // FIXME: MRI copies all methods here
            if (method.isImplementedBy(realType) || method.isUndefined()) {

                // A cloned method now belongs to a new class.  Set it.
                // TODO: Make DynamicMethod immutable
                DynamicMethod clonedMethod = method.dup();
                clonedMethod.setImplementationClass(clone);
                clone.putMethod(runtime, entry.getKey(), clonedMethod);
            }
        }

        return clone;
    }

    /** mri: rb_mod_init_copy
     *
     */
    @JRubyMethod(name = "initialize_copy", required = 1, visibility = Visibility.PRIVATE)
    @Override
    public IRubyObject initialize_copy(IRubyObject original) {
        if (this instanceof RubyClass) {
            checkSafeTypeToCopy((RubyClass) original);
        }
        super.initialize_copy(original);

        RubyModule originalModule = (RubyModule)original;

        if (!getMetaClass().isSingleton()) {
            setMetaClass(originalModule.getSingletonClassCloneAndAttach(this));
        }
        setSuperClass(originalModule.getSuperClass());
        if (originalModule.hasVariables()) syncVariables(originalModule);
        syncConstants(originalModule);

        originalModule.cloneMethods(this);

        return this;
    }

    // mri: class_init_copy_check
    private void checkSafeTypeToCopy(RubyClass original) {
        Ruby runtime = getRuntime();

        if (original == runtime.getBasicObject()) throw runtime.newTypeError("can't copy the root class");
        if (getSuperClass() == runtime.getBasicObject()) throw runtime.newTypeError("already initialized class");
        if (original.isSingleton()) throw runtime.newTypeError("can't copy singleton class");
    }

    public void syncConstants(RubyModule other) {
        if (other.getConstantMap() != Collections.EMPTY_MAP) {
            getConstantMapForWrite().putAll(other.getConstantMap());
        }
    }

    public void syncClassVariables(RubyModule other) {
        if (other.getClassVariablesForRead() != Collections.EMPTY_MAP) {
            getClassVariables().putAll(other.getClassVariablesForRead());
        }
    }

    /** rb_mod_included_modules
     *
     */
    @JRubyMethod(name = "included_modules")
    public RubyArray included_modules(ThreadContext context) {
        RubyArray ary = context.runtime.newArray();

        for (RubyModule p = getSuperClass(); p != null; p = p.getSuperClass()) {
            if (p.isIncluded()) {
                ary.append(p.getNonIncludedClass());
            }
        }

        return ary;
    }

    public boolean hasPrepends() {
        return methodLocation != this;
    }

    /** rb_mod_ancestors
     *
     */
    @JRubyMethod(name = "ancestors")
    public RubyArray ancestors(ThreadContext context) {
        return context.runtime.newArray(getAncestorList());
    }

    @Deprecated
    public RubyArray ancestors() {
        return getRuntime().newArray(getAncestorList());
    }

    public List<IRubyObject> getAncestorList() {
        ArrayList<IRubyObject> list = new ArrayList<IRubyObject>();

        for (RubyModule module = this; module != null; module = module.getSuperClass()) {
            // FIXME this is silly. figure out how to delegate the getNonIncludedClass()
            // call to drop the getDelegate().
            if (module.methodLocation == module) list.add(module.getDelegate().getNonIncludedClass());
        }

        return list;
    }

    public boolean hasModuleInPrepends(RubyModule type) {
        RubyModule stopClass = getPrependCeiling();
        for (RubyModule module = this; module != stopClass; module = module.getSuperClass()) {
            if (type == module.getNonIncludedClass()) return true;
        }
        return false;
    }

    private RubyModule getPrependCeiling() {
        RubyClass mlSuper = methodLocation.getSuperClass();
        return mlSuper == null ? methodLocation : mlSuper.getRealClass();
    }

    public boolean hasModuleInHierarchy(RubyModule type) {
        // XXX: This check previously used callMethod("==") to check for equality between classes
        // when scanning the hierarchy. However the == check may be safe; we should only ever have
        // one instance bound to a given type/constant. If it's found to be unsafe, examine ways
        // to avoid the == call.
        for (RubyModule module = this; module != null; module = module.getSuperClass()) {
            if (module.getNonIncludedClass() == type) return true;
        }

        return false;
    }

    @Override
    public int hashCode() {
        return id;
    }

    @JRubyMethod(name = "hash")
    @Override
    public RubyFixnum hash() {
        return getRuntime().newFixnum(id);
    }

    /** rb_mod_to_s
     *
     */
    @JRubyMethod(name = "to_s", alias = "inspect")
    @Override
    public RubyString to_s() {
        Ruby runtime = getRuntime();
        if (isSingleton()) {
            IRubyObject attached = ((MetaClass) this).getAttached();
            RubyString buffer = runtime.newString("#<Class:");

            if (attached instanceof RubyModule) {
                buffer.cat19(attached.inspect().convertToString());
            } else if (attached != null) {
                buffer.cat19((RubyString) attached.anyToString());
            }
            buffer.cat('>', buffer.getEncoding());

            return buffer;
        }

        RubyModule refinedClass = this.refinedClass;

        if (refinedClass != null) {
            RubyString buffer = runtime.newString("#<refinement:");

            buffer.cat19(refinedClass.inspect().convertToString());
            buffer.cat('@', buffer.getEncoding());
            buffer.cat19((definedAt.inspect().convertToString()));
            buffer.cat('>', buffer.getEncoding());

            return buffer;
        }

        return rubyName().strDup(runtime);
    }

    /** rb_mod_eqq
     *
     */
    @JRubyMethod(name = "===", required = 1)
    @Override
    public RubyBoolean op_eqq(ThreadContext context, IRubyObject obj) {
        return RubyBoolean.newBoolean(context, isInstance(obj));
    }

    /**
     * We override equals here to provide a faster path, since equality for modules
     * is pretty cut and dried.
     * @param other The object to check for equality
     * @return true if reference equality, false otherwise
     */
    @Override
    public boolean equals(Object other) {
        return this == other;
    }

    @JRubyMethod(name = "==", required = 1)
    @Override
    public IRubyObject op_equal(ThreadContext context, IRubyObject other) {
        if(!(other instanceof RubyModule)) return context.fals;

        RubyModule otherModule = (RubyModule) other;
        if(otherModule.isIncluded()) {
            return RubyBoolean.newBoolean(context, otherModule.isSame(this));
        } else {
            return RubyBoolean.newBoolean(context, isSame(otherModule));
        }
    }

    /** rb_mod_freeze
     *
     */
    @JRubyMethod(name = "freeze")
    @Override
    public final IRubyObject freeze(ThreadContext context) {
        to_s();
        return super.freeze(context);
    }

    /**
    * MRI: rb_class_inherited_p
    */
    @JRubyMethod(name = "<=", required = 1)
    public IRubyObject op_le(IRubyObject arg) {
        Ruby runtime = getRuntime();

        if (!(arg instanceof RubyModule)) {
            throw runtime.newTypeError("compared with non class/module");
        }

        RubyModule argMod = (RubyModule) arg;

        if (searchAncestor(argMod.getMethodLocation()) != null) {
            return runtime.getTrue();
        }

        /* not mod < arg; check if mod > arg */
        if (argMod.searchAncestor(this) != null) {
            return runtime.getFalse();
        }

        return runtime.getNil();
    }

    // MRI: class_search_ancestor
    protected RubyModule searchAncestor(RubyModule c) {
        RubyModule cl = this;
        while (cl != null) {
            if (cl == c || cl.isSame(c) || cl.getDelegate().getNonIncludedClass() == c) {
                return cl;
            }
            cl = cl.getSuperClass();
        }
        return null;
    }

    /** rb_mod_lt
    *
    */
    @JRubyMethod(name = "<", required = 1)
    public IRubyObject op_lt(IRubyObject obj) {
        return obj == this ? getRuntime().getFalse() : op_le(obj);
    }

    /** rb_mod_ge
    *
    */
    @JRubyMethod(name = ">=", required = 1)
    public IRubyObject op_ge(IRubyObject obj) {
        if (!(obj instanceof RubyModule)) {
            throw getRuntime().newTypeError("compared with non class/module");
        }

        return ((RubyModule) obj).op_le(this);
    }

    /** rb_mod_gt
    *
    */
    @JRubyMethod(name = ">", required = 1)
    public IRubyObject op_gt(IRubyObject obj) {
        return this == obj ? getRuntime().getFalse() : op_ge(obj);
    }

    /** rb_mod_cmp
    *
    */
    @JRubyMethod(name = "<=>", required = 1)
    public IRubyObject op_cmp(IRubyObject obj) {
        if (this == obj) return getRuntime().newFixnum(0);
        if (!(obj instanceof RubyModule)) return getRuntime().getNil();

        RubyModule module = (RubyModule) obj;

        if (module.isKindOfModule(this)) return getRuntime().newFixnum(1);
        if (this.isKindOfModule(module)) return getRuntime().newFixnum(-1);

        return getRuntime().getNil();
    }

    public boolean isKindOfModule(RubyModule type) {
        for (RubyModule module = this; module != null; module = module.getSuperClass()) {
            if (module.isSame(type)) return true;
        }

        return false;
    }

    protected boolean isSame(RubyModule module) {
        return this == module;
    }

    /** rb_mod_initialize
     *
     */
    @JRubyMethod(name = "initialize", visibility = PRIVATE)
    public IRubyObject initialize(ThreadContext context, Block block) {
        if (block.isGiven()) {
            module_exec(context, new IRubyObject[] {this}, block);
        }

        return context.nil;
    }

    public void addReadWriteAttribute(ThreadContext context, String name) {
        addAccessor(context, TypeConverter.checkID(context.runtime, name), PUBLIC, true, true);
    }

    public void addReadAttribute(ThreadContext context, String name) {
        addAccessor(context, TypeConverter.checkID(context.runtime, name), PUBLIC, true, false);
    }

    public void addWriteAttribute(ThreadContext context, String name) {
        addAccessor(context, TypeConverter.checkID(context.runtime, name), PUBLIC, false, true);
    }

    /** rb_mod_attr
     *
     */
    @JRubyMethod(name = "attr", rest = true, reads = VISIBILITY)
    public IRubyObject attr(ThreadContext context, IRubyObject[] args) {
        Ruby runtime = context.runtime;

        if (args.length == 2 && (args[1] == runtime.getTrue() || args[1] == runtime.getFalse())) {
            runtime.getWarnings().warn(ID.OBSOLETE_ARGUMENT, "optional boolean argument is obsoleted");
            addAccessor(context, TypeConverter.checkID(args[0]), context.getCurrentVisibility(), args[0].isTrue(), args[1].isTrue());
            return runtime.getNil();
        }

        return attr_reader(context, args);
    }

    @Deprecated
    public IRubyObject attr19(ThreadContext context, IRubyObject[] args) {
        return attr(context, args);
    }

    @Deprecated
    public IRubyObject attr_reader(IRubyObject[] args) {
        return attr_reader(getRuntime().getCurrentContext(), args);
    }

    /** rb_mod_attr_reader
     *
     */
    @JRubyMethod(name = "attr_reader", rest = true, reads = VISIBILITY)
    public IRubyObject attr_reader(ThreadContext context, IRubyObject[] args) {
        // Check the visibility of the previous frame, which will be the frame in which the class is being eval'ed
        Visibility visibility = context.getCurrentVisibility();

        for (int i = 0; i < args.length; i++) {
            addAccessor(context, TypeConverter.checkID(args[i]), visibility, true, false);
        }

        return context.nil;
    }

    /** rb_mod_attr_writer
     *
     */
    @JRubyMethod(name = "attr_writer", rest = true, reads = VISIBILITY)
    public IRubyObject attr_writer(ThreadContext context, IRubyObject[] args) {
        // Check the visibility of the previous frame, which will be the frame in which the class is being eval'ed
        Visibility visibility = context.getCurrentVisibility();

        for (int i = 0; i < args.length; i++) {
            addAccessor(context, TypeConverter.checkID(args[i]), visibility, false, true);
        }

        return context.nil;
    }


    @Deprecated
    public IRubyObject attr_accessor(IRubyObject[] args) {
        return attr_accessor(getRuntime().getCurrentContext(), args);
    }

    /** rb_mod_attr_accessor
     *  Note: this method should not be called from Java in most cases, since
     *  it depends on Ruby frame state for visibility. Use add[Read/Write]Attribute instead.
     */
    @JRubyMethod(name = "attr_accessor", rest = true, reads = VISIBILITY)
    public IRubyObject attr_accessor(ThreadContext context, IRubyObject[] args) {
        // Check the visibility of the previous frame, which will be the frame in which the class is being eval'ed
        Visibility visibility = context.getCurrentVisibility();

        for (int i = 0; i < args.length; i++) {
            // This is almost always already interned, since it will be called with a symbol in most cases
            // but when created from Java code, we might getService an argument that needs to be interned.
            // addAccessor has as a precondition that the string MUST be interned
            addAccessor(context, TypeConverter.checkID(args[i]), visibility, true, true);
        }

        return context.nil;
    }

    /**
     * Get a list of all instance methods names of the provided visibility unless not is true, then
     * getService all methods which are not the provided
     *
     * @param args passed into one of the Ruby instance_method methods
     * @param visibility to find matching instance methods against
     * @param not if true only find methods not matching supplied visibility
     * @return a RubyArray of instance method names
     */
    private RubyArray instance_methods(IRubyObject[] args, Visibility visibility, boolean not) {
        boolean includeSuper = args.length > 0 ? args[0].isTrue() : true;
        return instanceMethods(visibility, includeSuper, true, not);
    }

    public RubyArray instanceMethods(IRubyObject[] args, Visibility visibility, boolean obj, boolean not) {
        boolean includeSuper = args.length > 0 ? args[0].isTrue() : true;
        return instanceMethods(visibility, includeSuper, obj, not);
    }

    public RubyArray instanceMethods(Visibility visibility, boolean includeSuper, boolean obj, boolean not) {
        RubyArray ary = getRuntime().newArray();

        populateInstanceMethodNames(new HashSet<>(), ary, visibility, obj, not, includeSuper);

        return ary;
    }

    final void populateInstanceMethodNames(final Set<String> seen, final RubyArray ary, Visibility visibility,
                                           boolean obj, boolean not, boolean recur) {
        Ruby runtime = getRuntime();
        RubyModule mod = this;
        boolean prepended = false;

        if (!recur && methodLocation != this) {
            mod = methodLocation;
            prepended = true;
        }

        for (; mod != null; mod = mod.getSuperClass()) {
            mod.addMethodSymbols(runtime, seen, ary, not, visibility);

            if (!prepended && mod.isIncluded()) continue;
            if (obj && mod.isSingleton()) continue;
            if (!recur) break;
        }
    }

    protected void addMethodSymbols(Ruby runtime, Set<String> seen, RubyArray ary, boolean not, Visibility visibility) {
        getMethods().forEach((id, method) -> {
            if (method instanceof RefinedMarker) return;

            if (seen.add(id)) { // false - not added (already seen)
                if ((!not && method.getVisibility() == visibility || (not && method.getVisibility() != visibility))
                        && !method.isUndefined()) {
                    ary.append(runtime.newSymbol(id));
                }
            }
        });
    }

    public RubyArray instance_methods(IRubyObject[] args) {
        return instance_methods19(args);
    }

    @JRubyMethod(name = "instance_methods", optional = 1)
    public RubyArray instance_methods19(IRubyObject[] args) {
        return instanceMethods(args, PRIVATE, false, true);
    }

    public RubyArray public_instance_methods(IRubyObject[] args) {
        return public_instance_methods19(args);
    }

    @JRubyMethod(name = "public_instance_methods", optional = 1)
    public RubyArray public_instance_methods19(IRubyObject[] args) {
        return instanceMethods(args, PUBLIC, false, false);
    }

    @JRubyMethod(name = "instance_method", required = 1)
    public IRubyObject instance_method(IRubyObject symbol) {
        return newMethod(null, TypeConverter.checkID(symbol).idString(), false, null);
    }

    @JRubyMethod(name = "public_instance_method", required = 1)
    public IRubyObject public_instance_method(IRubyObject symbol) {
        return newMethod(null, TypeConverter.checkID(symbol).idString(), false, PUBLIC);
    }

    /** rb_class_protected_instance_methods
     *
     */
    @JRubyMethod(name = "protected_instance_methods", optional = 1)
    public RubyArray protected_instance_methods(IRubyObject[] args) {
        return instanceMethods(args, PROTECTED, false, false);
    }

    @Deprecated
    public RubyArray protected_instance_methods19(IRubyObject[] args) {
        return protected_instance_methods(args);
    }

    /** rb_class_private_instance_methods
     *
     */
    @JRubyMethod(name = "private_instance_methods", optional = 1)
    public RubyArray private_instance_methods(IRubyObject[] args) {
        return instanceMethods(args, PRIVATE, false, false);
    }

    @Deprecated
    public RubyArray private_instance_methods19(IRubyObject[] args) {
        return private_instance_methods(args);
    }

    /** rb_mod_prepend_features
     *
     */
    @JRubyMethod(name = "prepend_features", required = 1, visibility = PRIVATE)
    public RubyModule prepend_features(IRubyObject include) {
        if (!isModule()) {
            throw getRuntime().newTypeError(this, getRuntime().getModule());
        }
        if (!(include instanceof RubyModule)) {
            throw getRuntime().newTypeError(include, getRuntime().getModule());
        }

        if (!(include.isModule() || include.isClass())) {
            throw getRuntime().newTypeError(include, getRuntime().getModule());
        }

        ((RubyModule) include).prependModule(this);
        return this;
    }

    /** rb_mod_append_features
     *
     */
    @JRubyMethod(name = "append_features", required = 1, visibility = PRIVATE)
    public RubyModule append_features(IRubyObject include) {
        if (!isModule()) {
            throw getRuntime().newTypeError(this, getRuntime().getModule());
        }
        if (!(include instanceof RubyModule)) {
            throw getRuntime().newTypeError(include, getRuntime().getModule());
        }

        if (!(include.isModule() || include.isClass())) {
            throw getRuntime().newTypeError(include, getRuntime().getModule());
        }

        ((RubyModule) include).includeModule(this);
        return this;
    }

    /** rb_mod_extend_object
     *
     */
    @JRubyMethod(name = "extend_object", required = 1, visibility = PRIVATE)
    public IRubyObject extend_object(IRubyObject obj) {
        if (!isModule()) {
            throw getRuntime().newTypeError(this, getRuntime().getModule());
        }
        obj.getSingletonClass().includeModule(this);
        return obj;
    }

    /** rb_mod_include
     *
     */
    @JRubyMethod(name = "include", required = 1, rest = true)
    public RubyModule include(IRubyObject[] modules) {
        ThreadContext context = metaClass.runtime.getCurrentContext();
        // MRI checks all types first:
        for (int i = modules.length; --i >= 0; ) {
            IRubyObject module = modules[i];
            if ( ! module.isModule() ) {
                throw context.runtime.newTypeError(module, context.runtime.getModule());
            }
        }
        for (int i = modules.length - 1; i >= 0; i--) {
            IRubyObject module = modules[i];
            module.callMethod(context, "append_features", this);
            module.callMethod(context, "included", this);
        }

        return this;
    }

    @JRubyMethod(name = "include", required = 1) // most common path: include Enumerable
    public RubyModule include(ThreadContext context, IRubyObject module) {
        if (!module.isModule()) {
            throw context.runtime.newTypeError(module, context.runtime.getModule());
        }
        module.callMethod(context, "append_features", this);
        module.callMethod(context, "included", this);
        return this;
    }

    @JRubyMethod(name = "included", required = 1, visibility = PRIVATE)
    public IRubyObject included(ThreadContext context, IRubyObject other) {
        return context.nil;
    }

    @JRubyMethod(name = "extended", required = 1, visibility = PRIVATE)
    public IRubyObject extended(ThreadContext context, IRubyObject other, Block block) {
        return context.nil;
    }

    @JRubyMethod(name = "mix", visibility = PRIVATE)
    public IRubyObject mix(ThreadContext context, IRubyObject mod) {
        Ruby runtime = context.runtime;

        if (!mod.isModule()) {
            throw runtime.newTypeError(mod, runtime.getModule());
        }

        for (Map.Entry<String, DynamicMethod> entry : ((RubyModule)mod).methods.entrySet()) {
            if (methodLocation.getMethods().containsKey(entry.getKey())) {
                throw runtime.newArgumentError("method would conflict - " + entry.getKey());
            }
        }

        for (Map.Entry<String, DynamicMethod> entry : ((RubyModule)mod).methods.entrySet()) {
            methodLocation.getMethodsForWrite().put(entry.getKey(), entry.getValue().dup());
        }

        return mod;
    }

    @JRubyMethod(name = "mix", visibility = PRIVATE)
    public IRubyObject mix(ThreadContext context, IRubyObject mod, IRubyObject hash0) {
        Ruby runtime = context.runtime;
        RubyHash methodNames;

        if (!mod.isModule()) {
            throw runtime.newTypeError(mod, runtime.getModule());
        }

        if (hash0 instanceof RubyHash) {
            methodNames = (RubyHash)hash0;
        } else {
            throw runtime.newTypeError(hash0, runtime.getHash());
        }

        for (Map.Entry<IRubyObject, IRubyObject> entry : (Set<Map.Entry<IRubyObject, IRubyObject>>)methodNames.directEntrySet()) {
            String name = entry.getValue().toString();
            if (methods.containsKey(entry.getValue().toString())) {
                throw runtime.newArgumentError("constant would conflict - " + name);
            }
        }

        for (Map.Entry<String, DynamicMethod> entry : ((RubyModule)mod).methods.entrySet()) {
            if (methods.containsKey(entry.getKey())) {
                throw runtime.newArgumentError("method would conflict - " + entry.getKey());
            }
        }

        for (Map.Entry<String, DynamicMethod> entry : ((RubyModule)mod).methods.entrySet()) {
            String id = entry.getKey();
            IRubyObject mapped = methodNames.fastARef(runtime.newSymbol(id));
            if (mapped == NEVER) {
                // unmapped
            } else if (mapped == context.nil) {
                // do not mix
                continue;
            } else {
                id = TypeConverter.checkID(mapped).idString();
            }
            methodLocation.getMethodsForWrite().put(id, entry.getValue().dup());
        }

        return mod;
    }

    private void setVisibility(ThreadContext context, IRubyObject[] args, Visibility visibility) {
        if (args.length == 0) {
            // Note: we change current frames visibility here because the methods which call
            // this method are all "fast" (e.g. they do not created their own frame).
            context.setCurrentVisibility(visibility);
        } else {
            setMethodVisibility(args, visibility);
        }
    }

    /** rb_mod_public
     *
     */
    @JRubyMethod(name = "public", rest = true, visibility = PRIVATE, writes = VISIBILITY)
    public RubyModule rbPublic(ThreadContext context, IRubyObject[] args) {
        checkFrozen();
        setVisibility(context, args, PUBLIC);
        return this;
    }

    /** rb_mod_protected
     *
     */
    @JRubyMethod(name = "protected", rest = true, visibility = PRIVATE, writes = VISIBILITY)
    public RubyModule rbProtected(ThreadContext context, IRubyObject[] args) {
        checkFrozen();
        setVisibility(context, args, PROTECTED);
        return this;
    }

    /** rb_mod_private
     *
     */
    @JRubyMethod(name = "private", rest = true, visibility = PRIVATE, writes = VISIBILITY)
    public RubyModule rbPrivate(ThreadContext context, IRubyObject[] args) {
        checkFrozen();
        setVisibility(context, args, PRIVATE);
        return this;
    }

    /** rb_mod_modfunc
     *
     */
    @JRubyMethod(name = "module_function", rest = true, visibility = PRIVATE, writes = VISIBILITY)
    public RubyModule module_function(ThreadContext context, IRubyObject[] args) {
        Ruby runtime = context.runtime;

        if (!isModule()) {
            throw context.runtime.newTypeError("module_function must be called for modules");
        }

        if (args.length == 0) {
            context.setCurrentVisibility(MODULE_FUNCTION);
        } else {
            setMethodVisibility(args, PRIVATE);

            for (int i = 0; i < args.length; i++) {
                RubySymbol name = TypeConverter.checkID(args[i]);
                DynamicMethod newMethod = deepMethodSearch(name.idString(), runtime).method.dup();
                newMethod.setImplementationClass(getSingletonClass());
                newMethod.setVisibility(PUBLIC);
                getSingletonClass().addMethod(name.idString(), newMethod);
                callMethod(context, "singleton_method_added", name);
            }
        }
        return this;
    }

    @JRubyMethod(name = "method_added", required = 1, visibility = PRIVATE)
    public IRubyObject method_added(ThreadContext context, IRubyObject nothing) {
        return context.nil;
    }

    @JRubyMethod(name = "method_removed", required = 1, visibility = PRIVATE)
    public IRubyObject method_removed(ThreadContext context, IRubyObject nothing) {
        return context.nil;
    }

    @JRubyMethod(name = "method_undefined", required = 1, visibility = PRIVATE)
    public IRubyObject method_undefined(ThreadContext context, IRubyObject nothing) {
        return context.nil;
    }

    @JRubyMethod(name = "method_defined?")
    public RubyBoolean method_defined_p(ThreadContext context, IRubyObject symbol) {
        return isMethodBound(TypeConverter.checkID(symbol).idString(), true) ? context.tru : context.fals;
    }

    @JRubyMethod(name = "method_defined?")
    public RubyBoolean method_defined_p(ThreadContext context, IRubyObject symbol, IRubyObject includeSuper) {
        boolean parents = includeSuper.isTrue();

        if (parents) return method_defined_p(context, symbol);

        Visibility visibility = checkMethodVisibility(context, symbol, parents);
        return RubyBoolean.newBoolean(context, visibility != UNDEFINED && visibility != PRIVATE);
    }

    @JRubyMethod(name = "public_method_defined?")
    public IRubyObject public_method_defined(ThreadContext context, IRubyObject symbol) {
        return RubyBoolean.newBoolean(context, checkMethodVisibility(context, symbol, true) == PUBLIC);
    }

    @JRubyMethod(name = "public_method_defined?")
    public IRubyObject public_method_defined(ThreadContext context, IRubyObject symbol, IRubyObject includeSuper) {
        boolean parents = includeSuper.isTrue();

        return RubyBoolean.newBoolean(context, checkMethodVisibility(context, symbol, parents) == PUBLIC);
    }

    @JRubyMethod(name = "protected_method_defined?")
    public IRubyObject protected_method_defined(ThreadContext context, IRubyObject symbol) {
        return RubyBoolean.newBoolean(context, checkMethodVisibility(context, symbol, true) == PROTECTED);
    }

    @JRubyMethod(name = "protected_method_defined?")
    public IRubyObject protected_method_defined(ThreadContext context, IRubyObject symbol, IRubyObject includeSuper) {
        boolean parents = includeSuper.isTrue();

        return RubyBoolean.newBoolean(context, checkMethodVisibility(context, symbol, parents) == PROTECTED);
    }

    @JRubyMethod(name = "private_method_defined?")
    public IRubyObject private_method_defined(ThreadContext context, IRubyObject symbol) {
        return RubyBoolean.newBoolean(context, checkMethodVisibility(context, symbol, true) == PRIVATE);
    }

    @JRubyMethod(name = "private_method_defined?")
    public IRubyObject private_method_defined(ThreadContext context, IRubyObject symbol, IRubyObject includeSuper) {
        boolean parents = includeSuper.isTrue();

        return RubyBoolean.newBoolean(context, checkMethodVisibility(context, symbol, parents) == PRIVATE);
    }

    private Visibility checkMethodVisibility(ThreadContext context, IRubyObject symbol, boolean parents) {
        String name = TypeConverter.checkID(symbol).idString();

        RubyModule mod = this;

        if (!parents) mod = getMethodLocation();

        DynamicMethod method = mod.searchMethod(name);

        if (method.isUndefined()) return Visibility.UNDEFINED;

        if (!parents && method.getDefinedClass() != mod) return Visibility.UNDEFINED;

        return method.getVisibility();
    }

    @JRubyMethod(name = "public_class_method", rest = true)
    public RubyModule public_class_method(IRubyObject[] args) {
        checkFrozen();
        getSingletonClass().setMethodVisibility(args, PUBLIC);
        return this;
    }

    @JRubyMethod(name = "private_class_method", rest = true)
    public RubyModule private_class_method(IRubyObject[] args) {
        checkFrozen();
        getSingletonClass().setMethodVisibility(args, PRIVATE);
        return this;
    }

    @JRubyMethod(name = "alias_method", required = 2)
    public RubyModule alias_method(ThreadContext context, IRubyObject newId, IRubyObject oldId) {
        RubySymbol newSym = TypeConverter.checkID(newId);
        RubySymbol oldSym = TypeConverter.checkID(oldId); //  MRI uses rb_to_id but we return existing symbol

        defineAlias(newSym.idString(), oldSym.idString());

        if (isSingleton()) {
            ((MetaClass) this).getAttached().callMethod(context, "singleton_method_added", newSym);
        } else {
            callMethod(context, "method_added", newSym);
        }
        return this;
    }

    @JRubyMethod(name = "undef_method", rest = true)
    public RubyModule undef_method(ThreadContext context, IRubyObject[] args) {
        for (int i=0; i<args.length; i++) {
            RubySymbol name = TypeConverter.checkID(args[i]);

            undef(context, name.idString());
        }
        return this;
    }

    @JRubyMethod(name = {"module_eval", "class_eval"},
            reads = {LASTLINE, BACKREF, VISIBILITY, BLOCK, SELF, METHODNAME, LINE, CLASS, FILENAME, SCOPE},
            writes = {LASTLINE, BACKREF, VISIBILITY, BLOCK, SELF, METHODNAME, LINE, CLASS, FILENAME, SCOPE})
    public IRubyObject module_eval(ThreadContext context, Block block) {
        return specificEval(context, this, block, EvalType.MODULE_EVAL);
    }
    @JRubyMethod(name = {"module_eval", "class_eval"},
            reads = {LASTLINE, BACKREF, VISIBILITY, BLOCK, SELF, METHODNAME, LINE, CLASS, FILENAME, SCOPE},
            writes = {LASTLINE, BACKREF, VISIBILITY, BLOCK, SELF, METHODNAME, LINE, CLASS, FILENAME, SCOPE})
    public IRubyObject module_eval(ThreadContext context, IRubyObject arg0, Block block) {
        return specificEval(context, this, arg0, block, EvalType.MODULE_EVAL);
    }
    @JRubyMethod(name = {"module_eval", "class_eval"},
            reads = {LASTLINE, BACKREF, VISIBILITY, BLOCK, SELF, METHODNAME, LINE, CLASS, FILENAME, SCOPE},
            writes = {LASTLINE, BACKREF, VISIBILITY, BLOCK, SELF, METHODNAME, LINE, CLASS, FILENAME, SCOPE})
    public IRubyObject module_eval(ThreadContext context, IRubyObject arg0, IRubyObject arg1, Block block) {
        return specificEval(context, this, arg0, arg1, block, EvalType.MODULE_EVAL);
    }
    @JRubyMethod(name = {"module_eval", "class_eval"},
            reads = {LASTLINE, BACKREF, VISIBILITY, BLOCK, SELF, METHODNAME, LINE, CLASS, FILENAME, SCOPE},
            writes = {LASTLINE, BACKREF, VISIBILITY, BLOCK, SELF, METHODNAME, LINE, CLASS, FILENAME, SCOPE})
    public IRubyObject module_eval(ThreadContext context, IRubyObject arg0, IRubyObject arg1, IRubyObject arg2, Block block) {
        return specificEval(context, this, arg0, arg1, arg2, block, EvalType.MODULE_EVAL);
    }
    @Deprecated
    public IRubyObject module_eval(ThreadContext context, IRubyObject[] args, Block block) {
        return specificEval(context, this, args, block, EvalType.MODULE_EVAL);
    }

    @JRubyMethod(name = {"module_exec", "class_exec"},
            reads = {LASTLINE, BACKREF, VISIBILITY, BLOCK, SELF, METHODNAME, LINE, CLASS, FILENAME, SCOPE},
            writes = {LASTLINE, BACKREF, VISIBILITY, BLOCK, SELF, METHODNAME, LINE, CLASS, FILENAME, SCOPE})
    public IRubyObject module_exec(ThreadContext context, Block block) {
        if (block.isGiven()) {
            return yieldUnder(context, this, IRubyObject.NULL_ARRAY, block.cloneBlockAndFrame(), EvalType.MODULE_EVAL);
        } else {
            throw context.runtime.newLocalJumpErrorNoBlock();
        }
    }

    @JRubyMethod(name = {"module_exec", "class_exec"}, rest = true,
            reads = {LASTLINE, BACKREF, VISIBILITY, BLOCK, SELF, METHODNAME, LINE, CLASS, FILENAME, SCOPE},
            writes = {LASTLINE, BACKREF, VISIBILITY, BLOCK, SELF, METHODNAME, LINE, CLASS, FILENAME, SCOPE})
    public IRubyObject module_exec(ThreadContext context, IRubyObject[] args, Block block) {
        if (block.isGiven()) {
            return yieldUnder(context, this, args, block.cloneBlockAndFrame(), EvalType.MODULE_EVAL);
        } else {
            throw context.runtime.newLocalJumpErrorNoBlock();
        }
    }

    @JRubyMethod(name = "remove_method", rest = true)
    public RubyModule remove_method(ThreadContext context, IRubyObject[] args) {
        for(int i=0;i<args.length;i++) {
            removeMethod(context, TypeConverter.checkID(args[i]).idString());
        }
        return this;
    }

    public static void marshalTo(RubyModule module, MarshalStream output) throws java.io.IOException {
        output.registerLinkTarget(module);
        output.writeString(MarshalStream.getPathFromClass(module));
    }

    public static RubyModule unmarshalFrom(UnmarshalStream input) throws java.io.IOException {
        String name = RubyString.byteListToString(input.unmarshalString());
        RubyModule result = UnmarshalStream.getModuleFromPath(input.getRuntime(), name);
        input.registerLinkTarget(result);
        return result;
    }

    /* Module class methods */

    /**
     * Return an array of nested modules or classes.
     */
    @JRubyMethod(name = "nesting", reads = SCOPE, meta = true)
    public static RubyArray nesting(ThreadContext context, IRubyObject recv, Block block) {
        Ruby runtime = context.runtime;
        RubyModule object = runtime.getObject();
        StaticScope scope = context.getCurrentStaticScope();
        RubyArray result = runtime.newArray();

        for (StaticScope current = scope; current.getModule() != object; current = current.getPreviousCRefScope()) {
            result.append(current.getModule());
        }

        return result;
    }

    /**
     * Include the given module and all related modules into the hierarchy above
     * this module/class. Inspects the hierarchy to ensure the same module isn't
     * included twice, and selects an appropriate insertion point for each incoming
     * module.
     *
     * @param baseModule The module to include, along with any modules it itself includes
     */
    private void doIncludeModule(RubyModule baseModule) {
        List<RubyModule> modulesToInclude = gatherModules(baseModule);

        RubyModule currentInclusionPoint = methodLocation;
        ModuleLoop: for (RubyModule nextModule : modulesToInclude) {
            checkForCyclicInclude(nextModule);

            boolean superclassSeen = false;

            // nextClass.isIncluded() && nextClass.getNonIncludedClass() == nextModule.getNonIncludedClass();
            // scan class hierarchy for module
            for (RubyClass nextClass = getSuperClass(); nextClass != null; nextClass = nextClass.getSuperClass()) {
                if (nextClass.isIncluded()) {
                    // does the class equal the module
                    if (nextClass.getDelegate() == nextModule.getDelegate()) {
                        // next in hierarchy is an included version of the module we're attempting,
                        // so we skip including it

                        // if we haven't encountered a real superclass, use the found module as the new inclusion point
                        if (!superclassSeen) currentInclusionPoint = nextClass;

                        continue ModuleLoop;
                    }
                } else {
                    superclassSeen = true;
                }
            }

            currentInclusionPoint = proceedWithInclude(currentInclusionPoint, nextModule.getDelegate());
        }
    }

    /**
     * Prepend the given module and all related modules into the hierarchy above
     * this module/class. Inspects the hierarchy to ensure the same module isn't
     * included twice, and selects an appropriate insertion point for each incoming
     * module.
     *
     * @param baseModule The module to prepend, along with any modules it itself includes
     */
    private void doPrependModule(RubyModule baseModule) {
        List<RubyModule> modulesToInclude = gatherModules(baseModule);

        if (methodLocation == this) {
            // In the current logic, if we getService here we know that module is not an
            // IncludedModule, so there's no need to fish out the delegate. But just
            // in case the logic should change later, let's do it anyway
            RubyClass origin = new PrependedModule(getRuntime(), getSuperClass(), this);

            // if the insertion point is a class, update subclass lists
            if (this instanceof RubyClass) {
                RubyClass insertBelowClass = (RubyClass)this;

                // if there's a non-null superclass, we're including into a normal class hierarchy;
                // update subclass relationships to avoid stale parent/child relationships
                if (insertBelowClass.getSuperClass() != null) {
                    insertBelowClass.getSuperClass().replaceSubclass(insertBelowClass, origin);
                }

                origin.addSubclass(insertBelowClass);
            }
            setSuperClass(origin);
        }

        RubyModule currentInclusionPoint = this;
        ModuleLoop: for (RubyModule nextModule : modulesToInclude) {
            checkForCyclicInclude(nextModule);

            boolean superclassSeen = false;

            // scan prepend section of hierarchy for module, from superClass to the next concrete superClass
            RubyModule stopClass = getPrependCeiling();
            for (RubyClass nextClass = getSuperClass(); nextClass != stopClass; nextClass = nextClass.getSuperClass()) {
                if (nextClass.isIncluded()) {
                    // does the class equal the module
                    if (nextClass.getDelegate() == nextModule.getDelegate()) {
                        // next in hierarchy is an included version of the module we're attempting,
                        // so we skip including it

                        // if we haven't encountered a real superclass, use the found module as the new inclusion point
                        if (!superclassSeen) currentInclusionPoint = nextClass;

                        continue ModuleLoop;
                    }
                } else {
                    superclassSeen = true;
                }
            }

            currentInclusionPoint = proceedWithPrepend(currentInclusionPoint, nextModule.getDelegate());
        }
    }

    /**
     * Gather all modules that would be included by including the given module.
     * The resulting list contains the given module and its (zero or more)
     * module-wrapping superclasses.
     *
     * @param baseModule The base module from which to aggregate modules
     * @return A list of all modules that would be included by including the given module
     */
    private List<RubyModule> gatherModules(RubyModule baseModule) {
        // build a list of all modules to consider for inclusion
        List<RubyModule> modulesToInclude = new ArrayList<RubyModule>();
        for (; baseModule != null; baseModule = baseModule.superClass) {
            // skip prepended roots
            if (baseModule != baseModule.getMethodLocation()) continue;

            modulesToInclude.add(baseModule.getDelegate());
        }

        return modulesToInclude;
    }

    /**
     * Actually proceed with including the specified module above the given target
     * in a hierarchy. Return the new module wrapper.
     *
     * @param insertAbove The hierarchy target above which to include the wrapped module
     * @param moduleToInclude The module to wrap and include
     * @return The new module wrapper resulting from this include
     */
    private RubyModule proceedWithInclude(RubyModule insertAbove, RubyModule moduleToInclude) {
        // In the current logic, if we getService here we know that module is not an
        // IncludedModuleWrapper, so there's no need to fish out the delegate. But just
        // in case the logic should change later, let's do it anyway
        RubyClass wrapper = new IncludedModuleWrapper(getRuntime(), insertAbove.getSuperClass(), moduleToInclude);

        // if the insertion point is a class, update subclass lists
        if (insertAbove instanceof RubyClass) {
            RubyClass insertAboveClass = (RubyClass)insertAbove;

            // if there's a non-null superclass, we're including into a normal class hierarchy;
            // update subclass relationships to avoid stale parent/child relationships
            if (insertAboveClass.getSuperClass() != null) {
                insertAboveClass.getSuperClass().replaceSubclass(insertAboveClass, wrapper);
            }

            wrapper.addSubclass(insertAboveClass);
        }

        insertAbove.setSuperClass(wrapper);
        insertAbove = insertAbove.getSuperClass();

        if (isRefinement()) {
            moduleToInclude.getMethods().forEach((name, method) -> addRefinedMethodEntry(name, method));
            wrapper.setFlag(INCLUDED_INTO_REFINEMENT, true);
        }

        return insertAbove;
    }

    /**
     * Actually proceed with prepending the specified module below the given target
     * in a hierarchy. Return the new module wrapper.
     *
     * @param insertBelow The hierarchy target below which to include the wrapped module
     * @param moduleToPrepend The module to wrap and prepend
     * @return The new module wrapper resulting from this prepend
     */
    private RubyModule proceedWithPrepend(RubyModule insertBelow, RubyModule moduleToPrepend) {
        if (!moduleToPrepend.isPrepended()) moduleToPrepend = moduleToPrepend.getNonIncludedClass();

        return proceedWithInclude(insertBelow, moduleToPrepend);
    }


    //
    ////////////////// CLASS VARIABLE RUBY METHODS ////////////////
    //

    @JRubyMethod(name = "class_variable_defined?", required = 1)
    public IRubyObject class_variable_defined_p(ThreadContext context, IRubyObject var) {
        String id = validateClassVariable(context.runtime, var);

        for (RubyModule module = this; module != null; module = module.getSuperClass()) {
            if (module.hasClassVariable(id)) return context.tru;
        }

        return context.fals;
    }

    /** rb_mod_cvar_get
     *
     */
    public IRubyObject class_variable_get(IRubyObject name) {
        return getClassVar(name, validateClassVariable(getRuntime(), name));
    }

    @JRubyMethod(name = "class_variable_get")
    public IRubyObject class_variable_get19(IRubyObject name) {
        return class_variable_get(name);
    }

    /** rb_mod_cvar_set
     *
     */
    public IRubyObject class_variable_set(IRubyObject name, IRubyObject value) {
        return setClassVar(validateClassVariable(getRuntime(), name), value);
    }

    @JRubyMethod(name = "class_variable_set")
    public IRubyObject class_variable_set19(IRubyObject name, IRubyObject value) {
        return class_variable_set(name, value);
    }

    /** rb_mod_remove_cvar
     *
     */
    public IRubyObject remove_class_variable(ThreadContext context, IRubyObject name) {
        return removeClassVariable(validateClassVariable(context.runtime, name));
    }

    @JRubyMethod(name = "remove_class_variable")
    public IRubyObject remove_class_variable19(ThreadContext context, IRubyObject name) {
        return remove_class_variable(context, name);
    }

    @Deprecated
    public RubyArray class_variables19(ThreadContext context) {
        return class_variables(context);
    }

    @JRubyMethod(name = "class_variables")
    public RubyArray class_variables(ThreadContext context) {
        Ruby runtime = context.runtime;
        RubyArray ary = runtime.newArray();

        Collection<String> names = classVariablesCommon(true);
        for (String name : names) {
            ary.add(runtime.newSymbol(name));
        }
        return ary;
    }

    @JRubyMethod(name = "class_variables")
    public RubyArray class_variables(ThreadContext context, IRubyObject inherit) {
        Ruby runtime = context.runtime;
        RubyArray ary = runtime.newArray();

        Collection<String> names = classVariablesCommon(inherit.isTrue());
        for (String name : names) {
            ary.add(runtime.newSymbol(name));
        }
        return ary;
    }


    private Collection<String> classVariablesCommon(boolean inherit) {
        Set<String> names = new HashSet<String>();
        for (RubyModule p = this; p != null; p = p.getSuperClass()) {
            names.addAll(p.getClassVariableNameList());
            if (!inherit) break;
        }
        return names;
    }


    //
    ////////////////// CONSTANT RUBY METHODS ////////////////
    //

    /** rb_mod_const_defined
     *
     */
    public RubyBoolean const_defined_p(ThreadContext context, IRubyObject symbol) {
        return const_defined_p19(context, new IRubyObject[]{symbol});
    }

    private RubyBoolean constantDefined(Ruby runtime, RubySymbol symbol, boolean inherit) {
        if (symbol.validConstantName()) {
            return runtime.newBoolean(getConstantSkipAutoload(symbol.idString(), inherit, inherit) != null);
        }

        throw runtime.newNameError(str(runtime, "wrong constant name", ids(runtime, symbol)), symbol);
    }

    @JRubyMethod(name = "const_defined?", required = 1, optional = 1)
    public RubyBoolean const_defined_p19(ThreadContext context, IRubyObject[] args) {
        Ruby runtime = context.runtime;
        boolean inherit = args.length == 1 || (!args[1].isNil() && args[1].isTrue());

        if (args[0] instanceof RubySymbol) return constantDefined(runtime, ((RubySymbol) args[0]), inherit);

        RubyString fullName = args[0].convertToString();

        IRubyObject value = ByteListHelper.split(fullName.getByteList(), CommonByteLists.COLON_COLON, (index, segment, module) -> {
            if (index == 0) {
                if (segment.realSize() == 0) return runtime.getObject();  // '::Foo...'
                module = this;
            }

            String id = RubySymbol.newConstantSymbol(runtime, fullName, segment).idString();
            IRubyObject obj = ((RubyModule) module).getConstantNoConstMissing(id, inherit, inherit);

            if (obj == null) return null;
            if (!(obj instanceof RubyModule)) throw runtime.newTypeError(segment + " does not refer to class/module");

            return obj;
        }, (index, segment, module) -> {
            if (module == null) module = this; // Bare 'Foo'

            String id = RubySymbol.newConstantSymbol(runtime, fullName, segment).idString();
            return ((RubyModule) module).getConstantSkipAutoload(id, inherit, inherit);
        });

        return runtime.newBoolean(value != null);
    }

    public IRubyObject const_get(IRubyObject symbol) {
        return const_get(getRuntime().getCurrentContext(), new IRubyObject[]{symbol});
    }

    @Deprecated
    public IRubyObject const_get_1_9(ThreadContext context, IRubyObject[] args) {
        return const_get(context, args);
    }

    @Deprecated
    public IRubyObject const_get_2_0(ThreadContext context, IRubyObject[] args) {
        return const_get(context, args);
    }

    /** rb_mod_const_get
     *
     */
    @JRubyMethod(name = "const_get", required = 1, optional = 1)
    public IRubyObject const_get(ThreadContext context, IRubyObject... args) {
        final Ruby runtime = context.runtime;
        boolean inherit = args.length == 1 || ( ! args[1].isNil() && args[1].isTrue() );

        final IRubyObject symbol = args[0];
        RubySymbol fullName = TypeConverter.checkID(symbol);
        String name = fullName.idString();

        int sep = name.indexOf("::");
        // symbol form does not allow ::
        if (symbol instanceof RubySymbol && sep != -1) {
            throw runtime.newNameError("wrong constant name", fullName);
        }

        RubyModule mod = this;

        if (sep == 0) { // ::Foo::Bar
            mod = runtime.getObject();
            name = name.substring(2);
        }

        // Bare ::
        if (name.length() == 0) {
            throw runtime.newNameError("wrong constant name ", fullName);
        }

        while ( ( sep = name.indexOf("::") ) != -1 ) {
            final String segment = name.substring(0, sep);
            IRubyObject obj = mod.getConstant(validateConstant(segment, symbol), inherit, inherit);
            if (obj instanceof RubyModule) {
                mod = (RubyModule) obj;
            } else {
                throw runtime.newTypeError(segment + " does not refer to class/module");
            }
            name = name.substring(sep + 2);
        }

        return mod.getConstant(validateConstant(name, symbol), inherit, inherit);
    }

    /** rb_mod_const_set
     *
     */
    @JRubyMethod(name = "const_set", required = 2)
    public IRubyObject const_set(IRubyObject name, IRubyObject value) {
        return setConstant(validateConstant(name), value);
    }

    @JRubyMethod(name = "remove_const", required = 1, visibility = PRIVATE)
    public IRubyObject remove_const(ThreadContext context, IRubyObject rubyName) {
        String id = validateConstant(rubyName);
        IRubyObject value = deleteConstant(id);

        if (value != null) { // found it!
            invalidateConstantCache(id);

            if (value != UNDEF) return value;

            // autoload entry
            removeAutoload(id);
            return context.nil; // if we weren't auto-loaded MRI returns nil
        }

        if (hasConstantInHierarchy(id)) throw cannotRemoveError(id);

        throw context.runtime.newNameError("constant " + id + " not defined for " + getName(), id);
    }

    private boolean hasConstantInHierarchy(final String name) {
        for (RubyModule p = this; p != null; p = p.getSuperClass()) {
            if (p.hasConstant(name)) {
                return true;
            }
        }
        return false;
    }

    /**
     * Base implementation of Module#const_missing, throws NameError for specific missing constant.
     *
     * @param rubyName The constant name which was found to be missing
     * @return Nothing! Absolutely nothing! (though subclasses might choose to return something)
     */
    @JRubyMethod(name = "const_missing", required = 1)
    public IRubyObject const_missing(ThreadContext context, IRubyObject rubyName, Block block) {
        Ruby runtime = context.runtime;

        RubyModule privateConstReference = context.getPrivateConstantReference();

        if (privateConstReference != null) {
            context.setPrivateConstantReference(null);
            throw getRuntime().newNameError("private constant " + privateConstReference + "::" + rubyName + " referenced", privateConstReference, rubyName);
        }

        if (this != runtime.getObject()) {
            throw runtime.newNameError("uninitialized constant %2$s::%1$s", this, rubyName);
        } else {
            throw runtime.newNameError("uninitialized constant %1$s", this, rubyName);
        }

    }

    @JRubyMethod(name = "constants")
    public RubyArray constants(ThreadContext context) {
        return constantsCommon(context, true, true);
    }

    @JRubyMethod(name = "constants")
    public RubyArray constants(ThreadContext context, IRubyObject allConstants) {
        return constantsCommon(context, false, allConstants.isTrue());
    }

    @Deprecated
    public RubyArray constants19(ThreadContext context) {
        return constants(context);
    }

    @Deprecated
    public RubyArray constants19(ThreadContext context, IRubyObject allConstants) {
        return constants(context, allConstants);
    }

    @Deprecated // no longer used
    public RubyArray constantsCommon19(ThreadContext context, boolean replaceModule, boolean allConstants) {
        return constantsCommon(context, replaceModule, allConstants);
    }

    private RubyArray constantsCommon(ThreadContext context, boolean replaceModule, boolean allConstants) {
        Ruby runtime = context.runtime;

        Collection<String> constantNames = constantsCommon(runtime, replaceModule, allConstants, false);
        RubyArray array = RubyArray.newBlankArrayInternal(runtime, constantNames.size());

        int i = 0;
        for (String name : constantNames) {
            array.storeInternal(i++, runtime.newSymbol(name));
        }
        array.realLength = i;
        return array;
    }

    /** rb_mod_constants
     *
     */
    public Collection<String> constantsCommon(Ruby runtime, boolean replaceModule, boolean allConstants) {
        return constantsCommon(runtime, replaceModule, allConstants, true);
    }

    public Collection<String> constantsCommon(Ruby runtime, boolean replaceModule, boolean allConstants, boolean includePrivate) {
        final RubyModule objectClass = runtime.getObject();

        final Collection<String> constantNames;
        if (allConstants) {
            if ((replaceModule && runtime.getModule() == this) || objectClass == this) {
                constantNames = objectClass.getConstantNames(includePrivate);
            } else {
                Set<String> names = new HashSet<>();
                for (RubyModule module = this; module != null && module != objectClass; module = module.getSuperClass()) {
                    names.addAll(module.getConstantNames(includePrivate));
                }
                constantNames = names;
            }
        } else {
            if ((replaceModule && runtime.getModule() == this) || objectClass == this) {
                constantNames = objectClass.getConstantNames(includePrivate);
            } else {
                constantNames = getConstantNames(includePrivate);
            }
        }

        return constantNames;
    }

    public void deprecateConstant(Ruby runtime, String name) {
        ConstantEntry entry = getConstantMap().get(name);
        if (entry == null) {
            throw runtime.newNameError(str(runtime, "constant ", types(runtime, this), "::", ids(runtime, name), " not defined"), name);
        }

        storeConstant(name, entry.value, entry.hidden, true);
        invalidateConstantCache(name);
    }

    @JRubyMethod
    public IRubyObject deprecate_constant(ThreadContext context, IRubyObject name) {
        checkFrozen();

        deprecateConstant(context.runtime, validateConstant(name));
        return this;
    }

    @JRubyMethod(rest = true)
    public IRubyObject deprecate_constant(ThreadContext context, IRubyObject[] names) {
        for (IRubyObject name: names) {
            deprecate_constant(context, name);
        }
        return this;
    }

    @JRubyMethod
    public IRubyObject private_constant(ThreadContext context, IRubyObject name) {
        checkFrozen();

        String id = validateConstant(name);

        setConstantVisibility(context.runtime, id, true);
        invalidateConstantCache(id);

        return this;
    }

    @JRubyMethod(required = 1, rest = true)
    public IRubyObject private_constant(ThreadContext context, IRubyObject[] rubyNames) {
        for (IRubyObject rubyName : rubyNames) {
            private_constant(context, rubyName);
        }
        return this;
    }

    @JRubyMethod
    public IRubyObject public_constant(ThreadContext context, IRubyObject name) {
        checkFrozen();

        String id = validateConstant(name);

        setConstantVisibility(context.runtime, id, false);
        invalidateConstantCache(id);
        return this;
    }

    @JRubyMethod(required = 1, rest = true)
    public IRubyObject public_constant(ThreadContext context, IRubyObject[] rubyNames) {
        for (IRubyObject rubyName : rubyNames) {
            public_constant(context, rubyName);
        }
        return this;
    }

    @JRubyMethod(name = "prepend", required = 1, rest = true)
    public IRubyObject prepend(ThreadContext context, IRubyObject[] modules) {
        // MRI checks all types first:
        for (int i = modules.length; --i >= 0; ) {
            IRubyObject obj = modules[i];
            if (!obj.isModule()) {
                throw context.runtime.newTypeError(obj, context.runtime.getModule());
            }
        }
        for (int i = modules.length - 1; i >= 0; i--) {
            modules[i].callMethod(context, "prepend_features", this);
            modules[i].callMethod(context, "prepended", this);
        }

        return this;
    }

    @JRubyMethod(name = "prepended", required = 1, visibility = PRIVATE)
    public IRubyObject prepended(ThreadContext context, IRubyObject other) {
        return context.nil;
    }

    // NOTE: internal API
    public final void setConstantVisibility(Ruby runtime, String name, boolean hidden) {
        ConstantEntry entry = getConstantMap().get(name);

        if (entry == null) {
            throw runtime.newNameError("constant " + getName() + "::" + name + " not defined", name);
        }

        storeConstant(name, entry.value, hidden);
    }

    //
    ////////////////// CLASS VARIABLE API METHODS ////////////////
    //

    /**
     * Set the named class variable to the given value, provided taint and freeze allow setting it.
     *
     * Ruby C equivalent = "rb_cvar_set"
     *
     * @param name The variable name to set
     * @param value The value to set it to
     */
    public IRubyObject setClassVar(String name, IRubyObject value) {
        RubyModule module = this;
        RubyModule highest = this;
        do {
            if (module.hasClassVariable(name)) {
                highest = module;
            }
        } while ((module = module.getSuperClass()) != null);

        return highest.storeClassVariable(name, value);
    }

    @Deprecated
    public IRubyObject fastSetClassVar(final String internedName, final IRubyObject value) {
        return setClassVar(internedName, value);
    }

    /**
     * Retrieve the specified class variable, searching through this module, included modules, and supermodules.
     *
     * Ruby C equivalent = "rb_cvar_get"
     *
     * @param name The name of the variable to retrieve
     * @return The variable's value, or throws NameError if not found
     */
    public IRubyObject getClassVar(String name) {
        IRubyObject value = getClassVarQuiet(name);

        if (value == null) {
            throw getRuntime().newNameError("uninitialized class variable %1$s in %2$s", this, name);
        }

        return value;
    }

    public IRubyObject getClassVar(IRubyObject nameObject, String name) {
        IRubyObject value = getClassVarQuiet(name);

        if (value == null) {
            throw getRuntime().newNameError("uninitialized class variable %1$s in %2$s", this, nameObject);
        }

        return value;
    }

    public IRubyObject getClassVarQuiet(String name) {
        assert IdUtil.isClassVariable(name);
        Object value;
        RubyModule module = this;
        RubyModule highest = null;

        do {
            if (module.hasClassVariable(name)) {
                highest = module;
            }
        } while ((module = module.getSuperClass()) != null);

        if (highest != null) return highest.fetchClassVariable(name);

        return null;
    }

    @Deprecated
    public IRubyObject fastGetClassVar(String internedName) {
        return getClassVar(internedName);
    }

    /**
     * Is class var defined?
     *
     * Ruby C equivalent = "rb_cvar_defined"
     *
     * @param name The class var to determine "is defined?"
     * @return true if true, false if false
     */
    public boolean isClassVarDefined(String name) {
        RubyModule module = this;
        do {
            if (module.hasClassVariable(name)) return true;
        } while ((module = module.getSuperClass()) != null);

        return false;
    }

    @Deprecated
    public boolean fastIsClassVarDefined(String internedName) {
        return isClassVarDefined(internedName);
    }

    public IRubyObject removeClassVariable(String name) {
        String javaName = validateClassVariable(name);
        IRubyObject value;

        if ((value = deleteClassVariable(javaName)) != null) {
            return value;
        }

        if (isClassVarDefined(javaName)) {
            throw cannotRemoveError(javaName);
        }

        throw getRuntime().newNameError("class variable " + javaName + " not defined for " + getName(), javaName);
    }


    //
    ////////////////// CONSTANT API METHODS ////////////////
    //

    /**
     * This version searches superclasses if we're starting with Object. This
     * corresponds to logic in rb_const_defined_0 that recurses for Object only.
     *
     * @param name the constant name to find
     * @return the constant, or null if it was not found
     */
    public IRubyObject getConstantAtSpecial(String name) {
        IRubyObject value;
        if (this == getRuntime().getObject()) {
            value = getConstantNoConstMissing(name);
        } else {
            value = fetchConstant(name);
        }

        return value == UNDEF ? resolveUndefConstant(name) : value;
    }

    public IRubyObject getConstantAt(String name) {
        return getConstantAt(name, true);
    }

    public IRubyObject getConstantAt(String name, boolean includePrivate) {
        IRubyObject value = fetchConstant(name, includePrivate);

        return value == UNDEF ? resolveUndefConstant(name) : value;
    }

    @Deprecated
    public IRubyObject fastGetConstantAt(String internedName) {
        return getConstantAt(internedName);
    }

    /**
     * Retrieve the named constant, invoking 'const_missing' should that be appropriate.
     *
     * @param name The constant to retrieve
     * @return The value for the constant, or null if not found
     */
    public IRubyObject getConstant(String name) {
        return getConstant(name, true);
    }

    public IRubyObject getConstant(String name, boolean inherit) {
        return getConstant(name, inherit, true);
    }

    public IRubyObject getConstant(String name, boolean inherit, boolean includeObject) {
        assert name != null : "null name";
        //assert IdUtil.isConstant(name) : "invalid constant name: " + name;
        // NOTE: can not assert IdUtil.isConstant(name) until unmarshal-ing is using this for Java classes
        // since some classes won't assert the upper case first char (anonymous classes start with a digit)

        IRubyObject value = getConstantNoConstMissing(name, inherit, includeObject);
        Ruby runtime = metaClass.runtime;

        return value != null ? value :
            callMethod(runtime.getCurrentContext(), "const_missing", runtime.newSymbol(name));
    }

    @Deprecated
    public IRubyObject fastGetConstant(String internedName) {
        return getConstant(internedName);
    }

    @Deprecated
    public IRubyObject fastGetConstant(String internedName, boolean inherit) {
        return getConstant(internedName, inherit);
    }

    public IRubyObject getConstantNoConstMissing(String name) {
        return getConstantNoConstMissing(name, true);
    }

    public IRubyObject getConstantNoConstMissing(String name, boolean inherit) {
        return getConstantNoConstMissing(name, inherit, true);
    }

    public IRubyObject getConstantNoConstMissing(String name, boolean inherit, boolean includeObject) {
        IRubyObject constant = iterateConstantNoConstMissing(name, this, inherit, true);

        if (constant == null && !isClass() && includeObject) {
            constant = iterateConstantNoConstMissing(name, getRuntime().getObject(), inherit, true);
        }

        return constant;
    }

    public final IRubyObject getConstantNoConstMissingSkipAutoload(String name) {
        return getConstantSkipAutoload(name, true, true);
    }

    @Deprecated
    public IRubyObject getConstantNoConstMissingSKipAutoload(String name) {
        return getConstantSkipAutoload(name, true, true);
    }

    // returns UNDEF for un-loaded autoload constants
    private IRubyObject getConstantSkipAutoload(String name, boolean inherit, boolean includeObject) {
        IRubyObject constant = iterateConstantNoConstMissing(name, this, inherit, false);

        if (constant == null && !isClass() && includeObject) {
            constant = iterateConstantNoConstMissing(name, getRuntime().getObject(), inherit, false);
        }

        return constant;
    }

    private static IRubyObject iterateConstantNoConstMissing(String name,
        RubyModule init, boolean inherit, boolean loadConstant) {
        for (RubyModule mod = init; mod != null; mod = mod.getSuperClass()) {
            final IRubyObject value = mod.fetchConstant(name, true);

            if ( value == UNDEF ) return mod.getAutoloadConstant(name, loadConstant);
            if ( value != null ) return value;

            if ( ! inherit ) break;
        }
        return null;
    }

    // not actually called anywhere (all known uses call the fast version)
    public IRubyObject getConstantFrom(String name) {
        IRubyObject value = getConstantFromNoConstMissing(name);

        return value != null ? value : getConstantFromConstMissing(name);
    }

    @Deprecated
    public IRubyObject fastGetConstantFrom(String internedName) {
        return getConstantFrom(internedName);
    }

    public IRubyObject getConstantFromNoConstMissing(String name) {
        return getConstantFromNoConstMissing(name, true);
    }

    public IRubyObject getConstantFromNoConstMissing(String name, boolean includePrivate) {
        final Ruby runtime = getRuntime();
        final RubyClass objectClass = runtime.getObject();

        RubyModule mod = this; IRubyObject value;

        while ( mod != null ) {
            if ( ( value = mod.fetchConstant(name, includePrivate) ) != null ) {
                if ( value == UNDEF ) return mod.resolveUndefConstant(name);

                if ( mod == objectClass && this != objectClass ) {
                    return null;
                }

                return value;
            }
            mod = mod.getSuperClass();
        }
        return null;
    }

    @Deprecated
    public IRubyObject fastGetConstantFromNoConstMissing(String internedName) {
        return getConstantFromNoConstMissing(internedName);
    }

    public IRubyObject getConstantFromConstMissing(String name) {
        final Ruby runtime = metaClass.runtime;
        return callMethod(runtime.getCurrentContext(), "const_missing", runtime.fastNewSymbol(name));
    }

    @Deprecated
    public IRubyObject fastGetConstantFromConstMissing(String internedName) {
        return getConstantFromConstMissing(internedName);
    }

    public final IRubyObject resolveUndefConstant(String name) {
        return getAutoloadConstant(name);
    }

    /**
     * Set the named constant on this module. Also, if the value provided is another Module and
     * that module has not yet been named, assign it the specified name. This version does not
     * warn if the constant has already been set.
     *
     * @param name The name to assign
     * @param value The value to assign to it; if an unnamed Module, also set its basename to name
     * @return The result of setting the variable.
     */
    public IRubyObject setConstantQuiet(String name, IRubyObject value) {
        return setConstantCommon(name, value, false, false);
    }

    /**
     * Set the named constant on this module. Also, if the value provided is another Module and
     * that module has not yet been named, assign it the specified name.
     *
     * @param name The name to assign
     * @param value The value to assign to it; if an unnamed Module, also set its basename to name
     * @return The result of setting the variable.
     */
    public IRubyObject setConstant(String name, IRubyObject value) {
        return setConstantCommon(name, value, false, true);
    }

    public IRubyObject setConstant(String name, IRubyObject value, boolean hidden) {
        return setConstantCommon(name, value, hidden, true);
    }

    /**
     * Set the named constant on this module. Also, if the value provided is another Module and
     * that module has not yet been named, assign it the specified name.
     *
     * @param name The name to assign
     * @param value The value to assign to it; if an unnamed Module, also set its basename to name
     * @return The result of setting the variable.
     */
    private IRubyObject setConstantCommon(String name, IRubyObject value, boolean hidden, boolean warn) {
        IRubyObject oldValue = fetchConstant(name);

        setParentForModule(name, value);

        if (oldValue != null) {
            boolean notAutoload = oldValue != UNDEF;
            if (notAutoload || !setAutoloadConstant(name, value)) {
                if (warn && notAutoload) {
                    getRuntime().getWarnings().warn(ID.CONSTANT_ALREADY_INITIALIZED, "already initialized constant " + name);
                }
                // might just call storeConstant(name, value, hidden) but to maintain
                // backwards compatibility with calling #storeConstant overrides
                if (hidden) storeConstant(name, value, true);
                else storeConstant(name, value);
            }
        } else {
            if (hidden) storeConstant(name, value, true);
            else storeConstant(name, value);
        }

        invalidateConstantCache(name);
        return value;
    }

    private void setParentForModule(final String name, final IRubyObject value) {
        // if adding a module under a constant name, set that module's basename to the constant name
        if ( value instanceof RubyModule ) {
            RubyModule module = (RubyModule) value;
            if (module != this && module.getBaseName() == null) {
                module.setBaseName(name);
                module.setParent(this);
            }
            module.calculateName();
        }
    }

    @Deprecated
    public IRubyObject fastSetConstant(String internedName, IRubyObject value) {
        return setConstant(internedName, value);
    }

    /** rb_define_const
     *
     */
    @Extension
    public void defineConstant(String name, IRubyObject value) {
        assert value != null;

        if (!IdUtil.isValidConstantName(name)) {
            throw getRuntime().newNameError("bad constant name " + name, name);
        }

        setConstant(name, value);
    }

    // Fix for JRUBY-1339 - search hierarchy for constant
    /** rb_const_defined_at
     *
     */
    public boolean isConstantDefined(String name) {
        assert IdUtil.isConstant(name);
        boolean isObject = this == getRuntime().getObject();

        RubyModule module = this;

        do {
            Object value;
            if ((value = module.constantTableFetch(name)) != null) {
                if (value != UNDEF) return true;
                return getAutoloadMap().get(name) != null;
            }

        } while (isObject && (module = module.getSuperClass()) != null );

        return false;
    }

    @Deprecated
    public boolean fastIsConstantDefined(String internedName) {
        assert internedName.equals(internedName.intern()) : internedName + " is not interned";
        assert IdUtil.isConstant(internedName);
        boolean isObject = this == getRuntime().getObject();

        RubyModule module = this;

        do {
            Object value;
            if ((value = module.constantTableFetch(internedName)) != null) {
                if (value != UNDEF) return true;
                return getAutoloadMap().get(internedName) != null;
            }

        } while (isObject && (module = module.getSuperClass()) != null );

        return false;
    }

    @Deprecated
    public boolean fastIsConstantDefined19(String internedName) {
        return fastIsConstantDefined19(internedName, true);
    }

    @Deprecated
    public boolean fastIsConstantDefined19(String internedName, boolean inherit) {
        assert internedName.equals(internedName.intern()) : internedName + " is not interned";
        assert IdUtil.isConstant(internedName);

        for (RubyModule module = this; module != null; module = module.getSuperClass()) {
            Object value;
            if ((value = module.constantTableFetch(internedName)) != null) {
                if (value != UNDEF) return true;
                return getAutoloadMap().get(internedName) != null;
            }
            if (!inherit) {
                break;
            }
        }

        return false;
    }

    //
    ////////////////// COMMON CONSTANT / CVAR METHODS ////////////////
    //

    private RaiseException cannotRemoveError(String id) {
        Ruby runtime = getRuntime();

        return getRuntime().newNameError(str(runtime, "cannot remove ", ids(runtime, id), " for ", types(runtime, this)), id);
    }


    //
    ////////////////// INTERNAL MODULE VARIABLE API METHODS ////////////////
    //

    /**
     * Behaves similarly to {@link #getClassVar(String)}. Searches this
     * class/module <em>and its ancestors</em> for the specified internal
     * variable.
     *
     * @param name the internal variable name
     * @return the value of the specified internal variable if found, else null
     * @see #setInternalModuleVariable(String, IRubyObject)
     */
    public boolean hasInternalModuleVariable(final String name) {
        for (RubyModule module = this; module != null; module = module.getSuperClass()) {
            if (module.hasInternalVariable(name)) return true;
        }

        return false;
    }
    /**
     * Behaves similarly to {@link #getClassVar(String)}. Searches this
     * class/module <em>and its ancestors</em> for the specified internal
     * variable.
     *
     * @param name the internal variable name
     * @return the value of the specified internal variable if found, else null
     * @see #setInternalModuleVariable(String, IRubyObject)
     */
    public IRubyObject searchInternalModuleVariable(final String name) {
        for (RubyModule module = this; module != null; module = module.getSuperClass()) {
            IRubyObject value = (IRubyObject)module.getInternalVariable(name);
            if (value != null) return value;
        }

        return null;
    }

    /**
     * Behaves similarly to {@link #setClassVar(String, IRubyObject)}. If the
     * specified internal variable is found in this class/module <em>or an ancestor</em>,
     * it is set where found.  Otherwise it is set in this module.
     *
     * @param name the internal variable name
     * @param value the internal variable value
     * @see #searchInternalModuleVariable(String)
     */
    public void setInternalModuleVariable(final String name, final IRubyObject value) {
        for (RubyModule module = this; module != null; module = module.getSuperClass()) {
            if (module.hasInternalVariable(name)) {
                module.setInternalVariable(name, value);
                return;
            }
        }

        setInternalVariable(name, value);
    }

    //
    ////////////////// LOW-LEVEL CLASS VARIABLE INTERFACE ////////////////
    //
    // fetch/store/list class variables for this module
    //

    protected Map<String, IRubyObject> getClassVariables() {
        if (CLASSVARS_UPDATER == null) {
            return getClassVariablesForWriteSynchronized();
        }
        return getClassVariablesForWriteAtomic();
    }

    /**
     * Get the class variables for write. If it is not set or not of the right size,
     * synchronize against the object and prepare it accordingly.
     *
     * @return the class vars map, ready for assignment
     */
    private Map<String,IRubyObject> getClassVariablesForWriteSynchronized() {
        Map<String, IRubyObject> myClassVars = classVariables;
        if ( myClassVars == Collections.EMPTY_MAP ) {
            synchronized (this) {
                myClassVars = classVariables;

                if ( myClassVars == Collections.EMPTY_MAP ) {
                    return classVariables = new ConcurrentHashMap<String, IRubyObject>(4, 0.75f, 2);
                }
                return myClassVars;
            }
        }
        return myClassVars;
    }


    /**
     * Get the class variables for write. If it is not set or not of the right size,
     * atomically update it with an appropriate value.
     *
     * @return the class vars map, ready for assignment
     */
    private Map<String,IRubyObject> getClassVariablesForWriteAtomic() {
        while (true) {
            Map<String, IRubyObject> myClassVars = classVariables;

            if ( myClassVars != Collections.EMPTY_MAP ) return myClassVars;

            Map<String, IRubyObject> newClassVars;
            newClassVars = new ConcurrentHashMap<String, IRubyObject>(4, 0.75f, 2);

            // proceed with atomic update of table, or retry
            if (CLASSVARS_UPDATER.compareAndSet(this, myClassVars, newClassVars)) {
                return newClassVars;
            }
        }
    }

    protected Map<String, IRubyObject> getClassVariablesForRead() {
        return classVariables;
    }

    public boolean hasClassVariable(String name) {
        assert IdUtil.isClassVariable(name);
        return getClassVariablesForRead().containsKey(name);
    }

    @Deprecated
    public boolean fastHasClassVariable(String internedName) {
        return hasClassVariable(internedName);
    }

    public IRubyObject fetchClassVariable(String name) {
        assert IdUtil.isClassVariable(name);
        return getClassVariablesForRead().get(name);
    }

    @Deprecated
    public IRubyObject fastFetchClassVariable(String internedName) {
        return fetchClassVariable(internedName);
    }

    public IRubyObject storeClassVariable(String name, IRubyObject value) {
        assert IdUtil.isClassVariable(name) && value != null;
        ensureClassVariablesSettable();
        getClassVariables().put(name, value);
        return value;
    }

    @Deprecated
    public IRubyObject fastStoreClassVariable(String internedName, IRubyObject value) {
        return storeClassVariable(internedName, value);
    }

    public IRubyObject deleteClassVariable(String name) {
        assert IdUtil.isClassVariable(name);
        ensureClassVariablesSettable();
        return getClassVariablesForRead().remove(name);
    }

    public List<String> getClassVariableNameList() {
        return new ArrayList<String>(getClassVariablesForRead().keySet());
    }

    protected final String validateClassVariable(String name) {
        if (IdUtil.isValidClassVariableName(name)) {
            return name;
        }
        throw getRuntime().newNameError("`%1$s' is not allowed as a class variable name", this, name);
    }

    protected final String validateClassVariable(IRubyObject nameObj, String name) {
        if (IdUtil.isValidClassVariableName(name)) {
            return name;
        }
        throw getRuntime().newNameError("`%1$s' is not allowed as a class variable name", this, nameObj);
    }

    protected String validateClassVariable(Ruby runtime, IRubyObject object) {
        RubySymbol name = TypeConverter.checkID(object);

        if (!name.validClassVariableName()) {
            throw getRuntime().newNameError(str(runtime, "`", ids(runtime, name), "' is not allowed as a class variable name"), this, object);
        }

        return name.idString();
    }

    protected final void ensureClassVariablesSettable() {
        checkAndRaiseIfFrozen();
    }

    //
    ////////////////// LOW-LEVEL CONSTANT INTERFACE ////////////////
    //
    // fetch/store/list constants for this module
    //

    public boolean hasConstant(String name) {
        assert IdUtil.isConstant(name);
        return constantTableContains(name);
    }

    @Deprecated
    public boolean fastHasConstant(String internedName) {
        return hasConstant(internedName);
    }

    // returns the stored value without processing undefs (autoloads)
    public IRubyObject fetchConstant(String name) {
        return fetchConstant(name, true);
    }

    public IRubyObject fetchConstant(String name, boolean includePrivate) {
        ConstantEntry entry = constantEntryFetch(name);

        if (entry == null) return null;

        if (entry.hidden && !includePrivate) {
            RubyModule recv = this;
            if (recv.isIncluded()) recv = recv.getNonIncludedClass();
            getRuntime().getCurrentContext().setPrivateConstantReference(recv);
            return null;
        }
        if (entry.deprecated) {
            final Ruby runtime = getRuntime();
            if ( "Object".equals( getName() ) ) {
                runtime.getWarnings().warn(ID.CONSTANT_DEPRECATED, "constant ::"+ name +" is deprecated");
            }
            else {
                runtime.getWarnings().warn(ID.CONSTANT_DEPRECATED, "constant "+ getName() +"::"+ name +" is deprecated");
            }
        }

        return entry.value;
    }

    @Deprecated
    public IRubyObject fastFetchConstant(String internedName) {
        return fetchConstant(internedName);
    }

    public IRubyObject storeConstant(String name, IRubyObject value) {
        assert value != null : "value is null";

        ensureConstantsSettable();
        return constantTableStore(name, value);
    }

    public IRubyObject storeConstant(String name, IRubyObject value, boolean hidden) {
        assert value != null : "value is null";

        ensureConstantsSettable();
        return constantTableStore(name, value, hidden);
    }

    // NOTE: private for now - not sure about the API - maybe an int mask would be better?
    private IRubyObject storeConstant(String name, IRubyObject value, boolean hidden, boolean deprecated) {
        assert value != null : "value is null";

        ensureConstantsSettable();
        return constantTableStore(name, value, hidden, deprecated);
    }

    @Deprecated
    public IRubyObject fastStoreConstant(String internedName, IRubyObject value) {
        return storeConstant(internedName, value);
    }

    // removes and returns the stored value without processing undefs (autoloads)
    public IRubyObject deleteConstant(String name) {
        ensureConstantsSettable();
        return constantTableRemove(name);
    }

    @Deprecated
    public List<Variable<IRubyObject>> getStoredConstantList() {
        return null;
    }

    @Deprecated
    public List<String> getStoredConstantNameList() {
        return new ArrayList<String>(getConstantMap().keySet());
    }

    /**
     * @return a list of constant names that exists at time this was called
     */
    public Collection<String> getConstantNames() {
        return getConstantMap().keySet();
    }

    public Collection<String> getConstantNames(boolean includePrivate) {
        if (includePrivate) return getConstantNames();

        if (getConstantMap().size() == 0) {
            return Collections.EMPTY_SET;
        }

        HashSet<String> publicNames = new HashSet<String>(getConstantMap().size());

        for (Map.Entry<String, ConstantEntry> entry : getConstantMap().entrySet()) {
            if (entry.getValue().hidden) continue;
            publicNames.add(entry.getKey());
        }
        return publicNames;
    }

    /**
     * Validates name is a valid constant name and returns its id string.
     * @param name object to verify as a valid constant.
     * @return the id for this valid constant name.
     */
    protected final String validateConstant(IRubyObject name) {
        return RubySymbol.retrieveIDSymbol(name, (sym, newSym) -> {
            if (!sym.validConstantName()) {
                throw getRuntime().newNameError(str(getRuntime(), "wrong constant name ", sym), sym);
            }
        }).idString();
    }

    // FIXME: This should really be working with symbol segments (errorName is FQN).
    protected final String validateConstant(String name, IRubyObject errorName) {
        if (IdUtil.isValidConstantName(name)) return name;

        Ruby runtime = getRuntime();

        Encoding resultEncoding = runtime.getDefaultInternalEncoding();
        if (resultEncoding == null) resultEncoding = runtime.getDefaultExternalEncoding();

        // MRI is more complicated than this and distinguishes between ID and non-ID.
        RubyString nameString = errorName.asString();

        return RubySymbol.retrieveIDSymbol(nameString, (sym, newSym) -> {
            if (!sym.validConstantName()) {
                throw getRuntime().newNameError(str(getRuntime(), "wrong constant name ", sym), sym);
            }
        }).idString();
    }

    protected final void ensureConstantsSettable() {
        checkAndRaiseIfFrozen();
    }

    private void checkAndRaiseIfFrozen() throws RaiseException {
        if ( isFrozen() ) {
            if (this instanceof RubyClass) {
                if (getBaseName() == null) { // anonymous
                    // MRI 2.2.2 does get ugly ... as it skips this logic :
                    // RuntimeError: can't modify frozen #<Class:#<Class:0x0000000095a920>>
                    throw getRuntime().newFrozenError(getName());
                }
                throw getRuntime().newFrozenError("#<Class:" + getName() + '>');
            }
            throw getRuntime().newFrozenError("Module");
        }
    }

    @Override
    public final void checkFrozen() {
       if ( isFrozen() ) {
           throw getRuntime().newFrozenError(isClass() ? "class" : "module");
       }
    }

    protected boolean constantTableContains(String name) {
        return getConstantMap().containsKey(name);
    }

    protected IRubyObject constantTableFetch(String name) {
        ConstantEntry entry = getConstantMap().get(name);
        if (entry == null) return null;
        return entry.value;
    }

    protected ConstantEntry constantEntryFetch(String name) {
        return getConstantMap().get(name);
    }

    protected IRubyObject constantTableStore(String name, IRubyObject value) {
        Map<String, ConstantEntry> constMap = getConstantMapForWrite();
        boolean hidden = false;

        ConstantEntry entry = constMap.get(name);
        if (entry != null) hidden = entry.hidden;

        constMap.put(name, new ConstantEntry(value, hidden));
        return value;
    }

    protected IRubyObject constantTableStore(String name, IRubyObject value, boolean hidden) {
        return constantTableStore(name, value, hidden, false);
    }

    protected IRubyObject constantTableStore(String name, IRubyObject value, boolean hidden, boolean deprecated) {
        Map<String, ConstantEntry> constMap = getConstantMapForWrite();
        constMap.put(name, new ConstantEntry(value, hidden, deprecated));
        return value;
    }

    protected IRubyObject constantTableRemove(String name) {
        ConstantEntry entry = getConstantMapForWrite().remove(name);
        if (entry == null) return null;
        return entry.value;
    }

    /**
     * Define an autoload. ConstantMap holds UNDEF for the name as an autoload marker.
     */
    protected final void defineAutoload(String name, AutoloadMethod loadMethod) {
        final Autoload existingAutoload = getAutoloadMap().get(name);
        if (existingAutoload == null || existingAutoload.getValue() == null) {
            storeConstant(name, RubyObject.UNDEF);
            getAutoloadMapForWrite().put(name, new Autoload(loadMethod));
        }
    }

    /**
     * Extract an Object which is defined by autoload thread from autoloadMap and define it as a constant.
     */
    protected final IRubyObject finishAutoload(String name) {
        final Autoload autoload = getAutoloadMap().get(name);
        if ( autoload == null ) return null;
        final IRubyObject value = autoload.getValue();
        if ( value != null ) {
            storeConstant(name, value);
        }
        removeAutoload(name);
        invalidateConstantCache(name);
        return value;
    }

    /**
     * Get autoload constant.
     * If it's first resolution for the constant, it tries to require the defined feature and returns the defined value.
     * Multi-threaded accesses are blocked and processed sequentially except if the caller is the autoloading thread.
     */
    public final IRubyObject getAutoloadConstant(String name) {
        return getAutoloadConstant(name, true);
    }

    protected IRubyObject getAutoloadConstant(String name, boolean loadConstant) {
        final Autoload autoload = getAutoloadMap().get(name);
        if ( autoload == null ) return null;
        if ( ! loadConstant ) return RubyObject.UNDEF;
        return autoload.getConstant( getRuntime().getCurrentContext() );
    }

    /**
     * Set an Object as a defined constant in autoloading.
     */
    private boolean setAutoloadConstant(String name, IRubyObject value) {
        final Autoload autoload = getAutoloadMap().get(name);
        if ( autoload != null ) {
            boolean set = autoload.setConstant(getRuntime().getCurrentContext(), value);
            if ( ! set ) removeAutoload(name);
            return set;
        }
        return false;
    }

    /**
     * Removes an Autoload object from autoloadMap. ConstantMap must be updated before calling this.
     */
    private void removeAutoload(String name) {
        getAutoloadMapForWrite().remove(name);
    }

    protected RubyString getAutoloadFile(String name) {
        final Autoload autoload = getAutoloadMap().get(name);
        return autoload == null ? null : autoload.getFile();
    }

    private static void define(RubyModule module, JavaMethodDescriptor desc, final String simpleName, DynamicMethod dynamicMethod) {
        JRubyMethod jrubyMethod = desc.anno;
        final String[] names = jrubyMethod.name();
        final String[] aliases = jrubyMethod.alias();

        RubyModule singletonClass;

        if (jrubyMethod.meta()) {
            singletonClass = module.getSingletonClass();
            dynamicMethod.setImplementationClass(singletonClass);

            final String baseName;
            if (names.length == 0) {
                baseName = desc.name;
                singletonClass.addMethod(baseName, dynamicMethod);
            } else {
                baseName = names[0];
                for (String name : names) singletonClass.addMethod(name, dynamicMethod);
            }

            if (aliases.length > 0) {
                for (String alias : aliases) singletonClass.defineAlias(alias, baseName);
            }
        } else {
            String baseName;
            if (names.length == 0) {
                baseName = desc.name;
                module.getMethodLocation().addMethod(baseName, dynamicMethod);
            } else {
                baseName = names[0];
                for (String name : names) module.getMethodLocation().addMethod(name, dynamicMethod);
            }

            if (aliases.length > 0) {
                for (String alias : aliases) module.defineAlias(alias, baseName);
            }

            if (jrubyMethod.module()) {
                singletonClass = module.getSingletonClass();
                // module/singleton methods are all defined public
                DynamicMethod moduleMethod = dynamicMethod.dup();
                moduleMethod.setImplementationClass(singletonClass);
                moduleMethod.setVisibility(PUBLIC);

                if (names.length == 0) {
                    baseName = desc.name;
                    singletonClass.addMethod(desc.name, moduleMethod);
                } else {
                    baseName = names[0];
                    for (String name : names) singletonClass.addMethod(name, moduleMethod);
                }

                if (aliases.length > 0) {
                    for (String alias : aliases) singletonClass.defineAlias(alias, baseName);
                }
            }
        }
    }

    @Deprecated
    public IRubyObject initialize(Block block) {
        return initialize(getRuntime().getCurrentContext());
    }

    public KindOf kindOf = KindOf.DEFAULT_KIND_OF;

    public final int id;

    /**
     * Pre-built test that takes ThreadContext, IRubyObject and checks that the object is a module with the
     * same ID as this one.
     */
    private MethodHandle idTest;

    /**
     * The class/module within whose namespace this class/module resides.
     */
    public RubyModule parent;

    /**
     * The base name of this class/module, excluding nesting. If null, this is an anonymous class.
     */
    protected String baseName;

    /**
     * The cached name, full class name e.g. Foo::Bar if this class and all containing classes are non-anonymous.
     * The cached anonymous class name never changes and has a nonzero cost to calculate.
     */
    private transient String cachedName;
    private transient RubyString cachedRubyName;

    @SuppressWarnings("unchecked")
    private volatile Map<String, ConstantEntry> constants = Collections.EMPTY_MAP;

    /**
     * Represents a constant value, possibly hidden (private).
     */
    public static class ConstantEntry {
        public final IRubyObject value;
        public final boolean hidden;
        final boolean deprecated;

        public ConstantEntry(IRubyObject value, boolean hidden) {
            this.value = value;
            this.hidden = hidden;
            this.deprecated = false;
        }

        ConstantEntry(IRubyObject value, boolean hidden, boolean deprecated) {
            this.value = value;
            this.hidden = hidden;
            this.deprecated = deprecated;
        }

        public ConstantEntry dup() {
            return new ConstantEntry(value, hidden, deprecated);
        }
    }

    public interface AutoloadMethod {
        void load(Ruby runtime);
        RubyString getFile();
    }

    /**
     * Objects for holding autoload state for the defined constant.
     *
     * 'Module#autoload' creates this object and stores it in autoloadMap.
     * This object can be shared with multiple threads so take care to change volatile and synchronized definitions.
     */
    private static final class Autoload {
        // A ThreadContext which is executing autoload.
        private volatile ThreadContext ctx;
        // The lock for test-and-set the ctx.
        private final Object ctxLock = new Object();
        // An object defined for the constant while autoloading.
        private volatile IRubyObject value;
        // A method which actually requires a defined feature.
        private final AutoloadMethod loadMethod;

        Autoload(AutoloadMethod loadMethod) {
            this.ctx = null;
            this.value = null;
            this.loadMethod = loadMethod;
        }

        // Returns an object for the constant if the caller is the autoloading thread.
        // Otherwise, try to start autoloading and returns the defined object by autoload.
        IRubyObject getConstant(ThreadContext ctx) {
            synchronized (ctxLock) {
                if (this.ctx == null) {
                    this.ctx = ctx;
                } else if (isSelf(ctx)) {
                    return getValue();
                }
                // This method needs to be synchronized for removing Autoload
                // from autoloadMap when it's loaded.
                loadMethod.load(ctx.runtime);
            }
            return getValue();
        }

        // Update an object for the constant if the caller is the autoloading thread.
        boolean setConstant(ThreadContext ctx, IRubyObject newValue) {
            synchronized(ctxLock) {
                boolean isSelf = isSelf(ctx);

                if (isSelf) value = newValue;

                return isSelf;
            }
        }

        // Returns an object for the constant defined by autoload.
        IRubyObject getValue() {
            return value;
        }

        // Returns the assigned feature.
        RubyString getFile() { return loadMethod.getFile(); }

        private boolean isSelf(ThreadContext rhs) {
            return ctx != null && ctx.getThread() == rhs.getThread();
        }
    }

    /**
     * Set whether this class is associated with (i.e. a proxy for) a normal
     * Java class or interface.
     */
    public void setJavaProxy(boolean javaProxy) {
        this.javaProxy = javaProxy;
    }

    /**
     * Get whether this class is associated with (i.e. a proxy for) a normal
     * Java class or interface.
     */
    public boolean getJavaProxy() {
        return javaProxy;
    }

    /**
     * Get whether this Java proxy class should try to keep its instances idempotent
     * and alive using the ObjectProxyCache.
     */
    public boolean getCacheProxy() {
        return getFlag(CACHEPROXY_F);
    }

    /**
     * Set whether this Java proxy class should try to keep its instances idempotent
     * and alive using the ObjectProxyCache.
     */
    public void setCacheProxy(boolean cacheProxy) {
        setFlag(CACHEPROXY_F, cacheProxy);
    }

    @Override
    public <T> T toJava(Class<T> target) {
        if (target == Class.class) { // try java_class for proxy modules
            final ThreadContext context = metaClass.runtime.getCurrentContext();
            IRubyObject javaClass = JavaClass.java_class(context, this);
            if ( ! javaClass.isNil() ) return javaClass.toJava(target);
        }

        return super.toJava(target);
    }

    public Set<String> discoverInstanceVariables() {
        HashSet<String> set = new HashSet();
        RubyModule cls = this;
        while (cls != null) {
            Map<String, DynamicMethod> methods = cls.getNonIncludedClass().getMethodLocation().getMethods();

            methods.forEach((name, method) -> set.addAll(method.getInstanceVariableNames()));

            cls = cls.getSuperClass();
        }
        return set;
    }

    public boolean isRefinement() {
        return getFlag(REFINED_MODULE_F);
    }

    public boolean isIncludedIntoRefinement() {
        return getFlag(INCLUDED_INTO_REFINEMENT);
    }

    /**
     * Return true if the given method is defined on this class and is a builtin
     * (defined in Java at boot).
     *
     * @param methodName
     * @return
     */
    public boolean isMethodBuiltin(String methodName) {
        DynamicMethod method = searchMethod(methodName);

        return method != null && method.isBuiltin();
    }

    public Map<RubyModule, RubyModule> getRefinements() {
        return refinements;
    }

    public Map<RubyModule, RubyModule> getRefinementsForWrite() {
        Map<RubyModule, RubyModule> refinements = this.refinements;
        return !refinements.isEmpty() ? refinements : (this.refinements = newRefinementsMap());
    }

    public void setRefinements(Map<RubyModule, RubyModule> refinements) {
        this.refinements = refinements;
    }

    private volatile Map<String, Autoload> autoloads = Collections.EMPTY_MAP;
    protected volatile Map<String, DynamicMethod> methods = Collections.EMPTY_MAP;
    protected Map<String, CacheEntry> cachedMethods = Collections.EMPTY_MAP;
    protected int generation;
    protected Integer generationObject;

    protected volatile Set<RubyClass> includingHierarchies = Collections.EMPTY_SET;
    protected volatile RubyModule methodLocation = this;

    // ClassProviders return Java class/module (in #defineOrGetClassUnder and
    // #defineOrGetModuleUnder) when class/module is opened using colon syntax.
    private transient volatile Set<ClassProvider> classProviders = Collections.EMPTY_SET;

    // superClass may be null.
    protected RubyClass superClass;

    /**
     * The index of this class in the ClassIndex. Only non-zero for native JRuby
     * classes that have a corresponding entry in ClassIndex.
     *
     * @see ClassIndex
     * @deprecated use RubyModule#getClassIndex()
     */
    @Deprecated
    public int index;

    @Deprecated
    public static final Set<String> SCOPE_CAPTURING_METHODS = new HashSet<String>(Arrays.asList(
            "eval",
            "module_eval",
            "class_eval",
            "instance_eval",
            "module_exec",
            "class_exec",
            "instance_exec",
            "binding",
            "local_variables"
    ));

    protected ClassIndex classIndex = ClassIndex.NO_INDEX;

    private volatile Map<String, IRubyObject> classVariables = Collections.EMPTY_MAP;

    /** Refinements added to this module are stored here **/
    private volatile Map<RubyModule, RubyModule> refinements = Collections.EMPTY_MAP;

    /** A list of refinement hosts for this refinement */
    private volatile Map<RubyModule, IncludedModule> activatedRefinements = Collections.EMPTY_MAP;

    /** The class this refinement refines */
    volatile RubyModule refinedClass = null;

    /** The module where this refinement was defined */
    private volatile RubyModule definedAt = null;

    private static final AtomicReferenceFieldUpdater<RubyModule, Map> CLASSVARS_UPDATER;

    static {
        AtomicReferenceFieldUpdater<RubyModule, Map> updater = null;
        try {
            updater = AtomicReferenceFieldUpdater.newUpdater(RubyModule.class, Map.class, "classVariables");
        }
        catch (final RuntimeException ex) {
            if (ex.getCause() instanceof AccessControlException) {
                // security prevented creation; fall back on synchronized assignment
            }
            else {
                throw ex;
            }
        }
        CLASSVARS_UPDATER = updater;
    }

    // Invalidator used for method caches
    protected final Invalidator methodInvalidator;

    /** Whether this class proxies a normal Java class */
    private boolean javaProxy = false;

    private static final MethodHandles.Lookup LOOKUP = MethodHandles.lookup();

    /**
     * A handle for invoking the module ID test, to be reused for all idTest handles below.
     */
    private static final MethodHandle testModuleMatch = Binder
            .from(boolean.class, ThreadContext.class, IRubyObject.class, int.class)
            .invokeStaticQuiet(LOOKUP, Bootstrap.class, "testModuleMatch");
}<|MERGE_RESOLUTION|>--- conflicted
+++ resolved
@@ -1234,20 +1234,10 @@
             String fullPath = fullName.replace('.', '/') + ".class";
             if (LOG.isDebugEnabled()) LOG.debug("looking for populator " + fullName);
 
-<<<<<<< HEAD
             if (Ruby.getClassLoader().getResource(fullPath) == null) {
                 LOG.debug("could not find it, using default populator");
             } else {
-                return (TypePopulator) Class.forName(fullName).newInstance();
-=======
-                if (Ruby.getClassLoader().getResource(fullPath) == null) {
-                    LOG.debug("could not find it, using default populator");
-                } else {
-                    return (TypePopulator) Class.forName(fullName).getConstructor().newInstance();
-                }
-            } catch (Throwable ex) {
-                if (LOG.isDebugEnabled()) LOG.debug("could not find populator, using default (" + ex + ')');
->>>>>>> 7f186495
+                return (TypePopulator) Class.forName(fullName).getConstructor().newInstance();
             }
         } catch (Throwable ex) {
             if (LOG.isDebugEnabled()) LOG.debug("could not find populator, using default (" + ex + ')');
