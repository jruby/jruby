--- conflicted
+++ resolved
@@ -4668,11 +4668,7 @@
 
         String id = RubySymbol.newConstantSymbol(context, fullName, lastSegment).idString();
 
-<<<<<<< HEAD
-        return mod.getConstantSkipAutoload(context, id, inherit, inherit) != null;
-=======
-        return mod.getConstantSkipAutoload(id, inherit, inherit && includeObject, false) != null;
->>>>>>> 8828f3a7
+        return mod.getConstantSkipAutoload(context, id, inherit, inherit && includeObject, false) != null;
     }
 
     // MRI: rb_mod_const_get
@@ -5372,21 +5368,14 @@
 
     @Deprecated(since = "10.0")
     public IRubyObject getConstantNoConstMissing(String name, boolean inherit, boolean includeObject) {
-<<<<<<< HEAD
         return getConstantNoConstMissing(getCurrentContext(), name, inherit, includeObject);
     }
 
     public IRubyObject getConstantNoConstMissing(ThreadContext context, String name, boolean inherit, boolean includeObject) {
-        IRubyObject constant = iterateConstantNoConstMissing(context, name, this, inherit, true);
+        IRubyObject constant = iterateConstantNoConstMissing(context, name, this, inherit, true, true);
 
         if (constant == null && !isClass() && includeObject) {
-            constant = iterateConstantNoConstMissing(context, name, objectClass(context), inherit, true);
-=======
-        IRubyObject constant = iterateConstantNoConstMissing(name, this, inherit, true, true);
-
-        if (constant == null && !isClass() && includeObject) {
-            constant = iterateConstantNoConstMissing(name, getRuntime().getObject(), inherit, true, true);
->>>>>>> 8828f3a7
+            constant = iterateConstantNoConstMissing(context, name, objectClass(context), inherit, true, true);
         }
 
         return constant;
@@ -5394,40 +5383,24 @@
 
     @Deprecated(since = "10.0")
     public final IRubyObject getConstantNoConstMissingSkipAutoload(String name) {
-<<<<<<< HEAD
         return getConstantNoConstMissingSkipAutoload(getCurrentContext(), name);
     }
 
     public final IRubyObject getConstantNoConstMissingSkipAutoload(ThreadContext context, String name) {
-        return getConstantSkipAutoload(context, name, true, true);
-=======
-        return getConstantSkipAutoload(name, true, true, true);
->>>>>>> 8828f3a7
+        return getConstantSkipAutoload(context, name, true, true, true);
     }
 
     @Deprecated
     public IRubyObject getConstantNoConstMissingSKipAutoload(String name) {
-<<<<<<< HEAD
-        return getConstantSkipAutoload(getCurrentContext(), name, true, true);
+        return getConstantSkipAutoload(getCurrentContext(), name, true, true, true);
     }
 
     // returns null for autoloads that have failed
-    private IRubyObject getConstantSkipAutoload(ThreadContext context, String name, boolean inherit, boolean includeObject) {
-        IRubyObject constant = iterateConstantNoConstMissing(context, name, this, inherit, false);
-
-        if (constant == null && !isClass() && includeObject) {
-            constant = iterateConstantNoConstMissing(context, name, objectClass(context), inherit, false);
-=======
-        return getConstantSkipAutoload(name, true, true, true);
-    }
-
-    // returns null for autoloads that have failed
-    private IRubyObject getConstantSkipAutoload(String name, boolean inherit, boolean searchObject, boolean inheritObject) {
-        IRubyObject constant = iterateConstantNoConstMissing(name, this, inherit, false, inheritObject);
+    private IRubyObject getConstantSkipAutoload(ThreadContext context, String name, boolean inherit, boolean searchObject, boolean inheritObject) {
+        IRubyObject constant = iterateConstantNoConstMissing(context, name, this, inherit, false, inheritObject);
 
         if (constant == null && !isClass() && searchObject) {
-            constant = iterateConstantNoConstMissing(name, getRuntime().getObject(), inherit, false, true);
->>>>>>> 8828f3a7
+            constant = iterateConstantNoConstMissing(context, name, getRuntime().getObject(), inherit, false, true);
         }
 
         return constant;
@@ -5451,14 +5424,9 @@
         return null;
     }
 
-<<<<<<< HEAD
     private static IRubyObject iterateConstantNoConstMissing(ThreadContext context, String name,
-                                                             RubyModule init, boolean inherit, boolean loadConstant) {
-=======
-    private static IRubyObject iterateConstantNoConstMissing(String name,
         RubyModule init, boolean inherit, boolean loadConstant, boolean includeObject) {
         RubyClass objectClass = init.getRuntime().getObject();
->>>>>>> 8828f3a7
         for (RubyModule mod = init; mod != null; mod = mod.getSuperClass()) {
             IRubyObject value = loadConstant ?
                     mod.getConstantWithAutoload(context, name, null, true) :
@@ -5468,13 +5436,9 @@
             if (value == UNDEF && !loadConstant && mod.getAutoloadMap().get(name) == null) return null;
             if (value != null) return value;
 
-<<<<<<< HEAD
             if (!inherit) break;
-=======
-            if ( ! inherit ) break;
 
             if (!includeObject && mod.getSuperClass() == objectClass) break;
->>>>>>> 8828f3a7
         }
         return null;
     }
