--- conflicted
+++ resolved
@@ -2660,11 +2660,7 @@
         String internedIdentifier = identifier.idString();
 
         if (visibility == MODULE_FUNCTION) {
-<<<<<<< HEAD
-            warn(context, "attribute accessor as module_function");
-=======
-            runtime.getWarnings().warning(ID.ACCESSOR_MODULE_FUNCTION, "attribute accessor as module_function");
->>>>>>> 74bc2bb3
+            warning(context, "attribute accessor as module_function");
             visibility = PRIVATE;
         }
 
