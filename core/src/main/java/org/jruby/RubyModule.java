--- conflicted
+++ resolved
@@ -3547,16 +3547,12 @@
         return this;
     }
 
-<<<<<<< HEAD
     @JRubyMethod(name = "const_added", required = 1, visibility = PRIVATE)
     public IRubyObject const_added(ThreadContext context, IRubyObject _newConstant) {
         return context.nil;
     }
 
-    @JRubyMethod(name = "method_added", required = 1, visibility = PRIVATE)
-=======
     @JRubyMethod(name = "method_added", visibility = PRIVATE)
->>>>>>> 40102623
     public IRubyObject method_added(ThreadContext context, IRubyObject nothing) {
         return context.nil;
     }
