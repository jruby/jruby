--- conflicted
+++ resolved
@@ -817,7 +817,6 @@
         return cachedName;
     }
 
-<<<<<<< HEAD
     @JRubyMethod(required = 1)
     public IRubyObject set_temporary_name(ThreadContext context, IRubyObject arg) {
         if (baseName != null && IdUtil.isValidConstantName(baseName) && (parent == null || parent.baseName != null)) {
@@ -830,7 +829,8 @@
             RubyString name = arg.convertToString();
 
             if (name.length() == 0) throw context.runtime.newArgumentError("empty class/module name");
-            if (isValidConstantPath(name)) throw context.runtime.newArgumentError("the temporary name must not be a constant path to avoid confusion");
+            if (isValidConstantPath(name))
+                throw context.runtime.newArgumentError("the temporary name must not be a constant path to avoid confusion");
 
             setFlag(TEMPORARY_NAME, true);
 
@@ -841,10 +841,10 @@
         }
 
         return this;
-=======
+    }
+
     String anonymousMetaNameWithIdentifier() {
         return metaClass.getRealClass().getName() + ":0x" + Integer.toHexString(System.identityHashCode(this));
->>>>>>> d7358ea8
     }
 
     @JRubyMethod(name = "refine", reads = SCOPE)
