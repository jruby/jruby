--- conflicted
+++ resolved
@@ -1,7 +1,5 @@
 package org.jruby.internal.runtime.methods;
 
-import org.jruby.MetaClass;
-import org.jruby.RubyClass;
 import org.jruby.RubyModule;
 import org.jruby.compiler.Compilable;
 import org.jruby.internal.runtime.AbstractIRMethod;
@@ -13,14 +11,13 @@
 import org.jruby.runtime.ArgumentDescriptor;
 import org.jruby.runtime.Block;
 import org.jruby.runtime.Helpers;
-import org.jruby.runtime.PositionAware;
 import org.jruby.runtime.ThreadContext;
 import org.jruby.runtime.Visibility;
 import org.jruby.runtime.builtin.IRubyObject;
 
 import java.lang.invoke.MethodHandle;
 
-public class CompiledIRMethod extends AbstractIRMethod implements IRMethodArgs, PositionAware, Compilable<DynamicMethod> {
+public class CompiledIRMethod extends AbstractIRMethod implements Compilable<DynamicMethod> {
     // FIXME: This was final
     public MethodHandle variable;
 
@@ -62,140 +59,8 @@
         return ((IRMethod)method).getArgumentDescriptors();
     }
 
-    protected void post(ThreadContext context) {
-        // update call stacks (pop: ..)
-        context.postMethodFrameAndScope();
-    }
-
-    protected void pre(ThreadContext context, StaticScope staticScope, RubyModule implementationClass, IRubyObject self, String name, Block block) {
-        // update call stacks (push: frame, class, scope, etc.)
-        context.preMethodFrameAndScope(implementationClass, name, self, block, staticScope);
-    }
-
-    @Override
-    public IRubyObject call(ThreadContext context, IRubyObject self, RubyModule clazz, String name, IRubyObject[] args, Block block) {
-        if (!hasExplicitCallProtocol) return callNoProtocol(context, self, name, args, block);
-
-        if (hasKwargs) args = IRRuntimeHelpers.frobnicateKwargsArgument(context, args, getSignature().required());
-
-        return invokeExact(this.variable, context, staticScope, self, args, block, implementationClass, name);
-    }
-
-    @Override
-    public IRubyObject call(ThreadContext context, IRubyObject self, RubyModule clazz, String name, Block block) {
-        if (specificArity != 0) return call(context, self, clazz, name, IRubyObject.NULL_ARRAY, block);
-
-        if (!hasExplicitCallProtocol) return callNoProtocol(context, self, clazz, name, block);
-
-        return invokeExact(this.specific, context, staticScope, self, block, implementationClass, name);
-    }
-
-    @Override
-    public IRubyObject call(ThreadContext context, IRubyObject self, RubyModule clazz, String name, IRubyObject arg0, Block block) {
-        if (!hasExplicitCallProtocol) return callNoProtocol(context, self, clazz, name, arg0, block);
-
-        if (specificArity != 1) return call(context, self, clazz, name, new IRubyObject[]{arg0}, block);
-
-        return invokeExact(this.specific, context, staticScope, self, arg0, block, implementationClass, name);
-    }
-
-    @Override
-    public IRubyObject call(ThreadContext context, IRubyObject self, RubyModule clazz, String name, IRubyObject arg0, IRubyObject arg1, Block block) {
-        if (!hasExplicitCallProtocol) return callNoProtocol(context, self, clazz, name, arg0, arg1, block);
-
-        if (specificArity != 2) return call(context, self, clazz, name, new IRubyObject[] {arg0, arg1}, block);
-
-        return invokeExact(this.specific, context, staticScope, self, arg0, arg1, block, implementationClass, name);
-    }
-
-    @Override
-    public IRubyObject call(ThreadContext context, IRubyObject self, RubyModule clazz, String name, IRubyObject arg0, IRubyObject arg1, IRubyObject arg2, Block block) {
-        if (!hasExplicitCallProtocol) return callNoProtocol(context, self, clazz, name, arg0, arg1, arg2, block);
-
-        if (specificArity != 3) return call(context, self, clazz, name, new IRubyObject[] {arg0, arg1, arg2 }, block);
-
-        return invokeExact(this.specific, context, staticScope, self, arg0, arg1, arg2, block, implementationClass, name);
-    }
-
-    private IRubyObject callNoProtocol(ThreadContext context, IRubyObject self, String name, IRubyObject[] args, Block block) {
-        StaticScope staticScope = this.staticScope;
-        RubyModule implementationClass = this.implementationClass;
-        pre(context, staticScope, implementationClass, self, name, block);
-
-        if (hasKwargs) args = IRRuntimeHelpers.frobnicateKwargsArgument(context, args, getSignature().required());
-
-        try {
-            return invokeExact(this.variable, context, staticScope, self, args, block, implementationClass, name);
-        }
-        finally { post(context); }
-    }
-
-    public final IRubyObject callNoProtocol(ThreadContext context, IRubyObject self, RubyModule clazz, String name, Block block) {
-        if (specificArity != 0) return call(context, self, clazz, name, IRubyObject.NULL_ARRAY, block);
-
-        StaticScope staticScope = this.staticScope;
-        RubyModule implementationClass = this.implementationClass;
-        pre(context, staticScope, implementationClass, self, name, block);
-
-        try {
-            return invokeExact(this.specific, context, staticScope, self, block, implementationClass, name);
-        }
-        finally { post(context); }
-    }
-
-    public final IRubyObject callNoProtocol(ThreadContext context, IRubyObject self, RubyModule clazz, String name, IRubyObject arg0, Block block) {
-        if (specificArity != 1) return call(context, self, clazz, name, Helpers.arrayOf(arg0), block);
-
-        StaticScope staticScope = this.staticScope;
-        RubyModule implementationClass = this.implementationClass;
-        pre(context, staticScope, implementationClass, self, name, block);
-
-        try {
-            return invokeExact(this.specific, context, staticScope, self, arg0, block, implementationClass, name);
-        }
-        finally { post(context); }
-    }
-
-    public final IRubyObject callNoProtocol(ThreadContext context, IRubyObject self, RubyModule clazz, String name, IRubyObject arg0, IRubyObject arg1, Block block) {
-        if (specificArity != 2) return call(context, self, clazz, name, Helpers.arrayOf(arg0, arg1), block);
-
-        StaticScope staticScope = this.staticScope;
-        RubyModule implementationClass = this.implementationClass;
-        pre(context, staticScope, implementationClass, self, name, block);
-
-        try {
-            return invokeExact(this.specific, context, staticScope, self, arg0, arg1, block, implementationClass, name);
-        }
-        finally { post(context); }
-    }
-
-    public final IRubyObject callNoProtocol(ThreadContext context, IRubyObject self, RubyModule clazz, String name, IRubyObject arg0, IRubyObject arg1, IRubyObject arg2, Block block) {
-        if (specificArity != 3) return call(context, self, clazz, name, Helpers.arrayOf(arg0, arg1, arg2), block);
-
-        StaticScope staticScope = this.staticScope;
-        RubyModule implementationClass = this.implementationClass;
-        pre(context, staticScope, implementationClass, self, name, block);
-
-        try {
-            return invokeExact(this.specific, context, staticScope, self, arg0, arg1, arg2, block, implementationClass, name);
-        }
-        finally { post(context); }
-    }
-
-<<<<<<< HEAD
-    @Override
-    public DynamicMethod dup() {
-        return new CompiledIRMethod(variable, specific, specificArity, method, getVisibility(), implementationClass, hasKwargs);
-    }
-
-    @Override
-    public void setCallCount(int count) {
-
-    }
-
     @Override
     public void completeBuild(DynamicMethod buildResult) {
-
     }
 
     @Override
@@ -210,29 +75,126 @@
         return ic;
     }
 
-    @Override
-    public String getClassName(ThreadContext context) {
-        String className;
-        if (implementationClass.isSingleton()) {
-            MetaClass metaClass = (MetaClass) implementationClass;
-            RubyClass realClass = metaClass.getRealClass();
-            // if real class is Class
-            if (realClass == context.runtime.getClassClass()) {
-                // use the attached class's name
-                className = ((RubyClass) metaClass.getAttached()).getName();
-            } else {
-                // use the real class name
-                className = realClass.getName();
-            }
-        } else {
-            // use the class name
-            className = implementationClass.getName();
-        }
-        return className;
-    }
-
-=======
->>>>>>> 48f1ac28
+    protected void post(ThreadContext context) {
+        // update call stacks (pop: ..)
+        context.postMethodFrameAndScope();
+    }
+
+    protected void pre(ThreadContext context, StaticScope staticScope, RubyModule implementationClass, IRubyObject self, String name, Block block) {
+        // update call stacks (push: frame, class, scope, etc.)
+        context.preMethodFrameAndScope(implementationClass, name, self, block, staticScope);
+    }
+
+    @Override
+    public IRubyObject call(ThreadContext context, IRubyObject self, RubyModule clazz, String name, IRubyObject[] args, Block block) {
+        if (!hasExplicitCallProtocol) return callNoProtocol(context, self, name, args, block);
+
+        if (hasKwargs) args = IRRuntimeHelpers.frobnicateKwargsArgument(context, args, getSignature().required());
+
+        return invokeExact(this.variable, context, staticScope, self, args, block, implementationClass, name);
+    }
+
+    @Override
+    public IRubyObject call(ThreadContext context, IRubyObject self, RubyModule clazz, String name, Block block) {
+        if (specificArity != 0) return call(context, self, clazz, name, IRubyObject.NULL_ARRAY, block);
+
+        if (!hasExplicitCallProtocol) return callNoProtocol(context, self, clazz, name, block);
+
+        return invokeExact(this.specific, context, staticScope, self, block, implementationClass, name);
+    }
+
+    @Override
+    public IRubyObject call(ThreadContext context, IRubyObject self, RubyModule clazz, String name, IRubyObject arg0, Block block) {
+        if (!hasExplicitCallProtocol) return callNoProtocol(context, self, clazz, name, arg0, block);
+
+        if (specificArity != 1) return call(context, self, clazz, name, new IRubyObject[]{arg0}, block);
+
+        return invokeExact(this.specific, context, staticScope, self, arg0, block, implementationClass, name);
+    }
+
+    @Override
+    public IRubyObject call(ThreadContext context, IRubyObject self, RubyModule clazz, String name, IRubyObject arg0, IRubyObject arg1, Block block) {
+        if (!hasExplicitCallProtocol) return callNoProtocol(context, self, clazz, name, arg0, arg1, block);
+
+        if (specificArity != 2) return call(context, self, clazz, name, new IRubyObject[] {arg0, arg1}, block);
+
+        return invokeExact(this.specific, context, staticScope, self, arg0, arg1, block, implementationClass, name);
+    }
+
+    @Override
+    public IRubyObject call(ThreadContext context, IRubyObject self, RubyModule clazz, String name, IRubyObject arg0, IRubyObject arg1, IRubyObject arg2, Block block) {
+        if (!hasExplicitCallProtocol) return callNoProtocol(context, self, clazz, name, arg0, arg1, arg2, block);
+
+        if (specificArity != 3) return call(context, self, clazz, name, new IRubyObject[] {arg0, arg1, arg2 }, block);
+
+        return invokeExact(this.specific, context, staticScope, self, arg0, arg1, arg2, block, implementationClass, name);
+    }
+
+    private IRubyObject callNoProtocol(ThreadContext context, IRubyObject self, String name, IRubyObject[] args, Block block) {
+        StaticScope staticScope = this.staticScope;
+        RubyModule implementationClass = this.implementationClass;
+        pre(context, staticScope, implementationClass, self, name, block);
+
+        if (hasKwargs) args = IRRuntimeHelpers.frobnicateKwargsArgument(context, args, getSignature().required());
+
+        try {
+            return invokeExact(this.variable, context, staticScope, self, args, block, implementationClass, name);
+        }
+        finally { post(context); }
+    }
+
+    public final IRubyObject callNoProtocol(ThreadContext context, IRubyObject self, RubyModule clazz, String name, Block block) {
+        if (specificArity != 0) return call(context, self, clazz, name, IRubyObject.NULL_ARRAY, block);
+
+        StaticScope staticScope = this.staticScope;
+        RubyModule implementationClass = this.implementationClass;
+        pre(context, staticScope, implementationClass, self, name, block);
+
+        try {
+            return invokeExact(this.specific, context, staticScope, self, block, implementationClass, name);
+        }
+        finally { post(context); }
+    }
+
+    public final IRubyObject callNoProtocol(ThreadContext context, IRubyObject self, RubyModule clazz, String name, IRubyObject arg0, Block block) {
+        if (specificArity != 1) return call(context, self, clazz, name, Helpers.arrayOf(arg0), block);
+
+        StaticScope staticScope = this.staticScope;
+        RubyModule implementationClass = this.implementationClass;
+        pre(context, staticScope, implementationClass, self, name, block);
+
+        try {
+            return invokeExact(this.specific, context, staticScope, self, arg0, block, implementationClass, name);
+        }
+        finally { post(context); }
+    }
+
+    public final IRubyObject callNoProtocol(ThreadContext context, IRubyObject self, RubyModule clazz, String name, IRubyObject arg0, IRubyObject arg1, Block block) {
+        if (specificArity != 2) return call(context, self, clazz, name, Helpers.arrayOf(arg0, arg1), block);
+
+        StaticScope staticScope = this.staticScope;
+        RubyModule implementationClass = this.implementationClass;
+        pre(context, staticScope, implementationClass, self, name, block);
+
+        try {
+            return invokeExact(this.specific, context, staticScope, self, arg0, arg1, block, implementationClass, name);
+        }
+        finally { post(context); }
+    }
+
+    public final IRubyObject callNoProtocol(ThreadContext context, IRubyObject self, RubyModule clazz, String name, IRubyObject arg0, IRubyObject arg1, IRubyObject arg2, Block block) {
+        if (specificArity != 3) return call(context, self, clazz, name, Helpers.arrayOf(arg0, arg1, arg2), block);
+
+        StaticScope staticScope = this.staticScope;
+        RubyModule implementationClass = this.implementationClass;
+        pre(context, staticScope, implementationClass, self, name, block);
+
+        try {
+            return invokeExact(this.specific, context, staticScope, self, arg0, arg1, arg2, block, implementationClass, name);
+        }
+        finally { post(context); }
+    }
+
     public String getFile() {
         return method.getFileName();
     }
