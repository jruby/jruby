--- conflicted
+++ resolved
@@ -1597,19 +1597,11 @@
 
     // FIXME: Replace this with file/line version and stop using ISourcePosition
     public void warning(int line, String message) {
-<<<<<<< HEAD
-        if (getWarnings().isVerbose()) warning(ID.USELESS_EXPRESSION, lexer.getFile(), line, message);
-    }
-
-    public void warning(ID id, String file, int line, String message) {
-        getWarnings().warning(id, file, line + 1, message); // node/lexer lines are 0 based
-=======
         warning(ID.USELESS_EXPRESSION, lexer.getFile(), line, message);
     }
 
     public void warning(ID id, String file, int line, String message) {
         warnings.warn(id, file, line + 1, message); // node/lexer lines are 0 based
->>>>>>> 3e122da7
     }
 
     // ENEBO: Totally weird naming (in MRI is not allocated and is a local var name) [1.9]
