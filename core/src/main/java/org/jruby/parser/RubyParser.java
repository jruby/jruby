// created by jay 1.0.2 (c) 2002-2004 ats@cs.rit.edu
// skeleton Java 1.0 (c) 2002 ats@cs.rit.edu

					// line 2 "RubyParser.y"
/*
 **** BEGIN LICENSE BLOCK *****
 * Version: EPL 2.0/GPL 2.0/LGPL 2.1
  * The contents of this file are subject to the Eclipse Public
 * License Version 2.0 (the "License"); you may not use this file
 * except in compliance with the License. You may obtain a copy of
 * the License at http://www.eclipse.org/legal/epl-v20.html
 *
 * Software distributed under the License is distributed on an "AS
 * IS" basis, WITHOUT WARRANTY OF ANY KIND, either express or
 * implied. See the License for the specific language governing
 * rights and limitations under the License.
 *
 * Copyright (C) 2008-2017 Thomas E Enebo <enebo@acm.org>
 * 
 * Alternatively, the contents of this file may be used under the terms of
 * either of the GNU General Public License Version 2 or later (the "GPL"),
 * or the GNU Lesser General Public License Version 2.1 or later (the "LGPL"),
 * in which case the provisions of the GPL or the LGPL are applicable instead
 * of those above. If you wish to allow use of your version of this file only
 * under the terms of either the GPL or the LGPL, and not to allow others to
 * use your version of this file under the terms of the EPL, indicate your
 * decision by deleting the provisions above and replace them with the notice
 * and other provisions required by the GPL or the LGPL. If you do not delete
 * the provisions above, a recipient may use your version of this file under
 * the terms of any one of the EPL, the GPL or the LGPL.
 ***** END LICENSE BLOCK *****/

package org.jruby.parser;

import java.io.IOException;
import java.util.Set;

import org.jruby.RubySymbol;
import org.jruby.ast.ArgsNode;
import org.jruby.ast.ArgumentNode;
import org.jruby.ast.ArrayNode;
import org.jruby.ast.ArrayPatternNode;
import org.jruby.ast.AssignableNode;
import org.jruby.ast.BackRefNode;
import org.jruby.ast.BeginNode;
import org.jruby.ast.BlockAcceptingNode;
import org.jruby.ast.BlockArgNode;
import org.jruby.ast.BlockNode;
import org.jruby.ast.BlockPassNode;
import org.jruby.ast.BreakNode;
import org.jruby.ast.ClassNode;
import org.jruby.ast.ClassVarNode;
import org.jruby.ast.ClassVarAsgnNode;
import org.jruby.ast.Colon3Node;
import org.jruby.ast.ConstNode;
import org.jruby.ast.ConstDeclNode;
import org.jruby.ast.DefHolder;
import org.jruby.ast.DefinedNode;
import org.jruby.ast.DStrNode;
import org.jruby.ast.DSymbolNode;
import org.jruby.ast.DVarNode;
import org.jruby.ast.DXStrNode;
import org.jruby.ast.DefnNode;
import org.jruby.ast.DefsNode;
import org.jruby.ast.DotNode;
import org.jruby.ast.EncodingNode;
import org.jruby.ast.EnsureNode;
import org.jruby.ast.EvStrNode;
import org.jruby.ast.FalseNode;
import org.jruby.ast.FileNode;
import org.jruby.ast.FindPatternNode;
import org.jruby.ast.FCallNode;
import org.jruby.ast.FixnumNode;
import org.jruby.ast.FloatNode;
import org.jruby.ast.ForNode;
import org.jruby.ast.GlobalAsgnNode;
import org.jruby.ast.GlobalVarNode;
import org.jruby.ast.HashNode;
import org.jruby.ast.HashPatternNode;
import org.jruby.ast.InNode;
import org.jruby.ast.InstAsgnNode;
import org.jruby.ast.InstVarNode;
import org.jruby.ast.IterNode;
import org.jruby.ast.KeywordArgNode;
import org.jruby.ast.LambdaNode;
import org.jruby.ast.ListNode;
import org.jruby.ast.LiteralNode;
import org.jruby.ast.LocalVarNode;
import org.jruby.ast.ModuleNode;
import org.jruby.ast.MultipleAsgnNode;
import org.jruby.ast.NextNode;
import org.jruby.ast.NilImplicitNode;
import org.jruby.ast.NilNode;
import org.jruby.ast.Node;
import org.jruby.ast.NonLocalControlFlowNode;
import org.jruby.ast.NumericNode;
import org.jruby.ast.OptArgNode;
import org.jruby.ast.PostExeNode;
import org.jruby.ast.PreExe19Node;
import org.jruby.ast.RationalNode;
import org.jruby.ast.RedoNode;
import org.jruby.ast.RegexpNode;
import org.jruby.ast.RequiredKeywordArgumentValueNode;
import org.jruby.ast.RescueBodyNode;
import org.jruby.ast.RestArgNode;
import org.jruby.ast.RetryNode;
import org.jruby.ast.ReturnNode;
import org.jruby.ast.SClassNode;
import org.jruby.ast.SelfNode;
import org.jruby.ast.StarNode;
import org.jruby.ast.StrNode;
import org.jruby.ast.TrueNode;
import org.jruby.ast.UnnamedRestArgNode;
import org.jruby.ast.UntilNode;
import org.jruby.ast.VAliasNode;
import org.jruby.ast.WhileNode;
import org.jruby.ast.XStrNode;
import org.jruby.ast.YieldNode;
import org.jruby.ast.ZArrayNode;
import org.jruby.ast.ZSuperNode;
import org.jruby.ast.types.ILiteralNode;
import org.jruby.common.IRubyWarnings;
import org.jruby.common.IRubyWarnings.ID;
import org.jruby.lexer.LexerSource;
import org.jruby.lexer.LexingCommon;
import org.jruby.lexer.yacc.LexContext;
import org.jruby.lexer.yacc.RubyLexer;
import org.jruby.lexer.yacc.StackState;
import org.jruby.lexer.yacc.StrTerm;
import org.jruby.util.ByteList;
import org.jruby.util.CommonByteLists;
import org.jruby.util.KeyValuePair;
import org.jruby.util.StringSupport;
import static org.jruby.lexer.LexingCommon.AMPERSAND;
import static org.jruby.lexer.LexingCommon.BACKTICK;
import static org.jruby.lexer.LexingCommon.BANG;
import static org.jruby.lexer.LexingCommon.CARET;
import static org.jruby.lexer.LexingCommon.DOT;
import static org.jruby.lexer.LexingCommon.GT;
import static org.jruby.lexer.LexingCommon.LCURLY;
import static org.jruby.lexer.LexingCommon.LT;
import static org.jruby.lexer.LexingCommon.MINUS;
import static org.jruby.lexer.LexingCommon.PERCENT;
import static org.jruby.lexer.LexingCommon.OR;
import static org.jruby.lexer.LexingCommon.PLUS;
import static org.jruby.lexer.LexingCommon.RBRACKET;
import static org.jruby.lexer.LexingCommon.RCURLY;
import static org.jruby.lexer.LexingCommon.RPAREN;
import static org.jruby.lexer.LexingCommon.SLASH;
import static org.jruby.lexer.LexingCommon.STAR;
import static org.jruby.lexer.LexingCommon.TILDE;
import static org.jruby.lexer.LexingCommon.EXPR_BEG;
import static org.jruby.lexer.LexingCommon.EXPR_FITEM;
import static org.jruby.lexer.LexingCommon.EXPR_FNAME;
import static org.jruby.lexer.LexingCommon.EXPR_ENDFN;
import static org.jruby.lexer.LexingCommon.EXPR_ENDARG;
import static org.jruby.lexer.LexingCommon.EXPR_END;
import static org.jruby.lexer.LexingCommon.EXPR_LABEL;
import static org.jruby.util.CommonByteLists.FWD_BLOCK;
import static org.jruby.util.CommonByteLists.FWD_KWREST;
import static org.jruby.parser.ParserSupport.arg_blk_pass;
import static org.jruby.parser.ParserSupport.node_assign;

 
public class RubyParser {
    protected ParserSupport support;
    protected RubyLexer lexer;

    public RubyParser(LexerSource source, IRubyWarnings warnings) {
        this.support = new ParserSupport();
        this.lexer = new RubyLexer(support, source, warnings);
        support.setLexer(lexer);
        support.setWarnings(warnings);
    }

    @Deprecated
    public RubyParser(LexerSource source) {
        this(new ParserSupport(), source);
    }

    @Deprecated
    public RubyParser(ParserSupport support, LexerSource source) {
        this.support = support;
        lexer = new RubyLexer(support, source);
        support.setLexer(lexer);
    }

    public void setWarnings(IRubyWarnings warnings) {
        support.setWarnings(warnings);
        lexer.setWarnings(warnings);
    }
					// line 193 "-"
  // %token constants
  public static final int keyword_class = 257;
  public static final int keyword_module = 258;
  public static final int keyword_def = 259;
  public static final int keyword_undef = 260;
  public static final int keyword_begin = 261;
  public static final int keyword_rescue = 262;
  public static final int keyword_ensure = 263;
  public static final int keyword_end = 264;
  public static final int keyword_if = 265;
  public static final int keyword_unless = 266;
  public static final int keyword_then = 267;
  public static final int keyword_elsif = 268;
  public static final int keyword_else = 269;
  public static final int keyword_case = 270;
  public static final int keyword_when = 271;
  public static final int keyword_while = 272;
  public static final int keyword_until = 273;
  public static final int keyword_for = 274;
  public static final int keyword_break = 275;
  public static final int keyword_next = 276;
  public static final int keyword_redo = 277;
  public static final int keyword_retry = 278;
  public static final int keyword_in = 279;
  public static final int keyword_do = 280;
  public static final int keyword_do_cond = 281;
  public static final int keyword_do_block = 282;
  public static final int keyword_do_LAMBDA = 283;
  public static final int keyword_return = 284;
  public static final int keyword_yield = 285;
  public static final int keyword_super = 286;
  public static final int keyword_self = 287;
  public static final int keyword_nil = 288;
  public static final int keyword_true = 289;
  public static final int keyword_false = 290;
  public static final int keyword_and = 291;
  public static final int keyword_or = 292;
  public static final int keyword_not = 293;
  public static final int modifier_if = 294;
  public static final int modifier_unless = 295;
  public static final int modifier_while = 296;
  public static final int modifier_until = 297;
  public static final int modifier_rescue = 298;
  public static final int keyword_alias = 299;
  public static final int keyword_defined = 300;
  public static final int keyword_BEGIN = 301;
  public static final int keyword_END = 302;
  public static final int keyword__LINE__ = 303;
  public static final int keyword__FILE__ = 304;
  public static final int keyword__ENCODING__ = 305;
  public static final int tIDENTIFIER = 306;
  public static final int tFID = 307;
  public static final int tGVAR = 308;
  public static final int tIVAR = 309;
  public static final int tCONSTANT = 310;
  public static final int tCVAR = 311;
  public static final int tLABEL = 312;
  public static final int tINTEGER = 313;
  public static final int tFLOAT = 314;
  public static final int tRATIONAL = 315;
  public static final int tIMAGINARY = 316;
  public static final int tCHAR = 317;
  public static final int tNTH_REF = 318;
  public static final int tBACK_REF = 319;
  public static final int tSTRING_CONTENT = 320;
  public static final int tREGEXP_END = 321;
  public static final int tUMINUS_NUM = 322;
  public static final int tSP = 323;
  public static final int tUPLUS = 324;
  public static final int tUMINUS = 325;
  public static final int tPOW = 326;
  public static final int tCMP = 327;
  public static final int tEQ = 328;
  public static final int tEQQ = 329;
  public static final int tNEQ = 330;
  public static final int tGEQ = 331;
  public static final int tLEQ = 332;
  public static final int tANDOP = 333;
  public static final int tOROP = 334;
  public static final int tMATCH = 335;
  public static final int tNMATCH = 336;
  public static final int tDOT2 = 337;
  public static final int tDOT3 = 338;
  public static final int tBDOT2 = 339;
  public static final int tBDOT3 = 340;
  public static final int tAREF = 341;
  public static final int tASET = 342;
  public static final int tLSHFT = 343;
  public static final int tRSHFT = 344;
  public static final int tANDDOT = 345;
  public static final int tCOLON2 = 346;
  public static final int tCOLON3 = 347;
  public static final int tOP_ASGN = 348;
  public static final int tASSOC = 349;
  public static final int tLPAREN = 350;
  public static final int tLPAREN_ARG = 351;
  public static final int tLBRACK = 352;
  public static final int tLBRACE = 353;
  public static final int tLBRACE_ARG = 354;
  public static final int tSTAR = 355;
  public static final int tDSTAR = 356;
  public static final int tAMPER = 357;
  public static final int tLAMBDA = 358;
  public static final int tSYMBEG = 359;
  public static final int tSTRING_BEG = 360;
  public static final int tXSTRING_BEG = 361;
  public static final int tREGEXP_BEG = 362;
  public static final int tWORDS_BEG = 363;
  public static final int tQWORDS_BEG = 364;
  public static final int tSTRING_END = 365;
  public static final int tSYMBOLS_BEG = 366;
  public static final int tQSYMBOLS_BEG = 367;
  public static final int tSTRING_DEND = 368;
  public static final int tSTRING_DBEG = 369;
  public static final int tSTRING_DVAR = 370;
  public static final int tLAMBEG = 371;
  public static final int tLABEL_END = 372;
  public static final int tLOWEST = 373;
  public static final int yyErrorCode = 256;

  /** number of final state.
    */
  protected static final int yyFinal = 1;

  /** parser tables.
      Order is mandated by <i>jay</i>.
    */
  protected static final short[] yyLhs = {
//yyLhs 818
    -1,   214,     0,    30,    31,    31,    31,    31,    32,    32,
    33,   217,    34,    34,    35,    36,    36,    36,    36,    37,
   218,    37,   219,    38,    38,    38,    38,    38,    38,    38,
    38,    38,    38,    38,    38,    38,    38,    38,    38,    38,
    77,    77,    77,    77,    77,    77,    77,    77,    77,    77,
    77,    77,    75,    75,    75,    39,    39,    39,    39,    39,
   221,   222,    39,   223,   224,    39,    39,    27,    28,   225,
    29,    45,   226,    46,    43,    43,    82,    82,   120,    49,
    42,    42,    42,    42,    42,    42,    42,    42,    42,    42,
    42,   125,   125,   131,   131,   127,   127,   127,   127,   127,
   127,   127,   127,   127,   127,   128,   128,   126,   126,   130,
   130,   129,   129,   129,   129,   129,   129,   129,   129,   129,
   129,   129,   129,   129,   129,   129,   129,   129,   129,   129,
   122,   122,   122,   122,   122,   122,   122,   122,   122,   122,
   122,   122,   122,   122,   122,   122,   122,   122,   122,   159,
   159,    26,    26,    26,   161,   161,   161,   161,   161,   124,
   124,    99,   228,    99,   160,   160,   160,   160,   160,   160,
   160,   160,   160,   160,   160,   160,   160,   160,   160,   160,
   160,   160,   160,   160,   160,   160,   160,   160,   160,   160,
   160,   160,   160,   160,   172,   172,   172,   172,   172,   172,
   172,   172,   172,   172,   172,   172,   172,   172,   172,   172,
   172,   172,   172,   172,   172,   172,   172,   172,   172,   172,
   172,   172,   172,   172,   172,   172,   172,   172,   172,   172,
   172,   172,   172,   172,   172,    40,    40,    40,    40,    40,
    40,    40,    40,    40,    40,    40,    40,    40,    40,    40,
    40,    40,    40,    40,    40,    40,    40,    40,    40,    40,
    40,    40,    40,    40,    40,    40,    40,    40,    40,    40,
    40,    40,    40,    40,    40,   229,    40,    40,    40,    40,
    40,    40,    40,   173,   173,   173,   173,    50,    50,   185,
   185,    47,    70,    70,    70,    70,    76,    76,    63,    63,
    63,    64,    64,    62,    62,    62,    62,    62,    61,    61,
    61,    61,    61,   231,    69,    72,    72,    71,    71,    60,
    60,    60,    60,    79,    79,    78,    78,    78,    41,    41,
    41,    41,    41,    41,    41,    41,    41,    41,    41,   232,
    41,   233,    41,   234,    41,    41,    41,    41,    41,    41,
    41,    41,    41,    41,   235,    41,    41,    41,    41,    41,
    41,    41,    41,    41,    41,    41,   237,    41,   238,    41,
    41,    41,   239,    41,   241,    41,   242,    41,    41,    41,
    41,    41,    41,    41,    48,   197,   198,   211,   207,   208,
   210,   209,   193,   194,   205,   199,   200,   201,   202,   196,
   195,   203,   206,   192,   236,   236,   236,   227,   227,    51,
    51,    52,    52,   102,   102,    92,    92,    93,    93,    94,
    94,    94,    94,    94,    95,    95,   181,   181,   244,   243,
    67,    67,    67,    67,    68,    68,   183,   103,   103,   103,
   103,   103,   103,   103,   103,   103,   103,   103,   103,   103,
   103,   103,   104,   104,   105,   105,   112,   112,   111,   111,
   113,   113,   245,   246,   247,   248,   114,   115,   115,   116,
   116,   121,    81,    81,    81,    81,    44,    44,    44,    44,
    44,    44,    44,    44,    44,   119,   119,   249,   250,   251,
   117,   252,   253,   254,   118,    54,    54,    54,    54,    53,
    55,    55,   255,   256,   257,   132,   133,   133,   134,   134,
   134,   135,   135,   135,   135,   135,   135,   136,   137,   137,
   138,   138,   212,   213,   139,   139,   139,   139,   139,   139,
   139,   139,   139,   139,   139,   139,   139,   258,   139,   139,
   259,   139,   141,   141,   141,   141,   141,   141,   141,   141,
   142,   142,   143,   143,   140,   175,   175,   144,   144,   145,
   152,   152,   152,   152,   153,   153,   154,   154,   179,   179,
   176,   176,   177,   178,   178,   146,   146,   146,   146,   146,
   146,   146,   146,   146,   146,   147,   147,   147,   147,   147,
   147,   147,   147,   147,   147,   147,   147,   147,   147,   147,
   147,   148,   149,   149,   150,   151,   151,   151,    56,    56,
    57,    57,    57,    58,    58,    59,    59,    20,    20,     2,
     3,     3,     3,     4,     5,     6,    11,    16,    16,    19,
    19,    12,    13,    13,    14,    15,    17,    17,    18,    18,
     7,     7,     8,     8,     9,     9,    10,   260,    10,   261,
   262,   263,   264,    10,   101,   101,   101,   101,    25,    25,
    23,   155,   155,   155,   155,    24,    21,    21,   184,   184,
   184,    22,    22,    22,    22,    73,    73,    73,    73,    73,
    73,    73,    73,    73,    73,    73,    73,    74,    74,    74,
    74,    74,    74,    74,    74,    74,    74,    74,    74,   100,
   100,   265,    80,    80,    86,    86,    87,    85,   266,    85,
    65,    65,    65,    65,    65,    66,    66,    88,    88,    88,
    88,    88,    88,    88,    88,    88,    88,    88,    88,    88,
    88,    88,   182,   166,   166,   166,   166,   165,   165,   169,
    90,    90,    89,    89,   168,   108,   108,   110,   110,   109,
   109,   107,   107,   188,   188,   180,   167,   167,   106,    84,
    83,    83,    91,    91,   187,   187,   162,   162,   186,   186,
   163,   163,   164,   164,     1,   267,     1,    96,    96,    97,
    97,    98,    98,    98,    98,    98,   156,   156,   156,   157,
   157,   157,   157,   158,   158,   158,   174,   174,   170,   170,
   171,   171,   215,   215,   220,   220,   189,   190,   204,   230,
   230,   230,   240,   240,   216,   216,   123,   191,
    }, yyLen = {
//yyLen 818
     2,     0,     2,     2,     1,     1,     3,     2,     1,     2,
     3,     0,     6,     3,     2,     1,     1,     3,     2,     1,
     0,     3,     0,     4,     3,     3,     3,     2,     3,     3,
     3,     3,     3,     4,     1,     4,     4,     6,     4,     1,
     4,     4,     7,     6,     6,     6,     6,     4,     6,     4,
     6,     4,     1,     3,     1,     1,     3,     3,     3,     2,
     0,     0,     5,     0,     0,     5,     1,     1,     2,     0,
     5,     1,     0,     3,     1,     1,     1,     4,     3,     1,
     2,     3,     4,     5,     4,     5,     2,     2,     2,     2,
     2,     1,     3,     1,     3,     1,     2,     3,     5,     2,
     4,     2,     4,     1,     3,     1,     3,     2,     3,     1,
     3,     1,     1,     1,     1,     1,     1,     1,     1,     1,
     1,     1,     1,     4,     3,     3,     3,     3,     2,     1,
     1,     1,     1,     1,     1,     1,     1,     1,     1,     1,
     1,     1,     4,     3,     3,     3,     3,     2,     1,     1,
     1,     2,     1,     3,     1,     1,     1,     1,     1,     1,
     1,     1,     0,     4,     1,     1,     1,     1,     1,     1,
     1,     1,     1,     1,     1,     1,     1,     1,     1,     1,
     1,     1,     1,     1,     1,     1,     1,     1,     1,     1,
     1,     1,     1,     1,     1,     1,     1,     1,     1,     1,
     1,     1,     1,     1,     1,     1,     1,     1,     1,     1,
     1,     1,     1,     1,     1,     1,     1,     1,     1,     1,
     1,     1,     1,     1,     1,     1,     1,     1,     1,     1,
     1,     1,     1,     1,     1,     4,     4,     7,     6,     6,
     6,     6,     5,     4,     3,     3,     2,     2,     2,     2,
     3,     3,     3,     3,     3,     3,     4,     2,     2,     3,
     3,     3,     3,     1,     3,     3,     3,     3,     3,     2,
     2,     3,     3,     3,     3,     0,     4,     6,     4,     6,
     4,     6,     1,     1,     1,     1,     1,     3,     3,     1,
     1,     1,     1,     2,     4,     2,     1,     3,     3,     5,
     3,     1,     1,     1,     1,     2,     4,     2,     1,     2,
     2,     4,     1,     0,     2,     2,     1,     2,     1,     1,
     2,     3,     4,     1,     1,     3,     4,     2,     1,     1,
     1,     1,     1,     1,     1,     1,     1,     1,     1,     0,
     4,     0,     3,     0,     4,     3,     3,     2,     3,     3,
     1,     4,     3,     1,     0,     6,     4,     3,     2,     1,
     2,     1,     6,     6,     4,     4,     0,     6,     0,     5,
     5,     6,     0,     6,     0,     7,     0,     5,     4,     4,
     1,     1,     1,     1,     1,     1,     1,     1,     1,     1,
     1,     1,     1,     1,     1,     1,     1,     1,     1,     1,
     1,     1,     1,     1,     1,     1,     2,     1,     1,     1,
     5,     1,     2,     1,     1,     1,     3,     1,     3,     1,
     3,     5,     1,     3,     2,     1,     1,     1,     0,     2,
     4,     2,     2,     1,     2,     0,     1,     6,     8,     4,
     6,     4,     2,     6,     2,     4,     6,     2,     4,     2,
     4,     1,     1,     1,     3,     4,     1,     4,     1,     3,
     1,     1,     0,     0,     0,     0,     7,     4,     1,     3,
     3,     3,     2,     4,     5,     5,     2,     4,     4,     3,
     3,     3,     2,     1,     4,     3,     3,     0,     0,     0,
     5,     0,     0,     0,     5,     1,     2,     3,     4,     5,
     1,     1,     0,     0,     0,     8,     1,     1,     1,     3,
     3,     1,     2,     3,     1,     1,     1,     1,     3,     1,
     3,     1,     1,     1,     1,     1,     4,     4,     4,     3,
     4,     4,     4,     3,     3,     3,     2,     0,     4,     2,
     0,     4,     1,     1,     2,     3,     5,     2,     4,     1,
     2,     3,     1,     3,     5,     2,     1,     1,     3,     1,
     3,     1,     2,     1,     1,     3,     2,     1,     1,     3,
     2,     1,     2,     1,     1,     1,     3,     3,     2,     2,
     1,     1,     1,     2,     2,     1,     1,     1,     1,     1,
     1,     1,     1,     1,     1,     1,     1,     1,     1,     1,
     1,     1,     2,     2,     4,     2,     3,     1,     6,     1,
     1,     1,     1,     2,     1,     2,     1,     1,     1,     1,
     1,     1,     2,     3,     3,     3,     4,     0,     3,     1,
     2,     4,     0,     3,     4,     4,     0,     3,     0,     3,
     0,     2,     0,     2,     0,     2,     1,     0,     3,     0,
     0,     0,     0,     7,     1,     1,     1,     1,     1,     1,
     2,     1,     1,     1,     1,     3,     1,     2,     1,     1,
     1,     1,     1,     1,     1,     1,     1,     1,     1,     1,
     1,     1,     1,     1,     1,     1,     1,     1,     1,     1,
     1,     1,     1,     1,     1,     1,     1,     1,     1,     1,
     1,     0,     4,     0,     1,     1,     3,     1,     0,     3,
     4,     2,     2,     1,     1,     2,     0,     6,     8,     4,
     6,     4,     6,     2,     4,     6,     2,     4,     2,     4,
     1,     0,     1,     1,     1,     1,     1,     1,     1,     1,
     1,     3,     1,     3,     1,     2,     1,     2,     1,     1,
     3,     1,     3,     1,     1,     2,     2,     1,     3,     3,
     1,     3,     1,     3,     1,     1,     2,     1,     1,     1,
     2,     1,     2,     0,     1,     0,     4,     1,     2,     1,
     3,     3,     2,     1,     4,     2,     1,     1,     1,     1,
     1,     1,     1,     1,     1,     1,     1,     1,     1,     1,
     1,     1,     0,     1,     0,     1,     2,     2,     2,     0,
     1,     1,     1,     1,     1,     2,     0,     0,
    }, yyDefRed = {
//yyDefRed 1359
     1,     0,     0,     0,   392,   393,   394,     0,   385,   386,
   387,   390,   388,   389,   391,     0,     0,   382,   383,   403,
     0,     0,     0,     0,     0,     0,     0,     0,     0,     0,
     0,     0,     0,     0,     0,     0,     0,     0,     0,     0,
   671,   672,   673,   674,   620,   699,   700,     0,     0,     0,
     0,     0,     0,     0,     0,     0,     0,     0,   462,     0,
   640,   642,   644,     0,     0,     0,     0,     0,     0,   329,
     0,   621,   330,   331,   332,   334,   333,   335,   328,   617,
   666,   658,   659,   618,     0,     0,     2,     0,     5,     0,
     0,     0,     0,     0,    55,     0,     0,     0,     0,   336,
     0,    34,     0,    75,     0,   361,     0,     4,     0,     0,
    91,     0,   105,    79,     0,     0,     0,   339,     0,     0,
    72,    72,     0,     0,     0,     7,   204,   215,   205,   228,
   201,   221,   211,   210,   231,   232,   226,   209,   208,   203,
   229,   233,   234,   213,   202,   216,   220,   222,   214,   207,
   223,   230,   225,   224,   217,   227,   212,   200,   219,   218,
   199,   206,   197,   198,   194,   195,   196,   154,   156,   155,
   189,   190,   185,   167,   168,   169,   176,   173,   175,   170,
   171,   191,   192,   177,   178,   182,   186,   172,   174,   164,
   165,   166,   179,   180,   181,   183,   184,   187,   188,   193,
   160,     0,   161,   157,   159,   158,     0,     0,     0,     0,
     0,     0,     0,     0,     0,     0,     0,     0,     0,     0,
     0,     0,     0,     0,     0,   640,     0,     0,     0,     0,
   308,     0,     0,     0,    89,   312,     0,     0,   779,     0,
     0,    90,     0,    87,     0,     0,   482,    86,     0,   805,
     0,     0,    22,     0,     0,     9,     0,     0,   380,   381,
     0,     0,   257,     0,     0,   350,     0,     0,     0,     0,
     0,    20,     0,     0,     0,    16,     0,    15,     0,     0,
     0,     0,     0,     0,     0,   292,     0,     0,     0,   777,
     0,     0,     0,     0,     0,     0,     0,     0,     0,     0,
     0,     0,     0,     0,     0,     0,     0,     0,   384,     0,
     0,     0,   463,   663,   662,   664,     0,   660,   661,     0,
     0,     0,   627,   636,   632,   638,   269,    59,   270,   622,
     0,     0,     0,     0,   705,     0,     0,     0,   812,   813,
     3,     0,   814,     0,     0,     0,     0,     0,     0,     0,
    63,     0,     0,     0,     0,     0,   285,   286,     0,     0,
     0,     0,     0,     0,     0,     0,    60,     0,   283,   284,
     0,     0,     0,     0,     0,     0,     0,     0,     0,   396,
   472,   491,   395,   487,   360,   491,   799,     0,     0,   798,
     0,   476,     0,   358,     0,     0,   801,   800,     0,     0,
     0,     0,     0,     0,     0,   107,    88,   681,   680,   682,
   683,   685,   684,   686,     0,   677,   676,     0,   679,     0,
     0,     0,     0,   337,   152,   376,     0,     0,     0,     0,
     0,     0,     0,     0,     0,     0,     0,     0,   775,     0,
    68,   774,    67,     0,     0,     0,     0,     0,     0,     0,
     0,     0,     0,     0,     0,     0,     0,     0,     0,     0,
     0,     0,   413,   414,     0,   368,     0,     0,   162,   782,
     0,   320,   785,   315,     0,     0,     0,     0,     0,     0,
     0,     0,   309,   318,     0,     0,   310,     0,     0,     0,
   352,     0,   314,     0,     0,   304,     0,     0,   303,     0,
     0,   357,    58,    24,    26,    25,     0,   354,     0,     0,
     0,     0,     0,     0,     0,     0,     0,     0,   345,    14,
     0,     0,     0,   342,     0,   810,   293,   348,     0,   295,
   349,   778,     0,   667,     0,   109,     0,   707,     0,     0,
     0,     0,   464,   646,   665,   649,   647,   641,   623,   624,
   643,   625,   645,     0,     0,     0,     0,   738,   735,   734,
   733,   736,   744,   753,   732,     0,   765,   754,   769,   768,
   764,   730,     0,     0,   742,     0,   762,     0,   751,     0,
   713,   739,   737,   426,     0,     0,   427,     0,   714,     0,
     0,     0,     0,     0,     0,     0,     0,     0,   815,     6,
    28,    29,    30,    31,    32,    56,    57,    64,     0,     0,
     0,     0,     0,     0,     0,     0,     0,     0,     0,     0,
     0,    61,     0,     0,     0,     0,     0,     0,     0,     0,
     0,     0,     0,   492,     0,   488,     0,     0,     0,     0,
   481,     0,   479,     0,     0,     0,     0,   791,     0,   480,
     0,   792,   487,    81,     0,   289,   290,     0,   789,   790,
     0,     0,     0,     0,     0,     0,     0,   108,     0,   149,
     0,   151,   701,   372,     0,     0,     0,     0,     0,   405,
     0,     0,     0,   797,   796,    69,     0,     0,     0,     0,
     0,     0,     0,    72,     0,     0,     0,     0,     0,     0,
     0,   781,     0,     0,     0,     0,     0,     0,     0,   317,
     0,     0,   780,     0,     0,   351,   806,     0,   298,     0,
   300,   356,    23,     0,     0,    10,    33,     0,     0,     0,
     0,    21,     0,    17,   344,     0,     0,     0,     0,     0,
     0,     0,     0,     0,   650,     0,   626,   629,     0,     0,
   634,   631,     0,     0,   635,     0,     0,   417,     0,     0,
     0,   415,   706,     0,   723,     0,   726,     0,   711,     0,
   728,   745,     0,     0,     0,   712,   770,   766,   755,   756,
   402,   378,   397,     0,   609,     0,     0,     0,   709,   379,
     0,     0,     0,     0,     0,   471,   493,   485,   489,   486,
     0,     0,   478,     0,     0,     0,     0,     0,     0,   302,
   477,     0,   301,     0,     0,     0,     0,    41,   236,    54,
     0,     0,     0,     0,    51,   243,     0,     0,   319,     0,
    40,   235,    36,    35,     0,   323,     0,   106,     0,     0,
     0,     0,     0,     0,     0,   153,     0,     0,   340,     0,
   406,     0,     0,   364,   408,    73,   407,   365,     0,     0,
     0,     0,     0,     0,   502,     0,     0,   399,     0,     0,
     0,   163,   784,     0,     0,     0,     0,     0,   322,   311,
     0,     0,     0,   242,   294,   110,     0,     0,   468,   465,
   651,   654,   655,   656,   657,   648,   628,   630,   637,   633,
   639,     0,   424,     0,   741,     0,   715,   743,     0,     0,
     0,   763,     0,   752,   772,     0,     0,     0,   740,   758,
   429,   398,   400,    13,   616,    11,     0,     0,     0,   611,
   612,     0,     0,     0,     0,   594,   593,   595,   596,   598,
   597,   599,   601,   607,   568,     0,     0,     0,   540,     0,
     0,     0,   640,     0,   586,   587,   588,   589,   591,   590,
   592,   585,   600,    65,     0,   517,     0,   521,   514,   515,
   524,     0,   525,   580,   581,     0,   516,     0,   564,     0,
   573,   574,   563,     0,     0,    62,     0,     0,     0,     0,
     0,    85,     0,   807,     0,     0,    83,    78,     0,     0,
     0,     0,     0,     0,   474,   475,     0,     0,     0,     0,
     0,     0,     0,   484,   377,   401,     0,   409,   411,     0,
     0,   776,    70,     0,     0,   503,   370,     0,   369,     0,
   495,     0,     0,     0,     0,     0,     0,     0,     0,   299,
   355,     0,     0,   652,   416,   418,     0,     0,     0,   719,
     0,   721,     0,   727,     0,   724,   710,   729,     0,   615,
     0,     0,   614,     0,     0,     0,     0,   583,   584,   150,
   605,     0,     0,     0,     0,     0,   549,     0,   536,   539,
     0,     0,   555,     0,   602,   669,   668,   670,     0,   603,
     0,     0,     0,     0,     0,     0,     0,     0,     0,     0,
     0,     0,     0,   572,   570,     0,     0,     0,   453,   452,
     0,    46,   240,    45,   241,     0,    43,   238,    44,   239,
     0,    53,     0,     0,     0,     0,     0,     0,     0,     0,
    37,     0,   702,   373,   362,   412,     0,   371,     0,   367,
   496,     0,     0,   363,     0,     0,     0,     0,     0,   466,
     0,     0,     0,     0,     0,     0,     0,     0,     0,     0,
     0,     0,     0,     0,     0,     0,     0,     0,     0,     0,
     0,     0,     0,   613,     0,     0,   535,   534,     0,     0,
     0,   550,   808,   640,     0,   569,     0,   518,   513,     0,
   520,   576,   577,   606,   533,   529,     0,     0,     0,     0,
     0,     0,   565,   560,     0,   557,   451,     0,   760,     0,
     0,     0,   749,     0,     0,   433,     0,     0,     0,   494,
   490,    42,   237,     0,     0,   375,     0,     0,     0,     0,
   497,     0,   467,     0,     0,     0,     0,     0,   720,     0,
   717,   722,   725,    12,     0,     0,     0,     0,     0,   541,
     0,     0,   551,     0,   538,   604,     0,   527,   526,   528,
   531,   530,   532,     0,     0,   447,     0,   444,   442,     0,
     0,   431,   454,     0,   449,     0,     0,     0,     0,     0,
   432,     0,   504,     0,     0,   498,   500,   501,   499,   460,
     0,   458,   461,   470,   469,   653,     0,     0,     0,     0,
     0,     0,   608,     0,     0,     0,   558,   554,   434,   761,
     0,     0,     0,     0,   455,   750,     0,     0,   347,     0,
     0,   410,     0,   509,   510,     0,   457,   718,     0,     0,
     0,     0,   448,     0,   445,     0,   439,     0,   441,   430,
   450,     0,     0,     0,   459,     0,     0,     0,     0,   506,
   507,   505,   446,   440,     0,   437,   443,     0,   438,
    }, yyDgoto = {
//yyDgoto 268
     1,   439,    69,    70,    71,    72,    73,   316,   320,   321,
   547,    74,    75,   555,    76,    77,   553,   554,   556,   748,
    78,    79,    80,    81,    82,    83,   421,   440,   227,   228,
    86,    87,    88,   255,   592,   593,   274,   275,   276,    90,
    91,    92,    93,    94,    95,   428,   443,   231,   263,   264,
    98,  1016,  1017,   868,  1031,  1288,   783,   928,  1061,   923,
   644,   495,   496,   640,   810,   906,   764,  1308,  1265,   243,
   283,   482,   235,    99,   236,   830,   831,   101,   832,   836,
   673,   102,   103,  1207,  1208,   331,   332,   333,   572,   573,
   574,   575,   757,   758,   759,   760,   287,   497,   238,   201,
   239,   895,   461,  1210,  1107,  1108,   576,   577,   578,  1211,
  1212,  1290,  1145,  1291,   105,   889,  1149,   634,   632,   393,
   653,   380,   240,   277,   202,   108,   109,   110,   111,   112,
   536,   279,   865,  1351,  1227,   963,  1179,   965,   966,   967,
   968,  1074,  1075,  1076,  1204,  1077,   970,   971,   972,   973,
   974,   975,   976,   977,   978,   317,   113,   728,   642,   424,
   643,   204,   579,   580,   768,   581,   582,   583,   584,   918,
   676,   398,   205,   378,   685,   979,   980,   981,   982,   983,
   586,   587,   588,  1268,  1089,   657,   589,   590,   591,   490,
   805,   483,   265,   115,   116,  1019,   869,   117,   118,   385,
   381,   785,   926,  1020,  1079,   119,   781,   120,   121,   122,
   123,   124,  1098,  1099,     2,   340,   466,  1058,   516,   506,
   491,   621,   793,   607,   792,   852,   444,   855,   697,   508,
   526,   244,   426,   281,   522,   723,   680,   866,   695,   842,
   681,   840,   677,   772,   773,   312,   542,   743,  1042,   635,
   798,   988,   633,   796,   987,  1025,  1138,  1322,  1081,  1071,
   745,   744,   890,  1043,  1150,   841,   335,   682,
    }, yySindex = {
//yySindex 1359
     0,     0, 24101, 24727,     0,     0,     0, 27697,     0,     0,
     0,     0,     0,     0,     0, 22576, 22576,     0,     0,     0,
   125,   168,     0,     0,     0,     0,   530, 27594,   143,    63,
    96,     0,     0,     0,     0,     0,     0,     0,     0,     0,
     0,     0,     0,     0,     0,     0,     0,  1217, 26699, 26699,
 26699, 26699,   -48, 24218, 24840, 25427, 25785, 28287,     0, 28117,
     0,     0,     0,   276,   327,   362,   404, 26810, 26699,     0,
  -138,     0,     0,     0,     0,     0,     0,     0,     0,     0,
     0,     0,     0,     0,   420,   420,     0,   214,     0,  1334,
   587, 23306,     0,   240,     0,   -36,   106,   549,   100,     0,
   201,     0,   135,     0,   220,     0,   486,     0,   536, 30277,
     0,   583,     0,     0, 22576, 30388, 30610,     0, 26922, 28017,
     0,     0, 30499, 23878, 26922,     0,     0,     0,     0,     0,
     0,     0,     0,     0,     0,     0,     0,     0,     0,     0,
     0,     0,     0,     0,     0,     0,     0,     0,     0,     0,
     0,     0,     0,     0,     0,     0,     0,     0,     0,     0,
     0,     0,     0,     0,     0,     0,     0,     0,     0,     0,
     0,     0,     0,     0,     0,     0,     0,     0,     0,     0,
     0,     0,     0,     0,     0,     0,     0,     0,     0,     0,
     0,     0,     0,     0,     0,     0,     0,     0,     0,     0,
     0,   590,     0,     0,     0,     0,     0,     0,     0,     0,
   630,     0,     0,     0,     0,     0,     0,     0,     0, 26699,
   370, 24331, 26699, 26699, 26699,     0, 26699,   420,   420, 29372,
     0,   401,   138,   708,     0,     0,   407,   731,     0,   468,
   762,     0, 23766,     0, 22576, 24957,     0,     0, 23989,     0,
 26922,   954,     0,   800, 24101,     0, 24331,   517,     0,     0,
   125,   168,     0,   238,   549,     0,   524, 18582, 18582,   518,
 24840,     0, 24218,   816,   214,     0,  1334,     0,     0,   143,
  1334,   143,   228,   792,   287,     0,   401,   751,   287,     0,
     0,     0,     0,     0,   143,     0,     0,     0,     0,     0,
     0,     0,     0,  1217,   582, 30721,   420,   420,     0,   264,
     0,   855,     0,     0,     0,     0,   689,     0,     0,   698,
   880,   224,     0,     0,     0,     0,     0,     0,     0,     0,
  6860, 24331,   842,     0,     0,  6860, 24331,   852,     0,     0,
     0, 24497,     0, 26922, 26922, 26922, 26922, 24840, 26922, 26922,
     0, 26699, 26699, 26699, 26699, 26699,     0,     0, 26699, 26699,
 26699, 26699, 26699, 26699, 26699, 26699,     0, 26699,     0,     0,
 26699, 26699, 26699, 26699, 26699, 26699, 26699, 26699, 26699,     0,
     0,     0,     0,     0,     0,     0,     0, 28619, 22576,     0,
 28862,     0,   564,     0, 26699,   599,     0,     0, 30030,   599,
   599,   599, 24218, 28524,   883,     0,     0,     0,     0,     0,
     0,     0,     0,     0,     0,     0,     0,     0,     0, 26922,
   527,   892,   403,     0,     0,     0, 24331,   587,   140,     0,
     0,     0,     0,     0,     0,     0,     0,     0,     0,   109,
     0,     0,     0, 24331, 26922, 24331,     0,     0,     0,     0,
     0,     0,     0,     0,     0,     0,     0,     0,   654,   578,
     0,   694,     0,     0,   214,     0,   928,   140,     0,     0,
   518,     0,     0,     0,   788,   917,   933, 26699, 28940, 22576,
 28979, 25070,     0,     0,   599, 25539,     0,   599,   599,   143,
     0,   955,     0, 26699,   973,     0,   143,   995,     0,   143,
    69,     0,     0,     0,     0,     0, 27697,     0, 26699,   873,
   939, 26699, 28940, 28979,   599,  1334,    63,   143,     0,     0,
 24610,     0,   143,     0, 25658,     0,     0,     0, 25785,     0,
     0,     0,   800,     0,     0,     0,   999,     0, 29018, 22576,
 29057, 30721,     0,     0,     0,     0,     0,     0,     0,     0,
     0,     0,     0,  1052,   292,  1066,   491,     0,     0,     0,
     0,     0,     0,     0,     0,  1150,     0,     0,     0,     0,
     0,     0,   143,  1009,     0,  1034,     0,  1050,     0,  1057,
     0,     0,     0,     0, 26699,     0,     0,  1071,     0,   804,
   820,   -94,   853,   875, 26810,   214,   853, 26810,     0,     0,
     0,     0,     0,     0,     0,     0,     0,     0,   524,  7857,
  7857,  7857,  7857, 13190, 11105,  7857,  7857, 18582, 18582,   285,
   285,     0, 22470,  2236,  2236,   416,   164,   164,   524,   524,
   524,  1810,   853,     0,  1020,     0,   853,   799,     0,   803,
     0,   168,     0,     0,  1115,   143,   825,     0,   835,     0,
   168,     0,     0,     0,  1810,     0,     0, 26810,     0,     0,
   168, 26810, 25904, 25904,   143, 30721,  1145,     0,   587,     0,
     0,     0,     0,     0, 29117, 22576, 29437, 24331,   853,     0,
 24331,   931, 26922,     0,     0,     0,   853,   154,   853,     0,
 29476, 22576, 29515,     0,   943,   965, 24331, 27697, 26699, 26699,
 26699,     0,   864,   900,   143,   908,   929, 26699,   401,     0,
   731, 26699,     0, 26699, 26699,     0,     0, 25204,     0, 25539,
     0,     0,     0, 26922, 29372,     0,     0,   524,   168,   168,
 26699,     0,     0,     0,     0,   287, 30721,     0,     0,   143,
     0,     0,   999,  4028,     0,  1190,     0,     0,    19,  1255,
     0,     0,    52,  1267,     0,  1150,  1082,     0,  1263,   143,
  1264,     0,     0,  6860,     0,  6860,     0,   145,     0,  4393,
     0,     0, 26699,  1249,    14,     0,     0,     0,     0,     0,
     0,     0,     0,   477,     0, 26016, 23641,  1015,     0,     0,
 30065,  1018, 27411, 27411,  1266,     0,     0,     0,     0,     0,
   599,   599,     0,   564, 25070,   974,  1242,   599,   599,     0,
     0,   564,     0,  1219, 30106,  1040,   608,     0,     0,     0,
   220,  1284,   -36,   240,     0,     0, 26699, 30106,     0,  1307,
     0,     0,     0,     0,     0,     0,  1054,     0,   999, 30721,
   214, 26922, 24331,     0,     0,     0,   143,   853,     0,   918,
     0,    69, 28432,     0,     0,     0,     0,     0,     0,     0,
   143,     0,     0, 24331,     0,   853,   965,     0,   853, 26127,
  1085,     0,     0,   599,   599,  1008,   599,   599,     0,     0,
  1316,   143,    69,     0,     0,     0,     0,  6860,     0,     0,
     0,     0,     0,     0,     0,     0,     0,     0,     0,     0,
     0,   143,     0,  1150,     0,  1375,     0,     0,  1317,  1319,
  1322,     0,  1327,     0,     0,  1071,  1069,  1322,     0,     0,
     0,     0,     0,     0,     0,     0, 24331,     0,  1029,     0,
     0, 26699, 26699, 26699, 26699,     0,     0,     0,     0,     0,
     0,     0,     0,     0,     0,  4441,  4441,   588,     0, 22138,
   143,  1076,     0,  1400,     0,     0,     0,     0,     0,     0,
     0,     0,     0,     0,    68,     0,  1265,     0,     0,     0,
     0,   828,     0,     0,     0,   102,     0,  1329,     0,  1353,
     0,     0,     0, 27886,    18,     0, 26699,  1281,  1281, 26810,
 26810,     0,   599,     0, 26810, 26810,     0,     0, 26699, 24840,
 29554, 22576, 29593,   599,     0,     0,     0, 26239, 24840,   999,
 24331,   214,   853,     0,     0,     0,   853,     0,     0, 24331,
 26922,     0,     0,     0,   853,     0,     0,   853,     0, 26699,
     0,   289,   853, 26699, 26699,   599, 26699, 26699, 25539,     0,
     0,   143,  -161,     0,     0,     0,  1362,  1365,  6860,     0,
  4393,     0,  4393,     0,  4393,     0,     0,     0, 24331,     0,
 30832,   140,     0, 29372, 29372, 29372, 29372,     0,     0,     0,
     0, 27886,  1077,   143,   143, 21727,     0,  1374,     0,     0,
  1314,   958,     0,   807,     0,     0,     0,     0, 26922,     0,
  1135, 30166, 27886,  4441,  4441,   588,   143,   143, 27411, 27411,
   958, 27886,  1077,     0,     0, 29372,  1680, 24331,     0,     0,
 24331,     0,     0,     0,     0, 26810,     0,     0,     0,     0,
 29372,     0,   799,   803,   143,   825,   835, 26810, 26699,     0,
     0,   853,     0,     0,     0,     0,   140,     0, 27411,     0,
     0, 26357, 24331,     0, 26699,  1399,  1385, 24331, 24331,     0,
 24331,  1375,  1375,  1322,  1404,  1322,  1322,  1186,     0,     0,
     0,     0,     0,     0,     0,     0,     0,     0,     0,     0,
  1154,   635,     0,     0, 24331,    36,     0,     0,   110,  1077,
  1418,     0,     0,     0,   143,     0,  1425,     0,     0,  1426,
     0,     0,     0,     0,     0,     0,   143,   143,   143,   143,
   143,   143,     0,     0,  1427,     0,     0,  1434,     0,  1443,
   143,  1445,     0,  1349,  1447,     0, 30943,     0,  1071,     0,
     0,     0,     0,   974,     0,     0, 24331,   140,   867, 26699,
     0,  -131,     0,  1429,   853,  1370,  1128,  1365,     0,  4393,
     0,     0,     0,     0,     0, 29632, 22576, 29952,   875,     0,
  1460, 27886,     0,   760,     0,     0, 27886,     0,     0,     0,
     0,     0,     0, 30166,  7353,     0,  7353,     0,     0,  1382,
   145,     0,     0,  2544,     0,     0,     0,  1210,   682, 30943,
     0,   918,     0, 26922, 26922,     0,     0,     0,     0,     0,
   528,     0,     0,     0,     0,     0,  1322,     0,     0,   143,
     0,     0,     0, 27886,  1477,  1477,     0,     0,     0,     0,
  1482,  1492,  1493,  1494,     0,     0,  1071,  1482,     0, 29991,
   682,     0, 24331,     0,     0,  1429,     0,     0,     0,  1477,
 27886,  2544,     0,  2544,     0,  7353,     0,  2544,     0,     0,
     0,     0,     0,   357,     0,  1482,  1482,  1507,  1482,     0,
     0,     0,     0,     0,  2544,     0,     0,  1482,     0,
    }, yyRindex = {
//yyRindex 1359
     0,     0,   580,     0,     0,     0,     0,     0,     0,     0,
     0,     0,     0,     0,     0, 17424, 17519,     0,     0,     0,
 14595, 14118, 18113, 18426, 18516, 18608, 27039,     0, 26470,     0,
     0, 18921, 19011, 19103, 14707,  5214, 19416, 19506, 15072, 19598,
     0,     0,     0,     0,     0,     0,     0,     0,     0,     0,
     0,     0,     0,   811,   805,  1462,  1431,   199,     0,  1107,
     0,     0,     0,     0,     0,     0,     0,     0,     0,     0,
  8608,     0,     0,     0,     0,     0,     0,     0,     0,     0,
     0,     0,     0,     0,  2090,  2090,     0,   126,     0,   516,
  3599, 13964,  8706, 13093,     0,  9020,     0, 25316,  3755,     0,
     0,     0, 21347,     0, 19911,     0,     0,     0,     0,   218,
     0,     0,     0,     0, 17617,     0,     0,     0,     0,     0,
     0,     0,     0,  1289,     0,     0,     0,     0,     0,     0,
     0,     0,     0,     0,     0,     0,     0,     0,     0,     0,
     0,     0,     0,     0,     0,     0,     0,     0,     0,     0,
     0,     0,     0,     0,     0,     0,     0,     0,     0,     0,
     0,     0,     0,     0,     0,     0,     0,     0,     0,     0,
     0,     0,     0,     0,     0,     0,     0,     0,     0,     0,
     0,     0,     0,     0,     0,     0,     0,     0,     0,     0,
     0,     0,     0,     0,     0,     0,     0,     0,     0,     0,
     0,  6894,     0,     0,     0,     0,  6171,  6485,  6580,  6678,
     0,  6992,  7087,  7185,  4132,  7499,  7594,  4250,  7692,  1716,
     0,   811,     0,     0,  3951,     0,     0,  2090,  2090, 13661,
     0,  3263,     0,  9837,     0,     0,     0,  9837,     0,  8199,
     0,     0,  1520,     0,     0,   922,     0,     0,  1520,     0,
     0,     0,     0, 27151,   618,     0,   618,  9213,     0,     0,
  9115,  8006,     0,     0,     0,     0,  9718, 13028, 13141, 20001,
     0,     0,   811,     0,  1755,     0,   824,     0,   594,  1520,
   936,  1520,  1471,     0,  1471,     0,     0,     0,  1444,     0,
   915,  2674,  2773,  2919,  1528,  3001,  3099,  3530,  1504,  3536,
  3762,  1579,  3859,     0,     0,     0,  6256,  6256,     0,     0,
  3987,   603,     0,     0,     0,     0,     0,     0,     0,     0,
     0,     0,     0,     0,     0,     0,     0,     0,     0,     0,
   941,   843,     0, 23132,     0,   275,   843,     0,     0,     0,
     0,   180,     0,     0,     0,     0,     0,     0,     0,     0,
     0,     0,     0,     0,     0,     0,     0,     0,     0,     0,
     0,     0,  9527,  9622,     0,     0,     0,     0,     0,     0,
     0,     0,     0,     0,     0,     0,     0,     0,     0,     0,
     0,     0,     0,     0,     0,     0,     0,     0,   177,     0,
     0,     0, 10483,     0,     0, 27262,     0,     0,     0, 27262,
 26587, 26587,   811,   633,   649,     0,     0,     0,     0,     0,
     0,     0,     0,     0, 21867,     0,     0, 21979,     0,     0,
     0, 23244,     0,     0,     0,     0,   843,  3464,     0,  2576,
  2717,  2926,  6243, 10799, 12078, 12637, 13307, 17166,     0,     0,
     0,     0,     0,    99,     0,    99,   426,  1189,  1195,  1483,
  1566,  1636,  1760,   951,  1823,  2342,  1079,  2398,     0,     0,
  2461,     0,     0,     0,    44,     0,   458,     0,     0,     0,
  8513,     0,     0,     0,     0,     0,     0,     0,     0,   177,
     0,     0,     0,     0, 27262,     0,     0, 27262, 27262,  1520,
     0,     0,     0,   961,   964,     0,  1520,   510,     0,  1520,
  1520,     0,     0,     0,     0,     0,     0,     0,     0,     0,
     0,     0,     0,     0, 27262,  1309,     0,  1520,     0,     0,
  3832,   124,  1520,     0,  1490,     0,     0,     0,   643,     0,
     0,     0,     0,     0,  4107,     0,   652,     0,     0,   177,
     0,     0,     0,     0,     0,     0,     0,     0,     0,     0,
     0,     0,     0,     0,     0,     0,     0,     0,     0,     0,
     0,     0,     0,     0,     0,     0,     0,     0,     0,     0,
     0,     0,  1520,   190,     0,   190,     0,   205,     0,   190,
     0,     0,     0,     0,    75,    54,     0,   205,     0,   137,
    55,    66,     0,   994,     0,     0,     0,     0,     0,     0,
     0,     0,     0,     0,     0,     0,     0,     0, 10032, 12073,
 12193, 12333, 12453, 12514, 12892, 12632, 12779, 13181, 13277, 11130,
 11226,     0,  1512, 11622, 11718, 11527, 10728, 11035, 10127, 10223,
 10537, 11882,     0,     0,     0,     0,     0, 15184,  5579, 16615,
     0, 25316,     0,  5696,   211,  1497, 15549,     0, 15661,     0,
 14230,     0,     0,     0, 11978,     0,     0,     0,     0,     0,
 17092,     0,     0,     0,  1520,     0,   704,     0,   656,     0,
 22733,     0,     0,     0,     0,   177,     0,   843,     0,     0,
   871, 22845,     0,     0,     0,     0,     0,     0,     0,  2503,
     0,   177,     0,     0,  1304,     0,   744,     0,     0,     0,
     0,     0,  4615,  6061,  1497,  4732,  5097,     0,  9429,     0,
  9837,     0,     0,     0,     0,     0,     0,  1024,     0,   523,
     0,     0,     0,     0, 11346,     0,     0, 10632,     0,  8101,
     0,     0,  1123,     0,     0,  1471,     0,  2219,  1288,  1497,
  2425,  2670,   721,   -88,     0,     0,     0,     0,     0,     0,
     0,     0,     0,     0,     0,     0,   897,     0,  1191,  1520,
  1199,     0,     0,     0,     0,     0,     0,     0,     0,     0,
     0,     0,     0,     0,     0,     0,     0,     0,     0,     0,
     0,     0,     0,  1333,     0,   146, 13730,  8316,     0,     0,
 13773,  8823,     0,     0,     0,     0,     0,     0,     0,     0,
 27262, 27262,     0, 10977,   257, 17931,     0, 27262, 27262,     0,
     0, 14049,     0,     0, 13842,  9331,     0,     0,     0,     0,
 20093,     0, 10342, 21403,     0,     0,     0, 21620,     0,     0,
     0,     0,     0,     0,  6796,     0,  9978,     0,   746,     0,
     0,     0,   843, 22311, 22423,     0,  1497,     0,     0,  1333,
     0,  1520,     0,     0,     0,     0,     0,     0,  1556,   745,
  1497,  3162,  4225,    99,     0,     0,     0,     0,     0,     0,
  1333,     0,     0, 27262, 27262,  3645, 27262, 27262,     0,     0,
   510,  1520,  1520,     0,     0,     0,  1793,   907,     0,     0,
     0,     0,     0,     0,     0,     0,     0,     0,     0,     0,
     0,  1520,     0,     0,     0,     0,     0,     0,   190,   190,
   190,     0,   190,     0,     0,   205,    66,   190,     0,     0,
     0,     0,     0,     0,     0,     0,    99,   113,   244,     0,
     0,     0,     0,     0,     0,     0,     0,     0,     0,     0,
     0,     0,     0,     0,     0,     0,     0,     0,     0,  1497,
   790, 20525,     0,     0,     0,     0,     0,     0,     0,     0,
     0,     0,     0,     0, 21442,     0, 20464,     0,     0,     0,
     0, 20191,     0,     0,     0, 20281,     0, 20774,     0, 20824,
     0,     0,     0, 20583, 20886,     0,     0, 23453, 23565,     0,
     0,     0, 27262,     0,     0,     0,     0,     0,     0,     0,
     0,   177,     0, 27262,     0,     0,  3399,     0,     0,   794,
   843,     0,     0,     0,     0,     0,     0,     0,     0,    99,
     0,     0,     0,  1239,     0,     0,     0,     0,     0,     0,
     0,     0,     0,     0,     0, 27262,     0,     0,   776,     0,
     0,   487,     0,     0,     0,     0,  1201,  1213,     0,     0,
     0,     0,     0,     0,     0,     0,     0,     0,   783,     0,
     0,     0,     0, 13430,  7302, 13470,  7809,     0,     0,     0,
     0,     0, 20645,  1497,  1497, 20953,     0,     0,     0,     0,
     0,     0,     0,     0,     0,     0,     0,     0,     0,     0,
     0, 21496,     0, 20342, 20404,     0, 29889, 22931,     0,     0,
 21008,     0, 20693,     0,     0, 13566,   115,   843,     0,     0,
   618,     0,     0,     0,     0,     0,     0,     0,     0,     0,
 13611,     0, 16026, 16980,  1497, 16138, 16503,     0,     0,  9882,
     0,     0,     0,     0,     0,     0,     0,     0,     0,     0,
     0,     0,   780,     0,     0,     0,   433,   843,   618,     0,
    47,     0,     0,   190,   190,   190,   190,  1333,   754,   851,
  1134,  1533,  1700,  1815,  1912,  2208,  2116,  2363,  3039,  2514,
     0,     0,  2517,     0,   843,  1520,     0,     0, 21048, 20736,
 21102,     0,     0,     0,  1461,     0,     0,     0,     0, 21533,
     0,     0,     0,     0,     0,     0,  1520,  1520,  1520,  1497,
  1497,  1497,     0,     0, 21159,     0,     0,   743,     0,   743,
   115,   766,     0,     0,   743,     0,   117,   906,   766,     0,
     0,     0,     0, 18021, 10387,     0,   871,     0,   288,     0,
     0,  1333,     0,     0,     0,     0,     0,  1214,     0,     0,
     0,     0,     0,     0,  2579,     0,   177,     0,   994,     0,
 21197,     0,     0,     0,     0,     0,     0,     0,     0,     0,
     0,     0,     0,     0,     0,     0,   821,     0,     0,     0,
     0,     0,     0,     0,     0,  1296,  2049,     0,   899,     0,
     0,  1333,     0,     0,     0,     0,     0,     0,     0,     0,
   435,     0,     0,     0,     0,     0,   190,  3041,   555,  1497,
  3170,  3284,     0,     0, 21255, 21578,     0,     0,     0,     0,
   743,   743,   743,   743,     0,     0,   766,   743,     0,     0,
   960,     0,   284,     0,     0,     0,     0,     0,   768, 21308,
     0,     0,     0,     0,     0,     0,     0,     0,     0,     0,
     0,  2256,   123,  1333,     0,   743,   743,   743,   743,     0,
     0,     0,     0,     0,     0,     0,     0,   743,     0,
    }, yyGindex = {
//yyGindex 268
     0,     0,  1019,     0,  1523,  1152,  1535,   -59,     0,     0,
  -273,  1548,  1730,     0,  1805,  1898,     0,     0,     0,  1043,
  2266,     0,    33,     0,     0,    28,  1487,   747,  1551,  2076,
  1355,     0,    42,  1091,  -323,   365,     0,  1102,     4,   -32,
  3126,     2,   -12,   -55,     0,  -109,  -112,   919,    21,   375,
     0,   330,  -839,  -823,     0,     0,   391,     0,     0,   488,
    45,   718,  -350,   120,   983,  -313,   298,   538,  2927,    35,
     0,  -205,  -377,  1530,  2321,  -594,   905,  -459,  -558,     0,
     0,     0,     0,   384, -1115,   259,   217,   969,  -310,   509,
  -743,   888,  -831,  -777,   910,   759,     0,    34,  -451,     0,
  1211,     0,     0,     0,   675,     0,  -692,     0,   901,     0,
   399,     0,  -915,   347,  2322,     0,     0,  1023,  1291,   -87,
   181,   865,  2112,    -2,     3,  1567,     0,    48,   -98,   -24,
  -420,  -152,   335,     0,     0,  -724,   128,     0,     0,   600,
  -798,   191,     0,  -699,  -477,   194,     0,  -775,   605,     0,
     0,     0,  -162,     0,   596,     0,     0,   152,     0,  -393,
    12,   -57,  -695,   382,  -569,  -499, -1029,  -738,  2732,  -309,
   -86,     0,     0,  1600,     0, -1010,     0,     0,   607,     0,
     0,  3016,  -203,     0,     0,   893,     0,     0,  -194,     7,
   229,     0,  1067,     0,     0,   916,     0,     0,     0,     0,
     0,     0,     0,     0,   519,     0,   806,     0,     0,     0,
     0,     0,     0,     0,     0,   -26,   101,     0,     0,     0,
   147,     0,     0,     0,     0,     0,     0,     0,     0,     0,
  -244,     0,     0,     0,     0,     0,  -439,     0,     0,     0,
   -82,     0,     0,   495,     0,     0,     0,     0,     0,     0,
     0,     0,     0,     0,     0,     0,     0,     0,     0,     0,
     0,     0,     0,     0,     0,     0,     0,     0,
    };
    protected static final short[] yyTable = YyTables.yyTable();
    protected static final short[] yyCheck = YyTables.yyCheck();

  /** maps symbol value to printable name.
      @see #yyExpecting
    */
  protected static final String[] yyNames = {
    "end-of-file",null,null,null,null,null,null,null,null,"escaped horizontal tab","'\\n'",
"escaped vertical tab","escaped form feed","escaped carriage return",null,null,null,null,null,null,null,null,null,
    null,null,null,null,null,null,null,null,null,"' '","'!'",null,null,
    null,"'%'","'&'",null,"'('","')'","'*'","'+'","','","'-'","'.'","'/'",
    null,null,null,null,null,null,null,null,null,null,"':'","';'","'<'",
    "'='","'>'","'?'",null,null,null,null,null,null,null,null,null,null,
    null,null,null,null,null,null,null,null,null,null,null,null,null,null,
    null,null,null,"'['","backslash","']'","'^'",null,"'`'",null,null,null,
    null,null,null,null,null,null,null,null,null,null,null,null,null,null,
    null,null,null,null,null,null,null,null,null,"'{'","'|'","'}'","'~'",
    null,null,null,null,null,null,null,null,null,null,null,null,null,null,
    null,null,null,null,null,null,null,null,null,null,null,null,null,null,
    null,null,null,null,null,null,null,null,null,null,null,null,null,null,
    null,null,null,null,null,null,null,null,null,null,null,null,null,null,
    null,null,null,null,null,null,null,null,null,null,null,null,null,null,
    null,null,null,null,null,null,null,null,null,null,null,null,null,null,
    null,null,null,null,null,null,null,null,null,null,null,null,null,null,
    null,null,null,null,null,null,null,null,null,null,null,null,null,null,
    null,null,null,null,null,null,null,null,null,null,null,null,null,null,
    null,null,null,null,"`class''","`module'","`def'",
"`undef'","`begin'","`rescue'","`ensure'",
"`end'","`if'","`unless'","`then'",
"`elsif'","`else'","`case'","`when'",
"`while'","`until'","`for'","`break'",
"`next'","`redo'","`retry'","`in'",
"`do'","`do' for condition","`do' for block","`do' for lambda",
"`return'","`yield'","`super'","`self'",
"`nil'","`true'","`false'","`and'",
"`or'","`not'","`if' modifier","`unless' modifier",
"`while' modifier","`until' modifier","`rescue' modifier","`alias'",
"`defined'","`BEGIN'","`END'","`__LINE__'",
"`__FILE__'","`__ENCODING__'","local variable or method","method","global variable",
"instance variable","constant","class variable","label","integer literal","float literal","rational literal",
"imaginary literal","char literal","numbered reference","back reference","literal content",
    "tREGEXP_END","tUMINUS_NUM","escaped space","unary+","unary-","**","<=>",
"==","===","!=",">=","<=","&&","||","=~","!~",
"..","...","(..","(...","[]","[]=","<<",">>",
"&.","::",":: at EXPR_BEG","operator assignment","=>","'('",
"( arg","'['","'{'","{ arg","'*'","**arg",
"'&'","->","symbol literal","string literal","backtick literal",
"regexp literal","word list","verbatim work list","terminator","symbol list",
"verbatim symbol list","'}'","tSTRING_DBEG","tSTRING_DVAR",
    "tLAMBEG","tLABEL_END","tLOWEST",
    };

  /** printable rules for debugging.
    */
  protected static final String [] yyRule = {
    "$accept : program",
    "$$1 :",
    "program : $$1 top_compstmt",
    "top_compstmt : top_stmts opt_terms",
    "top_stmts : none",
    "top_stmts : top_stmt",
    "top_stmts : top_stmts terms top_stmt",
    "top_stmts : error top_stmt",
    "top_stmt : stmt",
    "top_stmt : keyword_BEGIN begin_block",
    "begin_block : '{' top_compstmt '}'",
    "$$2 :",
    "bodystmt : compstmt opt_rescue k_else $$2 compstmt opt_ensure",
    "bodystmt : compstmt opt_rescue opt_ensure",
    "compstmt : stmts opt_terms",
    "stmts : none",
    "stmts : stmt_or_begin",
    "stmts : stmts terms stmt_or_begin",
    "stmts : error stmt",
    "stmt_or_begin : stmt",
    "$$3 :",
    "stmt_or_begin : keyword_BEGIN $$3 begin_block",
    "$$4 :",
    "stmt : keyword_alias fitem $$4 fitem",
    "stmt : keyword_alias tGVAR tGVAR",
    "stmt : keyword_alias tGVAR tBACK_REF",
    "stmt : keyword_alias tGVAR tNTH_REF",
    "stmt : keyword_undef undef_list",
    "stmt : stmt modifier_if expr_value",
    "stmt : stmt modifier_unless expr_value",
    "stmt : stmt modifier_while expr_value",
    "stmt : stmt modifier_until expr_value",
    "stmt : stmt modifier_rescue stmt",
    "stmt : keyword_END '{' compstmt '}'",
    "stmt : command_asgn",
    "stmt : mlhs '=' lex_ctxt command_call",
    "stmt : lhs '=' lex_ctxt mrhs",
    "stmt : mlhs '=' lex_ctxt mrhs_arg modifier_rescue stmt",
    "stmt : mlhs '=' lex_ctxt mrhs_arg",
    "stmt : expr",
    "command_asgn : lhs '=' lex_ctxt command_rhs",
    "command_asgn : var_lhs tOP_ASGN lex_ctxt command_rhs",
    "command_asgn : primary_value '[' opt_call_args rbracket tOP_ASGN lex_ctxt command_rhs",
    "command_asgn : primary_value call_op tIDENTIFIER tOP_ASGN lex_ctxt command_rhs",
    "command_asgn : primary_value call_op tCONSTANT tOP_ASGN lex_ctxt command_rhs",
    "command_asgn : primary_value tCOLON2 tCONSTANT tOP_ASGN lex_ctxt command_rhs",
    "command_asgn : primary_value tCOLON2 tIDENTIFIER tOP_ASGN lex_ctxt command_rhs",
    "command_asgn : defn_head f_opt_paren_args '=' command",
    "command_asgn : defn_head f_opt_paren_args '=' command modifier_rescue arg",
    "command_asgn : defs_head f_opt_paren_args '=' command",
    "command_asgn : defs_head f_opt_paren_args '=' command modifier_rescue arg",
    "command_asgn : backref tOP_ASGN lex_ctxt command_rhs",
    "command_rhs : command_call",
    "command_rhs : command_call modifier_rescue stmt",
    "command_rhs : command_asgn",
    "expr : command_call",
    "expr : expr keyword_and expr",
    "expr : expr keyword_or expr",
    "expr : keyword_not opt_nl expr",
    "expr : '!' command_call",
    "$$5 :",
    "$$6 :",
    "expr : arg tASSOC $$5 $$6 p_top_expr_body",
    "$$7 :",
    "$$8 :",
    "expr : arg keyword_in $$7 $$8 p_top_expr_body",
    "expr : arg",
    "def_name : fname",
    "defn_head : k_def def_name",
    "$$9 :",
    "defs_head : k_def singleton dot_or_colon $$9 def_name",
    "expr_value : expr",
    "$$10 :",
    "expr_value_do : $$10 expr_value do",
    "command_call : command",
    "command_call : block_command",
    "block_command : block_call",
    "block_command : block_call call_op2 operation2 command_args",
    "cmd_brace_block : tLBRACE_ARG brace_body '}'",
    "fcall : operation",
    "command : fcall command_args",
    "command : fcall command_args cmd_brace_block",
    "command : primary_value call_op operation2 command_args",
    "command : primary_value call_op operation2 command_args cmd_brace_block",
    "command : primary_value tCOLON2 operation2 command_args",
    "command : primary_value tCOLON2 operation2 command_args cmd_brace_block",
    "command : keyword_super command_args",
    "command : keyword_yield command_args",
    "command : k_return call_args",
    "command : keyword_break call_args",
    "command : keyword_next call_args",
    "mlhs : mlhs_basic",
    "mlhs : tLPAREN mlhs_inner rparen",
    "mlhs_inner : mlhs_basic",
    "mlhs_inner : tLPAREN mlhs_inner rparen",
    "mlhs_basic : mlhs_head",
    "mlhs_basic : mlhs_head mlhs_item",
    "mlhs_basic : mlhs_head tSTAR mlhs_node",
    "mlhs_basic : mlhs_head tSTAR mlhs_node ',' mlhs_post",
    "mlhs_basic : mlhs_head tSTAR",
    "mlhs_basic : mlhs_head tSTAR ',' mlhs_post",
    "mlhs_basic : tSTAR mlhs_node",
    "mlhs_basic : tSTAR mlhs_node ',' mlhs_post",
    "mlhs_basic : tSTAR",
    "mlhs_basic : tSTAR ',' mlhs_post",
    "mlhs_item : mlhs_node",
    "mlhs_item : tLPAREN mlhs_inner rparen",
    "mlhs_head : mlhs_item ','",
    "mlhs_head : mlhs_head mlhs_item ','",
    "mlhs_post : mlhs_item",
    "mlhs_post : mlhs_post ',' mlhs_item",
    "mlhs_node : tIDENTIFIER",
    "mlhs_node : tIVAR",
    "mlhs_node : tGVAR",
    "mlhs_node : tCONSTANT",
    "mlhs_node : tCVAR",
    "mlhs_node : keyword_nil",
    "mlhs_node : keyword_self",
    "mlhs_node : keyword_true",
    "mlhs_node : keyword_false",
    "mlhs_node : keyword__FILE__",
    "mlhs_node : keyword__LINE__",
    "mlhs_node : keyword__ENCODING__",
    "mlhs_node : primary_value '[' opt_call_args rbracket",
    "mlhs_node : primary_value call_op tIDENTIFIER",
    "mlhs_node : primary_value tCOLON2 tIDENTIFIER",
    "mlhs_node : primary_value call_op tCONSTANT",
    "mlhs_node : primary_value tCOLON2 tCONSTANT",
    "mlhs_node : tCOLON3 tCONSTANT",
    "mlhs_node : backref",
    "lhs : tIDENTIFIER",
    "lhs : tIVAR",
    "lhs : tGVAR",
    "lhs : tCONSTANT",
    "lhs : tCVAR",
    "lhs : keyword_nil",
    "lhs : keyword_self",
    "lhs : keyword_true",
    "lhs : keyword_false",
    "lhs : keyword__FILE__",
    "lhs : keyword__LINE__",
    "lhs : keyword__ENCODING__",
    "lhs : primary_value '[' opt_call_args rbracket",
    "lhs : primary_value call_op tIDENTIFIER",
    "lhs : primary_value tCOLON2 tIDENTIFIER",
    "lhs : primary_value call_op tCONSTANT",
    "lhs : primary_value tCOLON2 tCONSTANT",
    "lhs : tCOLON3 tCONSTANT",
    "lhs : backref",
    "cname : tIDENTIFIER",
    "cname : tCONSTANT",
    "cpath : tCOLON3 cname",
    "cpath : cname",
    "cpath : primary_value tCOLON2 cname",
    "fname : tIDENTIFIER",
    "fname : tCONSTANT",
    "fname : tFID",
    "fname : op",
    "fname : reswords",
    "fitem : fname",
    "fitem : symbol",
    "undef_list : fitem",
    "$$11 :",
    "undef_list : undef_list ',' $$11 fitem",
    "op : '|'",
    "op : '^'",
    "op : '&'",
    "op : tCMP",
    "op : tEQ",
    "op : tEQQ",
    "op : tMATCH",
    "op : tNMATCH",
    "op : '>'",
    "op : tGEQ",
    "op : '<'",
    "op : tLEQ",
    "op : tNEQ",
    "op : tLSHFT",
    "op : tRSHFT",
    "op : '+'",
    "op : '-'",
    "op : '*'",
    "op : tSTAR",
    "op : '/'",
    "op : '%'",
    "op : tPOW",
    "op : tDSTAR",
    "op : '!'",
    "op : '~'",
    "op : tUPLUS",
    "op : tUMINUS",
    "op : tAREF",
    "op : tASET",
    "op : '`'",
    "reswords : keyword__LINE__",
    "reswords : keyword__FILE__",
    "reswords : keyword__ENCODING__",
    "reswords : keyword_BEGIN",
    "reswords : keyword_END",
    "reswords : keyword_alias",
    "reswords : keyword_and",
    "reswords : keyword_begin",
    "reswords : keyword_break",
    "reswords : keyword_case",
    "reswords : keyword_class",
    "reswords : keyword_def",
    "reswords : keyword_defined",
    "reswords : keyword_do",
    "reswords : keyword_else",
    "reswords : keyword_elsif",
    "reswords : keyword_end",
    "reswords : keyword_ensure",
    "reswords : keyword_false",
    "reswords : keyword_for",
    "reswords : keyword_in",
    "reswords : keyword_module",
    "reswords : keyword_next",
    "reswords : keyword_nil",
    "reswords : keyword_not",
    "reswords : keyword_or",
    "reswords : keyword_redo",
    "reswords : keyword_rescue",
    "reswords : keyword_retry",
    "reswords : keyword_return",
    "reswords : keyword_self",
    "reswords : keyword_super",
    "reswords : keyword_then",
    "reswords : keyword_true",
    "reswords : keyword_undef",
    "reswords : keyword_when",
    "reswords : keyword_yield",
    "reswords : keyword_if",
    "reswords : keyword_unless",
    "reswords : keyword_while",
    "reswords : keyword_until",
    "arg : lhs '=' lex_ctxt arg_rhs",
    "arg : var_lhs tOP_ASGN lex_ctxt arg_rhs",
    "arg : primary_value '[' opt_call_args rbracket tOP_ASGN lex_ctxt arg_rhs",
    "arg : primary_value call_op tIDENTIFIER tOP_ASGN lex_ctxt arg_rhs",
    "arg : primary_value call_op tCONSTANT tOP_ASGN lex_ctxt arg_rhs",
    "arg : primary_value tCOLON2 tIDENTIFIER tOP_ASGN lex_ctxt arg_rhs",
    "arg : primary_value tCOLON2 tCONSTANT tOP_ASGN lex_ctxt arg_rhs",
    "arg : tCOLON3 tCONSTANT tOP_ASGN lex_ctxt arg_rhs",
    "arg : backref tOP_ASGN lex_ctxt arg_rhs",
    "arg : arg tDOT2 arg",
    "arg : arg tDOT3 arg",
    "arg : arg tDOT2",
    "arg : arg tDOT3",
    "arg : tBDOT2 arg",
    "arg : tBDOT3 arg",
    "arg : arg '+' arg",
    "arg : arg '-' arg",
    "arg : arg '*' arg",
    "arg : arg '/' arg",
    "arg : arg '%' arg",
    "arg : arg tPOW arg",
    "arg : tUMINUS_NUM simple_numeric tPOW arg",
    "arg : tUPLUS arg",
    "arg : tUMINUS arg",
    "arg : arg '|' arg",
    "arg : arg '^' arg",
    "arg : arg '&' arg",
    "arg : arg tCMP arg",
    "arg : rel_expr",
    "arg : arg tEQ arg",
    "arg : arg tEQQ arg",
    "arg : arg tNEQ arg",
    "arg : arg tMATCH arg",
    "arg : arg tNMATCH arg",
    "arg : '!' arg",
    "arg : '~' arg",
    "arg : arg tLSHFT arg",
    "arg : arg tRSHFT arg",
    "arg : arg tANDOP arg",
    "arg : arg tOROP arg",
    "$$12 :",
    "arg : keyword_defined opt_nl $$12 arg",
    "arg : arg '?' arg opt_nl ':' arg",
    "arg : defn_head f_opt_paren_args '=' arg",
    "arg : defn_head f_opt_paren_args '=' arg modifier_rescue arg",
    "arg : defs_head f_opt_paren_args '=' arg",
    "arg : defs_head f_opt_paren_args '=' arg modifier_rescue arg",
    "arg : primary",
    "relop : '>'",
    "relop : '<'",
    "relop : tGEQ",
    "relop : tLEQ",
    "rel_expr : arg relop arg",
    "rel_expr : rel_expr relop arg",
    "lex_ctxt : tSP",
    "lex_ctxt : none",
    "arg_value : arg",
    "aref_args : none",
    "aref_args : args trailer",
    "aref_args : args ',' assocs trailer",
    "aref_args : assocs trailer",
    "arg_rhs : arg",
    "arg_rhs : arg modifier_rescue arg",
    "paren_args : '(' opt_call_args rparen",
    "paren_args : '(' args ',' args_forward rparen",
    "paren_args : '(' args_forward rparen",
    "opt_paren_args : none",
    "opt_paren_args : paren_args",
    "opt_call_args : none",
    "opt_call_args : call_args",
    "opt_call_args : args ','",
    "opt_call_args : args ',' assocs ','",
    "opt_call_args : assocs ','",
    "call_args : command",
    "call_args : args opt_block_arg",
    "call_args : assocs opt_block_arg",
    "call_args : args ',' assocs opt_block_arg",
    "call_args : block_arg",
    "$$13 :",
    "command_args : $$13 call_args",
    "block_arg : tAMPER arg_value",
    "block_arg : tAMPER",
    "opt_block_arg : ',' block_arg",
    "opt_block_arg : none_block_pass",
    "args : arg_value",
    "args : tSTAR arg_value",
    "args : args ',' arg_value",
    "args : args ',' tSTAR arg_value",
    "mrhs_arg : mrhs",
    "mrhs_arg : arg_value",
    "mrhs : args ',' arg_value",
    "mrhs : args ',' tSTAR arg_value",
    "mrhs : tSTAR arg_value",
    "primary : literal",
    "primary : strings",
    "primary : xstring",
    "primary : regexp",
    "primary : words",
    "primary : qwords",
    "primary : symbols",
    "primary : qsymbols",
    "primary : var_ref",
    "primary : backref",
    "primary : tFID",
    "$$14 :",
    "primary : k_begin $$14 bodystmt k_end",
    "$$15 :",
    "primary : tLPAREN_ARG $$15 rparen",
    "$$16 :",
    "primary : tLPAREN_ARG stmt $$16 rparen",
    "primary : tLPAREN compstmt ')'",
    "primary : primary_value tCOLON2 tCONSTANT",
    "primary : tCOLON3 tCONSTANT",
    "primary : tLBRACK aref_args ']'",
    "primary : tLBRACE assoc_list '}'",
    "primary : k_return",
    "primary : keyword_yield '(' call_args rparen",
    "primary : keyword_yield '(' rparen",
    "primary : keyword_yield",
    "$$17 :",
    "primary : keyword_defined opt_nl '(' $$17 expr rparen",
    "primary : keyword_not '(' expr rparen",
    "primary : keyword_not '(' rparen",
    "primary : fcall brace_block",
    "primary : method_call",
    "primary : method_call brace_block",
    "primary : lambda",
    "primary : k_if expr_value then compstmt if_tail k_end",
    "primary : k_unless expr_value then compstmt opt_else k_end",
    "primary : k_while expr_value_do compstmt k_end",
    "primary : k_until expr_value_do compstmt k_end",
    "$$18 :",
    "primary : k_case expr_value opt_terms $$18 case_body k_end",
    "$$19 :",
    "primary : k_case opt_terms $$19 case_body k_end",
    "primary : k_case expr_value opt_terms p_case_body k_end",
    "primary : k_for for_var keyword_in expr_value_do compstmt k_end",
    "$$20 :",
    "primary : k_class cpath superclass $$20 bodystmt k_end",
    "$$21 :",
    "primary : k_class tLSHFT expr $$21 term bodystmt k_end",
    "$$22 :",
    "primary : k_module cpath $$22 bodystmt k_end",
    "primary : defn_head f_arglist bodystmt k_end",
    "primary : defs_head f_arglist bodystmt k_end",
    "primary : keyword_break",
    "primary : keyword_next",
    "primary : keyword_redo",
    "primary : keyword_retry",
    "primary_value : primary",
    "k_begin : keyword_begin",
    "k_if : keyword_if",
    "k_unless : keyword_unless",
    "k_while : keyword_while",
    "k_until : keyword_until",
    "k_case : keyword_case",
    "k_for : keyword_for",
    "k_class : keyword_class",
    "k_module : keyword_module",
    "k_def : keyword_def",
    "k_do : keyword_do",
    "k_do_block : keyword_do_block",
    "k_rescue : keyword_rescue",
    "k_ensure : keyword_ensure",
    "k_when : keyword_when",
    "k_else : keyword_else",
    "k_elsif : keyword_elsif",
    "k_end : keyword_end",
    "k_return : keyword_return",
    "then : term",
    "then : keyword_then",
    "then : term keyword_then",
    "do : term",
    "do : keyword_do_cond",
    "if_tail : opt_else",
    "if_tail : k_elsif expr_value then compstmt if_tail",
    "opt_else : none",
    "opt_else : k_else compstmt",
    "for_var : lhs",
    "for_var : mlhs",
    "f_marg : f_norm_arg",
    "f_marg : tLPAREN f_margs rparen",
    "f_marg_list : f_marg",
    "f_marg_list : f_marg_list ',' f_marg",
    "f_margs : f_marg_list",
    "f_margs : f_marg_list ',' f_rest_marg",
    "f_margs : f_marg_list ',' f_rest_marg ',' f_marg_list",
    "f_margs : f_rest_marg",
    "f_margs : f_rest_marg ',' f_marg_list",
    "f_rest_marg : tSTAR f_norm_arg",
    "f_rest_marg : tSTAR",
    "f_any_kwrest : f_kwrest",
    "f_any_kwrest : f_no_kwarg",
    "$$23 :",
    "f_eq : $$23 '='",
    "block_args_tail : f_block_kwarg ',' f_kwrest opt_f_block_arg",
    "block_args_tail : f_block_kwarg opt_f_block_arg",
    "block_args_tail : f_any_kwrest opt_f_block_arg",
    "block_args_tail : f_block_arg",
    "opt_block_args_tail : ',' block_args_tail",
    "opt_block_args_tail :",
    "excessed_comma : ','",
    "block_param : f_arg ',' f_block_optarg ',' f_rest_arg opt_block_args_tail",
    "block_param : f_arg ',' f_block_optarg ',' f_rest_arg ',' f_arg opt_block_args_tail",
    "block_param : f_arg ',' f_block_optarg opt_block_args_tail",
    "block_param : f_arg ',' f_block_optarg ',' f_arg opt_block_args_tail",
    "block_param : f_arg ',' f_rest_arg opt_block_args_tail",
    "block_param : f_arg excessed_comma",
    "block_param : f_arg ',' f_rest_arg ',' f_arg opt_block_args_tail",
    "block_param : f_arg opt_block_args_tail",
    "block_param : f_block_optarg ',' f_rest_arg opt_block_args_tail",
    "block_param : f_block_optarg ',' f_rest_arg ',' f_arg opt_block_args_tail",
    "block_param : f_block_optarg opt_block_args_tail",
    "block_param : f_block_optarg ',' f_arg opt_block_args_tail",
    "block_param : f_rest_arg opt_block_args_tail",
    "block_param : f_rest_arg ',' f_arg opt_block_args_tail",
    "block_param : block_args_tail",
    "opt_block_param : none",
    "opt_block_param : block_param_def",
    "block_param_def : '|' opt_bv_decl '|'",
    "block_param_def : '|' block_param opt_bv_decl '|'",
    "opt_bv_decl : opt_nl",
    "opt_bv_decl : opt_nl ';' bv_decls opt_nl",
    "bv_decls : bvar",
    "bv_decls : bv_decls ',' bvar",
    "bvar : tIDENTIFIER",
    "bvar : f_bad_arg",
    "$$24 :",
    "$$25 :",
    "$$26 :",
    "$$27 :",
    "lambda : tLAMBDA $$24 $$25 $$26 f_larglist $$27 lambda_body",
    "f_larglist : '(' f_args opt_bv_decl ')'",
    "f_larglist : f_args",
    "lambda_body : tLAMBEG compstmt '}'",
    "lambda_body : keyword_do_LAMBDA bodystmt k_end",
    "do_block : k_do_block do_body k_end",
    "block_call : command do_block",
    "block_call : block_call call_op2 operation2 opt_paren_args",
    "block_call : block_call call_op2 operation2 opt_paren_args brace_block",
    "block_call : block_call call_op2 operation2 command_args do_block",
    "method_call : fcall paren_args",
    "method_call : primary_value call_op operation2 opt_paren_args",
    "method_call : primary_value tCOLON2 operation2 paren_args",
    "method_call : primary_value tCOLON2 operation3",
    "method_call : primary_value call_op paren_args",
    "method_call : primary_value tCOLON2 paren_args",
    "method_call : keyword_super paren_args",
    "method_call : keyword_super",
    "method_call : primary_value '[' opt_call_args rbracket",
    "brace_block : '{' brace_body '}'",
    "brace_block : k_do do_body k_end",
    "$$28 :",
    "$$29 :",
    "$$30 :",
    "brace_body : $$28 $$29 $$30 opt_block_param compstmt",
    "$$31 :",
    "$$32 :",
    "$$33 :",
    "do_body : $$31 $$32 $$33 opt_block_param bodystmt",
    "case_args : arg_value",
    "case_args : tSTAR arg_value",
    "case_args : case_args ',' arg_value",
    "case_args : case_args ',' tSTAR arg_value",
    "case_body : k_when case_args then compstmt cases",
    "cases : opt_else",
    "cases : case_body",
    "$$34 :",
    "$$35 :",
    "$$36 :",
    "p_case_body : keyword_in $$34 $$35 p_top_expr then $$36 compstmt p_cases",
    "p_cases : opt_else",
    "p_cases : p_case_body",
    "p_top_expr : p_top_expr_body",
    "p_top_expr : p_top_expr_body modifier_if expr_value",
    "p_top_expr : p_top_expr_body modifier_unless expr_value",
    "p_top_expr_body : p_expr",
    "p_top_expr_body : p_expr ','",
    "p_top_expr_body : p_expr ',' p_args",
    "p_top_expr_body : p_find",
    "p_top_expr_body : p_args_tail",
    "p_top_expr_body : p_kwargs",
    "p_expr : p_as",
    "p_as : p_expr tASSOC p_variable",
    "p_as : p_alt",
    "p_alt : p_alt '|' p_expr_basic",
    "p_alt : p_expr_basic",
    "p_lparen : '('",
    "p_lbracket : '['",
    "p_expr_basic : p_value",
    "p_expr_basic : p_variable",
    "p_expr_basic : p_const p_lparen p_args rparen",
    "p_expr_basic : p_const p_lparen p_find rparen",
    "p_expr_basic : p_const p_lparen p_kwargs rparen",
    "p_expr_basic : p_const '(' rparen",
    "p_expr_basic : p_const p_lbracket p_args rbracket",
    "p_expr_basic : p_const p_lbracket p_find rbracket",
    "p_expr_basic : p_const p_lbracket p_kwargs rbracket",
    "p_expr_basic : p_const '[' rbracket",
    "p_expr_basic : tLBRACK p_args rbracket",
    "p_expr_basic : tLBRACK p_find rbracket",
    "p_expr_basic : tLBRACK rbracket",
    "$$37 :",
    "p_expr_basic : tLBRACE $$37 p_kwargs rbrace",
    "p_expr_basic : tLBRACE rbrace",
    "$$38 :",
    "p_expr_basic : tLPAREN $$38 p_expr rparen",
    "p_args : p_expr",
    "p_args : p_args_head",
    "p_args : p_args_head p_arg",
    "p_args : p_args_head tSTAR tIDENTIFIER",
    "p_args : p_args_head tSTAR tIDENTIFIER ',' p_args_post",
    "p_args : p_args_head tSTAR",
    "p_args : p_args_head tSTAR ',' p_args_post",
    "p_args : p_args_tail",
    "p_args_head : p_arg ','",
    "p_args_head : p_args_head p_arg ','",
    "p_args_tail : p_rest",
    "p_args_tail : p_rest ',' p_args_post",
    "p_find : p_rest ',' p_args_post ',' p_rest",
    "p_rest : tSTAR tIDENTIFIER",
    "p_rest : tSTAR",
    "p_args_post : p_arg",
    "p_args_post : p_args_post ',' p_arg",
    "p_arg : p_expr",
    "p_kwargs : p_kwarg ',' p_any_kwrest",
    "p_kwargs : p_kwarg",
    "p_kwargs : p_kwarg ','",
    "p_kwargs : p_any_kwrest",
    "p_kwarg : p_kw",
    "p_kwarg : p_kwarg ',' p_kw",
    "p_kw : p_kw_label p_expr",
    "p_kw : p_kw_label",
    "p_kw_label : tLABEL",
    "p_kw_label : tSTRING_BEG string_contents tLABEL_END",
    "p_kwrest : kwrest_mark tIDENTIFIER",
    "p_kwrest : kwrest_mark",
    "p_kwnorest : kwrest_mark keyword_nil",
    "p_any_kwrest : p_kwrest",
    "p_any_kwrest : p_kwnorest",
    "p_value : p_primitive",
    "p_value : p_primitive tDOT2 p_primitive",
    "p_value : p_primitive tDOT3 p_primitive",
    "p_value : p_primitive tDOT2",
    "p_value : p_primitive tDOT3",
    "p_value : p_var_ref",
    "p_value : p_expr_ref",
    "p_value : p_const",
    "p_value : tBDOT2 p_primitive",
    "p_value : tBDOT3 p_primitive",
    "p_primitive : literal",
    "p_primitive : strings",
    "p_primitive : xstring",
    "p_primitive : regexp",
    "p_primitive : words",
    "p_primitive : qwords",
    "p_primitive : symbols",
    "p_primitive : qsymbols",
    "p_primitive : keyword_nil",
    "p_primitive : keyword_self",
    "p_primitive : keyword_true",
    "p_primitive : keyword_false",
    "p_primitive : keyword__FILE__",
    "p_primitive : keyword__LINE__",
    "p_primitive : keyword__ENCODING__",
    "p_primitive : lambda",
    "p_variable : tIDENTIFIER",
    "p_var_ref : '^' tIDENTIFIER",
    "p_var_ref : '^' nonlocal_var",
    "p_expr_ref : '^' tLPAREN expr_value ')'",
    "p_const : tCOLON3 cname",
    "p_const : p_const tCOLON2 cname",
    "p_const : tCONSTANT",
    "opt_rescue : k_rescue exc_list exc_var then compstmt opt_rescue",
    "opt_rescue : none",
    "exc_list : arg_value",
    "exc_list : mrhs",
    "exc_list : none",
    "exc_var : tASSOC lhs",
    "exc_var : none",
    "opt_ensure : k_ensure compstmt",
    "opt_ensure : none",
    "literal : numeric",
    "literal : symbol",
    "strings : string",
    "string : tCHAR",
    "string : string1",
    "string : string string1",
    "string1 : tSTRING_BEG string_contents tSTRING_END",
    "xstring : tXSTRING_BEG xstring_contents tSTRING_END",
    "regexp : tREGEXP_BEG regexp_contents tREGEXP_END",
    "words : tWORDS_BEG ' ' word_list tSTRING_END",
    "word_list :",
    "word_list : word_list word ' '",
    "word : string_content",
    "word : word string_content",
    "symbols : tSYMBOLS_BEG ' ' symbol_list tSTRING_END",
    "symbol_list :",
    "symbol_list : symbol_list word ' '",
    "qwords : tQWORDS_BEG ' ' qword_list tSTRING_END",
    "qsymbols : tQSYMBOLS_BEG ' ' qsym_list tSTRING_END",
    "qword_list :",
    "qword_list : qword_list tSTRING_CONTENT ' '",
    "qsym_list :",
    "qsym_list : qsym_list tSTRING_CONTENT ' '",
    "string_contents :",
    "string_contents : string_contents string_content",
    "xstring_contents :",
    "xstring_contents : xstring_contents string_content",
    "regexp_contents :",
    "regexp_contents : regexp_contents string_content",
    "string_content : tSTRING_CONTENT",
    "$$39 :",
    "string_content : tSTRING_DVAR $$39 string_dvar",
    "$$40 :",
    "$$41 :",
    "$$42 :",
    "$$43 :",
    "string_content : tSTRING_DBEG $$40 $$41 $$42 $$43 compstmt tSTRING_DEND",
    "string_dvar : tGVAR",
    "string_dvar : tIVAR",
    "string_dvar : tCVAR",
    "string_dvar : backref",
    "symbol : ssym",
    "symbol : dsym",
    "ssym : tSYMBEG sym",
    "sym : fname",
    "sym : tIVAR",
    "sym : tGVAR",
    "sym : tCVAR",
    "dsym : tSYMBEG string_contents tSTRING_END",
    "numeric : simple_numeric",
    "numeric : tUMINUS_NUM simple_numeric",
    "nonlocal_var : tIVAR",
    "nonlocal_var : tGVAR",
    "nonlocal_var : tCVAR",
    "simple_numeric : tINTEGER",
    "simple_numeric : tFLOAT",
    "simple_numeric : tRATIONAL",
    "simple_numeric : tIMAGINARY",
    "var_ref : tIDENTIFIER",
    "var_ref : tIVAR",
    "var_ref : tGVAR",
    "var_ref : tCONSTANT",
    "var_ref : tCVAR",
    "var_ref : keyword_nil",
    "var_ref : keyword_self",
    "var_ref : keyword_true",
    "var_ref : keyword_false",
    "var_ref : keyword__FILE__",
    "var_ref : keyword__LINE__",
    "var_ref : keyword__ENCODING__",
    "var_lhs : tIDENTIFIER",
    "var_lhs : tIVAR",
    "var_lhs : tGVAR",
    "var_lhs : tCONSTANT",
    "var_lhs : tCVAR",
    "var_lhs : keyword_nil",
    "var_lhs : keyword_self",
    "var_lhs : keyword_true",
    "var_lhs : keyword_false",
    "var_lhs : keyword__FILE__",
    "var_lhs : keyword__LINE__",
    "var_lhs : keyword__ENCODING__",
    "backref : tNTH_REF",
    "backref : tBACK_REF",
    "$$44 :",
    "superclass : '<' $$44 expr_value term",
    "superclass :",
    "f_opt_paren_args : f_paren_args",
    "f_opt_paren_args : none",
    "f_paren_args : '(' f_args rparen",
    "f_arglist : f_paren_args",
    "$$45 :",
    "f_arglist : $$45 f_args term",
    "args_tail : f_kwarg ',' f_kwrest opt_f_block_arg",
    "args_tail : f_kwarg opt_f_block_arg",
    "args_tail : f_any_kwrest opt_f_block_arg",
    "args_tail : f_block_arg",
    "args_tail : args_forward",
    "opt_args_tail : ',' args_tail",
    "opt_args_tail :",
    "f_args : f_arg ',' f_optarg ',' f_rest_arg opt_args_tail",
    "f_args : f_arg ',' f_optarg ',' f_rest_arg ',' f_arg opt_args_tail",
    "f_args : f_arg ',' f_optarg opt_args_tail",
    "f_args : f_arg ',' f_optarg ',' f_arg opt_args_tail",
    "f_args : f_arg ',' f_rest_arg opt_args_tail",
    "f_args : f_arg ',' f_rest_arg ',' f_arg opt_args_tail",
    "f_args : f_arg opt_args_tail",
    "f_args : f_optarg ',' f_rest_arg opt_args_tail",
    "f_args : f_optarg ',' f_rest_arg ',' f_arg opt_args_tail",
    "f_args : f_optarg opt_args_tail",
    "f_args : f_optarg ',' f_arg opt_args_tail",
    "f_args : f_rest_arg opt_args_tail",
    "f_args : f_rest_arg ',' f_arg opt_args_tail",
    "f_args : args_tail",
    "f_args :",
    "args_forward : tBDOT3",
    "f_bad_arg : tCONSTANT",
    "f_bad_arg : tIVAR",
    "f_bad_arg : tGVAR",
    "f_bad_arg : tCVAR",
    "f_norm_arg : f_bad_arg",
    "f_norm_arg : tIDENTIFIER",
    "f_arg_asgn : f_norm_arg",
    "f_arg_item : f_arg_asgn",
    "f_arg_item : tLPAREN f_margs rparen",
    "f_arg : f_arg_item",
    "f_arg : f_arg ',' f_arg_item",
    "f_label : tLABEL",
    "f_kw : f_label arg_value",
    "f_kw : f_label",
    "f_block_kw : f_label primary_value",
    "f_block_kw : f_label",
    "f_block_kwarg : f_block_kw",
    "f_block_kwarg : f_block_kwarg ',' f_block_kw",
    "f_kwarg : f_kw",
    "f_kwarg : f_kwarg ',' f_kw",
    "kwrest_mark : tPOW",
    "kwrest_mark : tDSTAR",
    "f_no_kwarg : kwrest_mark keyword_nil",
    "f_kwrest : kwrest_mark tIDENTIFIER",
    "f_kwrest : kwrest_mark",
    "f_opt : f_arg_asgn f_eq arg_value",
    "f_block_opt : f_arg_asgn f_eq primary_value",
    "f_block_optarg : f_block_opt",
    "f_block_optarg : f_block_optarg ',' f_block_opt",
    "f_optarg : f_opt",
    "f_optarg : f_optarg ',' f_opt",
    "restarg_mark : '*'",
    "restarg_mark : tSTAR",
    "f_rest_arg : restarg_mark tIDENTIFIER",
    "f_rest_arg : restarg_mark",
    "blkarg_mark : '&'",
    "blkarg_mark : tAMPER",
    "f_block_arg : blkarg_mark tIDENTIFIER",
    "f_block_arg : blkarg_mark",
    "opt_f_block_arg : ',' f_block_arg",
    "opt_f_block_arg :",
    "singleton : var_ref",
    "$$46 :",
    "singleton : '(' $$46 expr rparen",
    "assoc_list : none",
    "assoc_list : assocs trailer",
    "assocs : assoc",
    "assocs : assocs ',' assoc",
    "assoc : arg_value tASSOC arg_value",
    "assoc : tLABEL arg_value",
    "assoc : tLABEL",
    "assoc : tSTRING_BEG string_contents tLABEL_END arg_value",
    "assoc : tDSTAR arg_value",
    "operation : tIDENTIFIER",
    "operation : tCONSTANT",
    "operation : tFID",
    "operation2 : tIDENTIFIER",
    "operation2 : tCONSTANT",
    "operation2 : tFID",
    "operation2 : op",
    "operation3 : tIDENTIFIER",
    "operation3 : tFID",
    "operation3 : op",
    "dot_or_colon : '.'",
    "dot_or_colon : tCOLON2",
    "call_op : '.'",
    "call_op : tANDDOT",
    "call_op2 : call_op",
    "call_op2 : tCOLON2",
    "opt_terms :",
    "opt_terms : terms",
    "opt_nl :",
    "opt_nl : '\\n'",
    "rparen : opt_nl ')'",
    "rbracket : opt_nl ']'",
    "rbrace : opt_nl '}'",
    "trailer :",
    "trailer : '\\n'",
    "trailer : ','",
    "term : ';'",
    "term : '\\n'",
    "terms : term",
    "terms : terms ';'",
    "none :",
    "none_block_pass :",
    };

  protected org.jruby.parser.YYDebug yydebug;

  /** index-checked interface to {@link #yyNames}.
      @param token single character or <tt>%token</tt> value.
      @return token name or <tt>[illegal]</tt> or <tt>[unknown]</tt>.
    */
  public static String yyName (int token) {
    if (token < 0 || token > yyNames.length) return "[illegal]";
    String name;
    if ((name = yyNames[token]) != null) return name;
    return "[unknown]";
  }


  /** computes list of expected tokens on error by tracing the tables.
      @param state for which to compute the list.
      @return list of token names.
    */
  protected String[] yyExpecting (int state) {
    int token, n, len = 0;
    boolean[] ok = new boolean[yyNames.length];

    if ((n = yySindex[state]) != 0)
      for (token = n < 0 ? -n : 0;
           token < yyNames.length && n+token < yyTable.length; ++ token)
        if (yyCheck[n+token] == token && !ok[token] && yyNames[token] != null) {
          ++ len;
          ok[token] = true;
        }
    if ((n = yyRindex[state]) != 0)
      for (token = n < 0 ? -n : 0;
           token < yyNames.length && n+token < yyTable.length; ++ token)
        if (yyCheck[n+token] == token && !ok[token] && yyNames[token] != null) {
          ++ len;
          ok[token] = true;
        }

    String result[] = new String[len];
    for (n = token = 0; n < len;  ++ token)
      if (ok[token]) result[n++] = yyNames[token];
    return result;
  }

  /** the generated parser, with debugging messages.
      Maintains a dynamic state and value stack.
      @param yyLex scanner.
      @param ayydebug debug message writer implementing <tt>yyDebug</tt>, or <tt>null</tt>.
      @return result of the last reduction, if any.
    */
  public Object yyparse (RubyLexer yyLex, Object ayydebug)
				throws java.io.IOException {
    this.yydebug = (org.jruby.parser.YYDebug) ayydebug;
    return yyparse(yyLex);
  }

  private static void initializeStates(ProductionState[] states, int start, int length) {
      for (int i = 0; i < length; i++) {
          states[start + i] = new ProductionState();
      }
  }

  private static void printstates(int yytop, ProductionState[] yystates) {
     for (int i = 0; i <= yytop; i++) {
         System.out.println("yytop: " + i + ", S/E: " +
             ProductionState.column(yystates[i].start) + "/" +
             ProductionState.column(yystates[i].end) +
             yystates[i].value);
     }
  }

  private static final int NEEDS_TOKEN = -1;
  private static final int DEFAULT = 0;
  private static final int YYMAX = 256;

  /** the generated parser.
      Maintains a dynamic state and value stack.
      @param yyLex scanner.
      @return result of the last reduction, if any.
    */
  public Object yyparse (RubyLexer yyLex) throws java.io.IOException {
    int yystate = 0;
    Object yyVal = null;
    ProductionState[] yystates = new ProductionState[YYMAX];        // stack of states and values.
    initializeStates(yystates, 0, yystates.length);
    int yytoken = NEEDS_TOKEN;     // current token
    int yyErrorFlag = 0;           // #tokens to shift
    long start = 0;
    long end = 0;

    yyLoop: for (int yytop = 0;; yytop++) {
      if (yytop + 1 >= yystates.length) {			// dynamically increase
          ProductionState[] newStates = new ProductionState[yystates.length+YYMAX];
          System.arraycopy(yystates, 0, newStates, 0, yystates.length);
          initializeStates(newStates, yystates.length, newStates.length - yystates.length);
          yystates = newStates;
      }

      yystates[yytop].state = yystate;
      yystates[yytop].value = yyVal;
      yystates[yytop].start = start;
      yystates[yytop].end = end;
   //         printstates(yytop, yystates);

      if (yydebug != null) yydebug.push(yystate, yyVal);

      yyDiscarded: for (;;) {	// discarding a token does not change stack
        int yyn = yyDefRed[yystate];
        if (yyn == DEFAULT) {	//ja else [default] reduce (yyn)
            if (yytoken == NEEDS_TOKEN) {
                yytoken = yyLex.nextToken();
                if (yydebug != null) yydebug.lex(yystate, yytoken, yyName(yytoken), yyLex.value());
            }

            yyn = yySindex[yystate];
            if (yyn != 0 &&
                (yyn += yytoken) >= 0 &&
                yyn < yyTable.length &&
                yyCheck[yyn] == yytoken) {
                if (yydebug != null) yydebug.shift(yystate, yyTable[yyn], yyErrorFlag-1);
                yystate = yyTable[yyn];		// shift to yyn
                yyVal = yyLex.value();
                start = yyLex.start;
                end = yyLex.end;
                yytoken = NEEDS_TOKEN;
                if (yyErrorFlag > 0) --yyErrorFlag;
                continue yyLoop;
            }

            yyn = yyRindex[yystate];
            if (yyn != 0 &&
                (yyn += yytoken) >= 0 &&
                 yyn < yyTable.length &&
                 yyCheck[yyn] == yytoken) {
                yyn = yyTable[yyn];			// reduce (yyn)
            } else {
                switch (yyErrorFlag) {
  
                case 0:
                    support.yyerror("syntax error", yyExpecting(yystate), yyNames[yytoken]);
                    if (yydebug != null) yydebug.error("syntax error");
                    // falls through...
                case 1: case 2:
                    yyErrorFlag = 3;
                    do {
                        yyn = yySindex[yystates[yytop].state];
                        if (yyn != 0 &&
                            (yyn += yyErrorCode) >= 0 &&
                            yyn < yyTable.length &&
                            yyCheck[yyn] == yyErrorCode) {
                            if (yydebug != null) yydebug.shift(yystates[yytop].state, yyTable[yyn], 3);
                            yystate = yyTable[yyn];
                            yyVal = yyLex.value();
                            continue yyLoop;
                        }
                        if (yydebug != null) yydebug.pop(yystates[yytop].state);
                    } while (--yytop >= 0);
                    if (yydebug != null) yydebug.reject();
                    support.yyerror("irrecoverable syntax error"); // throws
                case 3:
                    if (yytoken == 0) {
                        if (yydebug != null) yydebug.reject();
                        support.yyerror("irrecoverable syntax error at end-of-file");
                    }
                    if (yydebug != null) yydebug.discard(yystate, yytoken, yyName(yytoken), yyLex.value());
                    yytoken = NEEDS_TOKEN;
                    continue yyDiscarded; // leave stack alone
                }
            }
        }

        if (yydebug != null) yydebug.reduce(yystate, yystates[yytop-yyLen[yyn]].state, yyn, yyRule[yyn], yyLen[yyn]);

        ParserState parserState = states[yyn];
        if (parserState == null) {
            yyVal = yyLen[yyn] > 0 ? yystates[yytop - yyLen[yyn] + 1].value : null;
        } else {
            int count = yyLen[yyn];
            start = yystates[yytop - count + 1].start;
            end = yystates[yytop].end;
            yyVal = parserState.execute(support, lexer, yyVal, yystates, yytop, count, yytoken);
        }
// ACTIONS_END (line used by optimize_parser)
        yytop -= yyLen[yyn];
        yystate = yystates[yytop].state;
        int yyM = yyLhs[yyn];
        if (yystate == 0 && yyM == 0) {
            if (yydebug != null) yydebug.shift(0, yyFinal);
            yystate = yyFinal;
            if (yytoken == NEEDS_TOKEN) {
                yytoken = yyLex.nextToken();
                if (yydebug != null) yydebug.lex(yystate, yytoken,yyName(yytoken), yyLex.value());
            }
            if (yytoken == 0) {
                if (yydebug != null) yydebug.accept(yyVal);
                return yyVal;
            }
            continue yyLoop;
        }
        yyn = yyGindex[yyM];
        if (yyn != 0 &&
            (yyn += yystate) >= 0 &&
            yyn < yyTable.length &&
            yyCheck[yyn] == yystate) {
            yystate = yyTable[yyn];
        } else {
            yystate = yyDgoto[yyM];
        }

        if (yydebug != null) yydebug.shift(yystates[yytop].state, yystate);
        continue yyLoop;
      }
    }
  }

static ParserState[] states = new ParserState[818];
static {
states[1] = (ParserSupport support, RubyLexer lexer, Object yyVal, ProductionState[] yyVals, int yyTop, int count, int yychar) -> {
                  lexer.setState(EXPR_BEG);
                  support.initTopLocalVariables();
  return yyVal;
};
states[2] = (ParserSupport support, RubyLexer lexer, Object yyVal, ProductionState[] yyVals, int yyTop, int count, int yychar) -> {
                  Node expr = ((Node)yyVals[0+yyTop].value);
                  if (expr != null && !support.getConfiguration().isEvalParse()) {
                      /* last expression should not be void */
                      if (((Node)yyVals[0+yyTop].value) instanceof BlockNode) {
                        expr = ((BlockNode)yyVals[0+yyTop].value).getLast();
                      } else {
                        expr = ((Node)yyVals[0+yyTop].value);
                      }
                      expr = support.remove_begin(expr);
                      support.void_expr(expr);
                  }
                  support.getResult().setAST(support.addRootNode(((Node)yyVals[0+yyTop].value)));
  return yyVal;
};
states[3] = (ParserSupport support, RubyLexer lexer, Object yyVal, ProductionState[] yyVals, int yyTop, int count, int yychar) -> {
                  yyVal = support.void_stmts(((Node)yyVals[-1+yyTop].value));
  return yyVal;
};
states[5] = (ParserSupport support, RubyLexer lexer, Object yyVal, ProductionState[] yyVals, int yyTop, int count, int yychar) -> {
                  yyVal = support.newline_node(((Node)yyVals[0+yyTop].value), support.getPosition(((Node)yyVals[0+yyTop].value)));
  return yyVal;
};
states[6] = (ParserSupport support, RubyLexer lexer, Object yyVal, ProductionState[] yyVals, int yyTop, int count, int yychar) -> {
                  yyVal = support.appendToBlock(((Node)yyVals[-2+yyTop].value), support.newline_node(((Node)yyVals[0+yyTop].value), support.getPosition(((Node)yyVals[0+yyTop].value))));
  return yyVal;
};
states[7] = (ParserSupport support, RubyLexer lexer, Object yyVal, ProductionState[] yyVals, int yyTop, int count, int yychar) -> {
                  yyVal = support.remove_begin(((Node)yyVals[0+yyTop].value));
  return yyVal;
};
states[9] = (ParserSupport support, RubyLexer lexer, Object yyVal, ProductionState[] yyVals, int yyTop, int count, int yychar) -> {
                  yyVal = null;
  return yyVal;
};
states[10] = (ParserSupport support, RubyLexer lexer, Object yyVal, ProductionState[] yyVals, int yyTop, int count, int yychar) -> {
                  support.getResult().addBeginNode(new PreExe19Node(yyVals[yyTop - count + 1].startLine(), support.getCurrentScope(), ((Node)yyVals[-1+yyTop].value), lexer.getRubySourceline()));
                  /*                  $$ = new BeginNode(yyVals[yyTop - count + 1].startLine(), support.makeNullNil($2));*/
                  yyVal = null;
  return yyVal;
};
states[11] = (ParserSupport support, RubyLexer lexer, Object yyVal, ProductionState[] yyVals, int yyTop, int count, int yychar) -> {
                   if (((RescueBodyNode)yyVals[-1+yyTop].value) == null) support.yyerror("else without rescue is useless"); 
  return yyVal;
};
states[12] = (ParserSupport support, RubyLexer lexer, Object yyVal, ProductionState[] yyVals, int yyTop, int count, int yychar) -> {
                   yyVal = support.new_bodystmt(((Node)yyVals[-5+yyTop].value), ((RescueBodyNode)yyVals[-4+yyTop].value), ((Node)yyVals[-1+yyTop].value), ((Node)yyVals[0+yyTop].value));
  return yyVal;
};
states[13] = (ParserSupport support, RubyLexer lexer, Object yyVal, ProductionState[] yyVals, int yyTop, int count, int yychar) -> {
                   yyVal = support.new_bodystmt(((Node)yyVals[-2+yyTop].value), ((RescueBodyNode)yyVals[-1+yyTop].value), null, ((Node)yyVals[0+yyTop].value));
  return yyVal;
};
states[14] = (ParserSupport support, RubyLexer lexer, Object yyVal, ProductionState[] yyVals, int yyTop, int count, int yychar) -> {
                    yyVal = support.void_stmts(((Node)yyVals[-1+yyTop].value));
  return yyVal;
};
states[16] = (ParserSupport support, RubyLexer lexer, Object yyVal, ProductionState[] yyVals, int yyTop, int count, int yychar) -> {
                    yyVal = support.newline_node(((Node)yyVals[0+yyTop].value), support.getPosition(((Node)yyVals[0+yyTop].value)));
  return yyVal;
};
states[17] = (ParserSupport support, RubyLexer lexer, Object yyVal, ProductionState[] yyVals, int yyTop, int count, int yychar) -> {
                    yyVal = support.appendToBlock(((Node)yyVals[-2+yyTop].value), support.newline_node(((Node)yyVals[0+yyTop].value), support.getPosition(((Node)yyVals[0+yyTop].value))));
  return yyVal;
};
states[18] = (ParserSupport support, RubyLexer lexer, Object yyVal, ProductionState[] yyVals, int yyTop, int count, int yychar) -> {
                    yyVal = ((Node)yyVals[0+yyTop].value);
  return yyVal;
};
states[19] = (ParserSupport support, RubyLexer lexer, Object yyVal, ProductionState[] yyVals, int yyTop, int count, int yychar) -> {
                    yyVal = ((Node)yyVals[0+yyTop].value);
  return yyVal;
};
states[20] = (ParserSupport support, RubyLexer lexer, Object yyVal, ProductionState[] yyVals, int yyTop, int count, int yychar) -> {
                   support.yyerror("BEGIN is permitted only at toplevel");
  return yyVal;
};
states[21] = (ParserSupport support, RubyLexer lexer, Object yyVal, ProductionState[] yyVals, int yyTop, int count, int yychar) -> {
                   yyVal = ((Node)yyVals[0+yyTop].value);
  return yyVal;
};
states[22] = (ParserSupport support, RubyLexer lexer, Object yyVal, ProductionState[] yyVals, int yyTop, int count, int yychar) -> {
                    lexer.setState(EXPR_FNAME|EXPR_FITEM);
  return yyVal;
};
states[23] = (ParserSupport support, RubyLexer lexer, Object yyVal, ProductionState[] yyVals, int yyTop, int count, int yychar) -> {
                    yyVal = ParserSupport.newAlias(((Integer)yyVals[-3+yyTop].value), ((Node)yyVals[-2+yyTop].value), ((Node)yyVals[0+yyTop].value));
  return yyVal;
};
states[24] = (ParserSupport support, RubyLexer lexer, Object yyVal, ProductionState[] yyVals, int yyTop, int count, int yychar) -> {
                    yyVal = new VAliasNode(((Integer)yyVals[-2+yyTop].value), support.symbolID(((ByteList)yyVals[-1+yyTop].value)), support.symbolID(((ByteList)yyVals[0+yyTop].value)));
  return yyVal;
};
states[25] = (ParserSupport support, RubyLexer lexer, Object yyVal, ProductionState[] yyVals, int yyTop, int count, int yychar) -> {
                    yyVal = new VAliasNode(((Integer)yyVals[-2+yyTop].value), support.symbolID(((ByteList)yyVals[-1+yyTop].value)), support.symbolID(((BackRefNode)yyVals[0+yyTop].value).getByteName()));
  return yyVal;
};
states[26] = (ParserSupport support, RubyLexer lexer, Object yyVal, ProductionState[] yyVals, int yyTop, int count, int yychar) -> {
                    support.yyerror("can't make alias for the number variables");
  return yyVal;
};
states[27] = (ParserSupport support, RubyLexer lexer, Object yyVal, ProductionState[] yyVals, int yyTop, int count, int yychar) -> {
                    yyVal = ((Node)yyVals[0+yyTop].value);
  return yyVal;
};
states[28] = (ParserSupport support, RubyLexer lexer, Object yyVal, ProductionState[] yyVals, int yyTop, int count, int yychar) -> {
                    yyVal = support.new_if(support.getPosition(((Node)yyVals[-2+yyTop].value)), support.cond(((Node)yyVals[0+yyTop].value)), support.remove_begin(((Node)yyVals[-2+yyTop].value)), null);
                    support.fixpos(((Node)yyVal), ((Node)yyVals[0+yyTop].value));
  return yyVal;
};
states[29] = (ParserSupport support, RubyLexer lexer, Object yyVal, ProductionState[] yyVals, int yyTop, int count, int yychar) -> {
                    yyVal = support.new_if(support.getPosition(((Node)yyVals[-2+yyTop].value)), support.cond(((Node)yyVals[0+yyTop].value)), null, support.remove_begin(((Node)yyVals[-2+yyTop].value)));
                    support.fixpos(((Node)yyVal), ((Node)yyVals[0+yyTop].value));
  return yyVal;
};
states[30] = (ParserSupport support, RubyLexer lexer, Object yyVal, ProductionState[] yyVals, int yyTop, int count, int yychar) -> {
                    if (((Node)yyVals[-2+yyTop].value) != null && ((Node)yyVals[-2+yyTop].value) instanceof BeginNode) {
                        yyVal = new WhileNode(support.getPosition(((Node)yyVals[-2+yyTop].value)), support.cond(((Node)yyVals[0+yyTop].value)), ((BeginNode)yyVals[-2+yyTop].value).getBodyNode(), false);
                    } else {
                        yyVal = new WhileNode(support.getPosition(((Node)yyVals[-2+yyTop].value)), support.cond(((Node)yyVals[0+yyTop].value)), ((Node)yyVals[-2+yyTop].value), true);
                    }
  return yyVal;
};
states[31] = (ParserSupport support, RubyLexer lexer, Object yyVal, ProductionState[] yyVals, int yyTop, int count, int yychar) -> {
                    if (((Node)yyVals[-2+yyTop].value) != null && ((Node)yyVals[-2+yyTop].value) instanceof BeginNode) {
                        yyVal = new UntilNode(support.getPosition(((Node)yyVals[-2+yyTop].value)), support.cond(((Node)yyVals[0+yyTop].value)), ((BeginNode)yyVals[-2+yyTop].value).getBodyNode(), false);
                    } else {
                        yyVal = new UntilNode(support.getPosition(((Node)yyVals[-2+yyTop].value)), support.cond(((Node)yyVals[0+yyTop].value)), ((Node)yyVals[-2+yyTop].value), true);
                    }
  return yyVal;
};
states[32] = (ParserSupport support, RubyLexer lexer, Object yyVal, ProductionState[] yyVals, int yyTop, int count, int yychar) -> {
                    yyVal = support.newRescueModNode(((Node)yyVals[-2+yyTop].value), ((Node)yyVals[0+yyTop].value));
  return yyVal;
};
states[33] = (ParserSupport support, RubyLexer lexer, Object yyVal, ProductionState[] yyVals, int yyTop, int count, int yychar) -> {
                   if (lexer.getLexContext().in_def) {
                       support.warn(ID.END_IN_METHOD, ((Integer)yyVals[-3+yyTop].value), "END in method; use at_exit");
                    }
                    yyVal = new PostExeNode(((Integer)yyVals[-3+yyTop].value), ((Node)yyVals[-1+yyTop].value), lexer.getRubySourceline());
  return yyVal;
};
states[35] = (ParserSupport support, RubyLexer lexer, Object yyVal, ProductionState[] yyVals, int yyTop, int count, int yychar) -> {
                    yyVal = node_assign(((MultipleAsgnNode)yyVals[-3+yyTop].value), ((Node)yyVals[0+yyTop].value));
  return yyVal;
};
states[36] = (ParserSupport support, RubyLexer lexer, Object yyVal, ProductionState[] yyVals, int yyTop, int count, int yychar) -> {
                    support.value_expr(lexer, ((Node)yyVals[0+yyTop].value));
                    yyVal = node_assign(((Node)yyVals[-3+yyTop].value), ((Node)yyVals[0+yyTop].value));
  return yyVal;
};
states[37] = (ParserSupport support, RubyLexer lexer, Object yyVal, ProductionState[] yyVals, int yyTop, int count, int yychar) -> {
                    yyVal = node_assign(((MultipleAsgnNode)yyVals[-5+yyTop].value), support.newRescueModNode(((Node)yyVals[-2+yyTop].value), ((Node)yyVals[0+yyTop].value)));
  return yyVal;
};
states[38] = (ParserSupport support, RubyLexer lexer, Object yyVal, ProductionState[] yyVals, int yyTop, int count, int yychar) -> {
                    yyVal = node_assign(((MultipleAsgnNode)yyVals[-3+yyTop].value), ((Node)yyVals[0+yyTop].value));
  return yyVal;
};
states[40] = (ParserSupport support, RubyLexer lexer, Object yyVal, ProductionState[] yyVals, int yyTop, int count, int yychar) -> {
                    support.value_expr(lexer, ((Node)yyVals[0+yyTop].value));
                    yyVal = node_assign(((Node)yyVals[-3+yyTop].value), ((Node)yyVals[0+yyTop].value));
  return yyVal;
};
states[41] = (ParserSupport support, RubyLexer lexer, Object yyVal, ProductionState[] yyVals, int yyTop, int count, int yychar) -> {
                    support.value_expr(lexer, ((Node)yyVals[0+yyTop].value));
                    yyVal = support.new_op_assign(((AssignableNode)yyVals[-3+yyTop].value), ((ByteList)yyVals[-2+yyTop].value), ((Node)yyVals[0+yyTop].value));
  return yyVal;
};
states[42] = (ParserSupport support, RubyLexer lexer, Object yyVal, ProductionState[] yyVals, int yyTop, int count, int yychar) -> {
                    support.value_expr(lexer, ((Node)yyVals[0+yyTop].value));
                    yyVal = support.new_ary_op_assign(((Node)yyVals[-6+yyTop].value), ((ByteList)yyVals[-2+yyTop].value), ((Node)yyVals[-4+yyTop].value), ((Node)yyVals[0+yyTop].value));
  return yyVal;
};
states[43] = (ParserSupport support, RubyLexer lexer, Object yyVal, ProductionState[] yyVals, int yyTop, int count, int yychar) -> {
                    support.value_expr(lexer, ((Node)yyVals[0+yyTop].value));
                    yyVal = support.new_attr_op_assign(((Node)yyVals[-5+yyTop].value), ((ByteList)yyVals[-4+yyTop].value), ((Node)yyVals[0+yyTop].value), ((ByteList)yyVals[-3+yyTop].value), ((ByteList)yyVals[-2+yyTop].value));
  return yyVal;
};
states[44] = (ParserSupport support, RubyLexer lexer, Object yyVal, ProductionState[] yyVals, int yyTop, int count, int yychar) -> {
                    support.value_expr(lexer, ((Node)yyVals[0+yyTop].value));
                    yyVal = support.new_attr_op_assign(((Node)yyVals[-5+yyTop].value), ((ByteList)yyVals[-4+yyTop].value), ((Node)yyVals[0+yyTop].value), ((ByteList)yyVals[-3+yyTop].value), ((ByteList)yyVals[-2+yyTop].value));
  return yyVal;
};
states[45] = (ParserSupport support, RubyLexer lexer, Object yyVal, ProductionState[] yyVals, int yyTop, int count, int yychar) -> {
                    int line = ((Node)yyVals[-5+yyTop].value).getLine();
                    yyVal = support.new_const_op_assign(line, support.new_colon2(line, ((Node)yyVals[-5+yyTop].value), ((ByteList)yyVals[-3+yyTop].value)), ((ByteList)yyVals[-2+yyTop].value), ((Node)yyVals[0+yyTop].value));
  return yyVal;
};
states[46] = (ParserSupport support, RubyLexer lexer, Object yyVal, ProductionState[] yyVals, int yyTop, int count, int yychar) -> {
                    support.value_expr(lexer, ((Node)yyVals[0+yyTop].value));
                    yyVal = support.new_attr_op_assign(((Node)yyVals[-5+yyTop].value), ((ByteList)yyVals[-4+yyTop].value), ((Node)yyVals[0+yyTop].value), ((ByteList)yyVals[-3+yyTop].value), ((ByteList)yyVals[-2+yyTop].value));
  return yyVal;
};
states[47] = (ParserSupport support, RubyLexer lexer, Object yyVal, ProductionState[] yyVals, int yyTop, int count, int yychar) -> {
                    support.endless_method_name(((DefHolder)yyVals[-3+yyTop].value));
                    support.restore_defun(((DefHolder)yyVals[-3+yyTop].value));
                    yyVal = new DefnNode(((DefHolder)yyVals[-3+yyTop].value).line, ((DefHolder)yyVals[-3+yyTop].value).name, ((ArgsNode)yyVals[-2+yyTop].value), support.getCurrentScope(), support.reduce_nodes(support.remove_begin(((Node)yyVals[0+yyTop].value))), yyVals[yyTop - count + 4].end);
                    support.popCurrentScope();
  return yyVal;
};
states[48] = (ParserSupport support, RubyLexer lexer, Object yyVal, ProductionState[] yyVals, int yyTop, int count, int yychar) -> {
                    support.endless_method_name(((DefHolder)yyVals[-5+yyTop].value));
                    support.restore_defun(((DefHolder)yyVals[-5+yyTop].value));
                    Node body = support.reduce_nodes(support.remove_begin(support.rescued_expr(yyVals[yyTop - count + 1].startLine(), ((Node)yyVals[-2+yyTop].value), ((Node)yyVals[0+yyTop].value))));
                    yyVal = new DefnNode(((DefHolder)yyVals[-5+yyTop].value).line, ((DefHolder)yyVals[-5+yyTop].value).name, ((ArgsNode)yyVals[-4+yyTop].value), support.getCurrentScope(), body, yyVals[yyTop - count + 6].end);
                    support.popCurrentScope();
  return yyVal;
};
states[49] = (ParserSupport support, RubyLexer lexer, Object yyVal, ProductionState[] yyVals, int yyTop, int count, int yychar) -> {
                    support.endless_method_name(((DefHolder)yyVals[-3+yyTop].value));
                    support.restore_defun(((DefHolder)yyVals[-3+yyTop].value));
                    yyVal = new DefsNode(((DefHolder)yyVals[-3+yyTop].value).line, ((DefHolder)yyVals[-3+yyTop].value).singleton, ((DefHolder)yyVals[-3+yyTop].value).name, ((ArgsNode)yyVals[-2+yyTop].value), support.getCurrentScope(), support.reduce_nodes(support.remove_begin(((Node)yyVals[0+yyTop].value))), yyVals[yyTop - count + 4].end);
                    support.popCurrentScope();
  return yyVal;
};
states[50] = (ParserSupport support, RubyLexer lexer, Object yyVal, ProductionState[] yyVals, int yyTop, int count, int yychar) -> {
                    support.endless_method_name(((DefHolder)yyVals[-5+yyTop].value));
                    support.restore_defun(((DefHolder)yyVals[-5+yyTop].value));
                    Node body = support.reduce_nodes(support.remove_begin(support.rescued_expr(yyVals[yyTop - count + 1].startLine(), ((Node)yyVals[-2+yyTop].value), ((Node)yyVals[0+yyTop].value))));
                    yyVal = new DefsNode(((DefHolder)yyVals[-5+yyTop].value).line, ((DefHolder)yyVals[-5+yyTop].value).singleton, ((DefHolder)yyVals[-5+yyTop].value).name, ((ArgsNode)yyVals[-4+yyTop].value), support.getCurrentScope(), body, yyVals[yyTop - count + 6].end);
                    support.popCurrentScope();
  return yyVal;
};
states[51] = (ParserSupport support, RubyLexer lexer, Object yyVal, ProductionState[] yyVals, int yyTop, int count, int yychar) -> {
                    support.backrefAssignError(((Node)yyVals[-3+yyTop].value));
  return yyVal;
};
states[52] = (ParserSupport support, RubyLexer lexer, Object yyVal, ProductionState[] yyVals, int yyTop, int count, int yychar) -> {
                    support.value_expr(lexer, ((Node)yyVals[0+yyTop].value));
                    yyVal = ((Node)yyVals[0+yyTop].value);
  return yyVal;
};
states[53] = (ParserSupport support, RubyLexer lexer, Object yyVal, ProductionState[] yyVals, int yyTop, int count, int yychar) -> {
                    support.value_expr(lexer, ((Node)yyVals[-2+yyTop].value));
                    yyVal = support.newRescueModNode(((Node)yyVals[-2+yyTop].value), ((Node)yyVals[0+yyTop].value));
  return yyVal;
};
states[56] = (ParserSupport support, RubyLexer lexer, Object yyVal, ProductionState[] yyVals, int yyTop, int count, int yychar) -> {
                    yyVal = support.newAndNode(((Node)yyVals[-2+yyTop].value), ((Node)yyVals[0+yyTop].value));
  return yyVal;
};
states[57] = (ParserSupport support, RubyLexer lexer, Object yyVal, ProductionState[] yyVals, int yyTop, int count, int yychar) -> {
                    yyVal = support.newOrNode(((Node)yyVals[-2+yyTop].value), ((Node)yyVals[0+yyTop].value));
  return yyVal;
};
states[58] = (ParserSupport support, RubyLexer lexer, Object yyVal, ProductionState[] yyVals, int yyTop, int count, int yychar) -> {
                    yyVal = support.getOperatorCallNode(support.method_cond(((Node)yyVals[0+yyTop].value)), lexer.BANG);
  return yyVal;
};
states[59] = (ParserSupport support, RubyLexer lexer, Object yyVal, ProductionState[] yyVals, int yyTop, int count, int yychar) -> {
                    yyVal = support.getOperatorCallNode(support.method_cond(((Node)yyVals[0+yyTop].value)), BANG);
  return yyVal;
};
states[60] = (ParserSupport support, RubyLexer lexer, Object yyVal, ProductionState[] yyVals, int yyTop, int count, int yychar) -> {
                    support.value_expr(lexer, ((Node)yyVals[-1+yyTop].value));
                    lexer.setState(EXPR_BEG|EXPR_LABEL);
                    lexer.commandStart = false;
                    /* MRI 3.1 uses $2 but we want tASSOC typed?*/
                    LexContext ctxt = lexer.getLexContext();
                    yyVal = ctxt.in_kwarg;
                    ctxt.in_kwarg = true;
  return yyVal;
};
states[61] = (ParserSupport support, RubyLexer lexer, Object yyVal, ProductionState[] yyVals, int yyTop, int count, int yychar) -> {
                    yyVal = support.push_pvtbl();
  return yyVal;
};
states[62] = (ParserSupport support, RubyLexer lexer, Object yyVal, ProductionState[] yyVals, int yyTop, int count, int yychar) -> {
<<<<<<< HEAD
                    support.pop_pvtbl(((Set)yyVals[-1+yyTop].value));
                    LexContext ctxt = lexer.getLexContext();
                    ctxt.in_kwarg = ((Boolean)yyVals[-2+yyTop].value);
                    yyVal = support.newPatternCaseNode(((Node)yyVals[-4+yyTop].value).getLine(), ((Node)yyVals[-4+yyTop].value), support.newIn(yyVals[yyTop - count + 1].startLine(), ((Node)yyVals[0+yyTop].value), null, null));
=======
                    yyVal = support.new_call(((Node)yyVals[-3+yyTop].value), ((ByteList)yyVals[-2+yyTop].value), ((ByteList)yyVals[-1+yyTop].value), ((Node)yyVals[0+yyTop].value), null, yyVals[yyTop - count + 3].start());
>>>>>>> 782b548c
  return yyVal;
};
states[63] = (ParserSupport support, RubyLexer lexer, Object yyVal, ProductionState[] yyVals, int yyTop, int count, int yychar) -> {
                    support.value_expr(lexer, ((Node)yyVals[-1+yyTop].value));
                    lexer.setState(EXPR_BEG|EXPR_LABEL);
                    lexer.commandStart = false;
                    LexContext ctxt = lexer.getLexContext();
                    yyVal = ctxt.in_kwarg;
                    ctxt.in_kwarg = true;
  return yyVal;
};
states[64] = (ParserSupport support, RubyLexer lexer, Object yyVal, ProductionState[] yyVals, int yyTop, int count, int yychar) -> {
                    yyVal = support.push_pvtbl();
  return yyVal;
};
states[65] = (ParserSupport support, RubyLexer lexer, Object yyVal, ProductionState[] yyVals, int yyTop, int count, int yychar) -> {
                    support.pop_pvtbl(((Set)yyVals[-1+yyTop].value));
                    LexContext ctxt = lexer.getLexContext();
                    ctxt.in_kwarg = ((Boolean)yyVals[-2+yyTop].value);
                    yyVal = support.newPatternCaseNode(((Node)yyVals[-4+yyTop].value).getLine(), ((Node)yyVals[-4+yyTop].value), support.newIn(yyVals[yyTop - count + 1].startLine(), ((Node)yyVals[0+yyTop].value), new TrueNode(lexer.tokline), new FalseNode(lexer.tokline)));
  return yyVal;
};
states[67] = (ParserSupport support, RubyLexer lexer, Object yyVal, ProductionState[] yyVals, int yyTop, int count, int yychar) -> {
<<<<<<< HEAD
                    support.pushLocalScope();
                    LexContext ctxt = lexer.getLexContext();
                    RubySymbol name = support.symbolID(((ByteList)yyVals[0+yyTop].value));
                    support.numparam_name(name);
                    yyVal = new DefHolder(support.symbolID(((ByteList)yyVals[0+yyTop].value)), lexer.getCurrentArg(), (LexContext) ctxt.clone());
                    ctxt.in_def = true;
                    lexer.setCurrentArg(null);
  return yyVal;
};
states[68] = (ParserSupport support, RubyLexer lexer, Object yyVal, ProductionState[] yyVals, int yyTop, int count, int yychar) -> {
                    ((DefHolder)yyVals[0+yyTop].value).line = ((Integer)yyVals[-1+yyTop].value);
                    yyVal = ((DefHolder)yyVals[0+yyTop].value);
=======
                    yyVal = support.new_call(((Node)yyVals[-3+yyTop].value), ((ByteList)yyVals[-2+yyTop].value), ((ByteList)yyVals[-1+yyTop].value), ((Node)yyVals[0+yyTop].value), null, yyVals[yyTop - count + 3].start());
  return yyVal;
};
states[68] = (ParserSupport support, RubyLexer lexer, Object yyVal, ProductionState[] yyVals, int yyTop, int count, int yychar) -> {
                    yyVal = support.new_call(((Node)yyVals[-4+yyTop].value), ((ByteList)yyVals[-3+yyTop].value), ((ByteList)yyVals[-2+yyTop].value), ((Node)yyVals[-1+yyTop].value), ((IterNode)yyVals[0+yyTop].value), yyVals[yyTop - count + 3].start());
>>>>>>> 782b548c
  return yyVal;
};
states[69] = (ParserSupport support, RubyLexer lexer, Object yyVal, ProductionState[] yyVals, int yyTop, int count, int yychar) -> {
                    lexer.setState(EXPR_FNAME); 
                    LexContext ctxt = lexer.getLexContext();
                    ctxt.in_argdef = true;
  return yyVal;
};
states[70] = (ParserSupport support, RubyLexer lexer, Object yyVal, ProductionState[] yyVals, int yyTop, int count, int yychar) -> {
                    lexer.setState(EXPR_ENDFN|EXPR_LABEL);
                    ((DefHolder)yyVals[0+yyTop].value).line = ((Integer)yyVals[-4+yyTop].value);
                    ((DefHolder)yyVals[0+yyTop].value).setSingleton(((Node)yyVals[-3+yyTop].value));
                    yyVal = ((DefHolder)yyVals[0+yyTop].value);
  return yyVal;
};
states[71] = (ParserSupport support, RubyLexer lexer, Object yyVal, ProductionState[] yyVals, int yyTop, int count, int yychar) -> {
                    support.value_expr(lexer, ((Node)yyVals[0+yyTop].value));
  return yyVal;
};
states[72] = (ParserSupport support, RubyLexer lexer, Object yyVal, ProductionState[] yyVals, int yyTop, int count, int yychar) -> {
                    lexer.getConditionState().push1();
  return yyVal;
};
states[73] = (ParserSupport support, RubyLexer lexer, Object yyVal, ProductionState[] yyVals, int yyTop, int count, int yychar) -> {
                    lexer.getConditionState().pop();
                    yyVal = ((Node)yyVals[-1+yyTop].value);
  return yyVal;
};
states[77] = (ParserSupport support, RubyLexer lexer, Object yyVal, ProductionState[] yyVals, int yyTop, int count, int yychar) -> {
                    yyVal = support.new_call(((Node)yyVals[-3+yyTop].value), ((ByteList)yyVals[-2+yyTop].value), ((ByteList)yyVals[-1+yyTop].value), ((Node)yyVals[0+yyTop].value), null, yyVals[yyTop - count + 3].startLine());
  return yyVal;
};
states[78] = (ParserSupport support, RubyLexer lexer, Object yyVal, ProductionState[] yyVals, int yyTop, int count, int yychar) -> {
                    yyVal = ((IterNode)yyVals[-1+yyTop].value);
  return yyVal;
};
states[79] = (ParserSupport support, RubyLexer lexer, Object yyVal, ProductionState[] yyVals, int yyTop, int count, int yychar) -> {
                    yyVal = support.new_fcall(((ByteList)yyVals[0+yyTop].value));
  return yyVal;
};
states[80] = (ParserSupport support, RubyLexer lexer, Object yyVal, ProductionState[] yyVals, int yyTop, int count, int yychar) -> {
                    support.frobnicate_fcall_args(((FCallNode)yyVals[-1+yyTop].value), ((Node)yyVals[0+yyTop].value), null);
                    yyVal = ((FCallNode)yyVals[-1+yyTop].value);
  return yyVal;
};
states[81] = (ParserSupport support, RubyLexer lexer, Object yyVal, ProductionState[] yyVals, int yyTop, int count, int yychar) -> {
                    support.frobnicate_fcall_args(((FCallNode)yyVals[-2+yyTop].value), ((Node)yyVals[-1+yyTop].value), ((IterNode)yyVals[0+yyTop].value));
                    yyVal = ((FCallNode)yyVals[-2+yyTop].value);
  return yyVal;
};
states[82] = (ParserSupport support, RubyLexer lexer, Object yyVal, ProductionState[] yyVals, int yyTop, int count, int yychar) -> {
                    yyVal = support.new_call(((Node)yyVals[-3+yyTop].value), ((ByteList)yyVals[-2+yyTop].value), ((ByteList)yyVals[-1+yyTop].value), ((Node)yyVals[0+yyTop].value), null, yyVals[yyTop - count + 3].startLine());
  return yyVal;
};
states[83] = (ParserSupport support, RubyLexer lexer, Object yyVal, ProductionState[] yyVals, int yyTop, int count, int yychar) -> {
                    yyVal = support.new_call(((Node)yyVals[-4+yyTop].value), ((ByteList)yyVals[-3+yyTop].value), ((ByteList)yyVals[-2+yyTop].value), ((Node)yyVals[-1+yyTop].value), ((IterNode)yyVals[0+yyTop].value), yyVals[yyTop - count + 3].startLine());
  return yyVal;
};
states[84] = (ParserSupport support, RubyLexer lexer, Object yyVal, ProductionState[] yyVals, int yyTop, int count, int yychar) -> {
                    yyVal = support.new_call(((Node)yyVals[-3+yyTop].value), ((ByteList)yyVals[-1+yyTop].value), ((Node)yyVals[0+yyTop].value), null);
  return yyVal;
};
states[85] = (ParserSupport support, RubyLexer lexer, Object yyVal, ProductionState[] yyVals, int yyTop, int count, int yychar) -> {
                    yyVal = support.new_call(((Node)yyVals[-4+yyTop].value), ((ByteList)yyVals[-2+yyTop].value), ((Node)yyVals[-1+yyTop].value), ((IterNode)yyVals[0+yyTop].value));
  return yyVal;
};
states[86] = (ParserSupport support, RubyLexer lexer, Object yyVal, ProductionState[] yyVals, int yyTop, int count, int yychar) -> {
                    yyVal = support.new_super(((Integer)yyVals[-1+yyTop].value), ((Node)yyVals[0+yyTop].value));
  return yyVal;
};
states[87] = (ParserSupport support, RubyLexer lexer, Object yyVal, ProductionState[] yyVals, int yyTop, int count, int yychar) -> {
                    yyVal = support.new_yield(((Integer)yyVals[-1+yyTop].value), ((Node)yyVals[0+yyTop].value));
  return yyVal;
};
states[88] = (ParserSupport support, RubyLexer lexer, Object yyVal, ProductionState[] yyVals, int yyTop, int count, int yychar) -> {
                    yyVal = new ReturnNode(((Integer)yyVals[-1+yyTop].value), support.ret_args(((Node)yyVals[0+yyTop].value), ((Integer)yyVals[-1+yyTop].value)));
  return yyVal;
};
states[89] = (ParserSupport support, RubyLexer lexer, Object yyVal, ProductionState[] yyVals, int yyTop, int count, int yychar) -> {
                    yyVal = new BreakNode(((Integer)yyVals[-1+yyTop].value), support.ret_args(((Node)yyVals[0+yyTop].value), ((Integer)yyVals[-1+yyTop].value)));
  return yyVal;
};
states[90] = (ParserSupport support, RubyLexer lexer, Object yyVal, ProductionState[] yyVals, int yyTop, int count, int yychar) -> {
                    yyVal = new NextNode(((Integer)yyVals[-1+yyTop].value), support.ret_args(((Node)yyVals[0+yyTop].value), ((Integer)yyVals[-1+yyTop].value)));
  return yyVal;
};
states[92] = (ParserSupport support, RubyLexer lexer, Object yyVal, ProductionState[] yyVals, int yyTop, int count, int yychar) -> {
                    yyVal = ((Node)yyVals[-1+yyTop].value);
  return yyVal;
};
states[93] = (ParserSupport support, RubyLexer lexer, Object yyVal, ProductionState[] yyVals, int yyTop, int count, int yychar) -> {
                    yyVal = ((MultipleAsgnNode)yyVals[0+yyTop].value);
  return yyVal;
};
states[94] = (ParserSupport support, RubyLexer lexer, Object yyVal, ProductionState[] yyVals, int yyTop, int count, int yychar) -> {
                    yyVal = new MultipleAsgnNode(((Integer)yyVals[-2+yyTop].value), support.newArrayNode(((Integer)yyVals[-2+yyTop].value), ((Node)yyVals[-1+yyTop].value)), null, null);
  return yyVal;
};
states[95] = (ParserSupport support, RubyLexer lexer, Object yyVal, ProductionState[] yyVals, int yyTop, int count, int yychar) -> {
                    yyVal = new MultipleAsgnNode(((ListNode)yyVals[0+yyTop].value).getLine(), ((ListNode)yyVals[0+yyTop].value), null, null);
  return yyVal;
};
states[96] = (ParserSupport support, RubyLexer lexer, Object yyVal, ProductionState[] yyVals, int yyTop, int count, int yychar) -> {
                    yyVal = new MultipleAsgnNode(((ListNode)yyVals[-1+yyTop].value).getLine(), ((ListNode)yyVals[-1+yyTop].value).add(((Node)yyVals[0+yyTop].value)), null, null);
  return yyVal;
};
states[97] = (ParserSupport support, RubyLexer lexer, Object yyVal, ProductionState[] yyVals, int yyTop, int count, int yychar) -> {
                    yyVal = new MultipleAsgnNode(((ListNode)yyVals[-2+yyTop].value).getLine(), ((ListNode)yyVals[-2+yyTop].value), ((Node)yyVals[0+yyTop].value), (ListNode) null);
  return yyVal;
};
states[98] = (ParserSupport support, RubyLexer lexer, Object yyVal, ProductionState[] yyVals, int yyTop, int count, int yychar) -> {
                    yyVal = new MultipleAsgnNode(((ListNode)yyVals[-4+yyTop].value).getLine(), ((ListNode)yyVals[-4+yyTop].value), ((Node)yyVals[-2+yyTop].value), ((ListNode)yyVals[0+yyTop].value));
  return yyVal;
};
states[99] = (ParserSupport support, RubyLexer lexer, Object yyVal, ProductionState[] yyVals, int yyTop, int count, int yychar) -> {
                    yyVal = new MultipleAsgnNode(((ListNode)yyVals[-1+yyTop].value).getLine(), ((ListNode)yyVals[-1+yyTop].value), new StarNode(lexer.getRubySourceline()), null);
  return yyVal;
};
states[100] = (ParserSupport support, RubyLexer lexer, Object yyVal, ProductionState[] yyVals, int yyTop, int count, int yychar) -> {
                    yyVal = new MultipleAsgnNode(((ListNode)yyVals[-3+yyTop].value).getLine(), ((ListNode)yyVals[-3+yyTop].value), new StarNode(lexer.getRubySourceline()), ((ListNode)yyVals[0+yyTop].value));
  return yyVal;
};
states[101] = (ParserSupport support, RubyLexer lexer, Object yyVal, ProductionState[] yyVals, int yyTop, int count, int yychar) -> {
                    yyVal = new MultipleAsgnNode(((Node)yyVals[0+yyTop].value).getLine(), null, ((Node)yyVals[0+yyTop].value), null);
  return yyVal;
};
states[102] = (ParserSupport support, RubyLexer lexer, Object yyVal, ProductionState[] yyVals, int yyTop, int count, int yychar) -> {
                    yyVal = new MultipleAsgnNode(((Node)yyVals[-2+yyTop].value).getLine(), null, ((Node)yyVals[-2+yyTop].value), ((ListNode)yyVals[0+yyTop].value));
  return yyVal;
};
states[103] = (ParserSupport support, RubyLexer lexer, Object yyVal, ProductionState[] yyVals, int yyTop, int count, int yychar) -> {
                      yyVal = new MultipleAsgnNode(lexer.getRubySourceline(), null, new StarNode(lexer.getRubySourceline()), null);
  return yyVal;
};
states[104] = (ParserSupport support, RubyLexer lexer, Object yyVal, ProductionState[] yyVals, int yyTop, int count, int yychar) -> {
                      yyVal = new MultipleAsgnNode(lexer.getRubySourceline(), null, new StarNode(lexer.getRubySourceline()), ((ListNode)yyVals[0+yyTop].value));
  return yyVal;
};
states[106] = (ParserSupport support, RubyLexer lexer, Object yyVal, ProductionState[] yyVals, int yyTop, int count, int yychar) -> {
                    yyVal = ((Node)yyVals[-1+yyTop].value);
  return yyVal;
};
states[107] = (ParserSupport support, RubyLexer lexer, Object yyVal, ProductionState[] yyVals, int yyTop, int count, int yychar) -> {
                    yyVal = support.newArrayNode(((Node)yyVals[-1+yyTop].value).getLine(), ((Node)yyVals[-1+yyTop].value));
  return yyVal;
};
states[108] = (ParserSupport support, RubyLexer lexer, Object yyVal, ProductionState[] yyVals, int yyTop, int count, int yychar) -> {
                    yyVal = ((ListNode)yyVals[-2+yyTop].value).add(((Node)yyVals[-1+yyTop].value));
  return yyVal;
};
states[109] = (ParserSupport support, RubyLexer lexer, Object yyVal, ProductionState[] yyVals, int yyTop, int count, int yychar) -> {
                    yyVal = support.newArrayNode(((Node)yyVals[0+yyTop].value).getLine(), ((Node)yyVals[0+yyTop].value));
  return yyVal;
};
states[110] = (ParserSupport support, RubyLexer lexer, Object yyVal, ProductionState[] yyVals, int yyTop, int count, int yychar) -> {
                    yyVal = ((ListNode)yyVals[-2+yyTop].value).add(((Node)yyVals[0+yyTop].value));
  return yyVal;
};
states[111] = (ParserSupport support, RubyLexer lexer, Object yyVal, ProductionState[] yyVals, int yyTop, int count, int yychar) -> {
                   yyVal = support.assignableLabelOrIdentifier(((ByteList)yyVals[0+yyTop].value), null);
  return yyVal;
};
states[112] = (ParserSupport support, RubyLexer lexer, Object yyVal, ProductionState[] yyVals, int yyTop, int count, int yychar) -> {
                   yyVal = new InstAsgnNode(lexer.tokline, support.symbolID(((ByteList)yyVals[0+yyTop].value)), NilImplicitNode.NIL);
  return yyVal;
};
states[113] = (ParserSupport support, RubyLexer lexer, Object yyVal, ProductionState[] yyVals, int yyTop, int count, int yychar) -> {
                   yyVal = new GlobalAsgnNode(lexer.tokline, support.symbolID(((ByteList)yyVals[0+yyTop].value)), NilImplicitNode.NIL);
  return yyVal;
};
states[114] = (ParserSupport support, RubyLexer lexer, Object yyVal, ProductionState[] yyVals, int yyTop, int count, int yychar) -> {
                    if (lexer.getLexContext().in_def) support.compile_error("dynamic constant assignment");
                    yyVal = new ConstDeclNode(lexer.tokline, support.symbolID(((ByteList)yyVals[0+yyTop].value)), null, NilImplicitNode.NIL);
  return yyVal;
};
states[115] = (ParserSupport support, RubyLexer lexer, Object yyVal, ProductionState[] yyVals, int yyTop, int count, int yychar) -> {
                    yyVal = new ClassVarAsgnNode(lexer.tokline, support.symbolID(((ByteList)yyVals[0+yyTop].value)), NilImplicitNode.NIL);
  return yyVal;
};
states[116] = (ParserSupport support, RubyLexer lexer, Object yyVal, ProductionState[] yyVals, int yyTop, int count, int yychar) -> {
                    support.compile_error("Can't assign to nil");
                    yyVal = null;
  return yyVal;
};
states[117] = (ParserSupport support, RubyLexer lexer, Object yyVal, ProductionState[] yyVals, int yyTop, int count, int yychar) -> {
                    support.compile_error("Can't change the value of self");
                    yyVal = null;
  return yyVal;
};
states[118] = (ParserSupport support, RubyLexer lexer, Object yyVal, ProductionState[] yyVals, int yyTop, int count, int yychar) -> {
                    support.compile_error("Can't assign to true");
                    yyVal = null;
  return yyVal;
};
states[119] = (ParserSupport support, RubyLexer lexer, Object yyVal, ProductionState[] yyVals, int yyTop, int count, int yychar) -> {
                    support.compile_error("Can't assign to false");
                    yyVal = null;
  return yyVal;
};
states[120] = (ParserSupport support, RubyLexer lexer, Object yyVal, ProductionState[] yyVals, int yyTop, int count, int yychar) -> {
                    support.compile_error("Can't assign to __FILE__");
                    yyVal = null;
  return yyVal;
};
states[121] = (ParserSupport support, RubyLexer lexer, Object yyVal, ProductionState[] yyVals, int yyTop, int count, int yychar) -> {
                    support.compile_error("Can't assign to __LINE__");
                    yyVal = null;
  return yyVal;
};
states[122] = (ParserSupport support, RubyLexer lexer, Object yyVal, ProductionState[] yyVals, int yyTop, int count, int yychar) -> {
                    support.compile_error("Can't assign to __ENCODING__");
                    yyVal = null;
  return yyVal;
};
states[123] = (ParserSupport support, RubyLexer lexer, Object yyVal, ProductionState[] yyVals, int yyTop, int count, int yychar) -> {
                    yyVal = support.aryset(((Node)yyVals[-3+yyTop].value), ((Node)yyVals[-1+yyTop].value));
  return yyVal;
};
states[124] = (ParserSupport support, RubyLexer lexer, Object yyVal, ProductionState[] yyVals, int yyTop, int count, int yychar) -> {
                    yyVal = support.attrset(((Node)yyVals[-2+yyTop].value), ((ByteList)yyVals[-1+yyTop].value), ((ByteList)yyVals[0+yyTop].value));
  return yyVal;
};
states[125] = (ParserSupport support, RubyLexer lexer, Object yyVal, ProductionState[] yyVals, int yyTop, int count, int yychar) -> {
                    yyVal = support.attrset(((Node)yyVals[-2+yyTop].value), ((ByteList)yyVals[0+yyTop].value));
  return yyVal;
};
states[126] = (ParserSupport support, RubyLexer lexer, Object yyVal, ProductionState[] yyVals, int yyTop, int count, int yychar) -> {
                    yyVal = support.attrset(((Node)yyVals[-2+yyTop].value), ((ByteList)yyVals[-1+yyTop].value), ((ByteList)yyVals[0+yyTop].value));
  return yyVal;
};
states[127] = (ParserSupport support, RubyLexer lexer, Object yyVal, ProductionState[] yyVals, int yyTop, int count, int yychar) -> {
                    if (lexer.getLexContext().in_def) support.yyerror("dynamic constant assignment");

                    Integer position = support.getPosition(((Node)yyVals[-2+yyTop].value));

                    yyVal = new ConstDeclNode(position, (RubySymbol) null, support.new_colon2(position, ((Node)yyVals[-2+yyTop].value), ((ByteList)yyVals[0+yyTop].value)), NilImplicitNode.NIL);
  return yyVal;
};
states[128] = (ParserSupport support, RubyLexer lexer, Object yyVal, ProductionState[] yyVals, int yyTop, int count, int yychar) -> {
                    if (lexer.getLexContext().in_def) {
                        support.yyerror("dynamic constant assignment");
                    }

                    Integer position = lexer.tokline;

                    yyVal = new ConstDeclNode(position, (RubySymbol) null, support.new_colon3(position, ((ByteList)yyVals[0+yyTop].value)), NilImplicitNode.NIL);
  return yyVal;
};
states[129] = (ParserSupport support, RubyLexer lexer, Object yyVal, ProductionState[] yyVals, int yyTop, int count, int yychar) -> {
                    support.backrefAssignError(((Node)yyVals[0+yyTop].value));
  return yyVal;
};
states[130] = (ParserSupport support, RubyLexer lexer, Object yyVal, ProductionState[] yyVals, int yyTop, int count, int yychar) -> {
                    yyVal = support.assignableLabelOrIdentifier(((ByteList)yyVals[0+yyTop].value), null);
  return yyVal;
};
states[131] = (ParserSupport support, RubyLexer lexer, Object yyVal, ProductionState[] yyVals, int yyTop, int count, int yychar) -> {
                    yyVal = new InstAsgnNode(lexer.tokline, support.symbolID(((ByteList)yyVals[0+yyTop].value)), NilImplicitNode.NIL);
  return yyVal;
};
states[132] = (ParserSupport support, RubyLexer lexer, Object yyVal, ProductionState[] yyVals, int yyTop, int count, int yychar) -> {
                    yyVal = new GlobalAsgnNode(lexer.tokline, support.symbolID(((ByteList)yyVals[0+yyTop].value)), NilImplicitNode.NIL);
  return yyVal;
};
states[133] = (ParserSupport support, RubyLexer lexer, Object yyVal, ProductionState[] yyVals, int yyTop, int count, int yychar) -> {
                    if (lexer.getLexContext().in_def) support.compile_error("dynamic constant assignment");

                    yyVal = new ConstDeclNode(lexer.tokline, support.symbolID(((ByteList)yyVals[0+yyTop].value)), null, NilImplicitNode.NIL);
  return yyVal;
};
states[134] = (ParserSupport support, RubyLexer lexer, Object yyVal, ProductionState[] yyVals, int yyTop, int count, int yychar) -> {
                    yyVal = new ClassVarAsgnNode(lexer.tokline, support.symbolID(((ByteList)yyVals[0+yyTop].value)), NilImplicitNode.NIL);
  return yyVal;
};
states[135] = (ParserSupport support, RubyLexer lexer, Object yyVal, ProductionState[] yyVals, int yyTop, int count, int yychar) -> {
                    support.compile_error("Can't assign to nil");
                    yyVal = null;
  return yyVal;
};
states[136] = (ParserSupport support, RubyLexer lexer, Object yyVal, ProductionState[] yyVals, int yyTop, int count, int yychar) -> {
                    support.compile_error("Can't change the value of self");
                    yyVal = null;
  return yyVal;
};
states[137] = (ParserSupport support, RubyLexer lexer, Object yyVal, ProductionState[] yyVals, int yyTop, int count, int yychar) -> {
                    support.compile_error("Can't assign to true");
                    yyVal = null;
  return yyVal;
};
states[138] = (ParserSupport support, RubyLexer lexer, Object yyVal, ProductionState[] yyVals, int yyTop, int count, int yychar) -> {
                    support.compile_error("Can't assign to false");
                    yyVal = null;
  return yyVal;
};
states[139] = (ParserSupport support, RubyLexer lexer, Object yyVal, ProductionState[] yyVals, int yyTop, int count, int yychar) -> {
                    support.compile_error("Can't assign to __FILE__");
                    yyVal = null;
  return yyVal;
};
states[140] = (ParserSupport support, RubyLexer lexer, Object yyVal, ProductionState[] yyVals, int yyTop, int count, int yychar) -> {
                    support.compile_error("Can't assign to __LINE__");
                    yyVal = null;
  return yyVal;
};
states[141] = (ParserSupport support, RubyLexer lexer, Object yyVal, ProductionState[] yyVals, int yyTop, int count, int yychar) -> {
                    support.compile_error("Can't assign to __ENCODING__");
                    yyVal = null;
  return yyVal;
};
states[142] = (ParserSupport support, RubyLexer lexer, Object yyVal, ProductionState[] yyVals, int yyTop, int count, int yychar) -> {
                    yyVal = support.aryset(((Node)yyVals[-3+yyTop].value), ((Node)yyVals[-1+yyTop].value));
  return yyVal;
};
states[143] = (ParserSupport support, RubyLexer lexer, Object yyVal, ProductionState[] yyVals, int yyTop, int count, int yychar) -> {
                    yyVal = support.attrset(((Node)yyVals[-2+yyTop].value), ((ByteList)yyVals[-1+yyTop].value), ((ByteList)yyVals[0+yyTop].value));
  return yyVal;
};
states[144] = (ParserSupport support, RubyLexer lexer, Object yyVal, ProductionState[] yyVals, int yyTop, int count, int yychar) -> {
                    yyVal = support.attrset(((Node)yyVals[-2+yyTop].value), ((ByteList)yyVals[0+yyTop].value));
  return yyVal;
};
states[145] = (ParserSupport support, RubyLexer lexer, Object yyVal, ProductionState[] yyVals, int yyTop, int count, int yychar) -> {
                    yyVal = support.attrset(((Node)yyVals[-2+yyTop].value), ((ByteList)yyVals[-1+yyTop].value), ((ByteList)yyVals[0+yyTop].value));
  return yyVal;
};
states[146] = (ParserSupport support, RubyLexer lexer, Object yyVal, ProductionState[] yyVals, int yyTop, int count, int yychar) -> {
                    if (lexer.getLexContext().in_def) {
                        support.yyerror("dynamic constant assignment");
                    }

                    Integer position = support.getPosition(((Node)yyVals[-2+yyTop].value));

                    yyVal = new ConstDeclNode(position, (RubySymbol) null, support.new_colon2(position, ((Node)yyVals[-2+yyTop].value), ((ByteList)yyVals[0+yyTop].value)), NilImplicitNode.NIL);
  return yyVal;
};
states[147] = (ParserSupport support, RubyLexer lexer, Object yyVal, ProductionState[] yyVals, int yyTop, int count, int yychar) -> {
                    if (lexer.getLexContext().in_def) {
                        support.yyerror("dynamic constant assignment");
                    }

                    Integer position = lexer.tokline;

                    yyVal = new ConstDeclNode(position, (RubySymbol) null, support.new_colon3(position, ((ByteList)yyVals[0+yyTop].value)), NilImplicitNode.NIL);
  return yyVal;
};
states[148] = (ParserSupport support, RubyLexer lexer, Object yyVal, ProductionState[] yyVals, int yyTop, int count, int yychar) -> {
                    support.backrefAssignError(((Node)yyVals[0+yyTop].value));
  return yyVal;
};
states[149] = (ParserSupport support, RubyLexer lexer, Object yyVal, ProductionState[] yyVals, int yyTop, int count, int yychar) -> {
                    support.yyerror("class/module name must be CONSTANT", yyVals[yyTop - count + 1]);
  return yyVal;
};
states[150] = (ParserSupport support, RubyLexer lexer, Object yyVal, ProductionState[] yyVals, int yyTop, int count, int yychar) -> {
                   yyVal = ((ByteList)yyVals[0+yyTop].value);
  return yyVal;
};
states[151] = (ParserSupport support, RubyLexer lexer, Object yyVal, ProductionState[] yyVals, int yyTop, int count, int yychar) -> {
                    yyVal = support.new_colon3(lexer.tokline, ((ByteList)yyVals[0+yyTop].value));
  return yyVal;
};
states[152] = (ParserSupport support, RubyLexer lexer, Object yyVal, ProductionState[] yyVals, int yyTop, int count, int yychar) -> {
                    yyVal = support.new_colon2(lexer.tokline, null, ((ByteList)yyVals[0+yyTop].value));
  return yyVal;
};
states[153] = (ParserSupport support, RubyLexer lexer, Object yyVal, ProductionState[] yyVals, int yyTop, int count, int yychar) -> {
                    yyVal = support.new_colon2(support.getPosition(((Node)yyVals[-2+yyTop].value)), ((Node)yyVals[-2+yyTop].value), ((ByteList)yyVals[0+yyTop].value));
  return yyVal;
};
states[154] = (ParserSupport support, RubyLexer lexer, Object yyVal, ProductionState[] yyVals, int yyTop, int count, int yychar) -> {
                   yyVal = ((ByteList)yyVals[0+yyTop].value);
  return yyVal;
};
states[155] = (ParserSupport support, RubyLexer lexer, Object yyVal, ProductionState[] yyVals, int yyTop, int count, int yychar) -> {
                   yyVal = ((ByteList)yyVals[0+yyTop].value);
  return yyVal;
};
states[156] = (ParserSupport support, RubyLexer lexer, Object yyVal, ProductionState[] yyVals, int yyTop, int count, int yychar) -> {
                   yyVal = ((ByteList)yyVals[0+yyTop].value);
  return yyVal;
};
states[157] = (ParserSupport support, RubyLexer lexer, Object yyVal, ProductionState[] yyVals, int yyTop, int count, int yychar) -> {
                   lexer.setState(EXPR_ENDFN);
                   yyVal = ((ByteList)yyVals[0+yyTop].value);
  return yyVal;
};
states[158] = (ParserSupport support, RubyLexer lexer, Object yyVal, ProductionState[] yyVals, int yyTop, int count, int yychar) -> {
                   yyVal = ((ByteList)yyVals[0+yyTop].value);
  return yyVal;
};
states[159] = (ParserSupport support, RubyLexer lexer, Object yyVal, ProductionState[] yyVals, int yyTop, int count, int yychar) -> {
                    yyVal =  new LiteralNode(lexer.getRubySourceline(), support.symbolID(((ByteList)yyVals[0+yyTop].value)));
  return yyVal;
};
states[160] = (ParserSupport support, RubyLexer lexer, Object yyVal, ProductionState[] yyVals, int yyTop, int count, int yychar) -> {
                    yyVal = ((Node)yyVals[0+yyTop].value);
  return yyVal;
};
states[161] = (ParserSupport support, RubyLexer lexer, Object yyVal, ProductionState[] yyVals, int yyTop, int count, int yychar) -> {
                    yyVal = ParserSupport.newUndef(((Node)yyVals[0+yyTop].value).getLine(), ((Node)yyVals[0+yyTop].value));
  return yyVal;
};
states[162] = (ParserSupport support, RubyLexer lexer, Object yyVal, ProductionState[] yyVals, int yyTop, int count, int yychar) -> {
                    lexer.setState(EXPR_FNAME|EXPR_FITEM);
  return yyVal;
};
states[163] = (ParserSupport support, RubyLexer lexer, Object yyVal, ProductionState[] yyVals, int yyTop, int count, int yychar) -> {
                    yyVal = support.appendToBlock(((Node)yyVals[-3+yyTop].value), ParserSupport.newUndef(((Node)yyVals[-3+yyTop].value).getLine(), ((Node)yyVals[0+yyTop].value)));
  return yyVal;
};
states[164] = (ParserSupport support, RubyLexer lexer, Object yyVal, ProductionState[] yyVals, int yyTop, int count, int yychar) -> {
                     yyVal = OR;
  return yyVal;
};
states[165] = (ParserSupport support, RubyLexer lexer, Object yyVal, ProductionState[] yyVals, int yyTop, int count, int yychar) -> {
                     yyVal = CARET;
  return yyVal;
};
states[166] = (ParserSupport support, RubyLexer lexer, Object yyVal, ProductionState[] yyVals, int yyTop, int count, int yychar) -> {
                     yyVal = AMPERSAND;
  return yyVal;
};
states[167] = (ParserSupport support, RubyLexer lexer, Object yyVal, ProductionState[] yyVals, int yyTop, int count, int yychar) -> {
                     yyVal = ((ByteList)yyVals[0+yyTop].value);
  return yyVal;
};
states[168] = (ParserSupport support, RubyLexer lexer, Object yyVal, ProductionState[] yyVals, int yyTop, int count, int yychar) -> {
                     yyVal = ((ByteList)yyVals[0+yyTop].value);
  return yyVal;
};
states[169] = (ParserSupport support, RubyLexer lexer, Object yyVal, ProductionState[] yyVals, int yyTop, int count, int yychar) -> {
                     yyVal = ((ByteList)yyVals[0+yyTop].value);
  return yyVal;
};
states[170] = (ParserSupport support, RubyLexer lexer, Object yyVal, ProductionState[] yyVals, int yyTop, int count, int yychar) -> {
                     yyVal = ((ByteList)yyVals[0+yyTop].value);
  return yyVal;
};
states[171] = (ParserSupport support, RubyLexer lexer, Object yyVal, ProductionState[] yyVals, int yyTop, int count, int yychar) -> {
                     yyVal = ((ByteList)yyVals[0+yyTop].value);
  return yyVal;
};
states[172] = (ParserSupport support, RubyLexer lexer, Object yyVal, ProductionState[] yyVals, int yyTop, int count, int yychar) -> {
                     yyVal = GT;
  return yyVal;
};
states[173] = (ParserSupport support, RubyLexer lexer, Object yyVal, ProductionState[] yyVals, int yyTop, int count, int yychar) -> {
                     yyVal = ((ByteList)yyVals[0+yyTop].value);
  return yyVal;
};
states[174] = (ParserSupport support, RubyLexer lexer, Object yyVal, ProductionState[] yyVals, int yyTop, int count, int yychar) -> {
                     yyVal = LT;
  return yyVal;
};
states[175] = (ParserSupport support, RubyLexer lexer, Object yyVal, ProductionState[] yyVals, int yyTop, int count, int yychar) -> {
                     yyVal = ((ByteList)yyVals[0+yyTop].value);
  return yyVal;
};
states[176] = (ParserSupport support, RubyLexer lexer, Object yyVal, ProductionState[] yyVals, int yyTop, int count, int yychar) -> {
                     yyVal = ((ByteList)yyVals[0+yyTop].value);
  return yyVal;
};
states[177] = (ParserSupport support, RubyLexer lexer, Object yyVal, ProductionState[] yyVals, int yyTop, int count, int yychar) -> {
                     yyVal = ((ByteList)yyVals[0+yyTop].value);
  return yyVal;
};
states[178] = (ParserSupport support, RubyLexer lexer, Object yyVal, ProductionState[] yyVals, int yyTop, int count, int yychar) -> {
                     yyVal = ((ByteList)yyVals[0+yyTop].value);
  return yyVal;
};
states[179] = (ParserSupport support, RubyLexer lexer, Object yyVal, ProductionState[] yyVals, int yyTop, int count, int yychar) -> {
                     yyVal = PLUS;
  return yyVal;
};
states[180] = (ParserSupport support, RubyLexer lexer, Object yyVal, ProductionState[] yyVals, int yyTop, int count, int yychar) -> {
                     yyVal = MINUS;
  return yyVal;
};
states[181] = (ParserSupport support, RubyLexer lexer, Object yyVal, ProductionState[] yyVals, int yyTop, int count, int yychar) -> {
                     yyVal = STAR;
  return yyVal;
};
states[182] = (ParserSupport support, RubyLexer lexer, Object yyVal, ProductionState[] yyVals, int yyTop, int count, int yychar) -> {
                     yyVal = ((ByteList)yyVals[0+yyTop].value);
  return yyVal;
};
states[183] = (ParserSupport support, RubyLexer lexer, Object yyVal, ProductionState[] yyVals, int yyTop, int count, int yychar) -> {
                     yyVal = SLASH;
  return yyVal;
};
states[184] = (ParserSupport support, RubyLexer lexer, Object yyVal, ProductionState[] yyVals, int yyTop, int count, int yychar) -> {
                     yyVal = PERCENT;
  return yyVal;
};
states[185] = (ParserSupport support, RubyLexer lexer, Object yyVal, ProductionState[] yyVals, int yyTop, int count, int yychar) -> {
                     yyVal = ((ByteList)yyVals[0+yyTop].value);
  return yyVal;
};
states[186] = (ParserSupport support, RubyLexer lexer, Object yyVal, ProductionState[] yyVals, int yyTop, int count, int yychar) -> {
                     yyVal = ((ByteList)yyVals[0+yyTop].value);
  return yyVal;
};
states[187] = (ParserSupport support, RubyLexer lexer, Object yyVal, ProductionState[] yyVals, int yyTop, int count, int yychar) -> {
                     yyVal = BANG;
  return yyVal;
};
states[188] = (ParserSupport support, RubyLexer lexer, Object yyVal, ProductionState[] yyVals, int yyTop, int count, int yychar) -> {
                     yyVal = TILDE;
  return yyVal;
};
states[189] = (ParserSupport support, RubyLexer lexer, Object yyVal, ProductionState[] yyVals, int yyTop, int count, int yychar) -> {
                     yyVal = ((ByteList)yyVals[0+yyTop].value);
  return yyVal;
};
states[190] = (ParserSupport support, RubyLexer lexer, Object yyVal, ProductionState[] yyVals, int yyTop, int count, int yychar) -> {
                     yyVal = ((ByteList)yyVals[0+yyTop].value);
  return yyVal;
};
states[191] = (ParserSupport support, RubyLexer lexer, Object yyVal, ProductionState[] yyVals, int yyTop, int count, int yychar) -> {
                     yyVal = ((ByteList)yyVals[0+yyTop].value);
  return yyVal;
};
states[192] = (ParserSupport support, RubyLexer lexer, Object yyVal, ProductionState[] yyVals, int yyTop, int count, int yychar) -> {
                     yyVal = ((ByteList)yyVals[0+yyTop].value);
  return yyVal;
};
states[193] = (ParserSupport support, RubyLexer lexer, Object yyVal, ProductionState[] yyVals, int yyTop, int count, int yychar) -> {
                     yyVal = BACKTICK;
  return yyVal;
};
states[194] = (ParserSupport support, RubyLexer lexer, Object yyVal, ProductionState[] yyVals, int yyTop, int count, int yychar) -> {
                    yyVal = RubyLexer.Keyword.__LINE__.bytes;
  return yyVal;
};
states[195] = (ParserSupport support, RubyLexer lexer, Object yyVal, ProductionState[] yyVals, int yyTop, int count, int yychar) -> {
                    yyVal = RubyLexer.Keyword.__FILE__.bytes;
  return yyVal;
};
states[196] = (ParserSupport support, RubyLexer lexer, Object yyVal, ProductionState[] yyVals, int yyTop, int count, int yychar) -> {
                    yyVal = RubyLexer.Keyword.__ENCODING__.bytes;
  return yyVal;
};
states[197] = (ParserSupport support, RubyLexer lexer, Object yyVal, ProductionState[] yyVals, int yyTop, int count, int yychar) -> {
                    yyVal = RubyLexer.Keyword.LBEGIN.bytes;
  return yyVal;
};
states[198] = (ParserSupport support, RubyLexer lexer, Object yyVal, ProductionState[] yyVals, int yyTop, int count, int yychar) -> {
                    yyVal = RubyLexer.Keyword.LEND.bytes;
  return yyVal;
};
states[199] = (ParserSupport support, RubyLexer lexer, Object yyVal, ProductionState[] yyVals, int yyTop, int count, int yychar) -> {
                    yyVal = RubyLexer.Keyword.ALIAS.bytes;
  return yyVal;
};
states[200] = (ParserSupport support, RubyLexer lexer, Object yyVal, ProductionState[] yyVals, int yyTop, int count, int yychar) -> {
                    yyVal = RubyLexer.Keyword.AND.bytes;
  return yyVal;
};
states[201] = (ParserSupport support, RubyLexer lexer, Object yyVal, ProductionState[] yyVals, int yyTop, int count, int yychar) -> {
                    yyVal = RubyLexer.Keyword.BEGIN.bytes;
  return yyVal;
};
states[202] = (ParserSupport support, RubyLexer lexer, Object yyVal, ProductionState[] yyVals, int yyTop, int count, int yychar) -> {
                    yyVal = RubyLexer.Keyword.BREAK.bytes;
  return yyVal;
};
states[203] = (ParserSupport support, RubyLexer lexer, Object yyVal, ProductionState[] yyVals, int yyTop, int count, int yychar) -> {
                    yyVal = RubyLexer.Keyword.CASE.bytes;
  return yyVal;
};
states[204] = (ParserSupport support, RubyLexer lexer, Object yyVal, ProductionState[] yyVals, int yyTop, int count, int yychar) -> {
                    yyVal = RubyLexer.Keyword.CLASS.bytes;
  return yyVal;
};
states[205] = (ParserSupport support, RubyLexer lexer, Object yyVal, ProductionState[] yyVals, int yyTop, int count, int yychar) -> {
                    yyVal = RubyLexer.Keyword.DEF.bytes;
  return yyVal;
};
states[206] = (ParserSupport support, RubyLexer lexer, Object yyVal, ProductionState[] yyVals, int yyTop, int count, int yychar) -> {
                    yyVal = RubyLexer.Keyword.DEFINED_P.bytes;
  return yyVal;
};
states[207] = (ParserSupport support, RubyLexer lexer, Object yyVal, ProductionState[] yyVals, int yyTop, int count, int yychar) -> {
                    yyVal = RubyLexer.Keyword.DO.bytes;
  return yyVal;
};
states[208] = (ParserSupport support, RubyLexer lexer, Object yyVal, ProductionState[] yyVals, int yyTop, int count, int yychar) -> {
                    yyVal = RubyLexer.Keyword.ELSE.bytes;
  return yyVal;
};
states[209] = (ParserSupport support, RubyLexer lexer, Object yyVal, ProductionState[] yyVals, int yyTop, int count, int yychar) -> {
                    yyVal = RubyLexer.Keyword.ELSIF.bytes;
  return yyVal;
};
states[210] = (ParserSupport support, RubyLexer lexer, Object yyVal, ProductionState[] yyVals, int yyTop, int count, int yychar) -> {
                    yyVal = RubyLexer.Keyword.END.bytes;
  return yyVal;
};
states[211] = (ParserSupport support, RubyLexer lexer, Object yyVal, ProductionState[] yyVals, int yyTop, int count, int yychar) -> {
                    yyVal = RubyLexer.Keyword.ENSURE.bytes;
  return yyVal;
};
states[212] = (ParserSupport support, RubyLexer lexer, Object yyVal, ProductionState[] yyVals, int yyTop, int count, int yychar) -> {
                    yyVal = RubyLexer.Keyword.FALSE.bytes;
  return yyVal;
};
states[213] = (ParserSupport support, RubyLexer lexer, Object yyVal, ProductionState[] yyVals, int yyTop, int count, int yychar) -> {
                    yyVal = RubyLexer.Keyword.FOR.bytes;
  return yyVal;
};
states[214] = (ParserSupport support, RubyLexer lexer, Object yyVal, ProductionState[] yyVals, int yyTop, int count, int yychar) -> {
                    yyVal = RubyLexer.Keyword.IN.bytes;
  return yyVal;
};
states[215] = (ParserSupport support, RubyLexer lexer, Object yyVal, ProductionState[] yyVals, int yyTop, int count, int yychar) -> {
                    yyVal = RubyLexer.Keyword.MODULE.bytes;
  return yyVal;
};
states[216] = (ParserSupport support, RubyLexer lexer, Object yyVal, ProductionState[] yyVals, int yyTop, int count, int yychar) -> {
                    yyVal = RubyLexer.Keyword.NEXT.bytes;
  return yyVal;
};
states[217] = (ParserSupport support, RubyLexer lexer, Object yyVal, ProductionState[] yyVals, int yyTop, int count, int yychar) -> {
                    yyVal = RubyLexer.Keyword.NIL.bytes;
  return yyVal;
};
states[218] = (ParserSupport support, RubyLexer lexer, Object yyVal, ProductionState[] yyVals, int yyTop, int count, int yychar) -> {
                    yyVal = RubyLexer.Keyword.NOT.bytes;
  return yyVal;
};
states[219] = (ParserSupport support, RubyLexer lexer, Object yyVal, ProductionState[] yyVals, int yyTop, int count, int yychar) -> {
                    yyVal = RubyLexer.Keyword.OR.bytes;
  return yyVal;
};
states[220] = (ParserSupport support, RubyLexer lexer, Object yyVal, ProductionState[] yyVals, int yyTop, int count, int yychar) -> {
                    yyVal = RubyLexer.Keyword.REDO.bytes;
  return yyVal;
};
states[221] = (ParserSupport support, RubyLexer lexer, Object yyVal, ProductionState[] yyVals, int yyTop, int count, int yychar) -> {
                    yyVal = RubyLexer.Keyword.RESCUE.bytes;
  return yyVal;
};
states[222] = (ParserSupport support, RubyLexer lexer, Object yyVal, ProductionState[] yyVals, int yyTop, int count, int yychar) -> {
                    yyVal = RubyLexer.Keyword.RETRY.bytes;
  return yyVal;
};
states[223] = (ParserSupport support, RubyLexer lexer, Object yyVal, ProductionState[] yyVals, int yyTop, int count, int yychar) -> {
                    yyVal = RubyLexer.Keyword.RETURN.bytes;
  return yyVal;
};
states[224] = (ParserSupport support, RubyLexer lexer, Object yyVal, ProductionState[] yyVals, int yyTop, int count, int yychar) -> {
                    yyVal = RubyLexer.Keyword.SELF.bytes;
  return yyVal;
};
states[225] = (ParserSupport support, RubyLexer lexer, Object yyVal, ProductionState[] yyVals, int yyTop, int count, int yychar) -> {
                    yyVal = RubyLexer.Keyword.SUPER.bytes;
  return yyVal;
};
states[226] = (ParserSupport support, RubyLexer lexer, Object yyVal, ProductionState[] yyVals, int yyTop, int count, int yychar) -> {
                    yyVal = RubyLexer.Keyword.THEN.bytes;
  return yyVal;
};
states[227] = (ParserSupport support, RubyLexer lexer, Object yyVal, ProductionState[] yyVals, int yyTop, int count, int yychar) -> {
                    yyVal = RubyLexer.Keyword.TRUE.bytes;
  return yyVal;
};
states[228] = (ParserSupport support, RubyLexer lexer, Object yyVal, ProductionState[] yyVals, int yyTop, int count, int yychar) -> {
                    yyVal = RubyLexer.Keyword.UNDEF.bytes;
  return yyVal;
};
states[229] = (ParserSupport support, RubyLexer lexer, Object yyVal, ProductionState[] yyVals, int yyTop, int count, int yychar) -> {
                    yyVal = RubyLexer.Keyword.WHEN.bytes;
  return yyVal;
};
states[230] = (ParserSupport support, RubyLexer lexer, Object yyVal, ProductionState[] yyVals, int yyTop, int count, int yychar) -> {
                    yyVal = RubyLexer.Keyword.YIELD.bytes;
  return yyVal;
};
states[231] = (ParserSupport support, RubyLexer lexer, Object yyVal, ProductionState[] yyVals, int yyTop, int count, int yychar) -> {
                    yyVal = RubyLexer.Keyword.IF.bytes;
  return yyVal;
};
states[232] = (ParserSupport support, RubyLexer lexer, Object yyVal, ProductionState[] yyVals, int yyTop, int count, int yychar) -> {
                    yyVal = RubyLexer.Keyword.UNLESS.bytes;
  return yyVal;
};
states[233] = (ParserSupport support, RubyLexer lexer, Object yyVal, ProductionState[] yyVals, int yyTop, int count, int yychar) -> {
                    yyVal = RubyLexer.Keyword.WHILE.bytes;
  return yyVal;
};
states[234] = (ParserSupport support, RubyLexer lexer, Object yyVal, ProductionState[] yyVals, int yyTop, int count, int yychar) -> {
                    yyVal = RubyLexer.Keyword.UNTIL.bytes;
  return yyVal;
};
states[235] = (ParserSupport support, RubyLexer lexer, Object yyVal, ProductionState[] yyVals, int yyTop, int count, int yychar) -> {
                    yyVal = node_assign(((Node)yyVals[-3+yyTop].value), ((Node)yyVals[0+yyTop].value));
  return yyVal;
};
states[236] = (ParserSupport support, RubyLexer lexer, Object yyVal, ProductionState[] yyVals, int yyTop, int count, int yychar) -> {
                    yyVal = support.new_op_assign(((AssignableNode)yyVals[-3+yyTop].value), ((ByteList)yyVals[-2+yyTop].value), ((Node)yyVals[0+yyTop].value));
  return yyVal;
};
states[237] = (ParserSupport support, RubyLexer lexer, Object yyVal, ProductionState[] yyVals, int yyTop, int count, int yychar) -> {
                    support.value_expr(lexer, ((Node)yyVals[0+yyTop].value));
                    yyVal = support.new_ary_op_assign(((Node)yyVals[-6+yyTop].value), ((ByteList)yyVals[-2+yyTop].value), ((Node)yyVals[-4+yyTop].value), ((Node)yyVals[0+yyTop].value));
  return yyVal;
};
states[238] = (ParserSupport support, RubyLexer lexer, Object yyVal, ProductionState[] yyVals, int yyTop, int count, int yychar) -> {
                    support.value_expr(lexer, ((Node)yyVals[0+yyTop].value));
                    yyVal = support.new_attr_op_assign(((Node)yyVals[-5+yyTop].value), ((ByteList)yyVals[-4+yyTop].value), ((Node)yyVals[0+yyTop].value), ((ByteList)yyVals[-3+yyTop].value), ((ByteList)yyVals[-2+yyTop].value));
  return yyVal;
};
states[239] = (ParserSupport support, RubyLexer lexer, Object yyVal, ProductionState[] yyVals, int yyTop, int count, int yychar) -> {
                    support.value_expr(lexer, ((Node)yyVals[0+yyTop].value));
                    yyVal = support.new_attr_op_assign(((Node)yyVals[-5+yyTop].value), ((ByteList)yyVals[-4+yyTop].value), ((Node)yyVals[0+yyTop].value), ((ByteList)yyVals[-3+yyTop].value), ((ByteList)yyVals[-2+yyTop].value));
  return yyVal;
};
states[240] = (ParserSupport support, RubyLexer lexer, Object yyVal, ProductionState[] yyVals, int yyTop, int count, int yychar) -> {
                    support.value_expr(lexer, ((Node)yyVals[0+yyTop].value));
                    yyVal = support.new_attr_op_assign(((Node)yyVals[-5+yyTop].value), ((ByteList)yyVals[-4+yyTop].value), ((Node)yyVals[0+yyTop].value), ((ByteList)yyVals[-3+yyTop].value), ((ByteList)yyVals[-2+yyTop].value));
  return yyVal;
};
states[241] = (ParserSupport support, RubyLexer lexer, Object yyVal, ProductionState[] yyVals, int yyTop, int count, int yychar) -> {
                    Integer pos = support.getPosition(((Node)yyVals[-5+yyTop].value));
                    yyVal = support.new_const_op_assign(pos, support.new_colon2(pos, ((Node)yyVals[-5+yyTop].value), ((ByteList)yyVals[-3+yyTop].value)), ((ByteList)yyVals[-2+yyTop].value), ((Node)yyVals[0+yyTop].value));
  return yyVal;
};
states[242] = (ParserSupport support, RubyLexer lexer, Object yyVal, ProductionState[] yyVals, int yyTop, int count, int yychar) -> {
                    Integer pos = lexer.getRubySourceline();
                    yyVal = support.new_const_op_assign(pos, new Colon3Node(pos, support.symbolID(((ByteList)yyVals[-3+yyTop].value))), ((ByteList)yyVals[-2+yyTop].value), ((Node)yyVals[0+yyTop].value));
  return yyVal;
};
states[243] = (ParserSupport support, RubyLexer lexer, Object yyVal, ProductionState[] yyVals, int yyTop, int count, int yychar) -> {
                    support.backrefAssignError(((Node)yyVals[-3+yyTop].value));
  return yyVal;
};
states[244] = (ParserSupport support, RubyLexer lexer, Object yyVal, ProductionState[] yyVals, int yyTop, int count, int yychar) -> {
                    support.value_expr(lexer, ((Node)yyVals[-2+yyTop].value));
                    support.value_expr(lexer, ((Node)yyVals[0+yyTop].value));
    
                    boolean isLiteral = ((Node)yyVals[-2+yyTop].value) instanceof FixnumNode && ((Node)yyVals[0+yyTop].value) instanceof FixnumNode;
                    yyVal = new DotNode(support.getPosition(((Node)yyVals[-2+yyTop].value)), support.makeNullNil(((Node)yyVals[-2+yyTop].value)), support.makeNullNil(((Node)yyVals[0+yyTop].value)), false, isLiteral);
  return yyVal;
};
states[245] = (ParserSupport support, RubyLexer lexer, Object yyVal, ProductionState[] yyVals, int yyTop, int count, int yychar) -> {
                    support.value_expr(lexer, ((Node)yyVals[-2+yyTop].value));
                    support.value_expr(lexer, ((Node)yyVals[0+yyTop].value));

                    boolean isLiteral = ((Node)yyVals[-2+yyTop].value) instanceof FixnumNode && ((Node)yyVals[0+yyTop].value) instanceof FixnumNode;
                    yyVal = new DotNode(support.getPosition(((Node)yyVals[-2+yyTop].value)), support.makeNullNil(((Node)yyVals[-2+yyTop].value)), support.makeNullNil(((Node)yyVals[0+yyTop].value)), true, isLiteral);
  return yyVal;
};
states[246] = (ParserSupport support, RubyLexer lexer, Object yyVal, ProductionState[] yyVals, int yyTop, int count, int yychar) -> {
                    support.value_expr(lexer, ((Node)yyVals[-1+yyTop].value));

                    boolean isLiteral = ((Node)yyVals[-1+yyTop].value) instanceof FixnumNode;
                    yyVal = new DotNode(support.getPosition(((Node)yyVals[-1+yyTop].value)), support.makeNullNil(((Node)yyVals[-1+yyTop].value)), NilImplicitNode.NIL, false, isLiteral);
  return yyVal;
};
states[247] = (ParserSupport support, RubyLexer lexer, Object yyVal, ProductionState[] yyVals, int yyTop, int count, int yychar) -> {
                    support.value_expr(lexer, ((Node)yyVals[-1+yyTop].value));

                    boolean isLiteral = ((Node)yyVals[-1+yyTop].value) instanceof FixnumNode;
                    yyVal = new DotNode(support.getPosition(((Node)yyVals[-1+yyTop].value)), support.makeNullNil(((Node)yyVals[-1+yyTop].value)), NilImplicitNode.NIL, true, isLiteral);
  return yyVal;
};
states[248] = (ParserSupport support, RubyLexer lexer, Object yyVal, ProductionState[] yyVals, int yyTop, int count, int yychar) -> {
                    support.value_expr(lexer, ((Node)yyVals[0+yyTop].value));
                    boolean isLiteral = ((Node)yyVals[0+yyTop].value) instanceof FixnumNode;
                    yyVal = new DotNode(yyVals[yyTop - count + 1].startLine(), NilImplicitNode.NIL, support.makeNullNil(((Node)yyVals[0+yyTop].value)), false, isLiteral);
  return yyVal;
};
states[249] = (ParserSupport support, RubyLexer lexer, Object yyVal, ProductionState[] yyVals, int yyTop, int count, int yychar) -> {
                    support.value_expr(lexer, ((Node)yyVals[0+yyTop].value));
                    boolean isLiteral = ((Node)yyVals[0+yyTop].value) instanceof FixnumNode;
                    yyVal = new DotNode(yyVals[yyTop - count + 1].startLine(), NilImplicitNode.NIL, support.makeNullNil(((Node)yyVals[0+yyTop].value)), true, isLiteral);
  return yyVal;
};
states[250] = (ParserSupport support, RubyLexer lexer, Object yyVal, ProductionState[] yyVals, int yyTop, int count, int yychar) -> {
                    yyVal = support.getOperatorCallNode(((Node)yyVals[-2+yyTop].value), PLUS, ((Node)yyVals[0+yyTop].value), lexer.getRubySourceline());
  return yyVal;
};
states[251] = (ParserSupport support, RubyLexer lexer, Object yyVal, ProductionState[] yyVals, int yyTop, int count, int yychar) -> {
                    yyVal = support.getOperatorCallNode(((Node)yyVals[-2+yyTop].value), MINUS, ((Node)yyVals[0+yyTop].value), lexer.getRubySourceline());
  return yyVal;
};
states[252] = (ParserSupport support, RubyLexer lexer, Object yyVal, ProductionState[] yyVals, int yyTop, int count, int yychar) -> {
                    yyVal = support.getOperatorCallNode(((Node)yyVals[-2+yyTop].value), STAR, ((Node)yyVals[0+yyTop].value), lexer.getRubySourceline());
  return yyVal;
};
states[253] = (ParserSupport support, RubyLexer lexer, Object yyVal, ProductionState[] yyVals, int yyTop, int count, int yychar) -> {
                    yyVal = support.getOperatorCallNode(((Node)yyVals[-2+yyTop].value), SLASH, ((Node)yyVals[0+yyTop].value), lexer.getRubySourceline());
  return yyVal;
};
states[254] = (ParserSupport support, RubyLexer lexer, Object yyVal, ProductionState[] yyVals, int yyTop, int count, int yychar) -> {
                    yyVal = support.getOperatorCallNode(((Node)yyVals[-2+yyTop].value), PERCENT, ((Node)yyVals[0+yyTop].value), lexer.getRubySourceline());
  return yyVal;
};
states[255] = (ParserSupport support, RubyLexer lexer, Object yyVal, ProductionState[] yyVals, int yyTop, int count, int yychar) -> {
                    yyVal = support.getOperatorCallNode(((Node)yyVals[-2+yyTop].value), ((ByteList)yyVals[-1+yyTop].value), ((Node)yyVals[0+yyTop].value), lexer.getRubySourceline());
  return yyVal;
};
states[256] = (ParserSupport support, RubyLexer lexer, Object yyVal, ProductionState[] yyVals, int yyTop, int count, int yychar) -> {
                    yyVal = support.getOperatorCallNode(support.getOperatorCallNode(((NumericNode)yyVals[-2+yyTop].value), ((ByteList)yyVals[-1+yyTop].value), ((Node)yyVals[0+yyTop].value), lexer.getRubySourceline()), ((ByteList)yyVals[-3+yyTop].value));
  return yyVal;
};
states[257] = (ParserSupport support, RubyLexer lexer, Object yyVal, ProductionState[] yyVals, int yyTop, int count, int yychar) -> {
                    yyVal = support.getOperatorCallNode(((Node)yyVals[0+yyTop].value), ((ByteList)yyVals[-1+yyTop].value));
  return yyVal;
};
states[258] = (ParserSupport support, RubyLexer lexer, Object yyVal, ProductionState[] yyVals, int yyTop, int count, int yychar) -> {
                    yyVal = support.getOperatorCallNode(((Node)yyVals[0+yyTop].value), ((ByteList)yyVals[-1+yyTop].value));
  return yyVal;
};
states[259] = (ParserSupport support, RubyLexer lexer, Object yyVal, ProductionState[] yyVals, int yyTop, int count, int yychar) -> {
                    yyVal = support.getOperatorCallNode(((Node)yyVals[-2+yyTop].value), OR, ((Node)yyVals[0+yyTop].value), lexer.getRubySourceline());
  return yyVal;
};
states[260] = (ParserSupport support, RubyLexer lexer, Object yyVal, ProductionState[] yyVals, int yyTop, int count, int yychar) -> {
                    yyVal = support.getOperatorCallNode(((Node)yyVals[-2+yyTop].value), CARET, ((Node)yyVals[0+yyTop].value), lexer.getRubySourceline());
  return yyVal;
};
states[261] = (ParserSupport support, RubyLexer lexer, Object yyVal, ProductionState[] yyVals, int yyTop, int count, int yychar) -> {
                    yyVal = support.getOperatorCallNode(((Node)yyVals[-2+yyTop].value), AMPERSAND, ((Node)yyVals[0+yyTop].value), lexer.getRubySourceline());
  return yyVal;
};
states[262] = (ParserSupport support, RubyLexer lexer, Object yyVal, ProductionState[] yyVals, int yyTop, int count, int yychar) -> {
                    yyVal = support.getOperatorCallNode(((Node)yyVals[-2+yyTop].value), ((ByteList)yyVals[-1+yyTop].value), ((Node)yyVals[0+yyTop].value), lexer.getRubySourceline());
  return yyVal;
};
states[263] = (ParserSupport support, RubyLexer lexer, Object yyVal, ProductionState[] yyVals, int yyTop, int count, int yychar) -> {
                    yyVal = ((Node)yyVals[0+yyTop].value);
  return yyVal;
};
states[264] = (ParserSupport support, RubyLexer lexer, Object yyVal, ProductionState[] yyVals, int yyTop, int count, int yychar) -> {
                    yyVal = support.getOperatorCallNode(((Node)yyVals[-2+yyTop].value), ((ByteList)yyVals[-1+yyTop].value), ((Node)yyVals[0+yyTop].value), lexer.getRubySourceline());
  return yyVal;
};
states[265] = (ParserSupport support, RubyLexer lexer, Object yyVal, ProductionState[] yyVals, int yyTop, int count, int yychar) -> {
                    yyVal = support.getOperatorCallNode(((Node)yyVals[-2+yyTop].value), ((ByteList)yyVals[-1+yyTop].value), ((Node)yyVals[0+yyTop].value), lexer.getRubySourceline());
  return yyVal;
};
states[266] = (ParserSupport support, RubyLexer lexer, Object yyVal, ProductionState[] yyVals, int yyTop, int count, int yychar) -> {
                    yyVal = support.getOperatorCallNode(((Node)yyVals[-2+yyTop].value), ((ByteList)yyVals[-1+yyTop].value), ((Node)yyVals[0+yyTop].value), lexer.getRubySourceline());
  return yyVal;
};
states[267] = (ParserSupport support, RubyLexer lexer, Object yyVal, ProductionState[] yyVals, int yyTop, int count, int yychar) -> {
                    yyVal = support.getMatchNode(((Node)yyVals[-2+yyTop].value), ((Node)yyVals[0+yyTop].value));
  return yyVal;
};
states[268] = (ParserSupport support, RubyLexer lexer, Object yyVal, ProductionState[] yyVals, int yyTop, int count, int yychar) -> {
                    yyVal = support.getOperatorCallNode(((Node)yyVals[-2+yyTop].value), ((ByteList)yyVals[-1+yyTop].value), ((Node)yyVals[0+yyTop].value), lexer.getRubySourceline());
  return yyVal;
};
states[269] = (ParserSupport support, RubyLexer lexer, Object yyVal, ProductionState[] yyVals, int yyTop, int count, int yychar) -> {
                    yyVal = support.getOperatorCallNode(support.method_cond(((Node)yyVals[0+yyTop].value)), BANG);
  return yyVal;
};
states[270] = (ParserSupport support, RubyLexer lexer, Object yyVal, ProductionState[] yyVals, int yyTop, int count, int yychar) -> {
                    yyVal = support.getOperatorCallNode(((Node)yyVals[0+yyTop].value), TILDE);
  return yyVal;
};
states[271] = (ParserSupport support, RubyLexer lexer, Object yyVal, ProductionState[] yyVals, int yyTop, int count, int yychar) -> {
                    yyVal = support.getOperatorCallNode(((Node)yyVals[-2+yyTop].value), ((ByteList)yyVals[-1+yyTop].value), ((Node)yyVals[0+yyTop].value), lexer.getRubySourceline());
  return yyVal;
};
states[272] = (ParserSupport support, RubyLexer lexer, Object yyVal, ProductionState[] yyVals, int yyTop, int count, int yychar) -> {
                    yyVal = support.getOperatorCallNode(((Node)yyVals[-2+yyTop].value), ((ByteList)yyVals[-1+yyTop].value), ((Node)yyVals[0+yyTop].value), lexer.getRubySourceline());
  return yyVal;
};
states[273] = (ParserSupport support, RubyLexer lexer, Object yyVal, ProductionState[] yyVals, int yyTop, int count, int yychar) -> {
                    yyVal = support.newAndNode(((Node)yyVals[-2+yyTop].value), ((Node)yyVals[0+yyTop].value));
  return yyVal;
};
states[274] = (ParserSupport support, RubyLexer lexer, Object yyVal, ProductionState[] yyVals, int yyTop, int count, int yychar) -> {
                    yyVal = support.newOrNode(((Node)yyVals[-2+yyTop].value), ((Node)yyVals[0+yyTop].value));
  return yyVal;
};
states[275] = (ParserSupport support, RubyLexer lexer, Object yyVal, ProductionState[] yyVals, int yyTop, int count, int yychar) -> {
                    lexer.getLexContext().in_defined = true;
  return yyVal;
};
states[276] = (ParserSupport support, RubyLexer lexer, Object yyVal, ProductionState[] yyVals, int yyTop, int count, int yychar) -> {
                    lexer.getLexContext().in_defined = false;                    
                    yyVal = new DefinedNode(((Integer)yyVals[-3+yyTop].value), ((Node)yyVals[0+yyTop].value));
  return yyVal;
};
states[277] = (ParserSupport support, RubyLexer lexer, Object yyVal, ProductionState[] yyVals, int yyTop, int count, int yychar) -> {
                    support.value_expr(lexer, ((Node)yyVals[-5+yyTop].value));
                    yyVal = support.new_if(support.getPosition(((Node)yyVals[-5+yyTop].value)), support.cond(((Node)yyVals[-5+yyTop].value)), ((Node)yyVals[-3+yyTop].value), ((Node)yyVals[0+yyTop].value));
  return yyVal;
};
states[278] = (ParserSupport support, RubyLexer lexer, Object yyVal, ProductionState[] yyVals, int yyTop, int count, int yychar) -> {
                    support.endless_method_name(((DefHolder)yyVals[-3+yyTop].value));
                    support.restore_defun(((DefHolder)yyVals[-3+yyTop].value));
                    yyVal = new DefnNode(((DefHolder)yyVals[-3+yyTop].value).line, ((DefHolder)yyVals[-3+yyTop].value).name, ((ArgsNode)yyVals[-2+yyTop].value), support.getCurrentScope(), support.reduce_nodes(support.remove_begin(((Node)yyVals[0+yyTop].value))), yyVals[yyTop - count + 4].end);
                    if (support.isNextBreak) ((DefnNode)yyVal).setContainsNextBreak();
                    support.popCurrentScope();
  return yyVal;
};
states[279] = (ParserSupport support, RubyLexer lexer, Object yyVal, ProductionState[] yyVals, int yyTop, int count, int yychar) -> {
                    support.endless_method_name(((DefHolder)yyVals[-5+yyTop].value));
                    support.restore_defun(((DefHolder)yyVals[-5+yyTop].value));
                    Node body = support.reduce_nodes(support.remove_begin(support.rescued_expr(yyVals[yyTop - count + 1].startLine(), ((Node)yyVals[-2+yyTop].value), ((Node)yyVals[0+yyTop].value))));
                    yyVal = new DefnNode(((DefHolder)yyVals[-5+yyTop].value).line, ((DefHolder)yyVals[-5+yyTop].value).name, ((ArgsNode)yyVals[-4+yyTop].value), support.getCurrentScope(), body, yyVals[yyTop - count + 6].end);
                    if (support.isNextBreak) ((DefnNode)yyVal).setContainsNextBreak();
                    support.popCurrentScope();
  return yyVal;
};
states[280] = (ParserSupport support, RubyLexer lexer, Object yyVal, ProductionState[] yyVals, int yyTop, int count, int yychar) -> {
                    support.endless_method_name(((DefHolder)yyVals[-3+yyTop].value));
                    support.restore_defun(((DefHolder)yyVals[-3+yyTop].value));
                    yyVal = new DefsNode(((DefHolder)yyVals[-3+yyTop].value).line, ((DefHolder)yyVals[-3+yyTop].value).singleton, ((DefHolder)yyVals[-3+yyTop].value).name, ((ArgsNode)yyVals[-2+yyTop].value), support.getCurrentScope(), support.reduce_nodes(support.remove_begin(((Node)yyVals[0+yyTop].value))), yyVals[yyTop - count + 4].end);
                    if (support.isNextBreak) ((DefsNode)yyVal).setContainsNextBreak();
                    support.popCurrentScope();
  return yyVal;
};
states[281] = (ParserSupport support, RubyLexer lexer, Object yyVal, ProductionState[] yyVals, int yyTop, int count, int yychar) -> {
                    support.endless_method_name(((DefHolder)yyVals[-5+yyTop].value));
                    support.restore_defun(((DefHolder)yyVals[-5+yyTop].value));
                    Node body = support.reduce_nodes(support.remove_begin(support.rescued_expr(yyVals[yyTop - count + 1].startLine(), ((Node)yyVals[-2+yyTop].value), ((Node)yyVals[0+yyTop].value))));
                    yyVal = new DefsNode(((DefHolder)yyVals[-5+yyTop].value).line, ((DefHolder)yyVals[-5+yyTop].value).singleton, ((DefHolder)yyVals[-5+yyTop].value).name, ((ArgsNode)yyVals[-4+yyTop].value), support.getCurrentScope(), body, yyVals[yyTop - count + 6].end);
                    if (support.isNextBreak) ((DefsNode)yyVal).setContainsNextBreak();                    support.popCurrentScope();
  return yyVal;
};
states[282] = (ParserSupport support, RubyLexer lexer, Object yyVal, ProductionState[] yyVals, int yyTop, int count, int yychar) -> {
                    yyVal = ((Node)yyVals[0+yyTop].value);
  return yyVal;
};
states[283] = (ParserSupport support, RubyLexer lexer, Object yyVal, ProductionState[] yyVals, int yyTop, int count, int yychar) -> {
                    yyVal = GT;
  return yyVal;
};
states[284] = (ParserSupport support, RubyLexer lexer, Object yyVal, ProductionState[] yyVals, int yyTop, int count, int yychar) -> {
                    yyVal = LT;
  return yyVal;
};
states[285] = (ParserSupport support, RubyLexer lexer, Object yyVal, ProductionState[] yyVals, int yyTop, int count, int yychar) -> {
                     yyVal = ((ByteList)yyVals[0+yyTop].value);
  return yyVal;
};
states[286] = (ParserSupport support, RubyLexer lexer, Object yyVal, ProductionState[] yyVals, int yyTop, int count, int yychar) -> {
                     yyVal = ((ByteList)yyVals[0+yyTop].value);
  return yyVal;
};
states[287] = (ParserSupport support, RubyLexer lexer, Object yyVal, ProductionState[] yyVals, int yyTop, int count, int yychar) -> {
                     yyVal = support.getOperatorCallNode(((Node)yyVals[-2+yyTop].value), ((ByteList)yyVals[-1+yyTop].value), ((Node)yyVals[0+yyTop].value), lexer.getRubySourceline());
  return yyVal;
};
states[288] = (ParserSupport support, RubyLexer lexer, Object yyVal, ProductionState[] yyVals, int yyTop, int count, int yychar) -> {
                     support.warning(ID.MISCELLANEOUS, lexer.getRubySourceline(), "comparison '" + ((ByteList)yyVals[-1+yyTop].value) + "' after comparison");
                     yyVal = support.getOperatorCallNode(((Node)yyVals[-2+yyTop].value), ((ByteList)yyVals[-1+yyTop].value), ((Node)yyVals[0+yyTop].value), lexer.getRubySourceline());
  return yyVal;
};
states[289] = (ParserSupport support, RubyLexer lexer, Object yyVal, ProductionState[] yyVals, int yyTop, int count, int yychar) -> {
                   yyVal = (LexContext) lexer.getLexContext().clone();
  return yyVal;
};
states[290] = (ParserSupport support, RubyLexer lexer, Object yyVal, ProductionState[] yyVals, int yyTop, int count, int yychar) -> {
                   yyVal = (LexContext) lexer.getLexContext().clone();
  return yyVal;
};
states[291] = (ParserSupport support, RubyLexer lexer, Object yyVal, ProductionState[] yyVals, int yyTop, int count, int yychar) -> {
                    support.value_expr(lexer, ((Node)yyVals[0+yyTop].value));
                    yyVal = support.makeNullNil(((Node)yyVals[0+yyTop].value));
  return yyVal;
};
states[293] = (ParserSupport support, RubyLexer lexer, Object yyVal, ProductionState[] yyVals, int yyTop, int count, int yychar) -> {
                    yyVal = ((Node)yyVals[-1+yyTop].value);
  return yyVal;
};
states[294] = (ParserSupport support, RubyLexer lexer, Object yyVal, ProductionState[] yyVals, int yyTop, int count, int yychar) -> {
                    yyVal = support.arg_append(((Node)yyVals[-3+yyTop].value), support.remove_duplicate_keys(((HashNode)yyVals[-1+yyTop].value)));
  return yyVal;
};
states[295] = (ParserSupport support, RubyLexer lexer, Object yyVal, ProductionState[] yyVals, int yyTop, int count, int yychar) -> {
                    yyVal = support.newArrayNode(((HashNode)yyVals[-1+yyTop].value).getLine(), support.remove_duplicate_keys(((HashNode)yyVals[-1+yyTop].value)));
  return yyVal;
};
states[296] = (ParserSupport support, RubyLexer lexer, Object yyVal, ProductionState[] yyVals, int yyTop, int count, int yychar) -> {
                    support.value_expr(lexer, ((Node)yyVals[0+yyTop].value));
                    yyVal = ((Node)yyVals[0+yyTop].value);
  return yyVal;
};
states[297] = (ParserSupport support, RubyLexer lexer, Object yyVal, ProductionState[] yyVals, int yyTop, int count, int yychar) -> {
                    support.value_expr(lexer, ((Node)yyVals[-2+yyTop].value));
                    yyVal = support.newRescueModNode(((Node)yyVals[-2+yyTop].value), ((Node)yyVals[0+yyTop].value));
  return yyVal;
};
states[298] = (ParserSupport support, RubyLexer lexer, Object yyVal, ProductionState[] yyVals, int yyTop, int count, int yychar) -> {
                    yyVal = ((Node)yyVals[-1+yyTop].value);
  return yyVal;
};
states[299] = (ParserSupport support, RubyLexer lexer, Object yyVal, ProductionState[] yyVals, int yyTop, int count, int yychar) -> {
                    if (!support.check_forwarding_args()) {
                        yyVal = null;
                    } else {
                        yyVal = support.new_args_forward_call(yyVals[yyTop - count + 1].startLine(), ((Node)yyVals[-3+yyTop].value));
                    }
  return yyVal;
};
states[300] = (ParserSupport support, RubyLexer lexer, Object yyVal, ProductionState[] yyVals, int yyTop, int count, int yychar) -> {
                    if (!support.check_forwarding_args()) {
                        yyVal = null;
                    } else {
                        yyVal = support.new_args_forward_call(yyVals[yyTop - count + 1].startLine(), null);
                    }
  return yyVal;
};
states[305] = (ParserSupport support, RubyLexer lexer, Object yyVal, ProductionState[] yyVals, int yyTop, int count, int yychar) -> {
                    yyVal = ((Node)yyVals[-1+yyTop].value);
  return yyVal;
};
states[306] = (ParserSupport support, RubyLexer lexer, Object yyVal, ProductionState[] yyVals, int yyTop, int count, int yychar) -> {
                    yyVal = support.arg_append(((Node)yyVals[-3+yyTop].value), support.remove_duplicate_keys(((HashNode)yyVals[-1+yyTop].value)));
  return yyVal;
};
states[307] = (ParserSupport support, RubyLexer lexer, Object yyVal, ProductionState[] yyVals, int yyTop, int count, int yychar) -> {
                    yyVal = support.newArrayNode(((HashNode)yyVals[-1+yyTop].value).getLine(), support.remove_duplicate_keys(((HashNode)yyVals[-1+yyTop].value)));
  return yyVal;
};
states[308] = (ParserSupport support, RubyLexer lexer, Object yyVal, ProductionState[] yyVals, int yyTop, int count, int yychar) -> {
                    support.value_expr(lexer, ((Node)yyVals[0+yyTop].value));
                    yyVal = support.newArrayNode(support.getPosition(((Node)yyVals[0+yyTop].value)), ((Node)yyVals[0+yyTop].value));
  return yyVal;
};
states[309] = (ParserSupport support, RubyLexer lexer, Object yyVal, ProductionState[] yyVals, int yyTop, int count, int yychar) -> {
                    yyVal = arg_blk_pass(((Node)yyVals[-1+yyTop].value), ((BlockPassNode)yyVals[0+yyTop].value));
  return yyVal;
};
states[310] = (ParserSupport support, RubyLexer lexer, Object yyVal, ProductionState[] yyVals, int yyTop, int count, int yychar) -> {
                    yyVal = support.newArrayNode(((HashNode)yyVals[-1+yyTop].value).getLine(), support.remove_duplicate_keys(((HashNode)yyVals[-1+yyTop].value)));
                    yyVal = arg_blk_pass(((Node)yyVal), ((BlockPassNode)yyVals[0+yyTop].value));
  return yyVal;
};
states[311] = (ParserSupport support, RubyLexer lexer, Object yyVal, ProductionState[] yyVals, int yyTop, int count, int yychar) -> {
                    yyVal = support.arg_append(((Node)yyVals[-3+yyTop].value), support.remove_duplicate_keys(((HashNode)yyVals[-1+yyTop].value)));
                    yyVal = arg_blk_pass(((Node)yyVal), ((BlockPassNode)yyVals[0+yyTop].value));
  return yyVal;
};
states[312] = (ParserSupport support, RubyLexer lexer, Object yyVal, ProductionState[] yyVals, int yyTop, int count, int yychar) -> {
  return yyVal;
};
states[313] = (ParserSupport support, RubyLexer lexer, Object yyVal, ProductionState[] yyVals, int yyTop, int count, int yychar) -> {
                    boolean lookahead = false;
                    switch (yychar) {
                    case '(': case tLPAREN: case tLPAREN_ARG: case '[': case tLBRACK:
                       lookahead = true;
                    }
                    StackState cmdarg = lexer.getCmdArgumentState();
                    if (lookahead) cmdarg.pop();
                    cmdarg.push1();
                    if (lookahead) cmdarg.push0();
  return yyVal;
};
states[314] = (ParserSupport support, RubyLexer lexer, Object yyVal, ProductionState[] yyVals, int yyTop, int count, int yychar) -> {
                    StackState cmdarg = lexer.getCmdArgumentState();
                    boolean lookahead = false;
                    switch (yychar) {
                    case tLBRACE_ARG:
                       lookahead = true;
                    }
                      
                    if (lookahead) cmdarg.pop();
                    cmdarg.pop();
                    if (lookahead) cmdarg.push0();
                    yyVal = ((Node)yyVals[0+yyTop].value);
  return yyVal;
};
states[315] = (ParserSupport support, RubyLexer lexer, Object yyVal, ProductionState[] yyVals, int yyTop, int count, int yychar) -> {
                    yyVal = new BlockPassNode(support.getPosition(((Node)yyVals[0+yyTop].value)), ((Node)yyVals[0+yyTop].value));
  return yyVal;
};
states[316] = (ParserSupport support, RubyLexer lexer, Object yyVal, ProductionState[] yyVals, int yyTop, int count, int yychar) -> {
                    if (!support.local_id(FWD_BLOCK)) support.compile_error("no anonymous block parameter");
                    yyVal = new BlockPassNode(lexer.tokline, support.arg_var(FWD_BLOCK));
  return yyVal;
};
states[317] = (ParserSupport support, RubyLexer lexer, Object yyVal, ProductionState[] yyVals, int yyTop, int count, int yychar) -> {
                    yyVal = ((BlockPassNode)yyVals[0+yyTop].value);
  return yyVal;
};
states[319] = (ParserSupport support, RubyLexer lexer, Object yyVal, ProductionState[] yyVals, int yyTop, int count, int yychar) -> {
                    int line = ((Node)yyVals[0+yyTop].value) instanceof NilImplicitNode ? lexer.getRubySourceline() : ((Node)yyVals[0+yyTop].value).getLine();
                    yyVal = support.newArrayNode(line, ((Node)yyVals[0+yyTop].value));
  return yyVal;
};
states[320] = (ParserSupport support, RubyLexer lexer, Object yyVal, ProductionState[] yyVals, int yyTop, int count, int yychar) -> {
                    yyVal = support.newSplatNode(((Node)yyVals[0+yyTop].value));
  return yyVal;
};
states[321] = (ParserSupport support, RubyLexer lexer, Object yyVal, ProductionState[] yyVals, int yyTop, int count, int yychar) -> {
                    Node node = support.splat_array(((Node)yyVals[-2+yyTop].value));

                    if (node != null) {
                        yyVal = support.list_append(node, ((Node)yyVals[0+yyTop].value));
                    } else {
                        yyVal = support.arg_append(((Node)yyVals[-2+yyTop].value), ((Node)yyVals[0+yyTop].value));
                    }
  return yyVal;
};
states[322] = (ParserSupport support, RubyLexer lexer, Object yyVal, ProductionState[] yyVals, int yyTop, int count, int yychar) -> {
                    Node node = null;

                    /* FIXME: lose syntactical elements here (and others like this)*/
                    if (((Node)yyVals[0+yyTop].value) instanceof ArrayNode &&
                        (node = support.splat_array(((Node)yyVals[-3+yyTop].value))) != null) {
                        yyVal = support.list_concat(node, ((Node)yyVals[0+yyTop].value));
                    } else {
                        yyVal = ParserSupport.arg_concat(((Node)yyVals[-3+yyTop].value), ((Node)yyVals[0+yyTop].value));
                    }
  return yyVal;
};
states[323] = (ParserSupport support, RubyLexer lexer, Object yyVal, ProductionState[] yyVals, int yyTop, int count, int yychar) -> {
                    yyVal = ((Node)yyVals[0+yyTop].value);
  return yyVal;
};
states[324] = (ParserSupport support, RubyLexer lexer, Object yyVal, ProductionState[] yyVals, int yyTop, int count, int yychar) -> {
                    yyVal = ((Node)yyVals[0+yyTop].value);
  return yyVal;
};
states[325] = (ParserSupport support, RubyLexer lexer, Object yyVal, ProductionState[] yyVals, int yyTop, int count, int yychar) -> {
                    Node node = support.splat_array(((Node)yyVals[-2+yyTop].value));

                    if (node != null) {
                        yyVal = support.list_append(node, ((Node)yyVals[0+yyTop].value));
                    } else {
                        yyVal = support.arg_append(((Node)yyVals[-2+yyTop].value), ((Node)yyVals[0+yyTop].value));
                    }
  return yyVal;
};
states[326] = (ParserSupport support, RubyLexer lexer, Object yyVal, ProductionState[] yyVals, int yyTop, int count, int yychar) -> {
                    Node node = null;

                    if (((Node)yyVals[0+yyTop].value) instanceof ArrayNode &&
                        (node = support.splat_array(((Node)yyVals[-3+yyTop].value))) != null) {
                        yyVal = support.list_concat(node, ((Node)yyVals[0+yyTop].value));
                    } else {
                        yyVal = ParserSupport.arg_concat(((Node)yyVals[-3+yyTop].value), ((Node)yyVals[0+yyTop].value));
                    }
  return yyVal;
};
states[327] = (ParserSupport support, RubyLexer lexer, Object yyVal, ProductionState[] yyVals, int yyTop, int count, int yychar) -> {
                     yyVal = support.newSplatNode(((Node)yyVals[0+yyTop].value));
  return yyVal;
};
states[332] = (ParserSupport support, RubyLexer lexer, Object yyVal, ProductionState[] yyVals, int yyTop, int count, int yychar) -> {
                     yyVal = ((ListNode)yyVals[0+yyTop].value); /* FIXME: Why complaining without $$ = $1;*/
  return yyVal;
};
states[333] = (ParserSupport support, RubyLexer lexer, Object yyVal, ProductionState[] yyVals, int yyTop, int count, int yychar) -> {
                     yyVal = ((ListNode)yyVals[0+yyTop].value); /* FIXME: Why complaining without $$ = $1;*/
  return yyVal;
};
states[334] = (ParserSupport support, RubyLexer lexer, Object yyVal, ProductionState[] yyVals, int yyTop, int count, int yychar) -> {
                     yyVal = ((ListNode)yyVals[0+yyTop].value); /* FIXME: Why complaining without $$ = $1;*/
  return yyVal;
};
states[335] = (ParserSupport support, RubyLexer lexer, Object yyVal, ProductionState[] yyVals, int yyTop, int count, int yychar) -> {
                     yyVal = ((ListNode)yyVals[0+yyTop].value); /* FIXME: Why complaining without $$ = $1;*/
  return yyVal;
};
states[338] = (ParserSupport support, RubyLexer lexer, Object yyVal, ProductionState[] yyVals, int yyTop, int count, int yychar) -> {
                     yyVal = support.new_fcall(((ByteList)yyVals[0+yyTop].value));
  return yyVal;
};
states[339] = (ParserSupport support, RubyLexer lexer, Object yyVal, ProductionState[] yyVals, int yyTop, int count, int yychar) -> {
                    lexer.getCmdArgumentState().push0();
  return yyVal;
};
states[340] = (ParserSupport support, RubyLexer lexer, Object yyVal, ProductionState[] yyVals, int yyTop, int count, int yychar) -> {
                    lexer.getCmdArgumentState().pop();
                    yyVal = new BeginNode(((Integer)yyVals[-3+yyTop].value), support.makeNullNil(((Node)yyVals[-1+yyTop].value)));
  return yyVal;
};
states[341] = (ParserSupport support, RubyLexer lexer, Object yyVal, ProductionState[] yyVals, int yyTop, int count, int yychar) -> {
                    lexer.setState(EXPR_ENDARG);
  return yyVal;
};
states[342] = (ParserSupport support, RubyLexer lexer, Object yyVal, ProductionState[] yyVals, int yyTop, int count, int yychar) -> {
                    yyVal = null; /*FIXME: Should be implicit nil?*/
  return yyVal;
};
states[343] = (ParserSupport support, RubyLexer lexer, Object yyVal, ProductionState[] yyVals, int yyTop, int count, int yychar) -> {
                    lexer.setState(EXPR_ENDARG); 
  return yyVal;
};
states[344] = (ParserSupport support, RubyLexer lexer, Object yyVal, ProductionState[] yyVals, int yyTop, int count, int yychar) -> {
                    yyVal = ((Node)yyVals[-2+yyTop].value);
  return yyVal;
};
states[345] = (ParserSupport support, RubyLexer lexer, Object yyVal, ProductionState[] yyVals, int yyTop, int count, int yychar) -> {
                    if (((Node)yyVals[-1+yyTop].value) != null) {
                        /* compstmt position includes both parens around it*/
                        ((Node)yyVals[-1+yyTop].value).setLine(((Integer)yyVals[-2+yyTop].value));
                        yyVal = ((Node)yyVals[-1+yyTop].value);
                    } else {
                        yyVal = new NilNode(((Integer)yyVals[-2+yyTop].value));
                    }
  return yyVal;
};
states[346] = (ParserSupport support, RubyLexer lexer, Object yyVal, ProductionState[] yyVals, int yyTop, int count, int yychar) -> {
                    yyVal = support.new_colon2(support.getPosition(((Node)yyVals[-2+yyTop].value)), ((Node)yyVals[-2+yyTop].value), ((ByteList)yyVals[0+yyTop].value));
  return yyVal;
};
states[347] = (ParserSupport support, RubyLexer lexer, Object yyVal, ProductionState[] yyVals, int yyTop, int count, int yychar) -> {
                    yyVal = support.new_colon3(lexer.tokline, ((ByteList)yyVals[0+yyTop].value));
  return yyVal;
};
states[348] = (ParserSupport support, RubyLexer lexer, Object yyVal, ProductionState[] yyVals, int yyTop, int count, int yychar) -> {
                    Integer position = support.getPosition(((Node)yyVals[-1+yyTop].value));
                    if (((Node)yyVals[-1+yyTop].value) == null) {
                        yyVal = new ZArrayNode(position); /* zero length array */
                    } else {
                        yyVal = ((Node)yyVals[-1+yyTop].value);
                    }
  return yyVal;
};
states[349] = (ParserSupport support, RubyLexer lexer, Object yyVal, ProductionState[] yyVals, int yyTop, int count, int yychar) -> {
                    yyVal = ((HashNode)yyVals[-1+yyTop].value);
                    ((HashNode)yyVal).setIsLiteral();
  return yyVal;
};
states[350] = (ParserSupport support, RubyLexer lexer, Object yyVal, ProductionState[] yyVals, int yyTop, int count, int yychar) -> {
                    yyVal = new ReturnNode(((Integer)yyVals[0+yyTop].value), NilImplicitNode.NIL);
  return yyVal;
};
states[351] = (ParserSupport support, RubyLexer lexer, Object yyVal, ProductionState[] yyVals, int yyTop, int count, int yychar) -> {
                    yyVal = support.new_yield(((Integer)yyVals[-3+yyTop].value), ((Node)yyVals[-1+yyTop].value));
  return yyVal;
};
states[352] = (ParserSupport support, RubyLexer lexer, Object yyVal, ProductionState[] yyVals, int yyTop, int count, int yychar) -> {
                    yyVal = new YieldNode(((Integer)yyVals[-2+yyTop].value), null);
  return yyVal;
};
states[353] = (ParserSupport support, RubyLexer lexer, Object yyVal, ProductionState[] yyVals, int yyTop, int count, int yychar) -> {
                    yyVal = new YieldNode(((Integer)yyVals[0+yyTop].value), null);
  return yyVal;
};
states[354] = (ParserSupport support, RubyLexer lexer, Object yyVal, ProductionState[] yyVals, int yyTop, int count, int yychar) -> {
                    lexer.getLexContext().in_defined = true;
  return yyVal;
};
states[355] = (ParserSupport support, RubyLexer lexer, Object yyVal, ProductionState[] yyVals, int yyTop, int count, int yychar) -> {
                    lexer.getLexContext().in_defined = false;
                    yyVal = new DefinedNode(((Integer)yyVals[-5+yyTop].value), ((Node)yyVals[-1+yyTop].value));
  return yyVal;
};
states[356] = (ParserSupport support, RubyLexer lexer, Object yyVal, ProductionState[] yyVals, int yyTop, int count, int yychar) -> {
                    yyVal = support.getOperatorCallNode(support.method_cond(((Node)yyVals[-1+yyTop].value)), lexer.BANG);
  return yyVal;
};
states[357] = (ParserSupport support, RubyLexer lexer, Object yyVal, ProductionState[] yyVals, int yyTop, int count, int yychar) -> {
                    yyVal = support.getOperatorCallNode(support.method_cond(NilImplicitNode.NIL), lexer.BANG);
  return yyVal;
};
states[358] = (ParserSupport support, RubyLexer lexer, Object yyVal, ProductionState[] yyVals, int yyTop, int count, int yychar) -> {
                    support.frobnicate_fcall_args(((FCallNode)yyVals[-1+yyTop].value), null, ((IterNode)yyVals[0+yyTop].value));
                    yyVal = ((FCallNode)yyVals[-1+yyTop].value);                    
  return yyVal;
};
states[360] = (ParserSupport support, RubyLexer lexer, Object yyVal, ProductionState[] yyVals, int yyTop, int count, int yychar) -> {
                    if (((Node)yyVals[-1+yyTop].value) != null && 
                          ((BlockAcceptingNode)yyVals[-1+yyTop].value).getIterNode() instanceof BlockPassNode) {
                          lexer.compile_error("Both block arg and actual block given.");
                    }
                    yyVal = ((BlockAcceptingNode)yyVals[-1+yyTop].value).setIterNode(((IterNode)yyVals[0+yyTop].value));
                    ((Node)yyVal).setLine(((Node)yyVals[-1+yyTop].value).getLine());
  return yyVal;
};
states[361] = (ParserSupport support, RubyLexer lexer, Object yyVal, ProductionState[] yyVals, int yyTop, int count, int yychar) -> {
                    yyVal = ((LambdaNode)yyVals[0+yyTop].value);
  return yyVal;
};
states[362] = (ParserSupport support, RubyLexer lexer, Object yyVal, ProductionState[] yyVals, int yyTop, int count, int yychar) -> {
                    yyVal = support.new_if(((Integer)yyVals[-5+yyTop].value), support.cond(((Node)yyVals[-4+yyTop].value)), ((Node)yyVals[-2+yyTop].value), ((Node)yyVals[-1+yyTop].value));
  return yyVal;
};
states[363] = (ParserSupport support, RubyLexer lexer, Object yyVal, ProductionState[] yyVals, int yyTop, int count, int yychar) -> {
                    yyVal = support.new_if(((Integer)yyVals[-5+yyTop].value), support.cond(((Node)yyVals[-4+yyTop].value)), ((Node)yyVals[-1+yyTop].value), ((Node)yyVals[-2+yyTop].value));
  return yyVal;
};
states[364] = (ParserSupport support, RubyLexer lexer, Object yyVal, ProductionState[] yyVals, int yyTop, int count, int yychar) -> {
                    yyVal = new WhileNode(((Integer)yyVals[-3+yyTop].value), support.cond(((Node)yyVals[-2+yyTop].value)), support.makeNullNil(((Node)yyVals[-1+yyTop].value)));
  return yyVal;
};
states[365] = (ParserSupport support, RubyLexer lexer, Object yyVal, ProductionState[] yyVals, int yyTop, int count, int yychar) -> {
                    yyVal = new UntilNode(((Integer)yyVals[-3+yyTop].value), support.cond(((Node)yyVals[-2+yyTop].value)), support.makeNullNil(((Node)yyVals[-1+yyTop].value)));
  return yyVal;
};
states[366] = (ParserSupport support, RubyLexer lexer, Object yyVal, ProductionState[] yyVals, int yyTop, int count, int yychar) -> {
                    yyVal = support.case_labels;
                    support.case_labels = support.getConfiguration().getRuntime().getNil();
  return yyVal;
};
states[367] = (ParserSupport support, RubyLexer lexer, Object yyVal, ProductionState[] yyVals, int yyTop, int count, int yychar) -> {
                    yyVal = support.newCaseNode(((Integer)yyVals[-5+yyTop].value), ((Node)yyVals[-4+yyTop].value), ((Node)yyVals[-1+yyTop].value));
                    support.fixpos(((Node)yyVal), ((Node)yyVals[-4+yyTop].value));
  return yyVal;
};
states[368] = (ParserSupport support, RubyLexer lexer, Object yyVal, ProductionState[] yyVals, int yyTop, int count, int yychar) -> {
                    yyVal = support.case_labels;
                    support.case_labels = null;
  return yyVal;
};
states[369] = (ParserSupport support, RubyLexer lexer, Object yyVal, ProductionState[] yyVals, int yyTop, int count, int yychar) -> {
                    yyVal = support.newCaseNode(((Integer)yyVals[-4+yyTop].value), null, ((Node)yyVals[-1+yyTop].value));
  return yyVal;
};
states[370] = (ParserSupport support, RubyLexer lexer, Object yyVal, ProductionState[] yyVals, int yyTop, int count, int yychar) -> {
                    yyVal = support.newPatternCaseNode(((Integer)yyVals[-4+yyTop].value), ((Node)yyVals[-3+yyTop].value), ((InNode)yyVals[-1+yyTop].value));
  return yyVal;
};
states[371] = (ParserSupport support, RubyLexer lexer, Object yyVal, ProductionState[] yyVals, int yyTop, int count, int yychar) -> {
                    yyVal = new ForNode(((Integer)yyVals[-5+yyTop].value), ((Node)yyVals[-4+yyTop].value), ((Node)yyVals[-1+yyTop].value), ((Node)yyVals[-2+yyTop].value), support.getCurrentScope(), 111);
  return yyVal;
};
states[372] = (ParserSupport support, RubyLexer lexer, Object yyVal, ProductionState[] yyVals, int yyTop, int count, int yychar) -> {
                    LexContext ctxt = lexer.getLexContext();
                    if (ctxt.in_def) {
                        support.yyerror("class definition in method body");
                    }
                    ctxt.in_class = true;
                    support.pushLocalScope();
  return yyVal;
};
states[373] = (ParserSupport support, RubyLexer lexer, Object yyVal, ProductionState[] yyVals, int yyTop, int count, int yychar) -> {
                    Node body = support.makeNullNil(((Node)yyVals[-1+yyTop].value));

                    yyVal = new ClassNode(yyVals[yyTop - count + 1].startLine(), ((Colon3Node)yyVals[-4+yyTop].value), support.getCurrentScope(), body, ((Node)yyVals[-3+yyTop].value), lexer.getRubySourceline());
                    LexContext ctxt = lexer.getLexContext();
                    support.popCurrentScope();
                    ctxt.in_class = ((LexContext)yyVals[-5+yyTop].value).in_class;
                    ctxt.shareable_constant_value = ((LexContext)yyVals[-5+yyTop].value).shareable_constant_value;
  return yyVal;
};
states[374] = (ParserSupport support, RubyLexer lexer, Object yyVal, ProductionState[] yyVals, int yyTop, int count, int yychar) -> {
                    LexContext ctxt = lexer.getLexContext();
                    ctxt.in_def = false;
                    ctxt.in_class = false;
                    support.pushLocalScope();
  return yyVal;
};
states[375] = (ParserSupport support, RubyLexer lexer, Object yyVal, ProductionState[] yyVals, int yyTop, int count, int yychar) -> {
                    Node body = support.makeNullNil(((Node)yyVals[-1+yyTop].value));

                    yyVal = new SClassNode(yyVals[yyTop - count + 1].startLine(), ((Node)yyVals[-4+yyTop].value), support.getCurrentScope(), body, lexer.getRubySourceline());
                    LexContext ctxt = lexer.getLexContext();
                    ctxt.in_def = ((LexContext)yyVals[-6+yyTop].value).in_def;
                    ctxt.in_class = ((LexContext)yyVals[-6+yyTop].value).in_class;
                    ctxt.shareable_constant_value = ((LexContext)yyVals[-6+yyTop].value).shareable_constant_value;
                    support.popCurrentScope();
  return yyVal;
};
states[376] = (ParserSupport support, RubyLexer lexer, Object yyVal, ProductionState[] yyVals, int yyTop, int count, int yychar) -> {
                    LexContext ctxt = lexer.getLexContext();
                    if (ctxt.in_def) { 
                        support.yyerror("module definition in method body");
                    }
                    ctxt.in_class = true;
                    support.pushLocalScope();
  return yyVal;
};
states[377] = (ParserSupport support, RubyLexer lexer, Object yyVal, ProductionState[] yyVals, int yyTop, int count, int yychar) -> {
                    Node body = support.makeNullNil(((Node)yyVals[-1+yyTop].value));

                    yyVal = new ModuleNode(yyVals[yyTop - count + 1].startLine(), ((Colon3Node)yyVals[-3+yyTop].value), support.getCurrentScope(), body, lexer.getRubySourceline());
                    support.popCurrentScope();
                    LexContext ctxt = lexer.getLexContext();
                    ctxt.in_class = ((LexContext)yyVals[-4+yyTop].value).in_class;
                    ctxt.shareable_constant_value = ((LexContext)yyVals[-4+yyTop].value).shareable_constant_value;
  return yyVal;
};
states[378] = (ParserSupport support, RubyLexer lexer, Object yyVal, ProductionState[] yyVals, int yyTop, int count, int yychar) -> {
                    support.restore_defun(((DefHolder)yyVals[-3+yyTop].value));
                    Node body = support.reduce_nodes(support.remove_begin(support.makeNullNil(((Node)yyVals[-1+yyTop].value))));
                    yyVal = new DefnNode(((DefHolder)yyVals[-3+yyTop].value).line, ((DefHolder)yyVals[-3+yyTop].value).name, ((ArgsNode)yyVals[-2+yyTop].value), support.getCurrentScope(), body, yyVals[yyTop - count + 4].end);
                    if (support.isNextBreak) ((DefnNode)yyVal).setContainsNextBreak();                    support.popCurrentScope();
  return yyVal;
};
states[379] = (ParserSupport support, RubyLexer lexer, Object yyVal, ProductionState[] yyVals, int yyTop, int count, int yychar) -> {
                    support.restore_defun(((DefHolder)yyVals[-3+yyTop].value));
                    Node body = support.reduce_nodes(support.remove_begin(support.makeNullNil(((Node)yyVals[-1+yyTop].value))));
                    yyVal = new DefsNode(((DefHolder)yyVals[-3+yyTop].value).line, ((DefHolder)yyVals[-3+yyTop].value).singleton, ((DefHolder)yyVals[-3+yyTop].value).name, ((ArgsNode)yyVals[-2+yyTop].value), support.getCurrentScope(), body, yyVals[yyTop - count + 4].end);
                    if (support.isNextBreak) ((DefsNode)yyVal).setContainsNextBreak();
                    support.popCurrentScope();
  return yyVal;
};
states[380] = (ParserSupport support, RubyLexer lexer, Object yyVal, ProductionState[] yyVals, int yyTop, int count, int yychar) -> {
                    support.isNextBreak = true;
                    yyVal = new BreakNode(((Integer)yyVals[0+yyTop].value), NilImplicitNode.NIL);
  return yyVal;
};
states[381] = (ParserSupport support, RubyLexer lexer, Object yyVal, ProductionState[] yyVals, int yyTop, int count, int yychar) -> {
                    support.isNextBreak = true;
                    yyVal = new NextNode(((Integer)yyVals[0+yyTop].value), NilImplicitNode.NIL);
  return yyVal;
};
states[382] = (ParserSupport support, RubyLexer lexer, Object yyVal, ProductionState[] yyVals, int yyTop, int count, int yychar) -> {
                    yyVal = new RedoNode(((Integer)yyVals[0+yyTop].value));
  return yyVal;
};
states[383] = (ParserSupport support, RubyLexer lexer, Object yyVal, ProductionState[] yyVals, int yyTop, int count, int yychar) -> {
                    yyVal = new RetryNode(((Integer)yyVals[0+yyTop].value));
  return yyVal;
};
states[384] = (ParserSupport support, RubyLexer lexer, Object yyVal, ProductionState[] yyVals, int yyTop, int count, int yychar) -> {
                    support.value_expr(lexer, ((Node)yyVals[0+yyTop].value));
                    yyVal = ((Node)yyVals[0+yyTop].value);
                    if (yyVal == null) yyVal = NilImplicitNode.NIL;
  return yyVal;
};
states[385] = (ParserSupport support, RubyLexer lexer, Object yyVal, ProductionState[] yyVals, int yyTop, int count, int yychar) -> {
                    yyVal = ((Integer)yyVals[0+yyTop].value);
  return yyVal;
};
states[386] = (ParserSupport support, RubyLexer lexer, Object yyVal, ProductionState[] yyVals, int yyTop, int count, int yychar) -> {
                    yyVal = ((Integer)yyVals[0+yyTop].value);
  return yyVal;
};
states[387] = (ParserSupport support, RubyLexer lexer, Object yyVal, ProductionState[] yyVals, int yyTop, int count, int yychar) -> {
                    yyVal = ((Integer)yyVals[0+yyTop].value);
  return yyVal;
};
states[388] = (ParserSupport support, RubyLexer lexer, Object yyVal, ProductionState[] yyVals, int yyTop, int count, int yychar) -> {
                    yyVal = ((Integer)yyVals[0+yyTop].value);
  return yyVal;
};
states[389] = (ParserSupport support, RubyLexer lexer, Object yyVal, ProductionState[] yyVals, int yyTop, int count, int yychar) -> {
                    yyVal = ((Integer)yyVals[0+yyTop].value);
  return yyVal;
};
states[390] = (ParserSupport support, RubyLexer lexer, Object yyVal, ProductionState[] yyVals, int yyTop, int count, int yychar) -> {
                    yyVal = ((Integer)yyVals[0+yyTop].value);
  return yyVal;
};
states[391] = (ParserSupport support, RubyLexer lexer, Object yyVal, ProductionState[] yyVals, int yyTop, int count, int yychar) -> {
                    yyVal = ((Integer)yyVals[0+yyTop].value);
  return yyVal;
};
states[392] = (ParserSupport support, RubyLexer lexer, Object yyVal, ProductionState[] yyVals, int yyTop, int count, int yychar) -> {
                    yyVal = (LexContext) lexer.getLexContext().clone();
  return yyVal;
};
states[393] = (ParserSupport support, RubyLexer lexer, Object yyVal, ProductionState[] yyVals, int yyTop, int count, int yychar) -> {
                    yyVal = (LexContext) lexer.getLexContext().clone();  
  return yyVal;
};
states[394] = (ParserSupport support, RubyLexer lexer, Object yyVal, ProductionState[] yyVals, int yyTop, int count, int yychar) -> {
                    yyVal = ((Integer)yyVals[0+yyTop].value);
                    lexer.getLexContext().in_argdef = true;
  return yyVal;
};
states[395] = (ParserSupport support, RubyLexer lexer, Object yyVal, ProductionState[] yyVals, int yyTop, int count, int yychar) -> {
                    yyVal = ((Integer)yyVals[0+yyTop].value);
  return yyVal;
};
states[396] = (ParserSupport support, RubyLexer lexer, Object yyVal, ProductionState[] yyVals, int yyTop, int count, int yychar) -> {
                    yyVal = ((Integer)yyVals[0+yyTop].value);
  return yyVal;
};
states[397] = (ParserSupport support, RubyLexer lexer, Object yyVal, ProductionState[] yyVals, int yyTop, int count, int yychar) -> {
                    yyVal = ((Integer)yyVals[0+yyTop].value);
  return yyVal;
};
states[398] = (ParserSupport support, RubyLexer lexer, Object yyVal, ProductionState[] yyVals, int yyTop, int count, int yychar) -> {
                    yyVal = ((Integer)yyVals[0+yyTop].value);
  return yyVal;
};
states[399] = (ParserSupport support, RubyLexer lexer, Object yyVal, ProductionState[] yyVals, int yyTop, int count, int yychar) -> {
                    yyVal = ((Integer)yyVals[0+yyTop].value);
  return yyVal;
};
states[400] = (ParserSupport support, RubyLexer lexer, Object yyVal, ProductionState[] yyVals, int yyTop, int count, int yychar) -> {
                    yyVal = ((Integer)yyVals[0+yyTop].value);
  return yyVal;
};
states[401] = (ParserSupport support, RubyLexer lexer, Object yyVal, ProductionState[] yyVals, int yyTop, int count, int yychar) -> {
                    yyVal = ((Integer)yyVals[0+yyTop].value);
  return yyVal;
};
states[402] = (ParserSupport support, RubyLexer lexer, Object yyVal, ProductionState[] yyVals, int yyTop, int count, int yychar) -> {
                    yyVal = ((Integer)yyVals[0+yyTop].value);
  return yyVal;
};
states[403] = (ParserSupport support, RubyLexer lexer, Object yyVal, ProductionState[] yyVals, int yyTop, int count, int yychar) -> {
                    LexContext ctxt = lexer.getLexContext();
                    if (ctxt.in_class && !ctxt.in_def && !support.getCurrentScope().isBlockScope()) {
                        lexer.compile_error("Invalid return in class/module body");
                    }
                    yyVal = ((Integer)yyVals[0+yyTop].value);
  return yyVal;
};
states[410] = (ParserSupport support, RubyLexer lexer, Object yyVal, ProductionState[] yyVals, int yyTop, int count, int yychar) -> {
                    yyVal = support.new_if(((Integer)yyVals[-4+yyTop].value), support.cond(((Node)yyVals[-3+yyTop].value)), ((Node)yyVals[-1+yyTop].value), ((Node)yyVals[0+yyTop].value));
  return yyVal;
};
states[412] = (ParserSupport support, RubyLexer lexer, Object yyVal, ProductionState[] yyVals, int yyTop, int count, int yychar) -> {
                    yyVal = ((Node)yyVals[0+yyTop].value) == null ? NilImplicitNode.NIL : ((Node)yyVals[0+yyTop].value);
  return yyVal;
};
states[414] = (ParserSupport support, RubyLexer lexer, Object yyVal, ProductionState[] yyVals, int yyTop, int count, int yychar) -> {
  return yyVal;
};
states[415] = (ParserSupport support, RubyLexer lexer, Object yyVal, ProductionState[] yyVals, int yyTop, int count, int yychar) -> {
                    yyVal = support.assignableInCurr(((ByteList)yyVals[0+yyTop].value), NilImplicitNode.NIL);
  return yyVal;
};
states[416] = (ParserSupport support, RubyLexer lexer, Object yyVal, ProductionState[] yyVals, int yyTop, int count, int yychar) -> {
                    yyVal = ((Node)yyVals[-1+yyTop].value);
  return yyVal;
};
states[417] = (ParserSupport support, RubyLexer lexer, Object yyVal, ProductionState[] yyVals, int yyTop, int count, int yychar) -> {
                    yyVal = support.newArrayNode(((Node)yyVals[0+yyTop].value).getLine(), ((Node)yyVals[0+yyTop].value));
  return yyVal;
};
states[418] = (ParserSupport support, RubyLexer lexer, Object yyVal, ProductionState[] yyVals, int yyTop, int count, int yychar) -> {
                    yyVal = ((ListNode)yyVals[-2+yyTop].value).add(((Node)yyVals[0+yyTop].value));
  return yyVal;
};
states[419] = (ParserSupport support, RubyLexer lexer, Object yyVal, ProductionState[] yyVals, int yyTop, int count, int yychar) -> {
                    yyVal = new MultipleAsgnNode(((ListNode)yyVals[0+yyTop].value).getLine(), ((ListNode)yyVals[0+yyTop].value), null, null);
  return yyVal;
};
states[420] = (ParserSupport support, RubyLexer lexer, Object yyVal, ProductionState[] yyVals, int yyTop, int count, int yychar) -> {
                    yyVal = new MultipleAsgnNode(((ListNode)yyVals[-2+yyTop].value).getLine(), ((ListNode)yyVals[-2+yyTop].value), ((Node)yyVals[0+yyTop].value), null);
  return yyVal;
};
states[421] = (ParserSupport support, RubyLexer lexer, Object yyVal, ProductionState[] yyVals, int yyTop, int count, int yychar) -> {
                    yyVal = new MultipleAsgnNode(((ListNode)yyVals[-4+yyTop].value).getLine(), ((ListNode)yyVals[-4+yyTop].value), ((Node)yyVals[-2+yyTop].value), ((ListNode)yyVals[0+yyTop].value));
  return yyVal;
};
states[422] = (ParserSupport support, RubyLexer lexer, Object yyVal, ProductionState[] yyVals, int yyTop, int count, int yychar) -> {
                    yyVal = new MultipleAsgnNode(lexer.getRubySourceline(), null, ((Node)yyVals[0+yyTop].value), null);
  return yyVal;
};
states[423] = (ParserSupport support, RubyLexer lexer, Object yyVal, ProductionState[] yyVals, int yyTop, int count, int yychar) -> {
                    yyVal = new MultipleAsgnNode(lexer.getRubySourceline(), null, ((Node)yyVals[-2+yyTop].value), ((ListNode)yyVals[0+yyTop].value));
  return yyVal;
};
states[424] = (ParserSupport support, RubyLexer lexer, Object yyVal, ProductionState[] yyVals, int yyTop, int count, int yychar) -> {
                    yyVal = support.assignableInCurr(((ByteList)yyVals[0+yyTop].value), null);
  return yyVal;
};
states[425] = (ParserSupport support, RubyLexer lexer, Object yyVal, ProductionState[] yyVals, int yyTop, int count, int yychar) -> {
                    yyVal = new StarNode(lexer.getRubySourceline());
  return yyVal;
};
states[427] = (ParserSupport support, RubyLexer lexer, Object yyVal, ProductionState[] yyVals, int yyTop, int count, int yychar) -> {
                    yyVal = LexingCommon.NIL;
  return yyVal;
};
states[428] = (ParserSupport support, RubyLexer lexer, Object yyVal, ProductionState[] yyVals, int yyTop, int count, int yychar) -> {
                    lexer.getLexContext().in_argdef = false;
  return yyVal;
};
states[430] = (ParserSupport support, RubyLexer lexer, Object yyVal, ProductionState[] yyVals, int yyTop, int count, int yychar) -> {
                    yyVal = support.new_args_tail(((ListNode)yyVals[-3+yyTop].value).getLine(), ((ListNode)yyVals[-3+yyTop].value), ((ByteList)yyVals[-1+yyTop].value), ((BlockArgNode)yyVals[0+yyTop].value));
  return yyVal;
};
states[431] = (ParserSupport support, RubyLexer lexer, Object yyVal, ProductionState[] yyVals, int yyTop, int count, int yychar) -> {
                    yyVal = support.new_args_tail(((ListNode)yyVals[-1+yyTop].value).getLine(), ((ListNode)yyVals[-1+yyTop].value), (ByteList) null, ((BlockArgNode)yyVals[0+yyTop].value));
  return yyVal;
};
states[432] = (ParserSupport support, RubyLexer lexer, Object yyVal, ProductionState[] yyVals, int yyTop, int count, int yychar) -> {
                    yyVal = support.new_args_tail(lexer.getRubySourceline(), null, ((ByteList)yyVals[-1+yyTop].value), ((BlockArgNode)yyVals[0+yyTop].value));
  return yyVal;
};
states[433] = (ParserSupport support, RubyLexer lexer, Object yyVal, ProductionState[] yyVals, int yyTop, int count, int yychar) -> {
                    yyVal = support.new_args_tail(((BlockArgNode)yyVals[0+yyTop].value).getLine(), null, (ByteList) null, ((BlockArgNode)yyVals[0+yyTop].value));
  return yyVal;
};
states[434] = (ParserSupport support, RubyLexer lexer, Object yyVal, ProductionState[] yyVals, int yyTop, int count, int yychar) -> {
                    yyVal = ((ArgsTailHolder)yyVals[0+yyTop].value);
  return yyVal;
};
states[435] = (ParserSupport support, RubyLexer lexer, Object yyVal, ProductionState[] yyVals, int yyTop, int count, int yychar) -> {
                    yyVal = support.new_args_tail(lexer.getRubySourceline(), null, (ByteList) null, null);
  return yyVal;
};
states[436] = (ParserSupport support, RubyLexer lexer, Object yyVal, ProductionState[] yyVals, int yyTop, int count, int yychar) -> {
                    yyVal = null;
  return yyVal;
};
states[437] = (ParserSupport support, RubyLexer lexer, Object yyVal, ProductionState[] yyVals, int yyTop, int count, int yychar) -> {
                    yyVal = support.new_args(((ListNode)yyVals[-5+yyTop].value).getLine(), ((ListNode)yyVals[-5+yyTop].value), ((ListNode)yyVals[-3+yyTop].value), ((RestArgNode)yyVals[-1+yyTop].value), null, ((ArgsTailHolder)yyVals[0+yyTop].value));
  return yyVal;
};
states[438] = (ParserSupport support, RubyLexer lexer, Object yyVal, ProductionState[] yyVals, int yyTop, int count, int yychar) -> {
                    yyVal = support.new_args(((ListNode)yyVals[-7+yyTop].value).getLine(), ((ListNode)yyVals[-7+yyTop].value), ((ListNode)yyVals[-5+yyTop].value), ((RestArgNode)yyVals[-3+yyTop].value), ((ListNode)yyVals[-1+yyTop].value), ((ArgsTailHolder)yyVals[0+yyTop].value));
  return yyVal;
};
states[439] = (ParserSupport support, RubyLexer lexer, Object yyVal, ProductionState[] yyVals, int yyTop, int count, int yychar) -> {
                    yyVal = support.new_args(((ListNode)yyVals[-3+yyTop].value).getLine(), ((ListNode)yyVals[-3+yyTop].value), ((ListNode)yyVals[-1+yyTop].value), null, null, ((ArgsTailHolder)yyVals[0+yyTop].value));
  return yyVal;
};
states[440] = (ParserSupport support, RubyLexer lexer, Object yyVal, ProductionState[] yyVals, int yyTop, int count, int yychar) -> {
                    yyVal = support.new_args(((ListNode)yyVals[-5+yyTop].value).getLine(), ((ListNode)yyVals[-5+yyTop].value), ((ListNode)yyVals[-3+yyTop].value), null, ((ListNode)yyVals[-1+yyTop].value), ((ArgsTailHolder)yyVals[0+yyTop].value));
  return yyVal;
};
states[441] = (ParserSupport support, RubyLexer lexer, Object yyVal, ProductionState[] yyVals, int yyTop, int count, int yychar) -> {
                    yyVal = support.new_args(((ListNode)yyVals[-3+yyTop].value).getLine(), ((ListNode)yyVals[-3+yyTop].value), null, ((RestArgNode)yyVals[-1+yyTop].value), null, ((ArgsTailHolder)yyVals[0+yyTop].value));
  return yyVal;
};
states[442] = (ParserSupport support, RubyLexer lexer, Object yyVal, ProductionState[] yyVals, int yyTop, int count, int yychar) -> {
                    RestArgNode rest = new UnnamedRestArgNode(((ListNode)yyVals[-1+yyTop].value).getLine(), null, support.getCurrentScope().addVariable("*"));
                    yyVal = support.new_args(((ListNode)yyVals[-1+yyTop].value).getLine(), ((ListNode)yyVals[-1+yyTop].value), null, rest, null, (ArgsTailHolder) null);
  return yyVal;
};
states[443] = (ParserSupport support, RubyLexer lexer, Object yyVal, ProductionState[] yyVals, int yyTop, int count, int yychar) -> {
                    yyVal = support.new_args(((ListNode)yyVals[-5+yyTop].value).getLine(), ((ListNode)yyVals[-5+yyTop].value), null, ((RestArgNode)yyVals[-3+yyTop].value), ((ListNode)yyVals[-1+yyTop].value), ((ArgsTailHolder)yyVals[0+yyTop].value));
  return yyVal;
};
states[444] = (ParserSupport support, RubyLexer lexer, Object yyVal, ProductionState[] yyVals, int yyTop, int count, int yychar) -> {
                    yyVal = support.new_args(((ListNode)yyVals[-1+yyTop].value).getLine(), ((ListNode)yyVals[-1+yyTop].value), null, null, null, ((ArgsTailHolder)yyVals[0+yyTop].value));
  return yyVal;
};
states[445] = (ParserSupport support, RubyLexer lexer, Object yyVal, ProductionState[] yyVals, int yyTop, int count, int yychar) -> {
                    yyVal = support.new_args(support.getPosition(((ListNode)yyVals[-3+yyTop].value)), null, ((ListNode)yyVals[-3+yyTop].value), ((RestArgNode)yyVals[-1+yyTop].value), null, ((ArgsTailHolder)yyVals[0+yyTop].value));
  return yyVal;
};
states[446] = (ParserSupport support, RubyLexer lexer, Object yyVal, ProductionState[] yyVals, int yyTop, int count, int yychar) -> {
                    yyVal = support.new_args(support.getPosition(((ListNode)yyVals[-5+yyTop].value)), null, ((ListNode)yyVals[-5+yyTop].value), ((RestArgNode)yyVals[-3+yyTop].value), ((ListNode)yyVals[-1+yyTop].value), ((ArgsTailHolder)yyVals[0+yyTop].value));
  return yyVal;
};
states[447] = (ParserSupport support, RubyLexer lexer, Object yyVal, ProductionState[] yyVals, int yyTop, int count, int yychar) -> {
                    yyVal = support.new_args(support.getPosition(((ListNode)yyVals[-1+yyTop].value)), null, ((ListNode)yyVals[-1+yyTop].value), null, null, ((ArgsTailHolder)yyVals[0+yyTop].value));
  return yyVal;
};
states[448] = (ParserSupport support, RubyLexer lexer, Object yyVal, ProductionState[] yyVals, int yyTop, int count, int yychar) -> {
                    yyVal = support.new_args(((ListNode)yyVals[-3+yyTop].value).getLine(), null, ((ListNode)yyVals[-3+yyTop].value), null, ((ListNode)yyVals[-1+yyTop].value), ((ArgsTailHolder)yyVals[0+yyTop].value));
  return yyVal;
};
states[449] = (ParserSupport support, RubyLexer lexer, Object yyVal, ProductionState[] yyVals, int yyTop, int count, int yychar) -> {
                    yyVal = support.new_args(((RestArgNode)yyVals[-1+yyTop].value).getLine(), null, null, ((RestArgNode)yyVals[-1+yyTop].value), null, ((ArgsTailHolder)yyVals[0+yyTop].value));
  return yyVal;
};
states[450] = (ParserSupport support, RubyLexer lexer, Object yyVal, ProductionState[] yyVals, int yyTop, int count, int yychar) -> {
                    yyVal = support.new_args(((RestArgNode)yyVals[-3+yyTop].value).getLine(), null, null, ((RestArgNode)yyVals[-3+yyTop].value), ((ListNode)yyVals[-1+yyTop].value), ((ArgsTailHolder)yyVals[0+yyTop].value));
  return yyVal;
};
states[451] = (ParserSupport support, RubyLexer lexer, Object yyVal, ProductionState[] yyVals, int yyTop, int count, int yychar) -> {
                    yyVal = support.new_args(((ArgsTailHolder)yyVals[0+yyTop].value).getLine(), null, null, null, null, ((ArgsTailHolder)yyVals[0+yyTop].value));
  return yyVal;
};
states[452] = (ParserSupport support, RubyLexer lexer, Object yyVal, ProductionState[] yyVals, int yyTop, int count, int yychar) -> {
    /* was $$ = null;*/
                    yyVal = support.new_args(lexer.getRubySourceline(), null, null, null, null, (ArgsTailHolder) null);
  return yyVal;
};
states[453] = (ParserSupport support, RubyLexer lexer, Object yyVal, ProductionState[] yyVals, int yyTop, int count, int yychar) -> {
                    lexer.commandStart = true;
                    yyVal = ((ArgsNode)yyVals[0+yyTop].value);
  return yyVal;
};
states[454] = (ParserSupport support, RubyLexer lexer, Object yyVal, ProductionState[] yyVals, int yyTop, int count, int yychar) -> {
                    lexer.setCurrentArg(null);
                    support.ordinalMaxNumParam();
                    lexer.getLexContext().in_argdef = false;
                    yyVal = support.new_args(lexer.getRubySourceline(), null, null, null, null, (ArgsTailHolder) null);
  return yyVal;
};
states[455] = (ParserSupport support, RubyLexer lexer, Object yyVal, ProductionState[] yyVals, int yyTop, int count, int yychar) -> {
                    lexer.setCurrentArg(null);
                    support.ordinalMaxNumParam();
                    lexer.getLexContext().in_argdef = false;
                    yyVal = ((ArgsNode)yyVals[-2+yyTop].value);
  return yyVal;
};
states[456] = (ParserSupport support, RubyLexer lexer, Object yyVal, ProductionState[] yyVals, int yyTop, int count, int yychar) -> {
                    yyVal = null;
  return yyVal;
};
states[457] = (ParserSupport support, RubyLexer lexer, Object yyVal, ProductionState[] yyVals, int yyTop, int count, int yychar) -> {
                    yyVal = null;
  return yyVal;
};
states[458] = (ParserSupport support, RubyLexer lexer, Object yyVal, ProductionState[] yyVals, int yyTop, int count, int yychar) -> {
                    yyVal = null;
  return yyVal;
};
states[459] = (ParserSupport support, RubyLexer lexer, Object yyVal, ProductionState[] yyVals, int yyTop, int count, int yychar) -> {
                    yyVal = null;
  return yyVal;
};
states[460] = (ParserSupport support, RubyLexer lexer, Object yyVal, ProductionState[] yyVals, int yyTop, int count, int yychar) -> {
                    support.new_bv(((ByteList)yyVals[0+yyTop].value));
  return yyVal;
};
states[461] = (ParserSupport support, RubyLexer lexer, Object yyVal, ProductionState[] yyVals, int yyTop, int count, int yychar) -> {
                    yyVal = null;
  return yyVal;
};
states[462] = (ParserSupport support, RubyLexer lexer, Object yyVal, ProductionState[] yyVals, int yyTop, int count, int yychar) -> {
                    support.pushBlockScope();
                    yyVal = lexer.getLeftParenBegin();
                    lexer.setLeftParenBegin(lexer.getParenNest());
  return yyVal;
};
states[463] = (ParserSupport support, RubyLexer lexer, Object yyVal, ProductionState[] yyVals, int yyTop, int count, int yychar) -> {
                    yyVal = support.resetMaxNumParam();
  return yyVal;
};
states[464] = (ParserSupport support, RubyLexer lexer, Object yyVal, ProductionState[] yyVals, int yyTop, int count, int yychar) -> {
                    yyVal = support.numparam_push();
  return yyVal;
};
states[465] = (ParserSupport support, RubyLexer lexer, Object yyVal, ProductionState[] yyVals, int yyTop, int count, int yychar) -> {
                    lexer.getCmdArgumentState().push0();
  return yyVal;
};
states[466] = (ParserSupport support, RubyLexer lexer, Object yyVal, ProductionState[] yyVals, int yyTop, int count, int yychar) -> {
                    int max_numparam = support.restoreMaxNumParam(((Integer)yyVals[-4+yyTop].value));
                    ArgsNode args = support.args_with_numbered(((ArgsNode)yyVals[-2+yyTop].value), max_numparam);
                    lexer.getCmdArgumentState().pop();
                    yyVal = new LambdaNode(yyVals[yyTop - count + 1].startLine(), args, ((Node)yyVals[0+yyTop].value), support.getCurrentScope(), lexer.getRubySourceline());
                    lexer.setLeftParenBegin(((Integer)yyVals[-5+yyTop].value));
                    support.numparam_pop(((Node)yyVals[-3+yyTop].value));
                    support.popCurrentScope();
  return yyVal;
};
states[467] = (ParserSupport support, RubyLexer lexer, Object yyVal, ProductionState[] yyVals, int yyTop, int count, int yychar) -> {
                    yyVal = ((ArgsNode)yyVals[-2+yyTop].value);
                    support.ordinalMaxNumParam();
                    lexer.getLexContext().in_argdef = false;
  return yyVal;
};
states[468] = (ParserSupport support, RubyLexer lexer, Object yyVal, ProductionState[] yyVals, int yyTop, int count, int yychar) -> {
                    lexer.getLexContext().in_argdef = false;
                    if (!support.isArgsInfoEmpty(((ArgsNode)yyVals[0+yyTop].value))) {
                        support.ordinalMaxNumParam();
                    }
                    yyVal = ((ArgsNode)yyVals[0+yyTop].value);
  return yyVal;
};
states[469] = (ParserSupport support, RubyLexer lexer, Object yyVal, ProductionState[] yyVals, int yyTop, int count, int yychar) -> {
                    yyVal = ((Node)yyVals[-1+yyTop].value);
  return yyVal;
};
states[470] = (ParserSupport support, RubyLexer lexer, Object yyVal, ProductionState[] yyVals, int yyTop, int count, int yychar) -> {
                    yyVal = ((Node)yyVals[-1+yyTop].value);
  return yyVal;
};
states[471] = (ParserSupport support, RubyLexer lexer, Object yyVal, ProductionState[] yyVals, int yyTop, int count, int yychar) -> {
                    yyVal = ((IterNode)yyVals[-1+yyTop].value);
  return yyVal;
};
states[472] = (ParserSupport support, RubyLexer lexer, Object yyVal, ProductionState[] yyVals, int yyTop, int count, int yychar) -> {
                    /* Workaround for JRUBY-2326 (MRI does not enter this production for some reason)*/
                    if (((Node)yyVals[-1+yyTop].value) instanceof YieldNode) {
                        lexer.compile_error("block given to yield");
                    }
                    if (((Node)yyVals[-1+yyTop].value) instanceof BlockAcceptingNode && ((BlockAcceptingNode)yyVals[-1+yyTop].value).getIterNode() instanceof BlockPassNode) {
                        lexer.compile_error("Both block arg and actual block given.");
                    }
                    if (((Node)yyVals[-1+yyTop].value) instanceof NonLocalControlFlowNode) {
                        ((BlockAcceptingNode) ((NonLocalControlFlowNode)yyVals[-1+yyTop].value).getValueNode()).setIterNode(((IterNode)yyVals[0+yyTop].value));
                    } else {
                        ((BlockAcceptingNode)yyVals[-1+yyTop].value).setIterNode(((IterNode)yyVals[0+yyTop].value));
                    }
                    yyVal = ((Node)yyVals[-1+yyTop].value);
                    ((Node)yyVal).setLine(((Node)yyVals[-1+yyTop].value).getLine());
  return yyVal;
};
<<<<<<< HEAD
states[473] = (ParserSupport support, RubyLexer lexer, Object yyVal, ProductionState[] yyVals, int yyTop, int count, int yychar) -> {
                    yyVal = support.new_call(((Node)yyVals[-3+yyTop].value), ((ByteList)yyVals[-2+yyTop].value), ((ByteList)yyVals[-1+yyTop].value), ((Node)yyVals[0+yyTop].value), null, yyVals[yyTop - count + 3].startLine());
  return yyVal;
};
states[474] = (ParserSupport support, RubyLexer lexer, Object yyVal, ProductionState[] yyVals, int yyTop, int count, int yychar) -> {
                    yyVal = support.new_call(((Node)yyVals[-4+yyTop].value), ((ByteList)yyVals[-3+yyTop].value), ((ByteList)yyVals[-2+yyTop].value), ((Node)yyVals[-1+yyTop].value), ((IterNode)yyVals[0+yyTop].value), yyVals[yyTop - count + 3].startLine());
  return yyVal;
};
states[475] = (ParserSupport support, RubyLexer lexer, Object yyVal, ProductionState[] yyVals, int yyTop, int count, int yychar) -> {
                    yyVal = support.new_call(((Node)yyVals[-4+yyTop].value), ((ByteList)yyVals[-3+yyTop].value), ((ByteList)yyVals[-2+yyTop].value), ((Node)yyVals[-1+yyTop].value), ((IterNode)yyVals[0+yyTop].value), yyVals[yyTop - count + 3].startLine());
=======
states[436] = (ParserSupport support, RubyLexer lexer, Object yyVal, ProductionState[] yyVals, int yyTop, int count, int yychar) -> {
                    yyVal = support.new_call(((Node)yyVals[-3+yyTop].value), ((ByteList)yyVals[-2+yyTop].value), ((ByteList)yyVals[-1+yyTop].value), ((Node)yyVals[0+yyTop].value), null, yyVals[yyTop - count + 3].start());
  return yyVal;
};
states[437] = (ParserSupport support, RubyLexer lexer, Object yyVal, ProductionState[] yyVals, int yyTop, int count, int yychar) -> {
                    yyVal = support.new_call(((Node)yyVals[-4+yyTop].value), ((ByteList)yyVals[-3+yyTop].value), ((ByteList)yyVals[-2+yyTop].value), ((Node)yyVals[-1+yyTop].value), ((IterNode)yyVals[0+yyTop].value), yyVals[yyTop - count + 3].start());
  return yyVal;
};
states[438] = (ParserSupport support, RubyLexer lexer, Object yyVal, ProductionState[] yyVals, int yyTop, int count, int yychar) -> {
                    yyVal = support.new_call(((Node)yyVals[-4+yyTop].value), ((ByteList)yyVals[-3+yyTop].value), ((ByteList)yyVals[-2+yyTop].value), ((Node)yyVals[-1+yyTop].value), ((IterNode)yyVals[0+yyTop].value), yyVals[yyTop - count + 3].start());
>>>>>>> 782b548c
  return yyVal;
};
states[476] = (ParserSupport support, RubyLexer lexer, Object yyVal, ProductionState[] yyVals, int yyTop, int count, int yychar) -> {
                    support.frobnicate_fcall_args(((FCallNode)yyVals[-1+yyTop].value), ((Node)yyVals[0+yyTop].value), null);
                    yyVal = ((FCallNode)yyVals[-1+yyTop].value);
  return yyVal;
};
<<<<<<< HEAD
states[477] = (ParserSupport support, RubyLexer lexer, Object yyVal, ProductionState[] yyVals, int yyTop, int count, int yychar) -> {
                    yyVal = support.new_call(((Node)yyVals[-3+yyTop].value), ((ByteList)yyVals[-2+yyTop].value), ((ByteList)yyVals[-1+yyTop].value), ((Node)yyVals[0+yyTop].value), null, yyVals[yyTop - count + 3].startLine());
=======
states[440] = (ParserSupport support, RubyLexer lexer, Object yyVal, ProductionState[] yyVals, int yyTop, int count, int yychar) -> {
                    yyVal = support.new_call(((Node)yyVals[-3+yyTop].value), ((ByteList)yyVals[-2+yyTop].value), ((ByteList)yyVals[-1+yyTop].value), ((Node)yyVals[0+yyTop].value), null, yyVals[yyTop - count + 3].start());
>>>>>>> 782b548c
  return yyVal;
};
states[478] = (ParserSupport support, RubyLexer lexer, Object yyVal, ProductionState[] yyVals, int yyTop, int count, int yychar) -> {
                    yyVal = support.new_call(((Node)yyVals[-3+yyTop].value), ((ByteList)yyVals[-1+yyTop].value), ((Node)yyVals[0+yyTop].value), null);
  return yyVal;
};
states[479] = (ParserSupport support, RubyLexer lexer, Object yyVal, ProductionState[] yyVals, int yyTop, int count, int yychar) -> {
                    yyVal = support.new_call(((Node)yyVals[-2+yyTop].value), ((ByteList)yyVals[0+yyTop].value), null, null);
  return yyVal;
};
<<<<<<< HEAD
states[480] = (ParserSupport support, RubyLexer lexer, Object yyVal, ProductionState[] yyVals, int yyTop, int count, int yychar) -> {
                    yyVal = support.new_call(((Node)yyVals[-2+yyTop].value), ((ByteList)yyVals[-1+yyTop].value), LexingCommon.CALL, ((Node)yyVals[0+yyTop].value), null, yyVals[yyTop - count + 3].startLine());
=======
states[443] = (ParserSupport support, RubyLexer lexer, Object yyVal, ProductionState[] yyVals, int yyTop, int count, int yychar) -> {
                    yyVal = support.new_call(((Node)yyVals[-2+yyTop].value), ((ByteList)yyVals[-1+yyTop].value), LexingCommon.CALL, ((Node)yyVals[0+yyTop].value), null, yyVals[yyTop - count + 3].start());
>>>>>>> 782b548c
  return yyVal;
};
states[481] = (ParserSupport support, RubyLexer lexer, Object yyVal, ProductionState[] yyVals, int yyTop, int count, int yychar) -> {
                    yyVal = support.new_call(((Node)yyVals[-2+yyTop].value), LexingCommon.CALL, ((Node)yyVals[0+yyTop].value), null);
  return yyVal;
};
states[482] = (ParserSupport support, RubyLexer lexer, Object yyVal, ProductionState[] yyVals, int yyTop, int count, int yychar) -> {
                    yyVal = support.new_super(((Integer)yyVals[-1+yyTop].value), ((Node)yyVals[0+yyTop].value));
  return yyVal;
};
states[483] = (ParserSupport support, RubyLexer lexer, Object yyVal, ProductionState[] yyVals, int yyTop, int count, int yychar) -> {
                    yyVal = new ZSuperNode(((Integer)yyVals[0+yyTop].value));
  return yyVal;
};
states[484] = (ParserSupport support, RubyLexer lexer, Object yyVal, ProductionState[] yyVals, int yyTop, int count, int yychar) -> {
                    if (((Node)yyVals[-3+yyTop].value) instanceof SelfNode) {
                        yyVal = support.new_fcall(LexingCommon.LBRACKET_RBRACKET);
                        support.frobnicate_fcall_args(((FCallNode)yyVal), ((Node)yyVals[-1+yyTop].value), null);
                    } else {
                        yyVal = support.new_call(((Node)yyVals[-3+yyTop].value), lexer.LBRACKET_RBRACKET, ((Node)yyVals[-1+yyTop].value), null);
                    }
  return yyVal;
};
states[485] = (ParserSupport support, RubyLexer lexer, Object yyVal, ProductionState[] yyVals, int yyTop, int count, int yychar) -> {
                    yyVal = ((IterNode)yyVals[-1+yyTop].value);
  return yyVal;
};
states[486] = (ParserSupport support, RubyLexer lexer, Object yyVal, ProductionState[] yyVals, int yyTop, int count, int yychar) -> {
                    yyVal = ((IterNode)yyVals[-1+yyTop].value);
  return yyVal;
};
states[487] = (ParserSupport support, RubyLexer lexer, Object yyVal, ProductionState[] yyVals, int yyTop, int count, int yychar) -> {
                    support.pushBlockScope();
  return yyVal;
};
states[488] = (ParserSupport support, RubyLexer lexer, Object yyVal, ProductionState[] yyVals, int yyTop, int count, int yychar) -> {
                    yyVal = support.resetMaxNumParam();
  return yyVal;
};
states[489] = (ParserSupport support, RubyLexer lexer, Object yyVal, ProductionState[] yyVals, int yyTop, int count, int yychar) -> {
                    yyVal = support.numparam_push();
  return yyVal;
};
states[490] = (ParserSupport support, RubyLexer lexer, Object yyVal, ProductionState[] yyVals, int yyTop, int count, int yychar) -> {
                    int max_numparam = support.restoreMaxNumParam(((Integer)yyVals[-3+yyTop].value));
                    ArgsNode args = support.args_with_numbered(((ArgsNode)yyVals[-1+yyTop].value), max_numparam);
                    yyVal = new IterNode(yyVals[yyTop - count + 1].startLine(), args, ((Node)yyVals[0+yyTop].value), support.getCurrentScope(), lexer.getRubySourceline());
                    support.numparam_pop(((Node)yyVals[-2+yyTop].value));
                    support.popCurrentScope();
  return yyVal;
};
states[491] = (ParserSupport support, RubyLexer lexer, Object yyVal, ProductionState[] yyVals, int yyTop, int count, int yychar) -> {
                    support.pushBlockScope();
  return yyVal;
};
states[492] = (ParserSupport support, RubyLexer lexer, Object yyVal, ProductionState[] yyVals, int yyTop, int count, int yychar) -> {
                    yyVal = support.resetMaxNumParam();
  return yyVal;
};
states[493] = (ParserSupport support, RubyLexer lexer, Object yyVal, ProductionState[] yyVals, int yyTop, int count, int yychar) -> {
                    yyVal = support.numparam_push();
                    lexer.getCmdArgumentState().push0();
  return yyVal;
};
states[494] = (ParserSupport support, RubyLexer lexer, Object yyVal, ProductionState[] yyVals, int yyTop, int count, int yychar) -> {
                    int max_numparam = support.restoreMaxNumParam(((Integer)yyVals[-3+yyTop].value));
                    ArgsNode args = support.args_with_numbered(((ArgsNode)yyVals[-1+yyTop].value), max_numparam);
                    yyVal = new IterNode(yyVals[yyTop - count + 1].startLine(), args, ((Node)yyVals[0+yyTop].value), support.getCurrentScope(), lexer.getRubySourceline());
                    lexer.getCmdArgumentState().pop();
                    support.numparam_pop(((Node)yyVals[-2+yyTop].value));
                    support.popCurrentScope();
  return yyVal;
};
states[495] = (ParserSupport support, RubyLexer lexer, Object yyVal, ProductionState[] yyVals, int yyTop, int count, int yychar) -> {
                     support.check_literal_when(((Node)yyVals[0+yyTop].value));
                     yyVal = support.newArrayNode(((Node)yyVals[0+yyTop].value).getLine(), ((Node)yyVals[0+yyTop].value));
  return yyVal;
};
states[496] = (ParserSupport support, RubyLexer lexer, Object yyVal, ProductionState[] yyVals, int yyTop, int count, int yychar) -> {
                    yyVal = support.newSplatNode(((Node)yyVals[0+yyTop].value));
  return yyVal;
};
states[497] = (ParserSupport support, RubyLexer lexer, Object yyVal, ProductionState[] yyVals, int yyTop, int count, int yychar) -> {
                    support.check_literal_when(((Node)yyVals[0+yyTop].value));
                    yyVal = support.last_arg_append(((Node)yyVals[-2+yyTop].value), ((Node)yyVals[0+yyTop].value));
  return yyVal;
};
states[498] = (ParserSupport support, RubyLexer lexer, Object yyVal, ProductionState[] yyVals, int yyTop, int count, int yychar) -> {
                    yyVal = support.rest_arg_append(((Node)yyVals[-3+yyTop].value), ((Node)yyVals[0+yyTop].value));
  return yyVal;
};
states[499] = (ParserSupport support, RubyLexer lexer, Object yyVal, ProductionState[] yyVals, int yyTop, int count, int yychar) -> {
                    yyVal = support.newWhenNode(((Integer)yyVals[-4+yyTop].value), ((Node)yyVals[-3+yyTop].value), ((Node)yyVals[-1+yyTop].value), ((Node)yyVals[0+yyTop].value));
  return yyVal;
};
states[502] = (ParserSupport support, RubyLexer lexer, Object yyVal, ProductionState[] yyVals, int yyTop, int count, int yychar) -> {
                    lexer.setState(EXPR_BEG|EXPR_LABEL);
                    lexer.commandStart = false;
                    LexContext ctxt = (LexContext) lexer.getLexContext();
                    yyVals[0+yyTop].value = ctxt.in_kwarg;
                    ctxt.in_kwarg = true;
                    yyVal = support.push_pvtbl();
  return yyVal;
};
states[503] = (ParserSupport support, RubyLexer lexer, Object yyVal, ProductionState[] yyVals, int yyTop, int count, int yychar) -> {
                    yyVal = support.push_pktbl();
  return yyVal;
};
states[504] = (ParserSupport support, RubyLexer lexer, Object yyVal, ProductionState[] yyVals, int yyTop, int count, int yychar) -> {
                    support.pop_pktbl(((Set)yyVals[-2+yyTop].value));
                    support.pop_pvtbl(((Set)yyVals[-3+yyTop].value));
                    lexer.getLexContext().in_kwarg = ((Boolean)yyVals[-4+yyTop].value);
  return yyVal;
};
states[505] = (ParserSupport support, RubyLexer lexer, Object yyVal, ProductionState[] yyVals, int yyTop, int count, int yychar) -> {
                    yyVal = support.newIn(yyVals[yyTop - count + 1].startLine(), ((Node)yyVals[-4+yyTop].value), ((Node)yyVals[-1+yyTop].value), ((Node)yyVals[0+yyTop].value));
  return yyVal;
};
states[507] = (ParserSupport support, RubyLexer lexer, Object yyVal, ProductionState[] yyVals, int yyTop, int count, int yychar) -> {
                    yyVal = ((InNode)yyVals[0+yyTop].value);
  return yyVal;
};
states[509] = (ParserSupport support, RubyLexer lexer, Object yyVal, ProductionState[] yyVals, int yyTop, int count, int yychar) -> {
                    yyVal = support.new_if(yyVals[yyTop - count + 1].startLine(), ((Node)yyVals[0+yyTop].value), ((Node)yyVals[-2+yyTop].value), null);
                    support.fixpos(((Node)yyVal), ((Node)yyVals[0+yyTop].value));
  return yyVal;
};
states[510] = (ParserSupport support, RubyLexer lexer, Object yyVal, ProductionState[] yyVals, int yyTop, int count, int yychar) -> {
                    yyVal = support.new_if(yyVals[yyTop - count + 1].startLine(), ((Node)yyVals[0+yyTop].value), null, ((Node)yyVals[-2+yyTop].value));
                    support.fixpos(((Node)yyVal), ((Node)yyVals[0+yyTop].value));
  return yyVal;
};
states[512] = (ParserSupport support, RubyLexer lexer, Object yyVal, ProductionState[] yyVals, int yyTop, int count, int yychar) -> {
                    yyVal = support.new_array_pattern(yyVals[yyTop - count + 1].startLine(), null, ((Node)yyVals[-1+yyTop].value),
                                                   support.new_array_pattern_tail(yyVals[yyTop - count + 1].startLine(), null, true, null, null));
  return yyVal;
};
states[513] = (ParserSupport support, RubyLexer lexer, Object yyVal, ProductionState[] yyVals, int yyTop, int count, int yychar) -> {
                    yyVal = support.new_array_pattern(yyVals[yyTop - count + 1].startLine(), null, ((Node)yyVals[-2+yyTop].value), ((ArrayPatternNode)yyVals[0+yyTop].value));
                   support.nd_set_first_loc(((Node)yyVal), yyVals[yyTop - count + 1].startLine());
  return yyVal;
};
states[514] = (ParserSupport support, RubyLexer lexer, Object yyVal, ProductionState[] yyVals, int yyTop, int count, int yychar) -> {
                    yyVal = support.new_find_pattern(null, ((FindPatternNode)yyVals[0+yyTop].value));
  return yyVal;
};
states[515] = (ParserSupport support, RubyLexer lexer, Object yyVal, ProductionState[] yyVals, int yyTop, int count, int yychar) -> {
                    yyVal = support.new_array_pattern(yyVals[yyTop - count + 1].startLine(), null, null, ((ArrayPatternNode)yyVals[0+yyTop].value));
  return yyVal;
};
states[516] = (ParserSupport support, RubyLexer lexer, Object yyVal, ProductionState[] yyVals, int yyTop, int count, int yychar) -> {
                    yyVal = support.new_hash_pattern(null, ((HashPatternNode)yyVals[0+yyTop].value));
  return yyVal;
};
states[518] = (ParserSupport support, RubyLexer lexer, Object yyVal, ProductionState[] yyVals, int yyTop, int count, int yychar) -> {
                    yyVal = new HashNode(yyVals[yyTop - count + 1].startLine(), new KeyValuePair(((Node)yyVals[-2+yyTop].value), ((Node)yyVals[0+yyTop].value)));
  return yyVal;
};
states[520] = (ParserSupport support, RubyLexer lexer, Object yyVal, ProductionState[] yyVals, int yyTop, int count, int yychar) -> {
                    yyVal = support.newOrNode(((Node)yyVals[-2+yyTop].value), ((Node)yyVals[0+yyTop].value));
  return yyVal;
};
states[522] = (ParserSupport support, RubyLexer lexer, Object yyVal, ProductionState[] yyVals, int yyTop, int count, int yychar) -> {
                    yyVal = support.push_pktbl();
  return yyVal;
};
states[523] = (ParserSupport support, RubyLexer lexer, Object yyVal, ProductionState[] yyVals, int yyTop, int count, int yychar) -> {
                    yyVal = support.push_pktbl();
  return yyVal;
};
states[526] = (ParserSupport support, RubyLexer lexer, Object yyVal, ProductionState[] yyVals, int yyTop, int count, int yychar) -> {
                    support.pop_pktbl(((Set)yyVals[-2+yyTop].value));
                    yyVal = support.new_array_pattern(yyVals[yyTop - count + 1].startLine(), ((Node)yyVals[-3+yyTop].value), null, ((ArrayPatternNode)yyVals[-1+yyTop].value));
                    support.nd_set_first_loc(((Node)yyVal), yyVals[yyTop - count + 1].startLine());
  return yyVal;
};
states[527] = (ParserSupport support, RubyLexer lexer, Object yyVal, ProductionState[] yyVals, int yyTop, int count, int yychar) -> {
                     support.pop_pktbl(((Set)yyVals[-2+yyTop].value));
                     yyVal = support.new_find_pattern(((Node)yyVals[-3+yyTop].value), ((FindPatternNode)yyVals[-1+yyTop].value));
                     support.nd_set_first_loc(((Node)yyVal), yyVals[yyTop - count + 1].startLine());
  return yyVal;
};
states[528] = (ParserSupport support, RubyLexer lexer, Object yyVal, ProductionState[] yyVals, int yyTop, int count, int yychar) -> {
                     support.pop_pktbl(((Set)yyVals[-2+yyTop].value));
                     yyVal = support.new_hash_pattern(((Node)yyVals[-3+yyTop].value), ((HashPatternNode)yyVals[-1+yyTop].value));
                     support.nd_set_first_loc(((Node)yyVal), yyVals[yyTop - count + 1].startLine());
  return yyVal;
};
states[529] = (ParserSupport support, RubyLexer lexer, Object yyVal, ProductionState[] yyVals, int yyTop, int count, int yychar) -> {
                     yyVal = support.new_array_pattern(yyVals[yyTop - count + 1].startLine(), ((Node)yyVals[-2+yyTop].value), null,
                                                    support.new_array_pattern_tail(yyVals[yyTop - count + 1].startLine(), null, false, null, null));
  return yyVal;
};
states[530] = (ParserSupport support, RubyLexer lexer, Object yyVal, ProductionState[] yyVals, int yyTop, int count, int yychar) -> {
                     support.pop_pktbl(((Set)yyVals[-2+yyTop].value));
                     yyVal = support.new_array_pattern(yyVals[yyTop - count + 1].startLine(), ((Node)yyVals[-3+yyTop].value), null, ((ArrayPatternNode)yyVals[-1+yyTop].value));
                     support.nd_set_first_loc(((Node)yyVal), yyVals[yyTop - count + 1].startLine());
  return yyVal;
};
states[531] = (ParserSupport support, RubyLexer lexer, Object yyVal, ProductionState[] yyVals, int yyTop, int count, int yychar) -> {
                    support.pop_pktbl(((Set)yyVals[-2+yyTop].value));
                    yyVal = support.new_find_pattern(((Node)yyVals[-3+yyTop].value), ((FindPatternNode)yyVals[-1+yyTop].value));
                    support.nd_set_first_loc(((Node)yyVal), yyVals[yyTop - count + 1].startLine());
  return yyVal;
};
states[532] = (ParserSupport support, RubyLexer lexer, Object yyVal, ProductionState[] yyVals, int yyTop, int count, int yychar) -> {
                    support.pop_pktbl(((Set)yyVals[-2+yyTop].value));
                    yyVal = support.new_hash_pattern(((Node)yyVals[-3+yyTop].value), ((HashPatternNode)yyVals[-1+yyTop].value));
                    support.nd_set_first_loc(((Node)yyVal), yyVals[yyTop - count + 1].startLine());
  return yyVal;
};
states[533] = (ParserSupport support, RubyLexer lexer, Object yyVal, ProductionState[] yyVals, int yyTop, int count, int yychar) -> {
                    yyVal = support.new_array_pattern(yyVals[yyTop - count + 1].startLine(), ((Node)yyVals[-2+yyTop].value), null,
                            support.new_array_pattern_tail(yyVals[yyTop - count + 1].startLine(), null, false, null, null));
  return yyVal;
};
states[534] = (ParserSupport support, RubyLexer lexer, Object yyVal, ProductionState[] yyVals, int yyTop, int count, int yychar) -> {
                    yyVal = support.new_array_pattern(yyVals[yyTop - count + 1].startLine(), null, null, ((ArrayPatternNode)yyVals[-1+yyTop].value));
  return yyVal;
};
states[535] = (ParserSupport support, RubyLexer lexer, Object yyVal, ProductionState[] yyVals, int yyTop, int count, int yychar) -> {
                    yyVal = support.new_find_pattern(null, ((FindPatternNode)yyVals[-1+yyTop].value));
  return yyVal;
};
states[536] = (ParserSupport support, RubyLexer lexer, Object yyVal, ProductionState[] yyVals, int yyTop, int count, int yychar) -> {
                    yyVal = support.new_array_pattern(yyVals[yyTop - count + 1].startLine(), null, null,
                            support.new_array_pattern_tail(yyVals[yyTop - count + 1].startLine(), null, false, null, null));
  return yyVal;
};
states[537] = (ParserSupport support, RubyLexer lexer, Object yyVal, ProductionState[] yyVals, int yyTop, int count, int yychar) -> {
                    yyVal = support.push_pktbl();
                    LexContext ctxt = lexer.getLexContext();
                    yyVals[0+yyTop].value = ctxt.in_kwarg;
                    ctxt.in_kwarg = false;
  return yyVal;
};
states[538] = (ParserSupport support, RubyLexer lexer, Object yyVal, ProductionState[] yyVals, int yyTop, int count, int yychar) -> {
                    support.pop_pktbl(((Set)yyVals[-2+yyTop].value));
                    lexer.getLexContext().in_kwarg = ((Boolean)yyVals[-3+yyTop].value);
                    yyVal = support.new_hash_pattern(null, ((HashPatternNode)yyVals[-1+yyTop].value));
  return yyVal;
};
states[539] = (ParserSupport support, RubyLexer lexer, Object yyVal, ProductionState[] yyVals, int yyTop, int count, int yychar) -> {
                    yyVal = support.new_hash_pattern(null, support.new_hash_pattern_tail(yyVals[yyTop - count + 1].startLine(), null, null));
  return yyVal;
};
states[540] = (ParserSupport support, RubyLexer lexer, Object yyVal, ProductionState[] yyVals, int yyTop, int count, int yychar) -> {
                    yyVal = support.push_pktbl();
  return yyVal;
};
states[541] = (ParserSupport support, RubyLexer lexer, Object yyVal, ProductionState[] yyVals, int yyTop, int count, int yychar) -> {
                    support.pop_pktbl(((Set)yyVals[-2+yyTop].value));
                    yyVal = ((Node)yyVals[-1+yyTop].value);
  return yyVal;
};
states[542] = (ParserSupport support, RubyLexer lexer, Object yyVal, ProductionState[] yyVals, int yyTop, int count, int yychar) -> {
                     ListNode preArgs = support.newArrayNode(((Node)yyVals[0+yyTop].value).getLine(), ((Node)yyVals[0+yyTop].value));
                     yyVal = support.new_array_pattern_tail(yyVals[yyTop - count + 1].startLine(), preArgs, false, null, null);
  return yyVal;
};
states[543] = (ParserSupport support, RubyLexer lexer, Object yyVal, ProductionState[] yyVals, int yyTop, int count, int yychar) -> {
                     yyVal = support.new_array_pattern_tail(yyVals[yyTop - count + 1].startLine(), ((ListNode)yyVals[0+yyTop].value), true, null, null);
  return yyVal;
};
states[544] = (ParserSupport support, RubyLexer lexer, Object yyVal, ProductionState[] yyVals, int yyTop, int count, int yychar) -> {
                     yyVal = support.new_array_pattern_tail(yyVals[yyTop - count + 1].startLine(), support.list_concat(((ListNode)yyVals[-1+yyTop].value), ((ListNode)yyVals[0+yyTop].value)), false, null, null);
  return yyVal;
};
states[545] = (ParserSupport support, RubyLexer lexer, Object yyVal, ProductionState[] yyVals, int yyTop, int count, int yychar) -> {
                     yyVal = support.new_array_pattern_tail(yyVals[yyTop - count + 1].startLine(), ((ListNode)yyVals[-2+yyTop].value), true, ((ByteList)yyVals[0+yyTop].value), null);
  return yyVal;
};
states[546] = (ParserSupport support, RubyLexer lexer, Object yyVal, ProductionState[] yyVals, int yyTop, int count, int yychar) -> {
                     yyVal = support.new_array_pattern_tail(yyVals[yyTop - count + 1].startLine(), ((ListNode)yyVals[-4+yyTop].value), true, ((ByteList)yyVals[-2+yyTop].value), ((ListNode)yyVals[0+yyTop].value));
  return yyVal;
};
states[547] = (ParserSupport support, RubyLexer lexer, Object yyVal, ProductionState[] yyVals, int yyTop, int count, int yychar) -> {
                     yyVal = support.new_array_pattern_tail(yyVals[yyTop - count + 1].startLine(), ((ListNode)yyVals[-1+yyTop].value), true, null, null);
  return yyVal;
};
states[548] = (ParserSupport support, RubyLexer lexer, Object yyVal, ProductionState[] yyVals, int yyTop, int count, int yychar) -> {
                     yyVal = support.new_array_pattern_tail(yyVals[yyTop - count + 1].startLine(), ((ListNode)yyVals[-3+yyTop].value), true, null, ((ListNode)yyVals[0+yyTop].value));
  return yyVal;
};
states[549] = (ParserSupport support, RubyLexer lexer, Object yyVal, ProductionState[] yyVals, int yyTop, int count, int yychar) -> {
                     yyVal = ((ArrayPatternNode)yyVals[0+yyTop].value);
  return yyVal;
};
states[550] = (ParserSupport support, RubyLexer lexer, Object yyVal, ProductionState[] yyVals, int yyTop, int count, int yychar) -> {
                     yyVal = ((ListNode)yyVals[-1+yyTop].value);
  return yyVal;
};
states[551] = (ParserSupport support, RubyLexer lexer, Object yyVal, ProductionState[] yyVals, int yyTop, int count, int yychar) -> {
                     yyVal = support.list_concat(((ListNode)yyVals[-2+yyTop].value), ((ListNode)yyVals[-1+yyTop].value));
  return yyVal;
};
states[552] = (ParserSupport support, RubyLexer lexer, Object yyVal, ProductionState[] yyVals, int yyTop, int count, int yychar) -> {
                     yyVal = support.new_array_pattern_tail(yyVals[yyTop - count + 1].startLine(), null, true, ((ByteList)yyVals[0+yyTop].value), null);
  return yyVal;
};
states[553] = (ParserSupport support, RubyLexer lexer, Object yyVal, ProductionState[] yyVals, int yyTop, int count, int yychar) -> {
                     yyVal = support.new_array_pattern_tail(yyVals[yyTop - count + 1].startLine(), null, true, ((ByteList)yyVals[-2+yyTop].value), ((ListNode)yyVals[0+yyTop].value));
  return yyVal;
};
states[554] = (ParserSupport support, RubyLexer lexer, Object yyVal, ProductionState[] yyVals, int yyTop, int count, int yychar) -> {
                     yyVal = support.new_find_pattern_tail(yyVals[yyTop - count + 1].startLine(), ((ByteList)yyVals[-4+yyTop].value), ((ListNode)yyVals[-2+yyTop].value), ((ByteList)yyVals[0+yyTop].value));
                     support.warn_experimental(yyVals[yyTop - count + 1].startLine(), "Find pattern is experimental, and the behavior may change in future versions of Ruby!");
  return yyVal;
};
states[555] = (ParserSupport support, RubyLexer lexer, Object yyVal, ProductionState[] yyVals, int yyTop, int count, int yychar) -> {
                    yyVal = ((ByteList)yyVals[0+yyTop].value);
  return yyVal;
};
states[556] = (ParserSupport support, RubyLexer lexer, Object yyVal, ProductionState[] yyVals, int yyTop, int count, int yychar) -> {
                    yyVal = null;
  return yyVal;
};
states[558] = (ParserSupport support, RubyLexer lexer, Object yyVal, ProductionState[] yyVals, int yyTop, int count, int yychar) -> {
                    yyVal = support.list_concat(((ListNode)yyVals[-2+yyTop].value), ((ListNode)yyVals[0+yyTop].value));
  return yyVal;
};
states[559] = (ParserSupport support, RubyLexer lexer, Object yyVal, ProductionState[] yyVals, int yyTop, int count, int yychar) -> {
                    yyVal = support.newArrayNode(((Node)yyVals[0+yyTop].value).getLine(), ((Node)yyVals[0+yyTop].value));
  return yyVal;
};
states[560] = (ParserSupport support, RubyLexer lexer, Object yyVal, ProductionState[] yyVals, int yyTop, int count, int yychar) -> {
                    yyVal = support.new_hash_pattern_tail(yyVals[yyTop - count + 1].startLine(), ((HashNode)yyVals[-2+yyTop].value), ((ByteList)yyVals[0+yyTop].value));
  return yyVal;
};
states[561] = (ParserSupport support, RubyLexer lexer, Object yyVal, ProductionState[] yyVals, int yyTop, int count, int yychar) -> {
                    yyVal = support.new_hash_pattern_tail(yyVals[yyTop - count + 1].startLine(), ((HashNode)yyVals[0+yyTop].value), null);
  return yyVal;
};
states[562] = (ParserSupport support, RubyLexer lexer, Object yyVal, ProductionState[] yyVals, int yyTop, int count, int yychar) -> {
                    yyVal = support.new_hash_pattern_tail(yyVals[yyTop - count + 1].startLine(), ((HashNode)yyVals[-1+yyTop].value), null);
  return yyVal;
};
states[563] = (ParserSupport support, RubyLexer lexer, Object yyVal, ProductionState[] yyVals, int yyTop, int count, int yychar) -> {
                    yyVal = support.new_hash_pattern_tail(yyVals[yyTop - count + 1].startLine(), null, ((ByteList)yyVals[0+yyTop].value));
  return yyVal;
};
states[564] = (ParserSupport support, RubyLexer lexer, Object yyVal, ProductionState[] yyVals, int yyTop, int count, int yychar) -> {
                    yyVal = new HashNode(yyVals[yyTop - count + 1].start, ((KeyValuePair)yyVals[0+yyTop].value));
  return yyVal;
};
states[565] = (ParserSupport support, RubyLexer lexer, Object yyVal, ProductionState[] yyVals, int yyTop, int count, int yychar) -> {
                    ((HashNode)yyVals[-2+yyTop].value).add(((KeyValuePair)yyVals[0+yyTop].value));
                    yyVal = ((HashNode)yyVals[-2+yyTop].value);
  return yyVal;
};
states[566] = (ParserSupport support, RubyLexer lexer, Object yyVal, ProductionState[] yyVals, int yyTop, int count, int yychar) -> {
                    support.error_duplicate_pattern_key(((ByteList)yyVals[-1+yyTop].value));

                    Node label = support.asSymbol(yyVals[yyTop - count + 1].startLine(), ((ByteList)yyVals[-1+yyTop].value));

                    yyVal = new KeyValuePair(label, ((Node)yyVals[0+yyTop].value));
  return yyVal;
};
states[567] = (ParserSupport support, RubyLexer lexer, Object yyVal, ProductionState[] yyVals, int yyTop, int count, int yychar) -> {
                    support.error_duplicate_pattern_key(((ByteList)yyVals[0+yyTop].value));
                    if (((ByteList)yyVals[0+yyTop].value) != null && !support.is_local_id(((ByteList)yyVals[0+yyTop].value))) {
                        support.yyerror("key must be valid as local variables");
                    }
                    support.error_duplicate_pattern_variable(((ByteList)yyVals[0+yyTop].value));

                    Node label = support.asSymbol(yyVals[yyTop - count + 1].startLine(), ((ByteList)yyVals[0+yyTop].value));
                    yyVal = new KeyValuePair(label, support.assignableLabelOrIdentifier(((ByteList)yyVals[0+yyTop].value), null));
  return yyVal;
};
states[569] = (ParserSupport support, RubyLexer lexer, Object yyVal, ProductionState[] yyVals, int yyTop, int count, int yychar) -> {
                    if (((Node)yyVals[-1+yyTop].value) == null || ((Node)yyVals[-1+yyTop].value) instanceof StrNode) {
                        yyVal = ((StrNode)yyVals[-1+yyTop].value).getValue();
                    } else {
                        support.yyerror("symbol literal with interpolation is not allowed");
                        yyVal = null;
                    }
  return yyVal;
};
states[570] = (ParserSupport support, RubyLexer lexer, Object yyVal, ProductionState[] yyVals, int yyTop, int count, int yychar) -> {
                    yyVal = ((ByteList)yyVals[0+yyTop].value);
  return yyVal;
};
states[571] = (ParserSupport support, RubyLexer lexer, Object yyVal, ProductionState[] yyVals, int yyTop, int count, int yychar) -> {
                    yyVal = null;
  return yyVal;
};
states[572] = (ParserSupport support, RubyLexer lexer, Object yyVal, ProductionState[] yyVals, int yyTop, int count, int yychar) -> {
                    yyVal = null;
  return yyVal;
};
states[574] = (ParserSupport support, RubyLexer lexer, Object yyVal, ProductionState[] yyVals, int yyTop, int count, int yychar) -> {
                    yyVal = support.KWNOREST;
  return yyVal;
};
states[576] = (ParserSupport support, RubyLexer lexer, Object yyVal, ProductionState[] yyVals, int yyTop, int count, int yychar) -> {
                    support.value_expr(lexer, ((Node)yyVals[-2+yyTop].value));
                    support.value_expr(lexer, ((Node)yyVals[0+yyTop].value));
                    boolean isLiteral = ((Node)yyVals[-2+yyTop].value) instanceof FixnumNode && ((Node)yyVals[0+yyTop].value) instanceof FixnumNode;
                    yyVal = new DotNode(yyVals[yyTop - count + 1].startLine(), support.makeNullNil(((Node)yyVals[-2+yyTop].value)), support.makeNullNil(((Node)yyVals[0+yyTop].value)), false, isLiteral);
  return yyVal;
};
states[577] = (ParserSupport support, RubyLexer lexer, Object yyVal, ProductionState[] yyVals, int yyTop, int count, int yychar) -> {
                    support.value_expr(lexer, ((Node)yyVals[-2+yyTop].value));
                    support.value_expr(lexer, ((Node)yyVals[0+yyTop].value));
                    boolean isLiteral = ((Node)yyVals[-2+yyTop].value) instanceof FixnumNode && ((Node)yyVals[0+yyTop].value) instanceof FixnumNode;
                    yyVal = new DotNode(yyVals[yyTop - count + 1].startLine(), support.makeNullNil(((Node)yyVals[-2+yyTop].value)), support.makeNullNil(((Node)yyVals[0+yyTop].value)), true, isLiteral);
  return yyVal;
};
states[578] = (ParserSupport support, RubyLexer lexer, Object yyVal, ProductionState[] yyVals, int yyTop, int count, int yychar) -> {
                    support.value_expr(lexer, ((Node)yyVals[-1+yyTop].value));
                    boolean isLiteral = ((Node)yyVals[-1+yyTop].value) instanceof FixnumNode;
                    yyVal = new DotNode(yyVals[yyTop - count + 1].startLine(), support.makeNullNil(((Node)yyVals[-1+yyTop].value)), NilImplicitNode.NIL, false, isLiteral);
  return yyVal;
};
states[579] = (ParserSupport support, RubyLexer lexer, Object yyVal, ProductionState[] yyVals, int yyTop, int count, int yychar) -> {
                    support.value_expr(lexer, ((Node)yyVals[-1+yyTop].value));
                    boolean isLiteral = ((Node)yyVals[-1+yyTop].value) instanceof FixnumNode;
                    yyVal = new DotNode(yyVals[yyTop - count + 1].startLine(), support.makeNullNil(((Node)yyVals[-1+yyTop].value)), NilImplicitNode.NIL, true, isLiteral);
  return yyVal;
};
states[583] = (ParserSupport support, RubyLexer lexer, Object yyVal, ProductionState[] yyVals, int yyTop, int count, int yychar) -> {
                    support.value_expr(lexer, ((Node)yyVals[0+yyTop].value));
                    boolean isLiteral = ((Node)yyVals[0+yyTop].value) instanceof FixnumNode;
                    yyVal = new DotNode(yyVals[yyTop - count + 1].startLine(), NilImplicitNode.NIL, support.makeNullNil(((Node)yyVals[0+yyTop].value)), false, isLiteral);
  return yyVal;
};
states[584] = (ParserSupport support, RubyLexer lexer, Object yyVal, ProductionState[] yyVals, int yyTop, int count, int yychar) -> {
                    support.value_expr(lexer, ((Node)yyVals[0+yyTop].value));
                    boolean isLiteral = ((Node)yyVals[0+yyTop].value) instanceof FixnumNode;
                    yyVal = new DotNode(yyVals[yyTop - count + 1].startLine(), NilImplicitNode.NIL, support.makeNullNil(((Node)yyVals[0+yyTop].value)), true, isLiteral);
  return yyVal;
};
states[589] = (ParserSupport support, RubyLexer lexer, Object yyVal, ProductionState[] yyVals, int yyTop, int count, int yychar) -> {
                    yyVal = ((ListNode)yyVals[0+yyTop].value);
  return yyVal;
};
states[590] = (ParserSupport support, RubyLexer lexer, Object yyVal, ProductionState[] yyVals, int yyTop, int count, int yychar) -> {
                    yyVal = ((ListNode)yyVals[0+yyTop].value);
  return yyVal;
};
states[591] = (ParserSupport support, RubyLexer lexer, Object yyVal, ProductionState[] yyVals, int yyTop, int count, int yychar) -> {
                    yyVal = ((ListNode)yyVals[0+yyTop].value);
  return yyVal;
};
states[592] = (ParserSupport support, RubyLexer lexer, Object yyVal, ProductionState[] yyVals, int yyTop, int count, int yychar) -> {
                    yyVal = ((ListNode)yyVals[0+yyTop].value);
  return yyVal;
};
states[593] = (ParserSupport support, RubyLexer lexer, Object yyVal, ProductionState[] yyVals, int yyTop, int count, int yychar) -> {
                    yyVal = new NilNode(lexer.tokline);
  return yyVal;
};
states[594] = (ParserSupport support, RubyLexer lexer, Object yyVal, ProductionState[] yyVals, int yyTop, int count, int yychar) -> {
                    yyVal = new SelfNode(lexer.tokline);
  return yyVal;
};
states[595] = (ParserSupport support, RubyLexer lexer, Object yyVal, ProductionState[] yyVals, int yyTop, int count, int yychar) -> {
                    yyVal = new TrueNode(lexer.tokline);
  return yyVal;
};
states[596] = (ParserSupport support, RubyLexer lexer, Object yyVal, ProductionState[] yyVals, int yyTop, int count, int yychar) -> {
                    yyVal = new FalseNode(lexer.tokline);
  return yyVal;
};
states[597] = (ParserSupport support, RubyLexer lexer, Object yyVal, ProductionState[] yyVals, int yyTop, int count, int yychar) -> {
                    yyVal = new FileNode(lexer.tokline, new ByteList(lexer.getFile().getBytes(),
                    support.getConfiguration().getRuntime().getEncodingService().getLocaleEncoding()));
  return yyVal;
};
states[598] = (ParserSupport support, RubyLexer lexer, Object yyVal, ProductionState[] yyVals, int yyTop, int count, int yychar) -> {
                    yyVal = new FixnumNode(lexer.tokline, lexer.tokline+1);
  return yyVal;
};
states[599] = (ParserSupport support, RubyLexer lexer, Object yyVal, ProductionState[] yyVals, int yyTop, int count, int yychar) -> {
                    yyVal = new EncodingNode(lexer.tokline, lexer.getEncoding());
  return yyVal;
};
states[600] = (ParserSupport support, RubyLexer lexer, Object yyVal, ProductionState[] yyVals, int yyTop, int count, int yychar) -> {
                    yyVal = ((LambdaNode)yyVals[0+yyTop].value);
  return yyVal;
};
states[601] = (ParserSupport support, RubyLexer lexer, Object yyVal, ProductionState[] yyVals, int yyTop, int count, int yychar) -> {
                    support.error_duplicate_pattern_variable(((ByteList)yyVals[0+yyTop].value));
                    yyVal = support.assignableInCurr(((ByteList)yyVals[0+yyTop].value), null);
  return yyVal;
};
states[602] = (ParserSupport support, RubyLexer lexer, Object yyVal, ProductionState[] yyVals, int yyTop, int count, int yychar) -> {
                    Node n = support.gettable(((ByteList)yyVals[0+yyTop].value));
                    if (!(n instanceof LocalVarNode || n instanceof DVarNode)) {
                        support.compile_error("" + ((ByteList)yyVals[0+yyTop].value) + ": no such local variable");
                    }
                    yyVal = n;
  return yyVal;
};
states[603] = (ParserSupport support, RubyLexer lexer, Object yyVal, ProductionState[] yyVals, int yyTop, int count, int yychar) -> {
                    yyVal = support.gettable(((ByteList)yyVals[0+yyTop].value));
                    if (yyVal == null) yyVal = new BeginNode(lexer.tokline, NilImplicitNode.NIL);

  return yyVal;
};
states[604] = (ParserSupport support, RubyLexer lexer, Object yyVal, ProductionState[] yyVals, int yyTop, int count, int yychar) -> {
                    yyVal = new BeginNode(lexer.tokline, ((Node)yyVals[-1+yyTop].value));
  return yyVal;
};
states[605] = (ParserSupport support, RubyLexer lexer, Object yyVal, ProductionState[] yyVals, int yyTop, int count, int yychar) -> {
                    yyVal = support.new_colon3(lexer.tokline, ((ByteList)yyVals[0+yyTop].value));
  return yyVal;
};
states[606] = (ParserSupport support, RubyLexer lexer, Object yyVal, ProductionState[] yyVals, int yyTop, int count, int yychar) -> {
                    yyVal = support.new_colon2(lexer.tokline, ((Node)yyVals[-2+yyTop].value), ((ByteList)yyVals[0+yyTop].value));
  return yyVal;
};
states[607] = (ParserSupport support, RubyLexer lexer, Object yyVal, ProductionState[] yyVals, int yyTop, int count, int yychar) -> {
                    yyVal = new ConstNode(lexer.tokline, support.symbolID(((ByteList)yyVals[0+yyTop].value)));
  return yyVal;
};
states[608] = (ParserSupport support, RubyLexer lexer, Object yyVal, ProductionState[] yyVals, int yyTop, int count, int yychar) -> {
                    Node node;
                    if (((Node)yyVals[-3+yyTop].value) != null) {
                        node = support.appendToBlock(node_assign(((Node)yyVals[-3+yyTop].value), new GlobalVarNode(((Integer)yyVals[-5+yyTop].value), support.symbolID(lexer.DOLLAR_BANG))), ((Node)yyVals[-1+yyTop].value));
                        if (((Node)yyVals[-1+yyTop].value) != null) {
                            node.setLine(((Integer)yyVals[-5+yyTop].value));
                        }
                    } else {
                        node = ((Node)yyVals[-1+yyTop].value);
                    }
                    Node body = support.makeNullNil(node);
                    yyVal = new RescueBodyNode(((Integer)yyVals[-5+yyTop].value), ((Node)yyVals[-4+yyTop].value), body, ((RescueBodyNode)yyVals[0+yyTop].value));
  return yyVal;
};
states[609] = (ParserSupport support, RubyLexer lexer, Object yyVal, ProductionState[] yyVals, int yyTop, int count, int yychar) -> {
                    yyVal = null; 
  return yyVal;
};
states[610] = (ParserSupport support, RubyLexer lexer, Object yyVal, ProductionState[] yyVals, int yyTop, int count, int yychar) -> {
                    yyVal = support.newArrayNode(((Node)yyVals[0+yyTop].value).getLine(), ((Node)yyVals[0+yyTop].value));
  return yyVal;
};
states[611] = (ParserSupport support, RubyLexer lexer, Object yyVal, ProductionState[] yyVals, int yyTop, int count, int yychar) -> {
                    yyVal = support.splat_array(((Node)yyVals[0+yyTop].value));
                    if (yyVal == null) yyVal = ((Node)yyVals[0+yyTop].value); /* ArgsCat or ArgsPush*/
  return yyVal;
};
states[613] = (ParserSupport support, RubyLexer lexer, Object yyVal, ProductionState[] yyVals, int yyTop, int count, int yychar) -> {
                    yyVal = ((Node)yyVals[0+yyTop].value);
  return yyVal;
};
states[615] = (ParserSupport support, RubyLexer lexer, Object yyVal, ProductionState[] yyVals, int yyTop, int count, int yychar) -> {
                    yyVal = ((Node)yyVals[0+yyTop].value);
  return yyVal;
};
states[617] = (ParserSupport support, RubyLexer lexer, Object yyVal, ProductionState[] yyVals, int yyTop, int count, int yychar) -> {
                    yyVal = ((NumericNode)yyVals[0+yyTop].value);
  return yyVal;
};
states[618] = (ParserSupport support, RubyLexer lexer, Object yyVal, ProductionState[] yyVals, int yyTop, int count, int yychar) -> {
                    yyVal = ((Node)yyVals[0+yyTop].value);
  return yyVal;
};
states[619] = (ParserSupport support, RubyLexer lexer, Object yyVal, ProductionState[] yyVals, int yyTop, int count, int yychar) -> {
                    yyVal = ((Node)yyVals[0+yyTop].value) instanceof EvStrNode ? new DStrNode(((Node)yyVals[0+yyTop].value).getLine(), lexer.getEncoding()).add(((Node)yyVals[0+yyTop].value)) : ((Node)yyVals[0+yyTop].value);
                    /*
                    NODE *node = $1;
                    if (!node) {
                        node = NEW_STR(STR_NEW0());
                    } else {
                        node = evstr2dstr(node);
                    }
                    $$ = node;
                    */
  return yyVal;
};
states[620] = (ParserSupport support, RubyLexer lexer, Object yyVal, ProductionState[] yyVals, int yyTop, int count, int yychar) -> {
                    yyVal = ((StrNode)yyVals[0+yyTop].value);
  return yyVal;
};
states[621] = (ParserSupport support, RubyLexer lexer, Object yyVal, ProductionState[] yyVals, int yyTop, int count, int yychar) -> {
                    yyVal = ((Node)yyVals[0+yyTop].value);
  return yyVal;
};
states[622] = (ParserSupport support, RubyLexer lexer, Object yyVal, ProductionState[] yyVals, int yyTop, int count, int yychar) -> {
                    yyVal = support.literal_concat(((Node)yyVals[-1+yyTop].value), ((Node)yyVals[0+yyTop].value));
  return yyVal;
};
states[623] = (ParserSupport support, RubyLexer lexer, Object yyVal, ProductionState[] yyVals, int yyTop, int count, int yychar) -> {
                    lexer.heredoc_dedent(((Node)yyVals[-1+yyTop].value));
		    lexer.setHeredocIndent(0);
                    yyVal = ((Node)yyVals[-1+yyTop].value);
  return yyVal;
};
states[624] = (ParserSupport support, RubyLexer lexer, Object yyVal, ProductionState[] yyVals, int yyTop, int count, int yychar) -> {
                    int line = support.getPosition(((Node)yyVals[-1+yyTop].value));

                    lexer.heredoc_dedent(((Node)yyVals[-1+yyTop].value));
		    lexer.setHeredocIndent(0);

                    if (((Node)yyVals[-1+yyTop].value) == null) {
                        yyVal = new XStrNode(line, null, StringSupport.CR_7BIT);
                    } else if (((Node)yyVals[-1+yyTop].value) instanceof StrNode) {
                        yyVal = new XStrNode(line, (ByteList) ((StrNode)yyVals[-1+yyTop].value).getValue().clone(), ((StrNode)yyVals[-1+yyTop].value).getCodeRange());
                    } else if (((Node)yyVals[-1+yyTop].value) instanceof DStrNode) {
                        yyVal = new DXStrNode(line, ((DStrNode)yyVals[-1+yyTop].value));

                        ((Node)yyVal).setLine(line);
                    } else {
                        yyVal = new DXStrNode(line).add(((Node)yyVals[-1+yyTop].value));
                    }
  return yyVal;
};
states[625] = (ParserSupport support, RubyLexer lexer, Object yyVal, ProductionState[] yyVals, int yyTop, int count, int yychar) -> {
                    yyVal = support.newRegexpNode(support.getPosition(((Node)yyVals[-1+yyTop].value)), ((Node)yyVals[-1+yyTop].value), (RegexpNode) ((RegexpNode)yyVals[0+yyTop].value));
  return yyVal;
};
states[626] = (ParserSupport support, RubyLexer lexer, Object yyVal, ProductionState[] yyVals, int yyTop, int count, int yychar) -> {
                    yyVal = ((ListNode)yyVals[-1+yyTop].value);
  return yyVal;
};
states[627] = (ParserSupport support, RubyLexer lexer, Object yyVal, ProductionState[] yyVals, int yyTop, int count, int yychar) -> {
                     yyVal = new ArrayNode(lexer.getRubySourceline());
  return yyVal;
};
states[628] = (ParserSupport support, RubyLexer lexer, Object yyVal, ProductionState[] yyVals, int yyTop, int count, int yychar) -> {
                     yyVal = ((ListNode)yyVals[-2+yyTop].value).add(((Node)yyVals[-1+yyTop].value) instanceof EvStrNode ? new DStrNode(((ListNode)yyVals[-2+yyTop].value).getLine(), lexer.getEncoding()).add(((Node)yyVals[-1+yyTop].value)) : ((Node)yyVals[-1+yyTop].value));
  return yyVal;
};
states[629] = (ParserSupport support, RubyLexer lexer, Object yyVal, ProductionState[] yyVals, int yyTop, int count, int yychar) -> {
                     yyVal = ((Node)yyVals[0+yyTop].value);
  return yyVal;
};
states[630] = (ParserSupport support, RubyLexer lexer, Object yyVal, ProductionState[] yyVals, int yyTop, int count, int yychar) -> {
                     yyVal = support.literal_concat(((Node)yyVals[-1+yyTop].value), ((Node)yyVals[0+yyTop].value));
  return yyVal;
};
states[631] = (ParserSupport support, RubyLexer lexer, Object yyVal, ProductionState[] yyVals, int yyTop, int count, int yychar) -> {
                    yyVal = ((ListNode)yyVals[-1+yyTop].value);
  return yyVal;
};
states[632] = (ParserSupport support, RubyLexer lexer, Object yyVal, ProductionState[] yyVals, int yyTop, int count, int yychar) -> {
                    yyVal = new ArrayNode(lexer.getRubySourceline());
  return yyVal;
};
states[633] = (ParserSupport support, RubyLexer lexer, Object yyVal, ProductionState[] yyVals, int yyTop, int count, int yychar) -> {
                    yyVal = ((ListNode)yyVals[-2+yyTop].value).add(((Node)yyVals[-1+yyTop].value) instanceof EvStrNode ? new DSymbolNode(((ListNode)yyVals[-2+yyTop].value).getLine()).add(((Node)yyVals[-1+yyTop].value)) : support.asSymbol(((ListNode)yyVals[-2+yyTop].value).getLine(), ((Node)yyVals[-1+yyTop].value)));
  return yyVal;
};
states[634] = (ParserSupport support, RubyLexer lexer, Object yyVal, ProductionState[] yyVals, int yyTop, int count, int yychar) -> {
                    yyVal = ((ListNode)yyVals[-1+yyTop].value);
  return yyVal;
};
states[635] = (ParserSupport support, RubyLexer lexer, Object yyVal, ProductionState[] yyVals, int yyTop, int count, int yychar) -> {
                    yyVal = ((ListNode)yyVals[-1+yyTop].value);
  return yyVal;
};
states[636] = (ParserSupport support, RubyLexer lexer, Object yyVal, ProductionState[] yyVals, int yyTop, int count, int yychar) -> {
                    yyVal = new ArrayNode(lexer.getRubySourceline());
  return yyVal;
};
states[637] = (ParserSupport support, RubyLexer lexer, Object yyVal, ProductionState[] yyVals, int yyTop, int count, int yychar) -> {
                    yyVal = ((ListNode)yyVals[-2+yyTop].value).add(((Node)yyVals[-1+yyTop].value));
  return yyVal;
};
states[638] = (ParserSupport support, RubyLexer lexer, Object yyVal, ProductionState[] yyVals, int yyTop, int count, int yychar) -> {
                    yyVal = new ArrayNode(lexer.getRubySourceline());
  return yyVal;
};
states[639] = (ParserSupport support, RubyLexer lexer, Object yyVal, ProductionState[] yyVals, int yyTop, int count, int yychar) -> {
                    yyVal = ((ListNode)yyVals[-2+yyTop].value).add(support.asSymbol(((ListNode)yyVals[-2+yyTop].value).getLine(), ((Node)yyVals[-1+yyTop].value)));
  return yyVal;
};
states[640] = (ParserSupport support, RubyLexer lexer, Object yyVal, ProductionState[] yyVals, int yyTop, int count, int yychar) -> {
                    ByteList aChar = ByteList.create("");
                    aChar.setEncoding(lexer.getEncoding());
                    yyVal = lexer.createStr(aChar, 0);
  return yyVal;
};
states[641] = (ParserSupport support, RubyLexer lexer, Object yyVal, ProductionState[] yyVals, int yyTop, int count, int yychar) -> {
                    yyVal = support.literal_concat(((Node)yyVals[-1+yyTop].value), ((Node)yyVals[0+yyTop].value));
  return yyVal;
};
states[642] = (ParserSupport support, RubyLexer lexer, Object yyVal, ProductionState[] yyVals, int yyTop, int count, int yychar) -> {
                    ByteList aChar = ByteList.create("");
                    aChar.setEncoding(lexer.getEncoding());
                    yyVal = lexer.createStr(aChar, 0);
  return yyVal;
};
states[643] = (ParserSupport support, RubyLexer lexer, Object yyVal, ProductionState[] yyVals, int yyTop, int count, int yychar) -> {
                    yyVal = support.literal_concat(((Node)yyVals[-1+yyTop].value), ((Node)yyVals[0+yyTop].value));
  return yyVal;
};
states[644] = (ParserSupport support, RubyLexer lexer, Object yyVal, ProductionState[] yyVals, int yyTop, int count, int yychar) -> {
                    yyVal = null;
  return yyVal;
};
states[645] = (ParserSupport support, RubyLexer lexer, Object yyVal, ProductionState[] yyVals, int yyTop, int count, int yychar) -> {
    /* FIXME: mri is different here.*/
                    yyVal = support.literal_concat(((Node)yyVals[-1+yyTop].value), ((Node)yyVals[0+yyTop].value));
  return yyVal;
};
states[646] = (ParserSupport support, RubyLexer lexer, Object yyVal, ProductionState[] yyVals, int yyTop, int count, int yychar) -> {
                    yyVal = ((Node)yyVals[0+yyTop].value);
  return yyVal;
};
states[647] = (ParserSupport support, RubyLexer lexer, Object yyVal, ProductionState[] yyVals, int yyTop, int count, int yychar) -> {
                    yyVal = lexer.getStrTerm();
                    lexer.setStrTerm(null);
                    lexer.setState(EXPR_BEG);
  return yyVal;
};
states[648] = (ParserSupport support, RubyLexer lexer, Object yyVal, ProductionState[] yyVals, int yyTop, int count, int yychar) -> {
                    lexer.setStrTerm(((StrTerm)yyVals[-1+yyTop].value));
                    yyVal = new EvStrNode(support.getPosition(((Node)yyVals[0+yyTop].value)), ((Node)yyVals[0+yyTop].value));
  return yyVal;
};
states[649] = (ParserSupport support, RubyLexer lexer, Object yyVal, ProductionState[] yyVals, int yyTop, int count, int yychar) -> {
                   yyVal = lexer.getStrTerm();
                   lexer.setStrTerm(null);
                   lexer.getConditionState().push0();
                   lexer.getCmdArgumentState().push0();
  return yyVal;
};
states[650] = (ParserSupport support, RubyLexer lexer, Object yyVal, ProductionState[] yyVals, int yyTop, int count, int yychar) -> {
                   yyVal = lexer.getState();
                   lexer.setState(EXPR_BEG);
  return yyVal;
};
states[651] = (ParserSupport support, RubyLexer lexer, Object yyVal, ProductionState[] yyVals, int yyTop, int count, int yychar) -> {
                   yyVal = lexer.getBraceNest();
                   lexer.setBraceNest(0);
  return yyVal;
};
states[652] = (ParserSupport support, RubyLexer lexer, Object yyVal, ProductionState[] yyVals, int yyTop, int count, int yychar) -> {
                   yyVal = lexer.getHeredocIndent();
                   lexer.setHeredocIndent(0);
  return yyVal;
};
states[653] = (ParserSupport support, RubyLexer lexer, Object yyVal, ProductionState[] yyVals, int yyTop, int count, int yychar) -> {
                   lexer.getConditionState().pop();
                   lexer.getCmdArgumentState().pop();
                   lexer.setStrTerm(((StrTerm)yyVals[-5+yyTop].value));
                   lexer.setState(((Integer)yyVals[-4+yyTop].value));
                   lexer.setBraceNest(((Integer)yyVals[-3+yyTop].value));
                   lexer.setHeredocIndent(((Integer)yyVals[-2+yyTop].value));
                   lexer.setHeredocLineIndent(-1);

                   if (((Node)yyVals[-1+yyTop].value) != null) ((Node)yyVals[-1+yyTop].value).unsetNewline();
                   yyVal = support.newEvStrNode(support.getPosition(((Node)yyVals[-1+yyTop].value)), ((Node)yyVals[-1+yyTop].value));
  return yyVal;
};
states[654] = (ParserSupport support, RubyLexer lexer, Object yyVal, ProductionState[] yyVals, int yyTop, int count, int yychar) -> {
                     yyVal = new GlobalVarNode(lexer.getRubySourceline(), support.symbolID(((ByteList)yyVals[0+yyTop].value)));
  return yyVal;
};
states[655] = (ParserSupport support, RubyLexer lexer, Object yyVal, ProductionState[] yyVals, int yyTop, int count, int yychar) -> {
                     yyVal = new InstVarNode(lexer.getRubySourceline(), support.symbolID(((ByteList)yyVals[0+yyTop].value)));
  return yyVal;
};
states[656] = (ParserSupport support, RubyLexer lexer, Object yyVal, ProductionState[] yyVals, int yyTop, int count, int yychar) -> {
                     yyVal = new ClassVarNode(lexer.getRubySourceline(), support.symbolID(((ByteList)yyVals[0+yyTop].value)));
  return yyVal;
};
states[660] = (ParserSupport support, RubyLexer lexer, Object yyVal, ProductionState[] yyVals, int yyTop, int count, int yychar) -> {
                     lexer.setState(EXPR_END);
                     yyVal = support.asSymbol(lexer.getRubySourceline(), ((ByteList)yyVals[0+yyTop].value));
  return yyVal;
};
states[662] = (ParserSupport support, RubyLexer lexer, Object yyVal, ProductionState[] yyVals, int yyTop, int count, int yychar) -> {
                    yyVal = ((ByteList)yyVals[0+yyTop].value);
  return yyVal;
};
states[663] = (ParserSupport support, RubyLexer lexer, Object yyVal, ProductionState[] yyVals, int yyTop, int count, int yychar) -> {
                    yyVal = ((ByteList)yyVals[0+yyTop].value);
  return yyVal;
};
states[664] = (ParserSupport support, RubyLexer lexer, Object yyVal, ProductionState[] yyVals, int yyTop, int count, int yychar) -> {
                    yyVal = ((ByteList)yyVals[0+yyTop].value);
  return yyVal;
};
states[665] = (ParserSupport support, RubyLexer lexer, Object yyVal, ProductionState[] yyVals, int yyTop, int count, int yychar) -> {
                     lexer.setState(EXPR_END);

                     /* DStrNode: :"some text #{some expression}"*/
                     /* StrNode: :"some text"*/
                     /* EvStrNode :"#{some expression}"*/
                     /* Ruby 1.9 allows empty strings as symbols*/
                     if (((Node)yyVals[-1+yyTop].value) == null) {
                         yyVal = support.asSymbol(lexer.getRubySourceline(), new ByteList(new byte[] {}));
                     } else if (((Node)yyVals[-1+yyTop].value) instanceof DStrNode) {
                         yyVal = new DSymbolNode(((Node)yyVals[-1+yyTop].value).getLine(), ((DStrNode)yyVals[-1+yyTop].value));
                     } else if (((Node)yyVals[-1+yyTop].value) instanceof StrNode) {
                         yyVal = support.asSymbol(((Node)yyVals[-1+yyTop].value).getLine(), ((Node)yyVals[-1+yyTop].value));
                     } else {
                         yyVal = new DSymbolNode(((Node)yyVals[-1+yyTop].value).getLine());
                         ((DSymbolNode)yyVal).add(((Node)yyVals[-1+yyTop].value));
                     }
  return yyVal;
};
states[666] = (ParserSupport support, RubyLexer lexer, Object yyVal, ProductionState[] yyVals, int yyTop, int count, int yychar) -> {
                    yyVal = ((NumericNode)yyVals[0+yyTop].value);  
  return yyVal;
};
states[667] = (ParserSupport support, RubyLexer lexer, Object yyVal, ProductionState[] yyVals, int yyTop, int count, int yychar) -> {
                     yyVal = support.negateNumeric(((NumericNode)yyVals[0+yyTop].value));
  return yyVal;
};
states[671] = (ParserSupport support, RubyLexer lexer, Object yyVal, ProductionState[] yyVals, int yyTop, int count, int yychar) -> {
                    yyVal = ((Node)yyVals[0+yyTop].value);
  return yyVal;
};
states[672] = (ParserSupport support, RubyLexer lexer, Object yyVal, ProductionState[] yyVals, int yyTop, int count, int yychar) -> {
                     yyVal = ((FloatNode)yyVals[0+yyTop].value);
  return yyVal;
};
states[673] = (ParserSupport support, RubyLexer lexer, Object yyVal, ProductionState[] yyVals, int yyTop, int count, int yychar) -> {
                     yyVal = ((RationalNode)yyVals[0+yyTop].value);
  return yyVal;
};
states[674] = (ParserSupport support, RubyLexer lexer, Object yyVal, ProductionState[] yyVals, int yyTop, int count, int yychar) -> {
                     yyVal = ((Node)yyVals[0+yyTop].value);
  return yyVal;
};
states[675] = (ParserSupport support, RubyLexer lexer, Object yyVal, ProductionState[] yyVals, int yyTop, int count, int yychar) -> {
                    yyVal = support.declareIdentifier(((ByteList)yyVals[0+yyTop].value));
  return yyVal;
};
states[676] = (ParserSupport support, RubyLexer lexer, Object yyVal, ProductionState[] yyVals, int yyTop, int count, int yychar) -> {
                    yyVal = new InstVarNode(lexer.tokline, support.symbolID(((ByteList)yyVals[0+yyTop].value)));
  return yyVal;
};
states[677] = (ParserSupport support, RubyLexer lexer, Object yyVal, ProductionState[] yyVals, int yyTop, int count, int yychar) -> {
                    yyVal = new GlobalVarNode(lexer.tokline, support.symbolID(((ByteList)yyVals[0+yyTop].value)));
  return yyVal;
};
states[678] = (ParserSupport support, RubyLexer lexer, Object yyVal, ProductionState[] yyVals, int yyTop, int count, int yychar) -> {
                    yyVal = new ConstNode(lexer.tokline, support.symbolID(((ByteList)yyVals[0+yyTop].value)));
  return yyVal;
};
states[679] = (ParserSupport support, RubyLexer lexer, Object yyVal, ProductionState[] yyVals, int yyTop, int count, int yychar) -> {
                    yyVal = new ClassVarNode(lexer.tokline, support.symbolID(((ByteList)yyVals[0+yyTop].value)));
  return yyVal;
};
states[680] = (ParserSupport support, RubyLexer lexer, Object yyVal, ProductionState[] yyVals, int yyTop, int count, int yychar) -> {
                    yyVal = new NilNode(lexer.tokline);
  return yyVal;
};
states[681] = (ParserSupport support, RubyLexer lexer, Object yyVal, ProductionState[] yyVals, int yyTop, int count, int yychar) -> {
                    yyVal = new SelfNode(lexer.tokline);
  return yyVal;
};
states[682] = (ParserSupport support, RubyLexer lexer, Object yyVal, ProductionState[] yyVals, int yyTop, int count, int yychar) -> {
                    yyVal = new TrueNode(lexer.tokline);
  return yyVal;
};
states[683] = (ParserSupport support, RubyLexer lexer, Object yyVal, ProductionState[] yyVals, int yyTop, int count, int yychar) -> {
                    yyVal = new FalseNode(lexer.tokline);
  return yyVal;
};
states[684] = (ParserSupport support, RubyLexer lexer, Object yyVal, ProductionState[] yyVals, int yyTop, int count, int yychar) -> {
                    yyVal = new FileNode(lexer.tokline, new ByteList(lexer.getFile().getBytes(),
                    support.getConfiguration().getRuntime().getEncodingService().getLocaleEncoding()));
  return yyVal;
};
states[685] = (ParserSupport support, RubyLexer lexer, Object yyVal, ProductionState[] yyVals, int yyTop, int count, int yychar) -> {
                    yyVal = new FixnumNode(lexer.tokline, lexer.tokline+1);
  return yyVal;
};
states[686] = (ParserSupport support, RubyLexer lexer, Object yyVal, ProductionState[] yyVals, int yyTop, int count, int yychar) -> {
                    yyVal = new EncodingNode(lexer.tokline, lexer.getEncoding());
  return yyVal;
};
states[687] = (ParserSupport support, RubyLexer lexer, Object yyVal, ProductionState[] yyVals, int yyTop, int count, int yychar) -> {
                    yyVal = support.assignableLabelOrIdentifier(((ByteList)yyVals[0+yyTop].value), null);
  return yyVal;
};
states[688] = (ParserSupport support, RubyLexer lexer, Object yyVal, ProductionState[] yyVals, int yyTop, int count, int yychar) -> {
                    yyVal = new InstAsgnNode(lexer.tokline, support.symbolID(((ByteList)yyVals[0+yyTop].value)), NilImplicitNode.NIL);
  return yyVal;
};
states[689] = (ParserSupport support, RubyLexer lexer, Object yyVal, ProductionState[] yyVals, int yyTop, int count, int yychar) -> {
                    yyVal = new GlobalAsgnNode(lexer.tokline, support.symbolID(((ByteList)yyVals[0+yyTop].value)), NilImplicitNode.NIL);
  return yyVal;
};
states[690] = (ParserSupport support, RubyLexer lexer, Object yyVal, ProductionState[] yyVals, int yyTop, int count, int yychar) -> {
                    if (lexer.getLexContext().in_def) support.compile_error("dynamic constant assignment");

                    yyVal = new ConstDeclNode(lexer.tokline, support.symbolID(((ByteList)yyVals[0+yyTop].value)), null, NilImplicitNode.NIL);
  return yyVal;
};
states[691] = (ParserSupport support, RubyLexer lexer, Object yyVal, ProductionState[] yyVals, int yyTop, int count, int yychar) -> {
                    yyVal = new ClassVarAsgnNode(lexer.tokline, support.symbolID(((ByteList)yyVals[0+yyTop].value)), NilImplicitNode.NIL);
  return yyVal;
};
states[692] = (ParserSupport support, RubyLexer lexer, Object yyVal, ProductionState[] yyVals, int yyTop, int count, int yychar) -> {
                    support.compile_error("Can't assign to nil");
                    yyVal = null;
  return yyVal;
};
states[693] = (ParserSupport support, RubyLexer lexer, Object yyVal, ProductionState[] yyVals, int yyTop, int count, int yychar) -> {
                    support.compile_error("Can't change the value of self");
                    yyVal = null;
  return yyVal;
};
states[694] = (ParserSupport support, RubyLexer lexer, Object yyVal, ProductionState[] yyVals, int yyTop, int count, int yychar) -> {
                    support.compile_error("Can't assign to true");
                    yyVal = null;
  return yyVal;
};
states[695] = (ParserSupport support, RubyLexer lexer, Object yyVal, ProductionState[] yyVals, int yyTop, int count, int yychar) -> {
                    support.compile_error("Can't assign to false");
                    yyVal = null;
  return yyVal;
};
states[696] = (ParserSupport support, RubyLexer lexer, Object yyVal, ProductionState[] yyVals, int yyTop, int count, int yychar) -> {
                    support.compile_error("Can't assign to __FILE__");
                    yyVal = null;
  return yyVal;
};
states[697] = (ParserSupport support, RubyLexer lexer, Object yyVal, ProductionState[] yyVals, int yyTop, int count, int yychar) -> {
                    support.compile_error("Can't assign to __LINE__");
                    yyVal = null;
  return yyVal;
};
states[698] = (ParserSupport support, RubyLexer lexer, Object yyVal, ProductionState[] yyVals, int yyTop, int count, int yychar) -> {
                    support.compile_error("Can't assign to __ENCODING__");
                    yyVal = null;
  return yyVal;
};
states[699] = (ParserSupport support, RubyLexer lexer, Object yyVal, ProductionState[] yyVals, int yyTop, int count, int yychar) -> {
                    yyVal = ((Node)yyVals[0+yyTop].value);
  return yyVal;
};
states[700] = (ParserSupport support, RubyLexer lexer, Object yyVal, ProductionState[] yyVals, int yyTop, int count, int yychar) -> {
                    yyVal = ((Node)yyVals[0+yyTop].value);
  return yyVal;
};
states[701] = (ParserSupport support, RubyLexer lexer, Object yyVal, ProductionState[] yyVals, int yyTop, int count, int yychar) -> {
                   lexer.setState(EXPR_BEG);
                   lexer.commandStart = true;
  return yyVal;
};
states[702] = (ParserSupport support, RubyLexer lexer, Object yyVal, ProductionState[] yyVals, int yyTop, int count, int yychar) -> {
                    yyVal = ((Node)yyVals[-1+yyTop].value);
  return yyVal;
};
states[703] = (ParserSupport support, RubyLexer lexer, Object yyVal, ProductionState[] yyVals, int yyTop, int count, int yychar) -> {
                   yyVal = null;
  return yyVal;
};
states[705] = (ParserSupport support, RubyLexer lexer, Object yyVal, ProductionState[] yyVals, int yyTop, int count, int yychar) -> {
                    lexer.getLexContext().in_argdef = false;
                    yyVal = support.new_args(lexer.tokline, null, null, null, null, 
                                          support.new_args_tail(lexer.getRubySourceline(), null, (ByteList) null, null));
  return yyVal;
};
states[706] = (ParserSupport support, RubyLexer lexer, Object yyVal, ProductionState[] yyVals, int yyTop, int count, int yychar) -> {
                    yyVal = ((ArgsNode)yyVals[-1+yyTop].value);
                    lexer.setState(EXPR_BEG);
                    lexer.getLexContext().in_argdef = false;
                    lexer.commandStart = true;
  return yyVal;
};
states[707] = (ParserSupport support, RubyLexer lexer, Object yyVal, ProductionState[] yyVals, int yyTop, int count, int yychar) -> {
                   yyVal = ((ArgsNode)yyVals[0+yyTop].value);
  return yyVal;
};
states[708] = (ParserSupport support, RubyLexer lexer, Object yyVal, ProductionState[] yyVals, int yyTop, int count, int yychar) -> {
                    LexContext ctxt = lexer.getLexContext();
                    yyVal = ctxt.in_kwarg;
                    ctxt.in_kwarg = true;
                    ctxt.in_argdef = true;
                    lexer.setState(lexer.getState() | EXPR_LABEL);
  return yyVal;
};
states[709] = (ParserSupport support, RubyLexer lexer, Object yyVal, ProductionState[] yyVals, int yyTop, int count, int yychar) -> {
                    LexContext ctxt = lexer.getLexContext();
                    ctxt.in_kwarg = ((Boolean)yyVals[-2+yyTop].value);
                    ctxt.in_argdef = false;
                    yyVal = ((ArgsNode)yyVals[-1+yyTop].value);
                    lexer.setState(EXPR_BEG);
                    lexer.commandStart = true;
  return yyVal;
};
states[710] = (ParserSupport support, RubyLexer lexer, Object yyVal, ProductionState[] yyVals, int yyTop, int count, int yychar) -> {
                    yyVal = support.new_args_tail(((ListNode)yyVals[-3+yyTop].value).getLine(), ((ListNode)yyVals[-3+yyTop].value), ((ByteList)yyVals[-1+yyTop].value), ((BlockArgNode)yyVals[0+yyTop].value));
  return yyVal;
};
states[711] = (ParserSupport support, RubyLexer lexer, Object yyVal, ProductionState[] yyVals, int yyTop, int count, int yychar) -> {
                    yyVal = support.new_args_tail(((ListNode)yyVals[-1+yyTop].value).getLine(), ((ListNode)yyVals[-1+yyTop].value), (ByteList) null, ((BlockArgNode)yyVals[0+yyTop].value));
  return yyVal;
};
states[712] = (ParserSupport support, RubyLexer lexer, Object yyVal, ProductionState[] yyVals, int yyTop, int count, int yychar) -> {
                    yyVal = support.new_args_tail(lexer.getRubySourceline(), null, ((ByteList)yyVals[-1+yyTop].value), ((BlockArgNode)yyVals[0+yyTop].value));
  return yyVal;
};
states[713] = (ParserSupport support, RubyLexer lexer, Object yyVal, ProductionState[] yyVals, int yyTop, int count, int yychar) -> {
                    yyVal = support.new_args_tail(((BlockArgNode)yyVals[0+yyTop].value).getLine(), null, (ByteList) null, ((BlockArgNode)yyVals[0+yyTop].value));
  return yyVal;
};
states[714] = (ParserSupport support, RubyLexer lexer, Object yyVal, ProductionState[] yyVals, int yyTop, int count, int yychar) -> {
                    support.add_forwarding_args();
                    yyVal = support.new_args_tail(lexer.tokline, null, ((ByteList)yyVals[0+yyTop].value), new BlockArgNode(support.arg_var(FWD_BLOCK)));
  return yyVal;
};
states[715] = (ParserSupport support, RubyLexer lexer, Object yyVal, ProductionState[] yyVals, int yyTop, int count, int yychar) -> {
                    yyVal = ((ArgsTailHolder)yyVals[0+yyTop].value);
  return yyVal;
};
states[716] = (ParserSupport support, RubyLexer lexer, Object yyVal, ProductionState[] yyVals, int yyTop, int count, int yychar) -> {
                    yyVal = support.new_args_tail(lexer.getRubySourceline(), null, (ByteList) null, null);
  return yyVal;
};
states[717] = (ParserSupport support, RubyLexer lexer, Object yyVal, ProductionState[] yyVals, int yyTop, int count, int yychar) -> {
                    yyVal = support.new_args(((ListNode)yyVals[-5+yyTop].value).getLine(), ((ListNode)yyVals[-5+yyTop].value), ((ListNode)yyVals[-3+yyTop].value), ((RestArgNode)yyVals[-1+yyTop].value), null, ((ArgsTailHolder)yyVals[0+yyTop].value));
  return yyVal;
};
states[718] = (ParserSupport support, RubyLexer lexer, Object yyVal, ProductionState[] yyVals, int yyTop, int count, int yychar) -> {
                    yyVal = support.new_args(((ListNode)yyVals[-7+yyTop].value).getLine(), ((ListNode)yyVals[-7+yyTop].value), ((ListNode)yyVals[-5+yyTop].value), ((RestArgNode)yyVals[-3+yyTop].value), ((ListNode)yyVals[-1+yyTop].value), ((ArgsTailHolder)yyVals[0+yyTop].value));
  return yyVal;
};
states[719] = (ParserSupport support, RubyLexer lexer, Object yyVal, ProductionState[] yyVals, int yyTop, int count, int yychar) -> {
                    yyVal = support.new_args(((ListNode)yyVals[-3+yyTop].value).getLine(), ((ListNode)yyVals[-3+yyTop].value), ((ListNode)yyVals[-1+yyTop].value), null, null, ((ArgsTailHolder)yyVals[0+yyTop].value));
  return yyVal;
};
states[720] = (ParserSupport support, RubyLexer lexer, Object yyVal, ProductionState[] yyVals, int yyTop, int count, int yychar) -> {
                    yyVal = support.new_args(((ListNode)yyVals[-5+yyTop].value).getLine(), ((ListNode)yyVals[-5+yyTop].value), ((ListNode)yyVals[-3+yyTop].value), null, ((ListNode)yyVals[-1+yyTop].value), ((ArgsTailHolder)yyVals[0+yyTop].value));
  return yyVal;
};
states[721] = (ParserSupport support, RubyLexer lexer, Object yyVal, ProductionState[] yyVals, int yyTop, int count, int yychar) -> {
                    yyVal = support.new_args(((ListNode)yyVals[-3+yyTop].value).getLine(), ((ListNode)yyVals[-3+yyTop].value), null, ((RestArgNode)yyVals[-1+yyTop].value), null, ((ArgsTailHolder)yyVals[0+yyTop].value));
  return yyVal;
};
states[722] = (ParserSupport support, RubyLexer lexer, Object yyVal, ProductionState[] yyVals, int yyTop, int count, int yychar) -> {
                    yyVal = support.new_args(((ListNode)yyVals[-5+yyTop].value).getLine(), ((ListNode)yyVals[-5+yyTop].value), null, ((RestArgNode)yyVals[-3+yyTop].value), ((ListNode)yyVals[-1+yyTop].value), ((ArgsTailHolder)yyVals[0+yyTop].value));
  return yyVal;
};
states[723] = (ParserSupport support, RubyLexer lexer, Object yyVal, ProductionState[] yyVals, int yyTop, int count, int yychar) -> {
                    yyVal = support.new_args(((ListNode)yyVals[-1+yyTop].value).getLine(), ((ListNode)yyVals[-1+yyTop].value), null, null, null, ((ArgsTailHolder)yyVals[0+yyTop].value));
  return yyVal;
};
states[724] = (ParserSupport support, RubyLexer lexer, Object yyVal, ProductionState[] yyVals, int yyTop, int count, int yychar) -> {
                    yyVal = support.new_args(((ListNode)yyVals[-3+yyTop].value).getLine(), null, ((ListNode)yyVals[-3+yyTop].value), ((RestArgNode)yyVals[-1+yyTop].value), null, ((ArgsTailHolder)yyVals[0+yyTop].value));
  return yyVal;
};
states[725] = (ParserSupport support, RubyLexer lexer, Object yyVal, ProductionState[] yyVals, int yyTop, int count, int yychar) -> {
                    yyVal = support.new_args(((ListNode)yyVals[-5+yyTop].value).getLine(), null, ((ListNode)yyVals[-5+yyTop].value), ((RestArgNode)yyVals[-3+yyTop].value), ((ListNode)yyVals[-1+yyTop].value), ((ArgsTailHolder)yyVals[0+yyTop].value));
  return yyVal;
};
states[726] = (ParserSupport support, RubyLexer lexer, Object yyVal, ProductionState[] yyVals, int yyTop, int count, int yychar) -> {
                    yyVal = support.new_args(((ListNode)yyVals[-1+yyTop].value).getLine(), null, ((ListNode)yyVals[-1+yyTop].value), null, null, ((ArgsTailHolder)yyVals[0+yyTop].value));
  return yyVal;
};
states[727] = (ParserSupport support, RubyLexer lexer, Object yyVal, ProductionState[] yyVals, int yyTop, int count, int yychar) -> {
                    yyVal = support.new_args(((ListNode)yyVals[-3+yyTop].value).getLine(), null, ((ListNode)yyVals[-3+yyTop].value), null, ((ListNode)yyVals[-1+yyTop].value), ((ArgsTailHolder)yyVals[0+yyTop].value));
  return yyVal;
};
states[728] = (ParserSupport support, RubyLexer lexer, Object yyVal, ProductionState[] yyVals, int yyTop, int count, int yychar) -> {
                    yyVal = support.new_args(((RestArgNode)yyVals[-1+yyTop].value).getLine(), null, null, ((RestArgNode)yyVals[-1+yyTop].value), null, ((ArgsTailHolder)yyVals[0+yyTop].value));
  return yyVal;
};
states[729] = (ParserSupport support, RubyLexer lexer, Object yyVal, ProductionState[] yyVals, int yyTop, int count, int yychar) -> {
                    yyVal = support.new_args(((RestArgNode)yyVals[-3+yyTop].value).getLine(), null, null, ((RestArgNode)yyVals[-3+yyTop].value), ((ListNode)yyVals[-1+yyTop].value), ((ArgsTailHolder)yyVals[0+yyTop].value));
  return yyVal;
};
states[730] = (ParserSupport support, RubyLexer lexer, Object yyVal, ProductionState[] yyVals, int yyTop, int count, int yychar) -> {
                    yyVal = support.new_args(((ArgsTailHolder)yyVals[0+yyTop].value).getLine(), null, null, null, null, ((ArgsTailHolder)yyVals[0+yyTop].value));
  return yyVal;
};
states[731] = (ParserSupport support, RubyLexer lexer, Object yyVal, ProductionState[] yyVals, int yyTop, int count, int yychar) -> {
                    yyVal = support.new_args(lexer.getRubySourceline(), null, null, null, null, (ArgsTailHolder) null);
  return yyVal;
};
states[732] = (ParserSupport support, RubyLexer lexer, Object yyVal, ProductionState[] yyVals, int yyTop, int count, int yychar) -> {
                    yyVal = FWD_KWREST;
  return yyVal;
};
states[733] = (ParserSupport support, RubyLexer lexer, Object yyVal, ProductionState[] yyVals, int yyTop, int count, int yychar) -> {
                    support.yyerror("formal argument cannot be a constant");
  return yyVal;
};
states[734] = (ParserSupport support, RubyLexer lexer, Object yyVal, ProductionState[] yyVals, int yyTop, int count, int yychar) -> {
                    support.yyerror("formal argument cannot be an instance variable");
  return yyVal;
};
states[735] = (ParserSupport support, RubyLexer lexer, Object yyVal, ProductionState[] yyVals, int yyTop, int count, int yychar) -> {
                    support.yyerror("formal argument cannot be a global variable");
  return yyVal;
};
states[736] = (ParserSupport support, RubyLexer lexer, Object yyVal, ProductionState[] yyVals, int yyTop, int count, int yychar) -> {
                    support.yyerror("formal argument cannot be a class variable");
  return yyVal;
};
states[737] = (ParserSupport support, RubyLexer lexer, Object yyVal, ProductionState[] yyVals, int yyTop, int count, int yychar) -> {
                    yyVal = ((ByteList)yyVals[0+yyTop].value); /* Not really reached*/
  return yyVal;
};
states[738] = (ParserSupport support, RubyLexer lexer, Object yyVal, ProductionState[] yyVals, int yyTop, int count, int yychar) -> {
                    yyVal = support.formal_argument(((ByteList)yyVals[0+yyTop].value));
                    support.ordinalMaxNumParam();
  return yyVal;
};
states[739] = (ParserSupport support, RubyLexer lexer, Object yyVal, ProductionState[] yyVals, int yyTop, int count, int yychar) -> {
                    lexer.setCurrentArg(((ByteList)yyVals[0+yyTop].value));
                    yyVal = support.arg_var(((ByteList)yyVals[0+yyTop].value));
  return yyVal;
};
states[740] = (ParserSupport support, RubyLexer lexer, Object yyVal, ProductionState[] yyVals, int yyTop, int count, int yychar) -> {
                    lexer.setCurrentArg(null);
                    yyVal = ((ArgumentNode)yyVals[0+yyTop].value);
  return yyVal;
};
states[741] = (ParserSupport support, RubyLexer lexer, Object yyVal, ProductionState[] yyVals, int yyTop, int count, int yychar) -> {
                    yyVal = ((Node)yyVals[-1+yyTop].value);
  return yyVal;
};
states[742] = (ParserSupport support, RubyLexer lexer, Object yyVal, ProductionState[] yyVals, int yyTop, int count, int yychar) -> {
                    yyVal = new ArrayNode(lexer.getRubySourceline(), ((Node)yyVals[0+yyTop].value));
  return yyVal;
};
states[743] = (ParserSupport support, RubyLexer lexer, Object yyVal, ProductionState[] yyVals, int yyTop, int count, int yychar) -> {
                    ((ListNode)yyVals[-2+yyTop].value).add(((Node)yyVals[0+yyTop].value));
                    yyVal = ((ListNode)yyVals[-2+yyTop].value);
  return yyVal;
};
states[744] = (ParserSupport support, RubyLexer lexer, Object yyVal, ProductionState[] yyVals, int yyTop, int count, int yychar) -> {
                    support.arg_var(support.formal_argument(((ByteList)yyVals[0+yyTop].value)));
                    lexer.setCurrentArg(((ByteList)yyVals[0+yyTop].value));
                    support.ordinalMaxNumParam();
                    lexer.getLexContext().in_argdef = false;
                    yyVal = ((ByteList)yyVals[0+yyTop].value);
  return yyVal;
};
states[745] = (ParserSupport support, RubyLexer lexer, Object yyVal, ProductionState[] yyVals, int yyTop, int count, int yychar) -> {
                    lexer.setCurrentArg(null);
                    lexer.getLexContext().in_argdef = true;
                    yyVal = new KeywordArgNode(((Node)yyVals[0+yyTop].value).getLine(), support.assignableKeyword(((ByteList)yyVals[-1+yyTop].value), ((Node)yyVals[0+yyTop].value)));
  return yyVal;
};
states[746] = (ParserSupport support, RubyLexer lexer, Object yyVal, ProductionState[] yyVals, int yyTop, int count, int yychar) -> {
                    lexer.setCurrentArg(null);
                    lexer.getLexContext().in_argdef = true;
                    yyVal = new KeywordArgNode(lexer.getRubySourceline(), support.assignableKeyword(((ByteList)yyVals[0+yyTop].value), new RequiredKeywordArgumentValueNode()));
  return yyVal;
};
states[747] = (ParserSupport support, RubyLexer lexer, Object yyVal, ProductionState[] yyVals, int yyTop, int count, int yychar) -> {
                    lexer.getLexContext().in_argdef = true;
                    yyVal = new KeywordArgNode(support.getPosition(((Node)yyVals[0+yyTop].value)), support.assignableKeyword(((ByteList)yyVals[-1+yyTop].value), ((Node)yyVals[0+yyTop].value)));
  return yyVal;
};
states[748] = (ParserSupport support, RubyLexer lexer, Object yyVal, ProductionState[] yyVals, int yyTop, int count, int yychar) -> {
                    lexer.getLexContext().in_argdef = true;
                    yyVal = new KeywordArgNode(lexer.getRubySourceline(), support.assignableKeyword(((ByteList)yyVals[0+yyTop].value), new RequiredKeywordArgumentValueNode()));
  return yyVal;
};
states[749] = (ParserSupport support, RubyLexer lexer, Object yyVal, ProductionState[] yyVals, int yyTop, int count, int yychar) -> {
                    yyVal = new ArrayNode(((Node)yyVals[0+yyTop].value).getLine(), ((Node)yyVals[0+yyTop].value));
  return yyVal;
};
states[750] = (ParserSupport support, RubyLexer lexer, Object yyVal, ProductionState[] yyVals, int yyTop, int count, int yychar) -> {
                    yyVal = ((ListNode)yyVals[-2+yyTop].value).add(((Node)yyVals[0+yyTop].value));
  return yyVal;
};
states[751] = (ParserSupport support, RubyLexer lexer, Object yyVal, ProductionState[] yyVals, int yyTop, int count, int yychar) -> {
                    yyVal = new ArrayNode(((KeywordArgNode)yyVals[0+yyTop].value).getLine(), ((KeywordArgNode)yyVals[0+yyTop].value));
  return yyVal;
};
states[752] = (ParserSupport support, RubyLexer lexer, Object yyVal, ProductionState[] yyVals, int yyTop, int count, int yychar) -> {
                    yyVal = ((ListNode)yyVals[-2+yyTop].value).add(((KeywordArgNode)yyVals[0+yyTop].value));
  return yyVal;
};
states[753] = (ParserSupport support, RubyLexer lexer, Object yyVal, ProductionState[] yyVals, int yyTop, int count, int yychar) -> {
                    yyVal = ((ByteList)yyVals[0+yyTop].value);
  return yyVal;
};
states[754] = (ParserSupport support, RubyLexer lexer, Object yyVal, ProductionState[] yyVals, int yyTop, int count, int yychar) -> {
                    yyVal = ((ByteList)yyVals[0+yyTop].value);
  return yyVal;
};
states[755] = (ParserSupport support, RubyLexer lexer, Object yyVal, ProductionState[] yyVals, int yyTop, int count, int yychar) -> {
                    yyVal = ((Integer)yyVals[0+yyTop].value);
  return yyVal;
};
states[756] = (ParserSupport support, RubyLexer lexer, Object yyVal, ProductionState[] yyVals, int yyTop, int count, int yychar) -> {
                    support.shadowing_lvar(((ByteList)yyVals[0+yyTop].value));
                    yyVal = ((ByteList)yyVals[0+yyTop].value);
  return yyVal;
};
states[757] = (ParserSupport support, RubyLexer lexer, Object yyVal, ProductionState[] yyVals, int yyTop, int count, int yychar) -> {
                    yyVal = support.INTERNAL_ID;
  return yyVal;
};
states[758] = (ParserSupport support, RubyLexer lexer, Object yyVal, ProductionState[] yyVals, int yyTop, int count, int yychar) -> {
                    lexer.setCurrentArg(null);
                    lexer.getLexContext().in_argdef = true;
                    yyVal = new OptArgNode(support.getPosition(((Node)yyVals[0+yyTop].value)), support.assignableLabelOrIdentifier(((ArgumentNode)yyVals[-2+yyTop].value).getName().getBytes(), ((Node)yyVals[0+yyTop].value)));
  return yyVal;
};
states[759] = (ParserSupport support, RubyLexer lexer, Object yyVal, ProductionState[] yyVals, int yyTop, int count, int yychar) -> {
                    lexer.getLexContext().in_argdef = true;
                    lexer.setCurrentArg(null);
                    yyVal = new OptArgNode(support.getPosition(((Node)yyVals[0+yyTop].value)), support.assignableLabelOrIdentifier(((ArgumentNode)yyVals[-2+yyTop].value).getName().getBytes(), ((Node)yyVals[0+yyTop].value)));
  return yyVal;
};
states[760] = (ParserSupport support, RubyLexer lexer, Object yyVal, ProductionState[] yyVals, int yyTop, int count, int yychar) -> {
                    yyVal = new BlockNode(((Node)yyVals[0+yyTop].value).getLine()).add(((Node)yyVals[0+yyTop].value));
  return yyVal;
};
states[761] = (ParserSupport support, RubyLexer lexer, Object yyVal, ProductionState[] yyVals, int yyTop, int count, int yychar) -> {
                    yyVal = support.appendToBlock(((ListNode)yyVals[-2+yyTop].value), ((Node)yyVals[0+yyTop].value));
  return yyVal;
};
states[762] = (ParserSupport support, RubyLexer lexer, Object yyVal, ProductionState[] yyVals, int yyTop, int count, int yychar) -> {
                    yyVal = new BlockNode(((Node)yyVals[0+yyTop].value).getLine()).add(((Node)yyVals[0+yyTop].value));
  return yyVal;
};
states[763] = (ParserSupport support, RubyLexer lexer, Object yyVal, ProductionState[] yyVals, int yyTop, int count, int yychar) -> {
                    yyVal = support.appendToBlock(((ListNode)yyVals[-2+yyTop].value), ((Node)yyVals[0+yyTop].value));
  return yyVal;
};
states[764] = (ParserSupport support, RubyLexer lexer, Object yyVal, ProductionState[] yyVals, int yyTop, int count, int yychar) -> {
                    yyVal = STAR;
  return yyVal;
};
states[765] = (ParserSupport support, RubyLexer lexer, Object yyVal, ProductionState[] yyVals, int yyTop, int count, int yychar) -> {
                    yyVal = ((ByteList)yyVals[0+yyTop].value);
  return yyVal;
};
states[766] = (ParserSupport support, RubyLexer lexer, Object yyVal, ProductionState[] yyVals, int yyTop, int count, int yychar) -> {
                    if (!support.is_local_id(((ByteList)yyVals[0+yyTop].value))) {
                        support.yyerror("rest argument must be local variable");
                    }
                    
                    yyVal = new RestArgNode(support.arg_var(support.shadowing_lvar(((ByteList)yyVals[0+yyTop].value))));
  return yyVal;
};
states[767] = (ParserSupport support, RubyLexer lexer, Object yyVal, ProductionState[] yyVals, int yyTop, int count, int yychar) -> {
  /* FIXME: bytelist_love: somewhat silly to remake the empty bytelist over and over but this type should change (using null vs "" is a strange distinction).*/
  yyVal = new UnnamedRestArgNode(lexer.getRubySourceline(), support.symbolID(CommonByteLists.EMPTY), support.getCurrentScope().addVariable("*"));
  return yyVal;
};
states[768] = (ParserSupport support, RubyLexer lexer, Object yyVal, ProductionState[] yyVals, int yyTop, int count, int yychar) -> {
                    yyVal = AMPERSAND;
  return yyVal;
};
states[769] = (ParserSupport support, RubyLexer lexer, Object yyVal, ProductionState[] yyVals, int yyTop, int count, int yychar) -> {
                    yyVal = ((ByteList)yyVals[0+yyTop].value);
  return yyVal;
};
states[770] = (ParserSupport support, RubyLexer lexer, Object yyVal, ProductionState[] yyVals, int yyTop, int count, int yychar) -> {
                    if (!support.is_local_id(((ByteList)yyVals[0+yyTop].value))) {
                        support.yyerror("block argument must be local variable");
                    }
                    
                    yyVal = new BlockArgNode(support.arg_var(support.shadowing_lvar(((ByteList)yyVals[0+yyTop].value))));
  return yyVal;
};
states[771] = (ParserSupport support, RubyLexer lexer, Object yyVal, ProductionState[] yyVals, int yyTop, int count, int yychar) -> {
                    yyVal = new BlockArgNode(support.arg_var(support.shadowing_lvar(FWD_BLOCK)));
  return yyVal;
};
states[772] = (ParserSupport support, RubyLexer lexer, Object yyVal, ProductionState[] yyVals, int yyTop, int count, int yychar) -> {
                    yyVal = ((BlockArgNode)yyVals[0+yyTop].value);
  return yyVal;
};
states[773] = (ParserSupport support, RubyLexer lexer, Object yyVal, ProductionState[] yyVals, int yyTop, int count, int yychar) -> {
                    yyVal = null;
  return yyVal;
};
states[774] = (ParserSupport support, RubyLexer lexer, Object yyVal, ProductionState[] yyVals, int yyTop, int count, int yychar) -> {
                    support.value_expr(lexer, ((Node)yyVals[0+yyTop].value));
                    yyVal = ((Node)yyVals[0+yyTop].value);
  return yyVal;
};
states[775] = (ParserSupport support, RubyLexer lexer, Object yyVal, ProductionState[] yyVals, int yyTop, int count, int yychar) -> {
                    lexer.setState(EXPR_BEG);
  return yyVal;
};
states[776] = (ParserSupport support, RubyLexer lexer, Object yyVal, ProductionState[] yyVals, int yyTop, int count, int yychar) -> {
                    if (((Node)yyVals[-1+yyTop].value) == null) {
                        support.yyerror("can't define single method for ().");
                    } else if (((Node)yyVals[-1+yyTop].value) instanceof ILiteralNode) {
                        support.yyerror("can't define single method for literals.");
                    }
                    support.value_expr(lexer, ((Node)yyVals[-1+yyTop].value));
                    yyVal = ((Node)yyVals[-1+yyTop].value);
  return yyVal;
};
states[777] = (ParserSupport support, RubyLexer lexer, Object yyVal, ProductionState[] yyVals, int yyTop, int count, int yychar) -> {
                    yyVal = new HashNode(lexer.getRubySourceline());
  return yyVal;
};
states[778] = (ParserSupport support, RubyLexer lexer, Object yyVal, ProductionState[] yyVals, int yyTop, int count, int yychar) -> {
                    yyVal = support.remove_duplicate_keys(((HashNode)yyVals[-1+yyTop].value));
  return yyVal;
};
states[779] = (ParserSupport support, RubyLexer lexer, Object yyVal, ProductionState[] yyVals, int yyTop, int count, int yychar) -> {
                    yyVal = new HashNode(lexer.getRubySourceline(), ((KeyValuePair)yyVals[0+yyTop].value));
  return yyVal;
};
states[780] = (ParserSupport support, RubyLexer lexer, Object yyVal, ProductionState[] yyVals, int yyTop, int count, int yychar) -> {
                    yyVal = ((HashNode)yyVals[-2+yyTop].value).add(((KeyValuePair)yyVals[0+yyTop].value));
  return yyVal;
};
states[781] = (ParserSupport support, RubyLexer lexer, Object yyVal, ProductionState[] yyVals, int yyTop, int count, int yychar) -> {
                    yyVal = support.createKeyValue(((Node)yyVals[-2+yyTop].value), ((Node)yyVals[0+yyTop].value));
  return yyVal;
};
states[782] = (ParserSupport support, RubyLexer lexer, Object yyVal, ProductionState[] yyVals, int yyTop, int count, int yychar) -> {
                    Node label = support.asSymbol(support.getPosition(((Node)yyVals[0+yyTop].value)), ((ByteList)yyVals[-1+yyTop].value));
                    yyVal = support.createKeyValue(label, ((Node)yyVals[0+yyTop].value));
  return yyVal;
};
states[783] = (ParserSupport support, RubyLexer lexer, Object yyVal, ProductionState[] yyVals, int yyTop, int count, int yychar) -> {
                    Node label = support.asSymbol(lexer.tokline, ((ByteList)yyVals[0+yyTop].value));
                    Node var = support.gettable(((ByteList)yyVals[0+yyTop].value));
                    if (var == null) var = new BeginNode(lexer.tokline, NilImplicitNode.NIL);
                    yyVal = support.createKeyValue(label, var);
  return yyVal;
};
states[784] = (ParserSupport support, RubyLexer lexer, Object yyVal, ProductionState[] yyVals, int yyTop, int count, int yychar) -> {
                    if (((Node)yyVals[-2+yyTop].value) instanceof StrNode) {
                        DStrNode dnode = new DStrNode(support.getPosition(((Node)yyVals[-2+yyTop].value)), lexer.getEncoding());
                        dnode.add(((Node)yyVals[-2+yyTop].value));
                        yyVal = support.createKeyValue(new DSymbolNode(support.getPosition(((Node)yyVals[-2+yyTop].value)), dnode), ((Node)yyVals[0+yyTop].value));
                    } else if (((Node)yyVals[-2+yyTop].value) instanceof DStrNode) {
                        yyVal = support.createKeyValue(new DSymbolNode(support.getPosition(((Node)yyVals[-2+yyTop].value)), ((DStrNode)yyVals[-2+yyTop].value)), ((Node)yyVals[0+yyTop].value));
                    } else {
                        support.compile_error("Uknown type for assoc in strings: " + ((Node)yyVals[-2+yyTop].value));
                    }

  return yyVal;
};
states[785] = (ParserSupport support, RubyLexer lexer, Object yyVal, ProductionState[] yyVals, int yyTop, int count, int yychar) -> {
                    yyVal = support.createKeyValue(null, ((Node)yyVals[0+yyTop].value));
  return yyVal;
};
states[786] = (ParserSupport support, RubyLexer lexer, Object yyVal, ProductionState[] yyVals, int yyTop, int count, int yychar) -> {
                    yyVal = ((ByteList)yyVals[0+yyTop].value);
  return yyVal;
};
states[787] = (ParserSupport support, RubyLexer lexer, Object yyVal, ProductionState[] yyVals, int yyTop, int count, int yychar) -> {
                    yyVal = ((ByteList)yyVals[0+yyTop].value);
  return yyVal;
};
states[788] = (ParserSupport support, RubyLexer lexer, Object yyVal, ProductionState[] yyVals, int yyTop, int count, int yychar) -> {
                    yyVal = ((ByteList)yyVals[0+yyTop].value);
  return yyVal;
};
states[789] = (ParserSupport support, RubyLexer lexer, Object yyVal, ProductionState[] yyVals, int yyTop, int count, int yychar) -> {
                    yyVal = ((ByteList)yyVals[0+yyTop].value);
  return yyVal;
};
states[790] = (ParserSupport support, RubyLexer lexer, Object yyVal, ProductionState[] yyVals, int yyTop, int count, int yychar) -> {
                    yyVal = ((ByteList)yyVals[0+yyTop].value);
  return yyVal;
};
states[791] = (ParserSupport support, RubyLexer lexer, Object yyVal, ProductionState[] yyVals, int yyTop, int count, int yychar) -> {
                    yyVal = ((ByteList)yyVals[0+yyTop].value);
  return yyVal;
};
states[792] = (ParserSupport support, RubyLexer lexer, Object yyVal, ProductionState[] yyVals, int yyTop, int count, int yychar) -> {
                    yyVal = ((ByteList)yyVals[0+yyTop].value);
  return yyVal;
};
states[793] = (ParserSupport support, RubyLexer lexer, Object yyVal, ProductionState[] yyVals, int yyTop, int count, int yychar) -> {
                    yyVal = ((ByteList)yyVals[0+yyTop].value);
  return yyVal;
};
states[794] = (ParserSupport support, RubyLexer lexer, Object yyVal, ProductionState[] yyVals, int yyTop, int count, int yychar) -> {
                    yyVal = ((ByteList)yyVals[0+yyTop].value);
  return yyVal;
};
states[795] = (ParserSupport support, RubyLexer lexer, Object yyVal, ProductionState[] yyVals, int yyTop, int count, int yychar) -> {
                    yyVal = ((ByteList)yyVals[0+yyTop].value);
  return yyVal;
};
states[796] = (ParserSupport support, RubyLexer lexer, Object yyVal, ProductionState[] yyVals, int yyTop, int count, int yychar) -> {
                    yyVal = DOT;
  return yyVal;
};
states[797] = (ParserSupport support, RubyLexer lexer, Object yyVal, ProductionState[] yyVals, int yyTop, int count, int yychar) -> {
                    yyVal = ((ByteList)yyVals[0+yyTop].value);
  return yyVal;
};
states[798] = (ParserSupport support, RubyLexer lexer, Object yyVal, ProductionState[] yyVals, int yyTop, int count, int yychar) -> {
                    yyVal = DOT;
  return yyVal;
};
states[799] = (ParserSupport support, RubyLexer lexer, Object yyVal, ProductionState[] yyVals, int yyTop, int count, int yychar) -> {
                    yyVal = ((ByteList)yyVals[0+yyTop].value);
  return yyVal;
};
states[801] = (ParserSupport support, RubyLexer lexer, Object yyVal, ProductionState[] yyVals, int yyTop, int count, int yychar) -> {
                    yyVal = ((ByteList)yyVals[0+yyTop].value);
  return yyVal;
};
states[806] = (ParserSupport support, RubyLexer lexer, Object yyVal, ProductionState[] yyVals, int yyTop, int count, int yychar) -> {
                    yyVal = RPAREN;
  return yyVal;
};
states[807] = (ParserSupport support, RubyLexer lexer, Object yyVal, ProductionState[] yyVals, int yyTop, int count, int yychar) -> {
                    yyVal = RBRACKET;
  return yyVal;
};
states[808] = (ParserSupport support, RubyLexer lexer, Object yyVal, ProductionState[] yyVals, int yyTop, int count, int yychar) -> {
                    yyVal = RCURLY;
  return yyVal;
};
states[816] = (ParserSupport support, RubyLexer lexer, Object yyVal, ProductionState[] yyVals, int yyTop, int count, int yychar) -> {
                      yyVal = null;
  return yyVal;
};
states[817] = (ParserSupport support, RubyLexer lexer, Object yyVal, ProductionState[] yyVals, int yyTop, int count, int yychar) -> {
                  yyVal = null;
  return yyVal;
};
}
					// line 3556 "RubyParser.y"

    /** The parse method use an lexer stream and parse it to an AST node 
     * structure
     */
    public RubyParserResult parse(ParserConfiguration configuration) throws IOException {
        support.reset();
        support.setConfiguration(configuration);
        support.setResult(new RubyParserResult());
        
        yyparse(lexer, configuration.isDebug() ? new YYDebug() : null);
        
        return support.getResult();
    }
}
					// line 13334 "-"<|MERGE_RESOLUTION|>--- conflicted
+++ resolved
@@ -2090,8 +2090,8 @@
   return yyVal;
 };
 states[10] = (ParserSupport support, RubyLexer lexer, Object yyVal, ProductionState[] yyVals, int yyTop, int count, int yychar) -> {
-                  support.getResult().addBeginNode(new PreExe19Node(yyVals[yyTop - count + 1].startLine(), support.getCurrentScope(), ((Node)yyVals[-1+yyTop].value), lexer.getRubySourceline()));
-                  /*                  $$ = new BeginNode(yyVals[yyTop - count + 1].startLine(), support.makeNullNil($2));*/
+                  support.getResult().addBeginNode(new PreExe19Node(yyVals[yyTop - count + 1].start(), support.getCurrentScope(), ((Node)yyVals[-1+yyTop].value), lexer.getRubySourceline()));
+                  /*                  $$ = new BeginNode(yyVals[yyTop - count + 1].start(), support.makeNullNil($2));*/
                   yyVal = null;
   return yyVal;
 };
@@ -2251,30 +2251,30 @@
 states[47] = (ParserSupport support, RubyLexer lexer, Object yyVal, ProductionState[] yyVals, int yyTop, int count, int yychar) -> {
                     support.endless_method_name(((DefHolder)yyVals[-3+yyTop].value));
                     support.restore_defun(((DefHolder)yyVals[-3+yyTop].value));
-                    yyVal = new DefnNode(((DefHolder)yyVals[-3+yyTop].value).line, ((DefHolder)yyVals[-3+yyTop].value).name, ((ArgsNode)yyVals[-2+yyTop].value), support.getCurrentScope(), support.reduce_nodes(support.remove_begin(((Node)yyVals[0+yyTop].value))), yyVals[yyTop - count + 4].end);
+                    yyVal = new DefnNode(((DefHolder)yyVals[-3+yyTop].value).line, ((DefHolder)yyVals[-3+yyTop].value).name, ((ArgsNode)yyVals[-2+yyTop].value), support.getCurrentScope(), support.reduce_nodes(support.remove_begin(((Node)yyVals[0+yyTop].value))), yyVals[yyTop - count + 4].end());
                     support.popCurrentScope();
   return yyVal;
 };
 states[48] = (ParserSupport support, RubyLexer lexer, Object yyVal, ProductionState[] yyVals, int yyTop, int count, int yychar) -> {
                     support.endless_method_name(((DefHolder)yyVals[-5+yyTop].value));
                     support.restore_defun(((DefHolder)yyVals[-5+yyTop].value));
-                    Node body = support.reduce_nodes(support.remove_begin(support.rescued_expr(yyVals[yyTop - count + 1].startLine(), ((Node)yyVals[-2+yyTop].value), ((Node)yyVals[0+yyTop].value))));
-                    yyVal = new DefnNode(((DefHolder)yyVals[-5+yyTop].value).line, ((DefHolder)yyVals[-5+yyTop].value).name, ((ArgsNode)yyVals[-4+yyTop].value), support.getCurrentScope(), body, yyVals[yyTop - count + 6].end);
+                    Node body = support.reduce_nodes(support.remove_begin(support.rescued_expr(yyVals[yyTop - count + 1].start(), ((Node)yyVals[-2+yyTop].value), ((Node)yyVals[0+yyTop].value))));
+                    yyVal = new DefnNode(((DefHolder)yyVals[-5+yyTop].value).line, ((DefHolder)yyVals[-5+yyTop].value).name, ((ArgsNode)yyVals[-4+yyTop].value), support.getCurrentScope(), body, yyVals[yyTop - count + 6].end());
                     support.popCurrentScope();
   return yyVal;
 };
 states[49] = (ParserSupport support, RubyLexer lexer, Object yyVal, ProductionState[] yyVals, int yyTop, int count, int yychar) -> {
                     support.endless_method_name(((DefHolder)yyVals[-3+yyTop].value));
                     support.restore_defun(((DefHolder)yyVals[-3+yyTop].value));
-                    yyVal = new DefsNode(((DefHolder)yyVals[-3+yyTop].value).line, ((DefHolder)yyVals[-3+yyTop].value).singleton, ((DefHolder)yyVals[-3+yyTop].value).name, ((ArgsNode)yyVals[-2+yyTop].value), support.getCurrentScope(), support.reduce_nodes(support.remove_begin(((Node)yyVals[0+yyTop].value))), yyVals[yyTop - count + 4].end);
+                    yyVal = new DefsNode(((DefHolder)yyVals[-3+yyTop].value).line, ((DefHolder)yyVals[-3+yyTop].value).singleton, ((DefHolder)yyVals[-3+yyTop].value).name, ((ArgsNode)yyVals[-2+yyTop].value), support.getCurrentScope(), support.reduce_nodes(support.remove_begin(((Node)yyVals[0+yyTop].value))), yyVals[yyTop - count + 4].end());
                     support.popCurrentScope();
   return yyVal;
 };
 states[50] = (ParserSupport support, RubyLexer lexer, Object yyVal, ProductionState[] yyVals, int yyTop, int count, int yychar) -> {
                     support.endless_method_name(((DefHolder)yyVals[-5+yyTop].value));
                     support.restore_defun(((DefHolder)yyVals[-5+yyTop].value));
-                    Node body = support.reduce_nodes(support.remove_begin(support.rescued_expr(yyVals[yyTop - count + 1].startLine(), ((Node)yyVals[-2+yyTop].value), ((Node)yyVals[0+yyTop].value))));
-                    yyVal = new DefsNode(((DefHolder)yyVals[-5+yyTop].value).line, ((DefHolder)yyVals[-5+yyTop].value).singleton, ((DefHolder)yyVals[-5+yyTop].value).name, ((ArgsNode)yyVals[-4+yyTop].value), support.getCurrentScope(), body, yyVals[yyTop - count + 6].end);
+                    Node body = support.reduce_nodes(support.remove_begin(support.rescued_expr(yyVals[yyTop - count + 1].start(), ((Node)yyVals[-2+yyTop].value), ((Node)yyVals[0+yyTop].value))));
+                    yyVal = new DefsNode(((DefHolder)yyVals[-5+yyTop].value).line, ((DefHolder)yyVals[-5+yyTop].value).singleton, ((DefHolder)yyVals[-5+yyTop].value).name, ((ArgsNode)yyVals[-4+yyTop].value), support.getCurrentScope(), body, yyVals[yyTop - count + 6].end());
                     support.popCurrentScope();
   return yyVal;
 };
@@ -2323,14 +2323,10 @@
   return yyVal;
 };
 states[62] = (ParserSupport support, RubyLexer lexer, Object yyVal, ProductionState[] yyVals, int yyTop, int count, int yychar) -> {
-<<<<<<< HEAD
                     support.pop_pvtbl(((Set)yyVals[-1+yyTop].value));
                     LexContext ctxt = lexer.getLexContext();
                     ctxt.in_kwarg = ((Boolean)yyVals[-2+yyTop].value);
-                    yyVal = support.newPatternCaseNode(((Node)yyVals[-4+yyTop].value).getLine(), ((Node)yyVals[-4+yyTop].value), support.newIn(yyVals[yyTop - count + 1].startLine(), ((Node)yyVals[0+yyTop].value), null, null));
-=======
-                    yyVal = support.new_call(((Node)yyVals[-3+yyTop].value), ((ByteList)yyVals[-2+yyTop].value), ((ByteList)yyVals[-1+yyTop].value), ((Node)yyVals[0+yyTop].value), null, yyVals[yyTop - count + 3].start());
->>>>>>> 782b548c
+                    yyVal = support.newPatternCaseNode(((Node)yyVals[-4+yyTop].value).getLine(), ((Node)yyVals[-4+yyTop].value), support.newIn(yyVals[yyTop - count + 1].start(), ((Node)yyVals[0+yyTop].value), null, null));
   return yyVal;
 };
 states[63] = (ParserSupport support, RubyLexer lexer, Object yyVal, ProductionState[] yyVals, int yyTop, int count, int yychar) -> {
@@ -2350,11 +2346,10 @@
                     support.pop_pvtbl(((Set)yyVals[-1+yyTop].value));
                     LexContext ctxt = lexer.getLexContext();
                     ctxt.in_kwarg = ((Boolean)yyVals[-2+yyTop].value);
-                    yyVal = support.newPatternCaseNode(((Node)yyVals[-4+yyTop].value).getLine(), ((Node)yyVals[-4+yyTop].value), support.newIn(yyVals[yyTop - count + 1].startLine(), ((Node)yyVals[0+yyTop].value), new TrueNode(lexer.tokline), new FalseNode(lexer.tokline)));
+                    yyVal = support.newPatternCaseNode(((Node)yyVals[-4+yyTop].value).getLine(), ((Node)yyVals[-4+yyTop].value), support.newIn(yyVals[yyTop - count + 1].start(), ((Node)yyVals[0+yyTop].value), new TrueNode(lexer.tokline), new FalseNode(lexer.tokline)));
   return yyVal;
 };
 states[67] = (ParserSupport support, RubyLexer lexer, Object yyVal, ProductionState[] yyVals, int yyTop, int count, int yychar) -> {
-<<<<<<< HEAD
                     support.pushLocalScope();
                     LexContext ctxt = lexer.getLexContext();
                     RubySymbol name = support.symbolID(((ByteList)yyVals[0+yyTop].value));
@@ -2367,13 +2362,6 @@
 states[68] = (ParserSupport support, RubyLexer lexer, Object yyVal, ProductionState[] yyVals, int yyTop, int count, int yychar) -> {
                     ((DefHolder)yyVals[0+yyTop].value).line = ((Integer)yyVals[-1+yyTop].value);
                     yyVal = ((DefHolder)yyVals[0+yyTop].value);
-=======
-                    yyVal = support.new_call(((Node)yyVals[-3+yyTop].value), ((ByteList)yyVals[-2+yyTop].value), ((ByteList)yyVals[-1+yyTop].value), ((Node)yyVals[0+yyTop].value), null, yyVals[yyTop - count + 3].start());
-  return yyVal;
-};
-states[68] = (ParserSupport support, RubyLexer lexer, Object yyVal, ProductionState[] yyVals, int yyTop, int count, int yychar) -> {
-                    yyVal = support.new_call(((Node)yyVals[-4+yyTop].value), ((ByteList)yyVals[-3+yyTop].value), ((ByteList)yyVals[-2+yyTop].value), ((Node)yyVals[-1+yyTop].value), ((IterNode)yyVals[0+yyTop].value), yyVals[yyTop - count + 3].start());
->>>>>>> 782b548c
   return yyVal;
 };
 states[69] = (ParserSupport support, RubyLexer lexer, Object yyVal, ProductionState[] yyVals, int yyTop, int count, int yychar) -> {
@@ -2403,7 +2391,7 @@
   return yyVal;
 };
 states[77] = (ParserSupport support, RubyLexer lexer, Object yyVal, ProductionState[] yyVals, int yyTop, int count, int yychar) -> {
-                    yyVal = support.new_call(((Node)yyVals[-3+yyTop].value), ((ByteList)yyVals[-2+yyTop].value), ((ByteList)yyVals[-1+yyTop].value), ((Node)yyVals[0+yyTop].value), null, yyVals[yyTop - count + 3].startLine());
+                    yyVal = support.new_call(((Node)yyVals[-3+yyTop].value), ((ByteList)yyVals[-2+yyTop].value), ((ByteList)yyVals[-1+yyTop].value), ((Node)yyVals[0+yyTop].value), null, yyVals[yyTop - count + 3].start());
   return yyVal;
 };
 states[78] = (ParserSupport support, RubyLexer lexer, Object yyVal, ProductionState[] yyVals, int yyTop, int count, int yychar) -> {
@@ -2425,11 +2413,11 @@
   return yyVal;
 };
 states[82] = (ParserSupport support, RubyLexer lexer, Object yyVal, ProductionState[] yyVals, int yyTop, int count, int yychar) -> {
-                    yyVal = support.new_call(((Node)yyVals[-3+yyTop].value), ((ByteList)yyVals[-2+yyTop].value), ((ByteList)yyVals[-1+yyTop].value), ((Node)yyVals[0+yyTop].value), null, yyVals[yyTop - count + 3].startLine());
+                    yyVal = support.new_call(((Node)yyVals[-3+yyTop].value), ((ByteList)yyVals[-2+yyTop].value), ((ByteList)yyVals[-1+yyTop].value), ((Node)yyVals[0+yyTop].value), null, yyVals[yyTop - count + 3].start());
   return yyVal;
 };
 states[83] = (ParserSupport support, RubyLexer lexer, Object yyVal, ProductionState[] yyVals, int yyTop, int count, int yychar) -> {
-                    yyVal = support.new_call(((Node)yyVals[-4+yyTop].value), ((ByteList)yyVals[-3+yyTop].value), ((ByteList)yyVals[-2+yyTop].value), ((Node)yyVals[-1+yyTop].value), ((IterNode)yyVals[0+yyTop].value), yyVals[yyTop - count + 3].startLine());
+                    yyVal = support.new_call(((Node)yyVals[-4+yyTop].value), ((ByteList)yyVals[-3+yyTop].value), ((ByteList)yyVals[-2+yyTop].value), ((Node)yyVals[-1+yyTop].value), ((IterNode)yyVals[0+yyTop].value), yyVals[yyTop - count + 3].start());
   return yyVal;
 };
 states[84] = (ParserSupport support, RubyLexer lexer, Object yyVal, ProductionState[] yyVals, int yyTop, int count, int yychar) -> {
@@ -3143,13 +3131,13 @@
 states[248] = (ParserSupport support, RubyLexer lexer, Object yyVal, ProductionState[] yyVals, int yyTop, int count, int yychar) -> {
                     support.value_expr(lexer, ((Node)yyVals[0+yyTop].value));
                     boolean isLiteral = ((Node)yyVals[0+yyTop].value) instanceof FixnumNode;
-                    yyVal = new DotNode(yyVals[yyTop - count + 1].startLine(), NilImplicitNode.NIL, support.makeNullNil(((Node)yyVals[0+yyTop].value)), false, isLiteral);
+                    yyVal = new DotNode(yyVals[yyTop - count + 1].start(), NilImplicitNode.NIL, support.makeNullNil(((Node)yyVals[0+yyTop].value)), false, isLiteral);
   return yyVal;
 };
 states[249] = (ParserSupport support, RubyLexer lexer, Object yyVal, ProductionState[] yyVals, int yyTop, int count, int yychar) -> {
                     support.value_expr(lexer, ((Node)yyVals[0+yyTop].value));
                     boolean isLiteral = ((Node)yyVals[0+yyTop].value) instanceof FixnumNode;
-                    yyVal = new DotNode(yyVals[yyTop - count + 1].startLine(), NilImplicitNode.NIL, support.makeNullNil(((Node)yyVals[0+yyTop].value)), true, isLiteral);
+                    yyVal = new DotNode(yyVals[yyTop - count + 1].start(), NilImplicitNode.NIL, support.makeNullNil(((Node)yyVals[0+yyTop].value)), true, isLiteral);
   return yyVal;
 };
 states[250] = (ParserSupport support, RubyLexer lexer, Object yyVal, ProductionState[] yyVals, int yyTop, int count, int yychar) -> {
@@ -3269,7 +3257,7 @@
 states[278] = (ParserSupport support, RubyLexer lexer, Object yyVal, ProductionState[] yyVals, int yyTop, int count, int yychar) -> {
                     support.endless_method_name(((DefHolder)yyVals[-3+yyTop].value));
                     support.restore_defun(((DefHolder)yyVals[-3+yyTop].value));
-                    yyVal = new DefnNode(((DefHolder)yyVals[-3+yyTop].value).line, ((DefHolder)yyVals[-3+yyTop].value).name, ((ArgsNode)yyVals[-2+yyTop].value), support.getCurrentScope(), support.reduce_nodes(support.remove_begin(((Node)yyVals[0+yyTop].value))), yyVals[yyTop - count + 4].end);
+                    yyVal = new DefnNode(((DefHolder)yyVals[-3+yyTop].value).line, ((DefHolder)yyVals[-3+yyTop].value).name, ((ArgsNode)yyVals[-2+yyTop].value), support.getCurrentScope(), support.reduce_nodes(support.remove_begin(((Node)yyVals[0+yyTop].value))), yyVals[yyTop - count + 4].end());
                     if (support.isNextBreak) ((DefnNode)yyVal).setContainsNextBreak();
                     support.popCurrentScope();
   return yyVal;
@@ -3277,8 +3265,8 @@
 states[279] = (ParserSupport support, RubyLexer lexer, Object yyVal, ProductionState[] yyVals, int yyTop, int count, int yychar) -> {
                     support.endless_method_name(((DefHolder)yyVals[-5+yyTop].value));
                     support.restore_defun(((DefHolder)yyVals[-5+yyTop].value));
-                    Node body = support.reduce_nodes(support.remove_begin(support.rescued_expr(yyVals[yyTop - count + 1].startLine(), ((Node)yyVals[-2+yyTop].value), ((Node)yyVals[0+yyTop].value))));
-                    yyVal = new DefnNode(((DefHolder)yyVals[-5+yyTop].value).line, ((DefHolder)yyVals[-5+yyTop].value).name, ((ArgsNode)yyVals[-4+yyTop].value), support.getCurrentScope(), body, yyVals[yyTop - count + 6].end);
+                    Node body = support.reduce_nodes(support.remove_begin(support.rescued_expr(yyVals[yyTop - count + 1].start(), ((Node)yyVals[-2+yyTop].value), ((Node)yyVals[0+yyTop].value))));
+                    yyVal = new DefnNode(((DefHolder)yyVals[-5+yyTop].value).line, ((DefHolder)yyVals[-5+yyTop].value).name, ((ArgsNode)yyVals[-4+yyTop].value), support.getCurrentScope(), body, yyVals[yyTop - count + 6].end());
                     if (support.isNextBreak) ((DefnNode)yyVal).setContainsNextBreak();
                     support.popCurrentScope();
   return yyVal;
@@ -3286,7 +3274,7 @@
 states[280] = (ParserSupport support, RubyLexer lexer, Object yyVal, ProductionState[] yyVals, int yyTop, int count, int yychar) -> {
                     support.endless_method_name(((DefHolder)yyVals[-3+yyTop].value));
                     support.restore_defun(((DefHolder)yyVals[-3+yyTop].value));
-                    yyVal = new DefsNode(((DefHolder)yyVals[-3+yyTop].value).line, ((DefHolder)yyVals[-3+yyTop].value).singleton, ((DefHolder)yyVals[-3+yyTop].value).name, ((ArgsNode)yyVals[-2+yyTop].value), support.getCurrentScope(), support.reduce_nodes(support.remove_begin(((Node)yyVals[0+yyTop].value))), yyVals[yyTop - count + 4].end);
+                    yyVal = new DefsNode(((DefHolder)yyVals[-3+yyTop].value).line, ((DefHolder)yyVals[-3+yyTop].value).singleton, ((DefHolder)yyVals[-3+yyTop].value).name, ((ArgsNode)yyVals[-2+yyTop].value), support.getCurrentScope(), support.reduce_nodes(support.remove_begin(((Node)yyVals[0+yyTop].value))), yyVals[yyTop - count + 4].end());
                     if (support.isNextBreak) ((DefsNode)yyVal).setContainsNextBreak();
                     support.popCurrentScope();
   return yyVal;
@@ -3294,8 +3282,8 @@
 states[281] = (ParserSupport support, RubyLexer lexer, Object yyVal, ProductionState[] yyVals, int yyTop, int count, int yychar) -> {
                     support.endless_method_name(((DefHolder)yyVals[-5+yyTop].value));
                     support.restore_defun(((DefHolder)yyVals[-5+yyTop].value));
-                    Node body = support.reduce_nodes(support.remove_begin(support.rescued_expr(yyVals[yyTop - count + 1].startLine(), ((Node)yyVals[-2+yyTop].value), ((Node)yyVals[0+yyTop].value))));
-                    yyVal = new DefsNode(((DefHolder)yyVals[-5+yyTop].value).line, ((DefHolder)yyVals[-5+yyTop].value).singleton, ((DefHolder)yyVals[-5+yyTop].value).name, ((ArgsNode)yyVals[-4+yyTop].value), support.getCurrentScope(), body, yyVals[yyTop - count + 6].end);
+                    Node body = support.reduce_nodes(support.remove_begin(support.rescued_expr(yyVals[yyTop - count + 1].start(), ((Node)yyVals[-2+yyTop].value), ((Node)yyVals[0+yyTop].value))));
+                    yyVal = new DefsNode(((DefHolder)yyVals[-5+yyTop].value).line, ((DefHolder)yyVals[-5+yyTop].value).singleton, ((DefHolder)yyVals[-5+yyTop].value).name, ((ArgsNode)yyVals[-4+yyTop].value), support.getCurrentScope(), body, yyVals[yyTop - count + 6].end());
                     if (support.isNextBreak) ((DefsNode)yyVal).setContainsNextBreak();                    support.popCurrentScope();
   return yyVal;
 };
@@ -3371,7 +3359,7 @@
                     if (!support.check_forwarding_args()) {
                         yyVal = null;
                     } else {
-                        yyVal = support.new_args_forward_call(yyVals[yyTop - count + 1].startLine(), ((Node)yyVals[-3+yyTop].value));
+                        yyVal = support.new_args_forward_call(yyVals[yyTop - count + 1].start(), ((Node)yyVals[-3+yyTop].value));
                     }
   return yyVal;
 };
@@ -3379,7 +3367,7 @@
                     if (!support.check_forwarding_args()) {
                         yyVal = null;
                     } else {
-                        yyVal = support.new_args_forward_call(yyVals[yyTop - count + 1].startLine(), null);
+                        yyVal = support.new_args_forward_call(yyVals[yyTop - count + 1].start(), null);
                     }
   return yyVal;
 };
@@ -3703,7 +3691,7 @@
 states[373] = (ParserSupport support, RubyLexer lexer, Object yyVal, ProductionState[] yyVals, int yyTop, int count, int yychar) -> {
                     Node body = support.makeNullNil(((Node)yyVals[-1+yyTop].value));
 
-                    yyVal = new ClassNode(yyVals[yyTop - count + 1].startLine(), ((Colon3Node)yyVals[-4+yyTop].value), support.getCurrentScope(), body, ((Node)yyVals[-3+yyTop].value), lexer.getRubySourceline());
+                    yyVal = new ClassNode(yyVals[yyTop - count + 1].start(), ((Colon3Node)yyVals[-4+yyTop].value), support.getCurrentScope(), body, ((Node)yyVals[-3+yyTop].value), lexer.getRubySourceline());
                     LexContext ctxt = lexer.getLexContext();
                     support.popCurrentScope();
                     ctxt.in_class = ((LexContext)yyVals[-5+yyTop].value).in_class;
@@ -3720,7 +3708,7 @@
 states[375] = (ParserSupport support, RubyLexer lexer, Object yyVal, ProductionState[] yyVals, int yyTop, int count, int yychar) -> {
                     Node body = support.makeNullNil(((Node)yyVals[-1+yyTop].value));
 
-                    yyVal = new SClassNode(yyVals[yyTop - count + 1].startLine(), ((Node)yyVals[-4+yyTop].value), support.getCurrentScope(), body, lexer.getRubySourceline());
+                    yyVal = new SClassNode(yyVals[yyTop - count + 1].start(), ((Node)yyVals[-4+yyTop].value), support.getCurrentScope(), body, lexer.getRubySourceline());
                     LexContext ctxt = lexer.getLexContext();
                     ctxt.in_def = ((LexContext)yyVals[-6+yyTop].value).in_def;
                     ctxt.in_class = ((LexContext)yyVals[-6+yyTop].value).in_class;
@@ -3740,7 +3728,7 @@
 states[377] = (ParserSupport support, RubyLexer lexer, Object yyVal, ProductionState[] yyVals, int yyTop, int count, int yychar) -> {
                     Node body = support.makeNullNil(((Node)yyVals[-1+yyTop].value));
 
-                    yyVal = new ModuleNode(yyVals[yyTop - count + 1].startLine(), ((Colon3Node)yyVals[-3+yyTop].value), support.getCurrentScope(), body, lexer.getRubySourceline());
+                    yyVal = new ModuleNode(yyVals[yyTop - count + 1].start(), ((Colon3Node)yyVals[-3+yyTop].value), support.getCurrentScope(), body, lexer.getRubySourceline());
                     support.popCurrentScope();
                     LexContext ctxt = lexer.getLexContext();
                     ctxt.in_class = ((LexContext)yyVals[-4+yyTop].value).in_class;
@@ -3750,14 +3738,14 @@
 states[378] = (ParserSupport support, RubyLexer lexer, Object yyVal, ProductionState[] yyVals, int yyTop, int count, int yychar) -> {
                     support.restore_defun(((DefHolder)yyVals[-3+yyTop].value));
                     Node body = support.reduce_nodes(support.remove_begin(support.makeNullNil(((Node)yyVals[-1+yyTop].value))));
-                    yyVal = new DefnNode(((DefHolder)yyVals[-3+yyTop].value).line, ((DefHolder)yyVals[-3+yyTop].value).name, ((ArgsNode)yyVals[-2+yyTop].value), support.getCurrentScope(), body, yyVals[yyTop - count + 4].end);
+                    yyVal = new DefnNode(((DefHolder)yyVals[-3+yyTop].value).line, ((DefHolder)yyVals[-3+yyTop].value).name, ((ArgsNode)yyVals[-2+yyTop].value), support.getCurrentScope(), body, yyVals[yyTop - count + 4].end());
                     if (support.isNextBreak) ((DefnNode)yyVal).setContainsNextBreak();                    support.popCurrentScope();
   return yyVal;
 };
 states[379] = (ParserSupport support, RubyLexer lexer, Object yyVal, ProductionState[] yyVals, int yyTop, int count, int yychar) -> {
                     support.restore_defun(((DefHolder)yyVals[-3+yyTop].value));
                     Node body = support.reduce_nodes(support.remove_begin(support.makeNullNil(((Node)yyVals[-1+yyTop].value))));
-                    yyVal = new DefsNode(((DefHolder)yyVals[-3+yyTop].value).line, ((DefHolder)yyVals[-3+yyTop].value).singleton, ((DefHolder)yyVals[-3+yyTop].value).name, ((ArgsNode)yyVals[-2+yyTop].value), support.getCurrentScope(), body, yyVals[yyTop - count + 4].end);
+                    yyVal = new DefsNode(((DefHolder)yyVals[-3+yyTop].value).line, ((DefHolder)yyVals[-3+yyTop].value).singleton, ((DefHolder)yyVals[-3+yyTop].value).name, ((ArgsNode)yyVals[-2+yyTop].value), support.getCurrentScope(), body, yyVals[yyTop - count + 4].end());
                     if (support.isNextBreak) ((DefsNode)yyVal).setContainsNextBreak();
                     support.popCurrentScope();
   return yyVal;
@@ -4089,7 +4077,7 @@
                     int max_numparam = support.restoreMaxNumParam(((Integer)yyVals[-4+yyTop].value));
                     ArgsNode args = support.args_with_numbered(((ArgsNode)yyVals[-2+yyTop].value), max_numparam);
                     lexer.getCmdArgumentState().pop();
-                    yyVal = new LambdaNode(yyVals[yyTop - count + 1].startLine(), args, ((Node)yyVals[0+yyTop].value), support.getCurrentScope(), lexer.getRubySourceline());
+                    yyVal = new LambdaNode(yyVals[yyTop - count + 1].start(), args, ((Node)yyVals[0+yyTop].value), support.getCurrentScope(), lexer.getRubySourceline());
                     lexer.setLeftParenBegin(((Integer)yyVals[-5+yyTop].value));
                     support.numparam_pop(((Node)yyVals[-3+yyTop].value));
                     support.popCurrentScope();
@@ -4138,29 +4126,16 @@
                     ((Node)yyVal).setLine(((Node)yyVals[-1+yyTop].value).getLine());
   return yyVal;
 };
-<<<<<<< HEAD
 states[473] = (ParserSupport support, RubyLexer lexer, Object yyVal, ProductionState[] yyVals, int yyTop, int count, int yychar) -> {
-                    yyVal = support.new_call(((Node)yyVals[-3+yyTop].value), ((ByteList)yyVals[-2+yyTop].value), ((ByteList)yyVals[-1+yyTop].value), ((Node)yyVals[0+yyTop].value), null, yyVals[yyTop - count + 3].startLine());
+                    yyVal = support.new_call(((Node)yyVals[-3+yyTop].value), ((ByteList)yyVals[-2+yyTop].value), ((ByteList)yyVals[-1+yyTop].value), ((Node)yyVals[0+yyTop].value), null, yyVals[yyTop - count + 3].start());
   return yyVal;
 };
 states[474] = (ParserSupport support, RubyLexer lexer, Object yyVal, ProductionState[] yyVals, int yyTop, int count, int yychar) -> {
-                    yyVal = support.new_call(((Node)yyVals[-4+yyTop].value), ((ByteList)yyVals[-3+yyTop].value), ((ByteList)yyVals[-2+yyTop].value), ((Node)yyVals[-1+yyTop].value), ((IterNode)yyVals[0+yyTop].value), yyVals[yyTop - count + 3].startLine());
+                    yyVal = support.new_call(((Node)yyVals[-4+yyTop].value), ((ByteList)yyVals[-3+yyTop].value), ((ByteList)yyVals[-2+yyTop].value), ((Node)yyVals[-1+yyTop].value), ((IterNode)yyVals[0+yyTop].value), yyVals[yyTop - count + 3].start());
   return yyVal;
 };
 states[475] = (ParserSupport support, RubyLexer lexer, Object yyVal, ProductionState[] yyVals, int yyTop, int count, int yychar) -> {
-                    yyVal = support.new_call(((Node)yyVals[-4+yyTop].value), ((ByteList)yyVals[-3+yyTop].value), ((ByteList)yyVals[-2+yyTop].value), ((Node)yyVals[-1+yyTop].value), ((IterNode)yyVals[0+yyTop].value), yyVals[yyTop - count + 3].startLine());
-=======
-states[436] = (ParserSupport support, RubyLexer lexer, Object yyVal, ProductionState[] yyVals, int yyTop, int count, int yychar) -> {
-                    yyVal = support.new_call(((Node)yyVals[-3+yyTop].value), ((ByteList)yyVals[-2+yyTop].value), ((ByteList)yyVals[-1+yyTop].value), ((Node)yyVals[0+yyTop].value), null, yyVals[yyTop - count + 3].start());
-  return yyVal;
-};
-states[437] = (ParserSupport support, RubyLexer lexer, Object yyVal, ProductionState[] yyVals, int yyTop, int count, int yychar) -> {
                     yyVal = support.new_call(((Node)yyVals[-4+yyTop].value), ((ByteList)yyVals[-3+yyTop].value), ((ByteList)yyVals[-2+yyTop].value), ((Node)yyVals[-1+yyTop].value), ((IterNode)yyVals[0+yyTop].value), yyVals[yyTop - count + 3].start());
-  return yyVal;
-};
-states[438] = (ParserSupport support, RubyLexer lexer, Object yyVal, ProductionState[] yyVals, int yyTop, int count, int yychar) -> {
-                    yyVal = support.new_call(((Node)yyVals[-4+yyTop].value), ((ByteList)yyVals[-3+yyTop].value), ((ByteList)yyVals[-2+yyTop].value), ((Node)yyVals[-1+yyTop].value), ((IterNode)yyVals[0+yyTop].value), yyVals[yyTop - count + 3].start());
->>>>>>> 782b548c
   return yyVal;
 };
 states[476] = (ParserSupport support, RubyLexer lexer, Object yyVal, ProductionState[] yyVals, int yyTop, int count, int yychar) -> {
@@ -4168,13 +4143,8 @@
                     yyVal = ((FCallNode)yyVals[-1+yyTop].value);
   return yyVal;
 };
-<<<<<<< HEAD
 states[477] = (ParserSupport support, RubyLexer lexer, Object yyVal, ProductionState[] yyVals, int yyTop, int count, int yychar) -> {
-                    yyVal = support.new_call(((Node)yyVals[-3+yyTop].value), ((ByteList)yyVals[-2+yyTop].value), ((ByteList)yyVals[-1+yyTop].value), ((Node)yyVals[0+yyTop].value), null, yyVals[yyTop - count + 3].startLine());
-=======
-states[440] = (ParserSupport support, RubyLexer lexer, Object yyVal, ProductionState[] yyVals, int yyTop, int count, int yychar) -> {
                     yyVal = support.new_call(((Node)yyVals[-3+yyTop].value), ((ByteList)yyVals[-2+yyTop].value), ((ByteList)yyVals[-1+yyTop].value), ((Node)yyVals[0+yyTop].value), null, yyVals[yyTop - count + 3].start());
->>>>>>> 782b548c
   return yyVal;
 };
 states[478] = (ParserSupport support, RubyLexer lexer, Object yyVal, ProductionState[] yyVals, int yyTop, int count, int yychar) -> {
@@ -4185,13 +4155,8 @@
                     yyVal = support.new_call(((Node)yyVals[-2+yyTop].value), ((ByteList)yyVals[0+yyTop].value), null, null);
   return yyVal;
 };
-<<<<<<< HEAD
 states[480] = (ParserSupport support, RubyLexer lexer, Object yyVal, ProductionState[] yyVals, int yyTop, int count, int yychar) -> {
-                    yyVal = support.new_call(((Node)yyVals[-2+yyTop].value), ((ByteList)yyVals[-1+yyTop].value), LexingCommon.CALL, ((Node)yyVals[0+yyTop].value), null, yyVals[yyTop - count + 3].startLine());
-=======
-states[443] = (ParserSupport support, RubyLexer lexer, Object yyVal, ProductionState[] yyVals, int yyTop, int count, int yychar) -> {
                     yyVal = support.new_call(((Node)yyVals[-2+yyTop].value), ((ByteList)yyVals[-1+yyTop].value), LexingCommon.CALL, ((Node)yyVals[0+yyTop].value), null, yyVals[yyTop - count + 3].start());
->>>>>>> 782b548c
   return yyVal;
 };
 states[481] = (ParserSupport support, RubyLexer lexer, Object yyVal, ProductionState[] yyVals, int yyTop, int count, int yychar) -> {
@@ -4238,7 +4203,7 @@
 states[490] = (ParserSupport support, RubyLexer lexer, Object yyVal, ProductionState[] yyVals, int yyTop, int count, int yychar) -> {
                     int max_numparam = support.restoreMaxNumParam(((Integer)yyVals[-3+yyTop].value));
                     ArgsNode args = support.args_with_numbered(((ArgsNode)yyVals[-1+yyTop].value), max_numparam);
-                    yyVal = new IterNode(yyVals[yyTop - count + 1].startLine(), args, ((Node)yyVals[0+yyTop].value), support.getCurrentScope(), lexer.getRubySourceline());
+                    yyVal = new IterNode(yyVals[yyTop - count + 1].start(), args, ((Node)yyVals[0+yyTop].value), support.getCurrentScope(), lexer.getRubySourceline());
                     support.numparam_pop(((Node)yyVals[-2+yyTop].value));
                     support.popCurrentScope();
   return yyVal;
@@ -4259,7 +4224,7 @@
 states[494] = (ParserSupport support, RubyLexer lexer, Object yyVal, ProductionState[] yyVals, int yyTop, int count, int yychar) -> {
                     int max_numparam = support.restoreMaxNumParam(((Integer)yyVals[-3+yyTop].value));
                     ArgsNode args = support.args_with_numbered(((ArgsNode)yyVals[-1+yyTop].value), max_numparam);
-                    yyVal = new IterNode(yyVals[yyTop - count + 1].startLine(), args, ((Node)yyVals[0+yyTop].value), support.getCurrentScope(), lexer.getRubySourceline());
+                    yyVal = new IterNode(yyVals[yyTop - count + 1].start(), args, ((Node)yyVals[0+yyTop].value), support.getCurrentScope(), lexer.getRubySourceline());
                     lexer.getCmdArgumentState().pop();
                     support.numparam_pop(((Node)yyVals[-2+yyTop].value));
                     support.popCurrentScope();
@@ -4307,7 +4272,7 @@
   return yyVal;
 };
 states[505] = (ParserSupport support, RubyLexer lexer, Object yyVal, ProductionState[] yyVals, int yyTop, int count, int yychar) -> {
-                    yyVal = support.newIn(yyVals[yyTop - count + 1].startLine(), ((Node)yyVals[-4+yyTop].value), ((Node)yyVals[-1+yyTop].value), ((Node)yyVals[0+yyTop].value));
+                    yyVal = support.newIn(yyVals[yyTop - count + 1].start(), ((Node)yyVals[-4+yyTop].value), ((Node)yyVals[-1+yyTop].value), ((Node)yyVals[0+yyTop].value));
   return yyVal;
 };
 states[507] = (ParserSupport support, RubyLexer lexer, Object yyVal, ProductionState[] yyVals, int yyTop, int count, int yychar) -> {
@@ -4315,23 +4280,23 @@
   return yyVal;
 };
 states[509] = (ParserSupport support, RubyLexer lexer, Object yyVal, ProductionState[] yyVals, int yyTop, int count, int yychar) -> {
-                    yyVal = support.new_if(yyVals[yyTop - count + 1].startLine(), ((Node)yyVals[0+yyTop].value), ((Node)yyVals[-2+yyTop].value), null);
+                    yyVal = support.new_if(yyVals[yyTop - count + 1].start(), ((Node)yyVals[0+yyTop].value), ((Node)yyVals[-2+yyTop].value), null);
                     support.fixpos(((Node)yyVal), ((Node)yyVals[0+yyTop].value));
   return yyVal;
 };
 states[510] = (ParserSupport support, RubyLexer lexer, Object yyVal, ProductionState[] yyVals, int yyTop, int count, int yychar) -> {
-                    yyVal = support.new_if(yyVals[yyTop - count + 1].startLine(), ((Node)yyVals[0+yyTop].value), null, ((Node)yyVals[-2+yyTop].value));
+                    yyVal = support.new_if(yyVals[yyTop - count + 1].start(), ((Node)yyVals[0+yyTop].value), null, ((Node)yyVals[-2+yyTop].value));
                     support.fixpos(((Node)yyVal), ((Node)yyVals[0+yyTop].value));
   return yyVal;
 };
 states[512] = (ParserSupport support, RubyLexer lexer, Object yyVal, ProductionState[] yyVals, int yyTop, int count, int yychar) -> {
-                    yyVal = support.new_array_pattern(yyVals[yyTop - count + 1].startLine(), null, ((Node)yyVals[-1+yyTop].value),
-                                                   support.new_array_pattern_tail(yyVals[yyTop - count + 1].startLine(), null, true, null, null));
+                    yyVal = support.new_array_pattern(yyVals[yyTop - count + 1].start(), null, ((Node)yyVals[-1+yyTop].value),
+                                                   support.new_array_pattern_tail(yyVals[yyTop - count + 1].start(), null, true, null, null));
   return yyVal;
 };
 states[513] = (ParserSupport support, RubyLexer lexer, Object yyVal, ProductionState[] yyVals, int yyTop, int count, int yychar) -> {
-                    yyVal = support.new_array_pattern(yyVals[yyTop - count + 1].startLine(), null, ((Node)yyVals[-2+yyTop].value), ((ArrayPatternNode)yyVals[0+yyTop].value));
-                   support.nd_set_first_loc(((Node)yyVal), yyVals[yyTop - count + 1].startLine());
+                    yyVal = support.new_array_pattern(yyVals[yyTop - count + 1].start(), null, ((Node)yyVals[-2+yyTop].value), ((ArrayPatternNode)yyVals[0+yyTop].value));
+                   support.nd_set_first_loc(((Node)yyVal), yyVals[yyTop - count + 1].start());
   return yyVal;
 };
 states[514] = (ParserSupport support, RubyLexer lexer, Object yyVal, ProductionState[] yyVals, int yyTop, int count, int yychar) -> {
@@ -4339,7 +4304,7 @@
   return yyVal;
 };
 states[515] = (ParserSupport support, RubyLexer lexer, Object yyVal, ProductionState[] yyVals, int yyTop, int count, int yychar) -> {
-                    yyVal = support.new_array_pattern(yyVals[yyTop - count + 1].startLine(), null, null, ((ArrayPatternNode)yyVals[0+yyTop].value));
+                    yyVal = support.new_array_pattern(yyVals[yyTop - count + 1].start(), null, null, ((ArrayPatternNode)yyVals[0+yyTop].value));
   return yyVal;
 };
 states[516] = (ParserSupport support, RubyLexer lexer, Object yyVal, ProductionState[] yyVals, int yyTop, int count, int yychar) -> {
@@ -4347,7 +4312,7 @@
   return yyVal;
 };
 states[518] = (ParserSupport support, RubyLexer lexer, Object yyVal, ProductionState[] yyVals, int yyTop, int count, int yychar) -> {
-                    yyVal = new HashNode(yyVals[yyTop - count + 1].startLine(), new KeyValuePair(((Node)yyVals[-2+yyTop].value), ((Node)yyVals[0+yyTop].value)));
+                    yyVal = new HashNode(yyVals[yyTop - count + 1].start(), new KeyValuePair(((Node)yyVals[-2+yyTop].value), ((Node)yyVals[0+yyTop].value)));
   return yyVal;
 };
 states[520] = (ParserSupport support, RubyLexer lexer, Object yyVal, ProductionState[] yyVals, int yyTop, int count, int yychar) -> {
@@ -4364,52 +4329,52 @@
 };
 states[526] = (ParserSupport support, RubyLexer lexer, Object yyVal, ProductionState[] yyVals, int yyTop, int count, int yychar) -> {
                     support.pop_pktbl(((Set)yyVals[-2+yyTop].value));
-                    yyVal = support.new_array_pattern(yyVals[yyTop - count + 1].startLine(), ((Node)yyVals[-3+yyTop].value), null, ((ArrayPatternNode)yyVals[-1+yyTop].value));
-                    support.nd_set_first_loc(((Node)yyVal), yyVals[yyTop - count + 1].startLine());
+                    yyVal = support.new_array_pattern(yyVals[yyTop - count + 1].start(), ((Node)yyVals[-3+yyTop].value), null, ((ArrayPatternNode)yyVals[-1+yyTop].value));
+                    support.nd_set_first_loc(((Node)yyVal), yyVals[yyTop - count + 1].start());
   return yyVal;
 };
 states[527] = (ParserSupport support, RubyLexer lexer, Object yyVal, ProductionState[] yyVals, int yyTop, int count, int yychar) -> {
                      support.pop_pktbl(((Set)yyVals[-2+yyTop].value));
                      yyVal = support.new_find_pattern(((Node)yyVals[-3+yyTop].value), ((FindPatternNode)yyVals[-1+yyTop].value));
-                     support.nd_set_first_loc(((Node)yyVal), yyVals[yyTop - count + 1].startLine());
+                     support.nd_set_first_loc(((Node)yyVal), yyVals[yyTop - count + 1].start());
   return yyVal;
 };
 states[528] = (ParserSupport support, RubyLexer lexer, Object yyVal, ProductionState[] yyVals, int yyTop, int count, int yychar) -> {
                      support.pop_pktbl(((Set)yyVals[-2+yyTop].value));
                      yyVal = support.new_hash_pattern(((Node)yyVals[-3+yyTop].value), ((HashPatternNode)yyVals[-1+yyTop].value));
-                     support.nd_set_first_loc(((Node)yyVal), yyVals[yyTop - count + 1].startLine());
+                     support.nd_set_first_loc(((Node)yyVal), yyVals[yyTop - count + 1].start());
   return yyVal;
 };
 states[529] = (ParserSupport support, RubyLexer lexer, Object yyVal, ProductionState[] yyVals, int yyTop, int count, int yychar) -> {
-                     yyVal = support.new_array_pattern(yyVals[yyTop - count + 1].startLine(), ((Node)yyVals[-2+yyTop].value), null,
-                                                    support.new_array_pattern_tail(yyVals[yyTop - count + 1].startLine(), null, false, null, null));
+                     yyVal = support.new_array_pattern(yyVals[yyTop - count + 1].start(), ((Node)yyVals[-2+yyTop].value), null,
+                                                    support.new_array_pattern_tail(yyVals[yyTop - count + 1].start(), null, false, null, null));
   return yyVal;
 };
 states[530] = (ParserSupport support, RubyLexer lexer, Object yyVal, ProductionState[] yyVals, int yyTop, int count, int yychar) -> {
                      support.pop_pktbl(((Set)yyVals[-2+yyTop].value));
-                     yyVal = support.new_array_pattern(yyVals[yyTop - count + 1].startLine(), ((Node)yyVals[-3+yyTop].value), null, ((ArrayPatternNode)yyVals[-1+yyTop].value));
-                     support.nd_set_first_loc(((Node)yyVal), yyVals[yyTop - count + 1].startLine());
+                     yyVal = support.new_array_pattern(yyVals[yyTop - count + 1].start(), ((Node)yyVals[-3+yyTop].value), null, ((ArrayPatternNode)yyVals[-1+yyTop].value));
+                     support.nd_set_first_loc(((Node)yyVal), yyVals[yyTop - count + 1].start());
   return yyVal;
 };
 states[531] = (ParserSupport support, RubyLexer lexer, Object yyVal, ProductionState[] yyVals, int yyTop, int count, int yychar) -> {
                     support.pop_pktbl(((Set)yyVals[-2+yyTop].value));
                     yyVal = support.new_find_pattern(((Node)yyVals[-3+yyTop].value), ((FindPatternNode)yyVals[-1+yyTop].value));
-                    support.nd_set_first_loc(((Node)yyVal), yyVals[yyTop - count + 1].startLine());
+                    support.nd_set_first_loc(((Node)yyVal), yyVals[yyTop - count + 1].start());
   return yyVal;
 };
 states[532] = (ParserSupport support, RubyLexer lexer, Object yyVal, ProductionState[] yyVals, int yyTop, int count, int yychar) -> {
                     support.pop_pktbl(((Set)yyVals[-2+yyTop].value));
                     yyVal = support.new_hash_pattern(((Node)yyVals[-3+yyTop].value), ((HashPatternNode)yyVals[-1+yyTop].value));
-                    support.nd_set_first_loc(((Node)yyVal), yyVals[yyTop - count + 1].startLine());
+                    support.nd_set_first_loc(((Node)yyVal), yyVals[yyTop - count + 1].start());
   return yyVal;
 };
 states[533] = (ParserSupport support, RubyLexer lexer, Object yyVal, ProductionState[] yyVals, int yyTop, int count, int yychar) -> {
-                    yyVal = support.new_array_pattern(yyVals[yyTop - count + 1].startLine(), ((Node)yyVals[-2+yyTop].value), null,
-                            support.new_array_pattern_tail(yyVals[yyTop - count + 1].startLine(), null, false, null, null));
+                    yyVal = support.new_array_pattern(yyVals[yyTop - count + 1].start(), ((Node)yyVals[-2+yyTop].value), null,
+                            support.new_array_pattern_tail(yyVals[yyTop - count + 1].start(), null, false, null, null));
   return yyVal;
 };
 states[534] = (ParserSupport support, RubyLexer lexer, Object yyVal, ProductionState[] yyVals, int yyTop, int count, int yychar) -> {
-                    yyVal = support.new_array_pattern(yyVals[yyTop - count + 1].startLine(), null, null, ((ArrayPatternNode)yyVals[-1+yyTop].value));
+                    yyVal = support.new_array_pattern(yyVals[yyTop - count + 1].start(), null, null, ((ArrayPatternNode)yyVals[-1+yyTop].value));
   return yyVal;
 };
 states[535] = (ParserSupport support, RubyLexer lexer, Object yyVal, ProductionState[] yyVals, int yyTop, int count, int yychar) -> {
@@ -4417,8 +4382,8 @@
   return yyVal;
 };
 states[536] = (ParserSupport support, RubyLexer lexer, Object yyVal, ProductionState[] yyVals, int yyTop, int count, int yychar) -> {
-                    yyVal = support.new_array_pattern(yyVals[yyTop - count + 1].startLine(), null, null,
-                            support.new_array_pattern_tail(yyVals[yyTop - count + 1].startLine(), null, false, null, null));
+                    yyVal = support.new_array_pattern(yyVals[yyTop - count + 1].start(), null, null,
+                            support.new_array_pattern_tail(yyVals[yyTop - count + 1].start(), null, false, null, null));
   return yyVal;
 };
 states[537] = (ParserSupport support, RubyLexer lexer, Object yyVal, ProductionState[] yyVals, int yyTop, int count, int yychar) -> {
@@ -4435,7 +4400,7 @@
   return yyVal;
 };
 states[539] = (ParserSupport support, RubyLexer lexer, Object yyVal, ProductionState[] yyVals, int yyTop, int count, int yychar) -> {
-                    yyVal = support.new_hash_pattern(null, support.new_hash_pattern_tail(yyVals[yyTop - count + 1].startLine(), null, null));
+                    yyVal = support.new_hash_pattern(null, support.new_hash_pattern_tail(yyVals[yyTop - count + 1].start(), null, null));
   return yyVal;
 };
 states[540] = (ParserSupport support, RubyLexer lexer, Object yyVal, ProductionState[] yyVals, int yyTop, int count, int yychar) -> {
@@ -4449,31 +4414,31 @@
 };
 states[542] = (ParserSupport support, RubyLexer lexer, Object yyVal, ProductionState[] yyVals, int yyTop, int count, int yychar) -> {
                      ListNode preArgs = support.newArrayNode(((Node)yyVals[0+yyTop].value).getLine(), ((Node)yyVals[0+yyTop].value));
-                     yyVal = support.new_array_pattern_tail(yyVals[yyTop - count + 1].startLine(), preArgs, false, null, null);
+                     yyVal = support.new_array_pattern_tail(yyVals[yyTop - count + 1].start(), preArgs, false, null, null);
   return yyVal;
 };
 states[543] = (ParserSupport support, RubyLexer lexer, Object yyVal, ProductionState[] yyVals, int yyTop, int count, int yychar) -> {
-                     yyVal = support.new_array_pattern_tail(yyVals[yyTop - count + 1].startLine(), ((ListNode)yyVals[0+yyTop].value), true, null, null);
+                     yyVal = support.new_array_pattern_tail(yyVals[yyTop - count + 1].start(), ((ListNode)yyVals[0+yyTop].value), true, null, null);
   return yyVal;
 };
 states[544] = (ParserSupport support, RubyLexer lexer, Object yyVal, ProductionState[] yyVals, int yyTop, int count, int yychar) -> {
-                     yyVal = support.new_array_pattern_tail(yyVals[yyTop - count + 1].startLine(), support.list_concat(((ListNode)yyVals[-1+yyTop].value), ((ListNode)yyVals[0+yyTop].value)), false, null, null);
+                     yyVal = support.new_array_pattern_tail(yyVals[yyTop - count + 1].start(), support.list_concat(((ListNode)yyVals[-1+yyTop].value), ((ListNode)yyVals[0+yyTop].value)), false, null, null);
   return yyVal;
 };
 states[545] = (ParserSupport support, RubyLexer lexer, Object yyVal, ProductionState[] yyVals, int yyTop, int count, int yychar) -> {
-                     yyVal = support.new_array_pattern_tail(yyVals[yyTop - count + 1].startLine(), ((ListNode)yyVals[-2+yyTop].value), true, ((ByteList)yyVals[0+yyTop].value), null);
+                     yyVal = support.new_array_pattern_tail(yyVals[yyTop - count + 1].start(), ((ListNode)yyVals[-2+yyTop].value), true, ((ByteList)yyVals[0+yyTop].value), null);
   return yyVal;
 };
 states[546] = (ParserSupport support, RubyLexer lexer, Object yyVal, ProductionState[] yyVals, int yyTop, int count, int yychar) -> {
-                     yyVal = support.new_array_pattern_tail(yyVals[yyTop - count + 1].startLine(), ((ListNode)yyVals[-4+yyTop].value), true, ((ByteList)yyVals[-2+yyTop].value), ((ListNode)yyVals[0+yyTop].value));
+                     yyVal = support.new_array_pattern_tail(yyVals[yyTop - count + 1].start(), ((ListNode)yyVals[-4+yyTop].value), true, ((ByteList)yyVals[-2+yyTop].value), ((ListNode)yyVals[0+yyTop].value));
   return yyVal;
 };
 states[547] = (ParserSupport support, RubyLexer lexer, Object yyVal, ProductionState[] yyVals, int yyTop, int count, int yychar) -> {
-                     yyVal = support.new_array_pattern_tail(yyVals[yyTop - count + 1].startLine(), ((ListNode)yyVals[-1+yyTop].value), true, null, null);
+                     yyVal = support.new_array_pattern_tail(yyVals[yyTop - count + 1].start(), ((ListNode)yyVals[-1+yyTop].value), true, null, null);
   return yyVal;
 };
 states[548] = (ParserSupport support, RubyLexer lexer, Object yyVal, ProductionState[] yyVals, int yyTop, int count, int yychar) -> {
-                     yyVal = support.new_array_pattern_tail(yyVals[yyTop - count + 1].startLine(), ((ListNode)yyVals[-3+yyTop].value), true, null, ((ListNode)yyVals[0+yyTop].value));
+                     yyVal = support.new_array_pattern_tail(yyVals[yyTop - count + 1].start(), ((ListNode)yyVals[-3+yyTop].value), true, null, ((ListNode)yyVals[0+yyTop].value));
   return yyVal;
 };
 states[549] = (ParserSupport support, RubyLexer lexer, Object yyVal, ProductionState[] yyVals, int yyTop, int count, int yychar) -> {
@@ -4489,16 +4454,16 @@
   return yyVal;
 };
 states[552] = (ParserSupport support, RubyLexer lexer, Object yyVal, ProductionState[] yyVals, int yyTop, int count, int yychar) -> {
-                     yyVal = support.new_array_pattern_tail(yyVals[yyTop - count + 1].startLine(), null, true, ((ByteList)yyVals[0+yyTop].value), null);
+                     yyVal = support.new_array_pattern_tail(yyVals[yyTop - count + 1].start(), null, true, ((ByteList)yyVals[0+yyTop].value), null);
   return yyVal;
 };
 states[553] = (ParserSupport support, RubyLexer lexer, Object yyVal, ProductionState[] yyVals, int yyTop, int count, int yychar) -> {
-                     yyVal = support.new_array_pattern_tail(yyVals[yyTop - count + 1].startLine(), null, true, ((ByteList)yyVals[-2+yyTop].value), ((ListNode)yyVals[0+yyTop].value));
+                     yyVal = support.new_array_pattern_tail(yyVals[yyTop - count + 1].start(), null, true, ((ByteList)yyVals[-2+yyTop].value), ((ListNode)yyVals[0+yyTop].value));
   return yyVal;
 };
 states[554] = (ParserSupport support, RubyLexer lexer, Object yyVal, ProductionState[] yyVals, int yyTop, int count, int yychar) -> {
-                     yyVal = support.new_find_pattern_tail(yyVals[yyTop - count + 1].startLine(), ((ByteList)yyVals[-4+yyTop].value), ((ListNode)yyVals[-2+yyTop].value), ((ByteList)yyVals[0+yyTop].value));
-                     support.warn_experimental(yyVals[yyTop - count + 1].startLine(), "Find pattern is experimental, and the behavior may change in future versions of Ruby!");
+                     yyVal = support.new_find_pattern_tail(yyVals[yyTop - count + 1].start(), ((ByteList)yyVals[-4+yyTop].value), ((ListNode)yyVals[-2+yyTop].value), ((ByteList)yyVals[0+yyTop].value));
+                     support.warn_experimental(yyVals[yyTop - count + 1].start(), "Find pattern is experimental, and the behavior may change in future versions of Ruby!");
   return yyVal;
 };
 states[555] = (ParserSupport support, RubyLexer lexer, Object yyVal, ProductionState[] yyVals, int yyTop, int count, int yychar) -> {
@@ -4518,23 +4483,23 @@
   return yyVal;
 };
 states[560] = (ParserSupport support, RubyLexer lexer, Object yyVal, ProductionState[] yyVals, int yyTop, int count, int yychar) -> {
-                    yyVal = support.new_hash_pattern_tail(yyVals[yyTop - count + 1].startLine(), ((HashNode)yyVals[-2+yyTop].value), ((ByteList)yyVals[0+yyTop].value));
+                    yyVal = support.new_hash_pattern_tail(yyVals[yyTop - count + 1].start(), ((HashNode)yyVals[-2+yyTop].value), ((ByteList)yyVals[0+yyTop].value));
   return yyVal;
 };
 states[561] = (ParserSupport support, RubyLexer lexer, Object yyVal, ProductionState[] yyVals, int yyTop, int count, int yychar) -> {
-                    yyVal = support.new_hash_pattern_tail(yyVals[yyTop - count + 1].startLine(), ((HashNode)yyVals[0+yyTop].value), null);
+                    yyVal = support.new_hash_pattern_tail(yyVals[yyTop - count + 1].start(), ((HashNode)yyVals[0+yyTop].value), null);
   return yyVal;
 };
 states[562] = (ParserSupport support, RubyLexer lexer, Object yyVal, ProductionState[] yyVals, int yyTop, int count, int yychar) -> {
-                    yyVal = support.new_hash_pattern_tail(yyVals[yyTop - count + 1].startLine(), ((HashNode)yyVals[-1+yyTop].value), null);
+                    yyVal = support.new_hash_pattern_tail(yyVals[yyTop - count + 1].start(), ((HashNode)yyVals[-1+yyTop].value), null);
   return yyVal;
 };
 states[563] = (ParserSupport support, RubyLexer lexer, Object yyVal, ProductionState[] yyVals, int yyTop, int count, int yychar) -> {
-                    yyVal = support.new_hash_pattern_tail(yyVals[yyTop - count + 1].startLine(), null, ((ByteList)yyVals[0+yyTop].value));
+                    yyVal = support.new_hash_pattern_tail(yyVals[yyTop - count + 1].start(), null, ((ByteList)yyVals[0+yyTop].value));
   return yyVal;
 };
 states[564] = (ParserSupport support, RubyLexer lexer, Object yyVal, ProductionState[] yyVals, int yyTop, int count, int yychar) -> {
-                    yyVal = new HashNode(yyVals[yyTop - count + 1].start, ((KeyValuePair)yyVals[0+yyTop].value));
+                    yyVal = new HashNode(yyVals[yyTop - count + 1].start(), ((KeyValuePair)yyVals[0+yyTop].value));
   return yyVal;
 };
 states[565] = (ParserSupport support, RubyLexer lexer, Object yyVal, ProductionState[] yyVals, int yyTop, int count, int yychar) -> {
@@ -4545,7 +4510,7 @@
 states[566] = (ParserSupport support, RubyLexer lexer, Object yyVal, ProductionState[] yyVals, int yyTop, int count, int yychar) -> {
                     support.error_duplicate_pattern_key(((ByteList)yyVals[-1+yyTop].value));
 
-                    Node label = support.asSymbol(yyVals[yyTop - count + 1].startLine(), ((ByteList)yyVals[-1+yyTop].value));
+                    Node label = support.asSymbol(yyVals[yyTop - count + 1].start(), ((ByteList)yyVals[-1+yyTop].value));
 
                     yyVal = new KeyValuePair(label, ((Node)yyVals[0+yyTop].value));
   return yyVal;
@@ -4557,7 +4522,7 @@
                     }
                     support.error_duplicate_pattern_variable(((ByteList)yyVals[0+yyTop].value));
 
-                    Node label = support.asSymbol(yyVals[yyTop - count + 1].startLine(), ((ByteList)yyVals[0+yyTop].value));
+                    Node label = support.asSymbol(yyVals[yyTop - count + 1].start(), ((ByteList)yyVals[0+yyTop].value));
                     yyVal = new KeyValuePair(label, support.assignableLabelOrIdentifier(((ByteList)yyVals[0+yyTop].value), null));
   return yyVal;
 };
@@ -4590,38 +4555,38 @@
                     support.value_expr(lexer, ((Node)yyVals[-2+yyTop].value));
                     support.value_expr(lexer, ((Node)yyVals[0+yyTop].value));
                     boolean isLiteral = ((Node)yyVals[-2+yyTop].value) instanceof FixnumNode && ((Node)yyVals[0+yyTop].value) instanceof FixnumNode;
-                    yyVal = new DotNode(yyVals[yyTop - count + 1].startLine(), support.makeNullNil(((Node)yyVals[-2+yyTop].value)), support.makeNullNil(((Node)yyVals[0+yyTop].value)), false, isLiteral);
+                    yyVal = new DotNode(yyVals[yyTop - count + 1].start(), support.makeNullNil(((Node)yyVals[-2+yyTop].value)), support.makeNullNil(((Node)yyVals[0+yyTop].value)), false, isLiteral);
   return yyVal;
 };
 states[577] = (ParserSupport support, RubyLexer lexer, Object yyVal, ProductionState[] yyVals, int yyTop, int count, int yychar) -> {
                     support.value_expr(lexer, ((Node)yyVals[-2+yyTop].value));
                     support.value_expr(lexer, ((Node)yyVals[0+yyTop].value));
                     boolean isLiteral = ((Node)yyVals[-2+yyTop].value) instanceof FixnumNode && ((Node)yyVals[0+yyTop].value) instanceof FixnumNode;
-                    yyVal = new DotNode(yyVals[yyTop - count + 1].startLine(), support.makeNullNil(((Node)yyVals[-2+yyTop].value)), support.makeNullNil(((Node)yyVals[0+yyTop].value)), true, isLiteral);
+                    yyVal = new DotNode(yyVals[yyTop - count + 1].start(), support.makeNullNil(((Node)yyVals[-2+yyTop].value)), support.makeNullNil(((Node)yyVals[0+yyTop].value)), true, isLiteral);
   return yyVal;
 };
 states[578] = (ParserSupport support, RubyLexer lexer, Object yyVal, ProductionState[] yyVals, int yyTop, int count, int yychar) -> {
                     support.value_expr(lexer, ((Node)yyVals[-1+yyTop].value));
                     boolean isLiteral = ((Node)yyVals[-1+yyTop].value) instanceof FixnumNode;
-                    yyVal = new DotNode(yyVals[yyTop - count + 1].startLine(), support.makeNullNil(((Node)yyVals[-1+yyTop].value)), NilImplicitNode.NIL, false, isLiteral);
+                    yyVal = new DotNode(yyVals[yyTop - count + 1].start(), support.makeNullNil(((Node)yyVals[-1+yyTop].value)), NilImplicitNode.NIL, false, isLiteral);
   return yyVal;
 };
 states[579] = (ParserSupport support, RubyLexer lexer, Object yyVal, ProductionState[] yyVals, int yyTop, int count, int yychar) -> {
                     support.value_expr(lexer, ((Node)yyVals[-1+yyTop].value));
                     boolean isLiteral = ((Node)yyVals[-1+yyTop].value) instanceof FixnumNode;
-                    yyVal = new DotNode(yyVals[yyTop - count + 1].startLine(), support.makeNullNil(((Node)yyVals[-1+yyTop].value)), NilImplicitNode.NIL, true, isLiteral);
+                    yyVal = new DotNode(yyVals[yyTop - count + 1].start(), support.makeNullNil(((Node)yyVals[-1+yyTop].value)), NilImplicitNode.NIL, true, isLiteral);
   return yyVal;
 };
 states[583] = (ParserSupport support, RubyLexer lexer, Object yyVal, ProductionState[] yyVals, int yyTop, int count, int yychar) -> {
                     support.value_expr(lexer, ((Node)yyVals[0+yyTop].value));
                     boolean isLiteral = ((Node)yyVals[0+yyTop].value) instanceof FixnumNode;
-                    yyVal = new DotNode(yyVals[yyTop - count + 1].startLine(), NilImplicitNode.NIL, support.makeNullNil(((Node)yyVals[0+yyTop].value)), false, isLiteral);
+                    yyVal = new DotNode(yyVals[yyTop - count + 1].start(), NilImplicitNode.NIL, support.makeNullNil(((Node)yyVals[0+yyTop].value)), false, isLiteral);
   return yyVal;
 };
 states[584] = (ParserSupport support, RubyLexer lexer, Object yyVal, ProductionState[] yyVals, int yyTop, int count, int yychar) -> {
                     support.value_expr(lexer, ((Node)yyVals[0+yyTop].value));
                     boolean isLiteral = ((Node)yyVals[0+yyTop].value) instanceof FixnumNode;
-                    yyVal = new DotNode(yyVals[yyTop - count + 1].startLine(), NilImplicitNode.NIL, support.makeNullNil(((Node)yyVals[0+yyTop].value)), true, isLiteral);
+                    yyVal = new DotNode(yyVals[yyTop - count + 1].start(), NilImplicitNode.NIL, support.makeNullNil(((Node)yyVals[0+yyTop].value)), true, isLiteral);
   return yyVal;
 };
 states[589] = (ParserSupport support, RubyLexer lexer, Object yyVal, ProductionState[] yyVals, int yyTop, int count, int yychar) -> {
