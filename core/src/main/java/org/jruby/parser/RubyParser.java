// created by jay 1.0.2 (c) 2002-2004 ats@cs.rit.edu
// skeleton Java 1.0 (c) 2002 ats@cs.rit.edu

					// line 2 "parse.y"
// We ERB for ripper grammar and we need an alternative substitution value.
/*
 **** BEGIN LICENSE BLOCK *****
 * Version: EPL 2.0/GPL 2.0/LGPL 2.1
  * The contents of this file are subject to the Eclipse Public
 * License Version 2.0 (the "License"); you may not use this file
 * except in compliance with the License. You may obtain a copy of
 * the License at http://www.eclipse.org/legal/epl-v20.html
 *
 * Software distributed under the License is distributed on an "AS
 * IS" basis, WITHOUT WARRANTY OF ANY KIND, either express or
 * implied. See the License for the specific language governing
 * rights and limitations under the License.
 *
 * Copyright (C) 2008-2017 Thomas E Enebo <enebo@acm.org>
 * 
 * Alternatively, the contents of this file may be used under the terms of
 * either of the GNU General Public License Version 2 or later (the "GPL"),
 * or the GNU Lesser General Public License Version 2.1 or later (the "LGPL"),
 * in which case the provisions of the GPL or the LGPL are applicable instead
 * of those above. If you wish to allow use of your version of this file only
 * under the terms of either the GPL or the LGPL, and not to allow others to
 * use your version of this file under the terms of the EPL, indicate your
 * decision by deleting the provisions above and replace them with the notice
 * and other provisions required by the GPL or the LGPL. If you do not delete
 * the provisions above, a recipient may use your version of this file under
 * the terms of any one of the EPL, the GPL or the LGPL.
 ***** END LICENSE BLOCK *****/

package org.jruby.parser;

import java.io.IOException;
import java.util.Set;

import org.jruby.RubySymbol;
import org.jruby.ast.*;
import org.jruby.common.IRubyWarnings;
import org.jruby.common.IRubyWarnings.ID;
import org.jruby.lexer.LexerSource;
import org.jruby.lexer.LexingCommon;
import org.jruby.lexer.yacc.StrTerm;

import org.jruby.util.ByteList;
import org.jruby.util.CommonByteLists;
import org.jruby.util.KeyValuePair;
import org.jruby.util.StringSupport;
import org.jruby.lexer.yacc.LexContext;
import org.jruby.lexer.yacc.RubyLexer;
import org.jruby.lexer.yacc.StackState;
import org.jruby.parser.ProductionState;
import org.jruby.parser.ParserState;
import org.jruby.runtime.ThreadContext;
import org.jruby.runtime.builtin.IRubyObject;
import static org.jruby.lexer.yacc.RubyLexer.*;
import static org.jruby.lexer.LexingCommon.AMPERSAND;
import static org.jruby.lexer.LexingCommon.AMPERSAND_AMPERSAND;
import static org.jruby.lexer.LexingCommon.AMPERSAND_DOT;
import static org.jruby.lexer.LexingCommon.BACKTICK;
import static org.jruby.lexer.LexingCommon.BANG;
import static org.jruby.lexer.LexingCommon.CARET;
import static org.jruby.lexer.LexingCommon.DOLLAR_BANG;
import static org.jruby.lexer.LexingCommon.DOT;
import static org.jruby.lexer.LexingCommon.GT;
import static org.jruby.lexer.LexingCommon.LBRACKET_RBRACKET;
import static org.jruby.lexer.LexingCommon.LCURLY;
import static org.jruby.lexer.LexingCommon.LT;
import static org.jruby.lexer.LexingCommon.LT_LT;
import static org.jruby.lexer.LexingCommon.MINUS;
import static org.jruby.lexer.LexingCommon.PERCENT;
import static org.jruby.lexer.LexingCommon.OR;
import static org.jruby.lexer.LexingCommon.OR_OR;
import static org.jruby.lexer.LexingCommon.PLUS;
import static org.jruby.lexer.LexingCommon.RBRACKET;
import static org.jruby.lexer.LexingCommon.RCURLY;
import static org.jruby.lexer.LexingCommon.RPAREN;
import static org.jruby.lexer.LexingCommon.SLASH;
import static org.jruby.lexer.LexingCommon.STAR;
import static org.jruby.lexer.LexingCommon.TILDE;
import static org.jruby.lexer.LexingCommon.EXPR_BEG;
import static org.jruby.lexer.LexingCommon.EXPR_FITEM;
import static org.jruby.lexer.LexingCommon.EXPR_FNAME;
import static org.jruby.lexer.LexingCommon.EXPR_ENDFN;
import static org.jruby.lexer.LexingCommon.EXPR_ENDARG;
import static org.jruby.lexer.LexingCommon.EXPR_END;
import static org.jruby.lexer.LexingCommon.EXPR_LABEL;
import static org.jruby.util.CommonByteLists.FWD_BLOCK;
import static org.jruby.util.CommonByteLists.FWD_KWREST;
 
 public class RubyParser extends RubyParserBase {
    public RubyParser(LexerSource source, IRubyWarnings warnings) {
        super(warnings); setLexer(new RubyLexer(this, source, warnings));
    }
					// line 98 "-"
  // %token constants
  public static final int keyword_class = 257;
  public static final int keyword_module = 258;
  public static final int keyword_def = 259;
  public static final int keyword_undef = 260;
  public static final int keyword_begin = 261;
  public static final int keyword_rescue = 262;
  public static final int keyword_ensure = 263;
  public static final int keyword_end = 264;
  public static final int keyword_if = 265;
  public static final int keyword_unless = 266;
  public static final int keyword_then = 267;
  public static final int keyword_elsif = 268;
  public static final int keyword_else = 269;
  public static final int keyword_case = 270;
  public static final int keyword_when = 271;
  public static final int keyword_while = 272;
  public static final int keyword_until = 273;
  public static final int keyword_for = 274;
  public static final int keyword_break = 275;
  public static final int keyword_next = 276;
  public static final int keyword_redo = 277;
  public static final int keyword_retry = 278;
  public static final int keyword_in = 279;
  public static final int keyword_do = 280;
  public static final int keyword_do_cond = 281;
  public static final int keyword_do_block = 282;
  public static final int keyword_do_LAMBDA = 283;
  public static final int keyword_return = 284;
  public static final int keyword_yield = 285;
  public static final int keyword_super = 286;
  public static final int keyword_self = 287;
  public static final int keyword_nil = 288;
  public static final int keyword_true = 289;
  public static final int keyword_false = 290;
  public static final int keyword_and = 291;
  public static final int keyword_or = 292;
  public static final int keyword_not = 293;
  public static final int modifier_if = 294;
  public static final int modifier_unless = 295;
  public static final int modifier_while = 296;
  public static final int modifier_until = 297;
  public static final int modifier_rescue = 298;
  public static final int keyword_alias = 299;
  public static final int keyword_defined = 300;
  public static final int keyword_BEGIN = 301;
  public static final int keyword_END = 302;
  public static final int keyword__LINE__ = 303;
  public static final int keyword__FILE__ = 304;
  public static final int keyword__ENCODING__ = 305;
  public static final int tIDENTIFIER = 306;
  public static final int tFID = 307;
  public static final int tGVAR = 308;
  public static final int tIVAR = 309;
  public static final int tCONSTANT = 310;
  public static final int tCVAR = 311;
  public static final int tLABEL = 312;
  public static final int tINTEGER = 313;
  public static final int tFLOAT = 314;
  public static final int tRATIONAL = 315;
  public static final int tIMAGINARY = 316;
  public static final int tCHAR = 317;
  public static final int tNTH_REF = 318;
  public static final int tBACK_REF = 319;
  public static final int tSTRING_CONTENT = 320;
  public static final int tREGEXP_END = 321;
  public static final int tUMINUS_NUM = 322;
  public static final int tSP = 323;
  public static final int tUPLUS = 324;
  public static final int tUMINUS = 325;
  public static final int tPOW = 326;
  public static final int tCMP = 327;
  public static final int tEQ = 328;
  public static final int tEQQ = 329;
  public static final int tNEQ = 330;
  public static final int tGEQ = 331;
  public static final int tLEQ = 332;
  public static final int tANDOP = 333;
  public static final int tOROP = 334;
  public static final int tMATCH = 335;
  public static final int tNMATCH = 336;
  public static final int tDOT2 = 337;
  public static final int tDOT3 = 338;
  public static final int tBDOT2 = 339;
  public static final int tBDOT3 = 340;
  public static final int tAREF = 341;
  public static final int tASET = 342;
  public static final int tLSHFT = 343;
  public static final int tRSHFT = 344;
  public static final int tANDDOT = 345;
  public static final int tCOLON2 = 346;
  public static final int tCOLON3 = 347;
  public static final int tOP_ASGN = 348;
  public static final int tASSOC = 349;
  public static final int tLPAREN = 350;
  public static final int tLPAREN_ARG = 351;
  public static final int tLBRACK = 352;
  public static final int tLBRACE = 353;
  public static final int tLBRACE_ARG = 354;
  public static final int tSTAR = 355;
  public static final int tDSTAR = 356;
  public static final int tAMPER = 357;
  public static final int tLAMBDA = 358;
  public static final int tSYMBEG = 359;
  public static final int tSTRING_BEG = 360;
  public static final int tXSTRING_BEG = 361;
  public static final int tREGEXP_BEG = 362;
  public static final int tWORDS_BEG = 363;
  public static final int tQWORDS_BEG = 364;
  public static final int tSTRING_END = 365;
  public static final int tSYMBOLS_BEG = 366;
  public static final int tQSYMBOLS_BEG = 367;
  public static final int tSTRING_DEND = 368;
  public static final int tSTRING_DBEG = 369;
  public static final int tSTRING_DVAR = 370;
  public static final int tLAMBEG = 371;
  public static final int tLABEL_END = 372;
  public static final int tIGNORED_NL = 373;
  public static final int tCOMMENT = 374;
  public static final int tEMBDOC_BEG = 375;
  public static final int tEMBDOC = 376;
  public static final int tEMBDOC_END = 377;
  public static final int tHEREDOC_BEG = 378;
  public static final int tHEREDOC_END = 379;
  public static final int tLOWEST = 380;
  public static final int yyErrorCode = 256;

  /** number of final state.
    */
  protected static final int yyFinal = 1;

  /** parser tables.
      Order is mandated by <i>jay</i>.
    */
  protected static final short[] yyLhs = {
//yyLhs 818
    -1,   214,     0,    30,    31,    31,    31,    31,    32,    32,
    33,   217,    34,    34,    35,    36,    36,    36,    36,    37,
   218,    37,   219,    38,    38,    38,    38,    38,    38,    38,
    38,    38,    38,    38,    38,    38,    38,    38,    38,    38,
    77,    77,    77,    77,    77,    77,    77,    77,    77,    77,
    77,    77,    75,    75,    75,    39,    39,    39,    39,    39,
   221,   222,    39,   223,   224,    39,    39,    27,    28,   225,
    29,    45,   226,    46,    43,    43,    82,    82,   120,    49,
    42,    42,    42,    42,    42,    42,    42,    42,    42,    42,
    42,   125,   125,   131,   131,   127,   127,   127,   127,   127,
   127,   127,   127,   127,   127,   128,   128,   126,   126,   130,
   130,   129,   129,   129,   129,   129,   129,   129,   129,   129,
   129,   129,   129,   129,   129,   129,   129,   129,   129,   129,
   122,   122,   122,   122,   122,   122,   122,   122,   122,   122,
   122,   122,   122,   122,   122,   122,   122,   122,   122,   159,
   159,    26,    26,    26,   161,   161,   161,   161,   161,   124,
   124,    99,   228,    99,   160,   160,   160,   160,   160,   160,
   160,   160,   160,   160,   160,   160,   160,   160,   160,   160,
   160,   160,   160,   160,   160,   160,   160,   160,   160,   160,
   160,   160,   160,   160,   172,   172,   172,   172,   172,   172,
   172,   172,   172,   172,   172,   172,   172,   172,   172,   172,
   172,   172,   172,   172,   172,   172,   172,   172,   172,   172,
   172,   172,   172,   172,   172,   172,   172,   172,   172,   172,
   172,   172,   172,   172,   172,    40,    40,    40,    40,    40,
    40,    40,    40,    40,    40,    40,    40,    40,    40,    40,
    40,    40,    40,    40,    40,    40,    40,    40,    40,    40,
    40,    40,    40,    40,    40,    40,    40,    40,    40,    40,
    40,    40,    40,    40,    40,   229,    40,    40,    40,    40,
    40,    40,    40,   173,   173,   173,   173,    50,    50,   185,
   185,    47,    70,    70,    70,    70,    76,    76,    63,    63,
    63,    64,    64,    62,    62,    62,    62,    62,    61,    61,
    61,    61,    61,   231,    69,    72,    72,    71,    71,    60,
    60,    60,    60,    79,    79,    78,    78,    78,    41,    41,
    41,    41,    41,    41,    41,    41,    41,    41,    41,   232,
    41,   233,    41,   234,    41,    41,    41,    41,    41,    41,
    41,    41,    41,    41,   235,    41,    41,    41,    41,    41,
    41,    41,    41,    41,    41,    41,   237,    41,   238,    41,
    41,    41,   239,    41,   241,    41,   242,    41,    41,    41,
    41,    41,    41,    41,    48,   197,   198,   211,   207,   208,
   210,   209,   193,   194,   205,   199,   200,   201,   202,   196,
   195,   203,   206,   192,   236,   236,   236,   227,   227,    51,
    51,    52,    52,   102,   102,    92,    92,    93,    93,    94,
    94,    94,    94,    94,    95,    95,   181,   181,   244,   243,
    67,    67,    67,    67,    68,    68,   183,   103,   103,   103,
   103,   103,   103,   103,   103,   103,   103,   103,   103,   103,
   103,   103,   104,   104,   105,   105,   112,   112,   111,   111,
   113,   113,   245,   246,   247,   248,   114,   115,   115,   116,
   116,   121,    81,    81,    81,    81,    44,    44,    44,    44,
    44,    44,    44,    44,    44,   119,   119,   249,   250,   251,
   117,   252,   253,   254,   118,    54,    54,    54,    54,    53,
    55,    55,   255,   256,   257,   132,   133,   133,   134,   134,
   134,   135,   135,   135,   135,   135,   135,   136,   137,   137,
   138,   138,   212,   213,   139,   139,   139,   139,   139,   139,
   139,   139,   139,   139,   139,   139,   139,   258,   139,   139,
   259,   139,   141,   141,   141,   141,   141,   141,   141,   141,
   142,   142,   143,   143,   140,   175,   175,   144,   144,   145,
   152,   152,   152,   152,   153,   153,   154,   154,   179,   179,
   176,   176,   177,   178,   178,   146,   146,   146,   146,   146,
   146,   146,   146,   146,   146,   147,   147,   147,   147,   147,
   147,   147,   147,   147,   147,   147,   147,   147,   147,   147,
   147,   148,   149,   149,   150,   151,   151,   151,    56,    56,
    57,    57,    57,    58,    58,    59,    59,    20,    20,     2,
     3,     3,     3,     4,     5,     6,    11,    16,    16,    19,
    19,    12,    13,    13,    14,    15,    17,    17,    18,    18,
     7,     7,     8,     8,     9,     9,    10,   260,    10,   261,
   262,   263,   264,    10,   101,   101,   101,   101,    25,    25,
    23,   155,   155,   155,   155,    24,    21,    21,   184,   184,
   184,    22,    22,    22,    22,    73,    73,    73,    73,    73,
    73,    73,    73,    73,    73,    73,    73,    74,    74,    74,
    74,    74,    74,    74,    74,    74,    74,    74,    74,   100,
   100,   265,    80,    80,    86,    86,    87,    85,   266,    85,
    65,    65,    65,    65,    65,    66,    66,    88,    88,    88,
    88,    88,    88,    88,    88,    88,    88,    88,    88,    88,
    88,    88,   182,   166,   166,   166,   166,   165,   165,   169,
    90,    90,    89,    89,   168,   108,   108,   110,   110,   109,
   109,   107,   107,   188,   188,   180,   167,   167,   106,    84,
    83,    83,    91,    91,   187,   187,   162,   162,   186,   186,
   163,   163,   164,   164,     1,   267,     1,    96,    96,    97,
    97,    98,    98,    98,    98,    98,   156,   156,   156,   157,
   157,   157,   157,   158,   158,   158,   174,   174,   170,   170,
   171,   171,   215,   215,   220,   220,   189,   190,   204,   230,
   230,   230,   240,   240,   216,   216,   123,   191,
    }, yyLen = {
//yyLen 818
     2,     0,     2,     2,     1,     1,     3,     2,     1,     2,
     3,     0,     6,     3,     2,     1,     1,     3,     2,     1,
     0,     3,     0,     4,     3,     3,     3,     2,     3,     3,
     3,     3,     3,     4,     1,     4,     4,     6,     4,     1,
     4,     4,     7,     6,     6,     6,     6,     4,     6,     4,
     6,     4,     1,     3,     1,     1,     3,     3,     3,     2,
     0,     0,     5,     0,     0,     5,     1,     1,     2,     0,
     5,     1,     0,     3,     1,     1,     1,     4,     3,     1,
     2,     3,     4,     5,     4,     5,     2,     2,     2,     2,
     2,     1,     3,     1,     3,     1,     2,     3,     5,     2,
     4,     2,     4,     1,     3,     1,     3,     2,     3,     1,
     3,     1,     1,     1,     1,     1,     1,     1,     1,     1,
     1,     1,     1,     4,     3,     3,     3,     3,     2,     1,
     1,     1,     1,     1,     1,     1,     1,     1,     1,     1,
     1,     1,     4,     3,     3,     3,     3,     2,     1,     1,
     1,     2,     1,     3,     1,     1,     1,     1,     1,     1,
     1,     1,     0,     4,     1,     1,     1,     1,     1,     1,
     1,     1,     1,     1,     1,     1,     1,     1,     1,     1,
     1,     1,     1,     1,     1,     1,     1,     1,     1,     1,
     1,     1,     1,     1,     1,     1,     1,     1,     1,     1,
     1,     1,     1,     1,     1,     1,     1,     1,     1,     1,
     1,     1,     1,     1,     1,     1,     1,     1,     1,     1,
     1,     1,     1,     1,     1,     1,     1,     1,     1,     1,
     1,     1,     1,     1,     1,     4,     4,     7,     6,     6,
     6,     6,     5,     4,     3,     3,     2,     2,     2,     2,
     3,     3,     3,     3,     3,     3,     4,     2,     2,     3,
     3,     3,     3,     1,     3,     3,     3,     3,     3,     2,
     2,     3,     3,     3,     3,     0,     4,     6,     4,     6,
     4,     6,     1,     1,     1,     1,     1,     3,     3,     1,
     1,     1,     1,     2,     4,     2,     1,     3,     3,     5,
     3,     1,     1,     1,     1,     2,     4,     2,     1,     2,
     2,     4,     1,     0,     2,     2,     1,     2,     1,     1,
     2,     3,     4,     1,     1,     3,     4,     2,     1,     1,
     1,     1,     1,     1,     1,     1,     1,     1,     1,     0,
     4,     0,     3,     0,     4,     3,     3,     2,     3,     3,
     1,     4,     3,     1,     0,     6,     4,     3,     2,     1,
     2,     1,     6,     6,     4,     4,     0,     6,     0,     5,
     5,     6,     0,     6,     0,     7,     0,     5,     4,     4,
     1,     1,     1,     1,     1,     1,     1,     1,     1,     1,
     1,     1,     1,     1,     1,     1,     1,     1,     1,     1,
     1,     1,     1,     1,     1,     1,     2,     1,     1,     1,
     5,     1,     2,     1,     1,     1,     3,     1,     3,     1,
     3,     5,     1,     3,     2,     1,     1,     1,     0,     2,
     4,     2,     2,     1,     2,     0,     1,     6,     8,     4,
     6,     4,     2,     6,     2,     4,     6,     2,     4,     2,
     4,     1,     1,     1,     3,     4,     1,     4,     1,     3,
     1,     1,     0,     0,     0,     0,     7,     4,     1,     3,
     3,     3,     2,     4,     5,     5,     2,     4,     4,     3,
     3,     3,     2,     1,     4,     3,     3,     0,     0,     0,
     5,     0,     0,     0,     5,     1,     2,     3,     4,     5,
     1,     1,     0,     0,     0,     8,     1,     1,     1,     3,
     3,     1,     2,     3,     1,     1,     1,     1,     3,     1,
     3,     1,     1,     1,     1,     1,     4,     4,     4,     3,
     4,     4,     4,     3,     3,     3,     2,     0,     4,     2,
     0,     4,     1,     1,     2,     3,     5,     2,     4,     1,
     2,     3,     1,     3,     5,     2,     1,     1,     3,     1,
     3,     1,     2,     1,     1,     3,     2,     1,     1,     3,
     2,     1,     2,     1,     1,     1,     3,     3,     2,     2,
     1,     1,     1,     2,     2,     1,     1,     1,     1,     1,
     1,     1,     1,     1,     1,     1,     1,     1,     1,     1,
     1,     1,     2,     2,     4,     2,     3,     1,     6,     1,
     1,     1,     1,     2,     1,     2,     1,     1,     1,     1,
     1,     1,     2,     3,     3,     3,     4,     0,     3,     1,
     2,     4,     0,     3,     4,     4,     0,     3,     0,     3,
     0,     2,     0,     2,     0,     2,     1,     0,     3,     0,
     0,     0,     0,     7,     1,     1,     1,     1,     1,     1,
     2,     1,     1,     1,     1,     3,     1,     2,     1,     1,
     1,     1,     1,     1,     1,     1,     1,     1,     1,     1,
     1,     1,     1,     1,     1,     1,     1,     1,     1,     1,
     1,     1,     1,     1,     1,     1,     1,     1,     1,     1,
     1,     0,     4,     0,     1,     1,     3,     1,     0,     3,
     4,     2,     2,     1,     1,     2,     0,     6,     8,     4,
     6,     4,     6,     2,     4,     6,     2,     4,     2,     4,
     1,     0,     1,     1,     1,     1,     1,     1,     1,     1,
     1,     3,     1,     3,     1,     2,     1,     2,     1,     1,
     3,     1,     3,     1,     1,     2,     2,     1,     3,     3,
     1,     3,     1,     3,     1,     1,     2,     1,     1,     1,
     2,     1,     2,     0,     1,     0,     4,     1,     2,     1,
     3,     3,     2,     1,     4,     2,     1,     1,     1,     1,
     1,     1,     1,     1,     1,     1,     1,     1,     1,     1,
     1,     1,     0,     1,     0,     1,     2,     2,     2,     0,
     1,     1,     1,     1,     1,     2,     0,     0,
    }, yyDefRed = {
//yyDefRed 1359
     1,     0,     0,     0,   392,   393,   394,     0,   385,   386,
   387,   390,   388,   389,   391,     0,     0,   382,   383,   403,
     0,     0,     0,     0,     0,     0,     0,     0,     0,     0,
     0,     0,     0,     0,     0,     0,     0,     0,     0,     0,
   671,   672,   673,   674,   620,   699,   700,     0,     0,     0,
     0,     0,     0,     0,     0,     0,     0,     0,   462,     0,
   640,   642,   644,     0,     0,     0,     0,     0,     0,   329,
     0,   621,   330,   331,   332,   334,   333,   335,   328,   617,
   666,   658,   659,   618,     0,     0,     2,     0,     5,     0,
     0,     0,     0,     0,    55,     0,     0,     0,     0,   336,
     0,    34,     0,    75,     0,   361,     0,     4,     0,     0,
    91,     0,   105,    79,     0,     0,     0,   339,     0,     0,
    72,    72,     0,     0,     0,     7,   204,   215,   205,   228,
   201,   221,   211,   210,   231,   232,   226,   209,   208,   203,
   229,   233,   234,   213,   202,   216,   220,   222,   214,   207,
   223,   230,   225,   224,   217,   227,   212,   200,   219,   218,
   199,   206,   197,   198,   194,   195,   196,   154,   156,   155,
   189,   190,   185,   167,   168,   169,   176,   173,   175,   170,
   171,   191,   192,   177,   178,   182,   186,   172,   174,   164,
   165,   166,   179,   180,   181,   183,   184,   187,   188,   193,
   160,     0,   161,   157,   159,   158,     0,     0,     0,     0,
     0,     0,     0,     0,     0,     0,     0,     0,     0,     0,
     0,     0,     0,     0,     0,   640,     0,     0,     0,     0,
   308,     0,     0,     0,    89,   312,     0,     0,   779,     0,
     0,    90,     0,    87,     0,     0,   482,    86,     0,   805,
     0,     0,    22,     0,     0,     9,     0,     0,   380,   381,
     0,     0,   257,     0,     0,   350,     0,     0,     0,     0,
     0,    20,     0,     0,     0,    16,     0,    15,     0,     0,
     0,     0,     0,     0,     0,   292,     0,     0,     0,   777,
     0,     0,     0,     0,     0,     0,     0,     0,     0,     0,
     0,     0,     0,     0,     0,     0,     0,     0,   384,     0,
     0,     0,   463,   663,   662,   664,     0,   660,   661,     0,
     0,     0,   627,   636,   632,   638,   269,    59,   270,   622,
     0,     0,     0,     0,   705,     0,     0,     0,   812,   813,
     3,     0,   814,     0,     0,     0,     0,     0,     0,     0,
    63,     0,     0,     0,     0,     0,   285,   286,     0,     0,
     0,     0,     0,     0,     0,     0,    60,     0,   283,   284,
     0,     0,     0,     0,     0,     0,     0,     0,     0,   396,
   472,   491,   395,   487,   360,   491,   799,     0,     0,   798,
     0,   476,     0,   358,     0,     0,   801,   800,     0,     0,
     0,     0,     0,     0,     0,   107,    88,   681,   680,   682,
   683,   685,   684,   686,     0,   677,   676,     0,   679,     0,
     0,     0,     0,   337,   152,   376,     0,     0,     0,     0,
     0,     0,     0,     0,     0,     0,     0,     0,   775,     0,
    68,   774,    67,     0,     0,     0,     0,     0,     0,     0,
     0,     0,     0,     0,     0,     0,     0,     0,     0,     0,
     0,     0,   413,   414,     0,   368,     0,     0,   162,   782,
     0,   320,   785,   315,     0,     0,     0,     0,     0,     0,
     0,     0,   309,   318,     0,     0,   310,     0,     0,     0,
   352,     0,   314,     0,     0,   304,     0,     0,   303,     0,
     0,   357,    58,    24,    26,    25,     0,   354,     0,     0,
     0,     0,     0,     0,     0,     0,     0,     0,   345,    14,
     0,     0,     0,   342,     0,   810,   293,   348,     0,   295,
   349,   778,     0,   667,     0,   109,     0,   707,     0,     0,
     0,     0,   464,   646,   665,   649,   647,   641,   623,   624,
   643,   625,   645,     0,     0,     0,     0,   738,   735,   734,
   733,   736,   744,   753,   732,     0,   765,   754,   769,   768,
   764,   730,     0,     0,   742,     0,   762,     0,   751,     0,
   713,   739,   737,   426,     0,     0,   427,     0,   714,     0,
     0,     0,     0,     0,     0,     0,     0,     0,   815,     6,
    28,    29,    30,    31,    32,    56,    57,    64,     0,     0,
     0,     0,     0,     0,     0,     0,     0,     0,     0,     0,
     0,    61,     0,     0,     0,     0,     0,     0,     0,     0,
     0,     0,     0,   492,     0,   488,     0,     0,     0,     0,
   481,     0,   479,     0,     0,     0,     0,   791,     0,   480,
     0,   792,   487,    81,     0,   289,   290,     0,   789,   790,
     0,     0,     0,     0,     0,     0,     0,   108,     0,   149,
     0,   151,   701,   372,     0,     0,     0,     0,     0,   405,
     0,     0,     0,   797,   796,    69,     0,     0,     0,     0,
     0,     0,     0,    72,     0,     0,     0,     0,     0,     0,
     0,   781,     0,     0,     0,     0,     0,     0,     0,   317,
     0,     0,   780,     0,     0,   351,   806,     0,   298,     0,
   300,   356,    23,     0,     0,    10,    33,     0,     0,     0,
     0,    21,     0,    17,   344,     0,     0,     0,     0,     0,
     0,     0,     0,     0,   650,     0,   626,   629,     0,     0,
   634,   631,     0,     0,   635,     0,     0,   417,     0,     0,
     0,   415,   706,     0,   723,     0,   726,     0,   711,     0,
   728,   745,     0,     0,     0,   712,   770,   766,   755,   756,
   402,   378,   397,     0,   609,     0,     0,     0,   709,   379,
     0,     0,     0,     0,     0,   471,   493,   485,   489,   486,
     0,     0,   478,     0,     0,     0,     0,     0,     0,   302,
   477,     0,   301,     0,     0,     0,     0,    41,   236,    54,
     0,     0,     0,     0,    51,   243,     0,     0,   319,     0,
    40,   235,    36,    35,     0,   323,     0,   106,     0,     0,
     0,     0,     0,     0,     0,   153,     0,     0,   340,     0,
   406,     0,     0,   364,   408,    73,   407,   365,     0,     0,
     0,     0,     0,     0,   502,     0,     0,   399,     0,     0,
     0,   163,   784,     0,     0,     0,     0,     0,   322,   311,
     0,     0,     0,   242,   294,   110,     0,     0,   468,   465,
   651,   654,   655,   656,   657,   648,   628,   630,   637,   633,
   639,     0,   424,     0,   741,     0,   715,   743,     0,     0,
     0,   763,     0,   752,   772,     0,     0,     0,   740,   758,
   429,   398,   400,    13,   616,    11,     0,     0,     0,   611,
   612,     0,     0,     0,     0,   594,   593,   595,   596,   598,
   597,   599,   601,   607,   568,     0,     0,     0,   540,     0,
     0,     0,   640,     0,   586,   587,   588,   589,   591,   590,
   592,   585,   600,    65,     0,   517,     0,   521,   514,   515,
   524,     0,   525,   580,   581,     0,   516,     0,   564,     0,
   573,   574,   563,     0,     0,    62,     0,     0,     0,     0,
     0,    85,     0,   807,     0,     0,    83,    78,     0,     0,
     0,     0,     0,     0,   474,   475,     0,     0,     0,     0,
     0,     0,     0,   484,   377,   401,     0,   409,   411,     0,
     0,   776,    70,     0,     0,   503,   370,     0,   369,     0,
   495,     0,     0,     0,     0,     0,     0,     0,     0,   299,
   355,     0,     0,   652,   416,   418,     0,     0,     0,   719,
     0,   721,     0,   727,     0,   724,   710,   729,     0,   615,
     0,     0,   614,     0,     0,     0,     0,   583,   584,   150,
   605,     0,     0,     0,     0,     0,   549,     0,   536,   539,
     0,     0,   555,     0,   602,   669,   668,   670,     0,   603,
     0,     0,     0,     0,     0,     0,     0,     0,     0,     0,
     0,     0,     0,   572,   570,     0,     0,     0,   453,   452,
     0,    46,   240,    45,   241,     0,    43,   238,    44,   239,
     0,    53,     0,     0,     0,     0,     0,     0,     0,     0,
    37,     0,   702,   373,   362,   412,     0,   371,     0,   367,
   496,     0,     0,   363,     0,     0,     0,     0,     0,   466,
     0,     0,     0,     0,     0,     0,     0,     0,     0,     0,
     0,     0,     0,     0,     0,     0,     0,     0,     0,     0,
     0,     0,     0,   613,     0,     0,   535,   534,     0,     0,
     0,   550,   808,   640,     0,   569,     0,   518,   513,     0,
   520,   576,   577,   606,   533,   529,     0,     0,     0,     0,
     0,     0,   565,   560,     0,   557,   451,     0,   760,     0,
     0,     0,   749,     0,     0,   433,     0,     0,     0,   494,
   490,    42,   237,     0,     0,   375,     0,     0,     0,     0,
   497,     0,   467,     0,     0,     0,     0,     0,   720,     0,
   717,   722,   725,    12,     0,     0,     0,     0,     0,   541,
     0,     0,   551,     0,   538,   604,     0,   527,   526,   528,
   531,   530,   532,     0,     0,   447,     0,   444,   442,     0,
     0,   431,   454,     0,   449,     0,     0,     0,     0,     0,
   432,     0,   504,     0,     0,   498,   500,   501,   499,   460,
     0,   458,   461,   470,   469,   653,     0,     0,     0,     0,
     0,     0,   608,     0,     0,     0,   558,   554,   434,   761,
     0,     0,     0,     0,   455,   750,     0,     0,   347,     0,
     0,   410,     0,   509,   510,     0,   457,   718,     0,     0,
     0,     0,   448,     0,   445,     0,   439,     0,   441,   430,
   450,     0,     0,     0,   459,     0,     0,     0,     0,   506,
   507,   505,   446,   440,     0,   437,   443,     0,   438,
    }, yyDgoto = {
//yyDgoto 268
     1,   439,    69,    70,    71,    72,    73,   316,   320,   321,
   547,    74,    75,   555,    76,    77,   553,   554,   556,   748,
    78,    79,    80,    81,    82,    83,   421,   440,   227,   228,
    86,    87,    88,   255,   592,   593,   274,   275,   276,    90,
    91,    92,    93,    94,    95,   428,   443,   231,   263,   264,
    98,  1016,  1017,   868,  1031,  1288,   783,   928,  1061,   923,
   644,   495,   496,   640,   810,   906,   764,  1308,  1265,   243,
   283,   482,   235,    99,   236,   830,   831,   101,   832,   836,
   673,   102,   103,  1207,  1208,   331,   332,   333,   572,   573,
   574,   575,   757,   758,   759,   760,   287,   497,   238,   201,
   239,   895,   461,  1210,  1107,  1108,   576,   577,   578,  1211,
  1212,  1290,  1145,  1291,   105,   889,  1149,   634,   632,   393,
   653,   380,   240,   277,   202,   108,   109,   110,   111,   112,
   536,   279,   865,  1351,  1227,   963,  1179,   965,   966,   967,
   968,  1074,  1075,  1076,  1204,  1077,   970,   971,   972,   973,
   974,   975,   976,   977,   978,   317,   113,   728,   642,   424,
   643,   204,   579,   580,   768,   581,   582,   583,   584,   918,
   676,   398,   205,   378,   685,   979,   980,   981,   982,   983,
   586,   587,   588,  1268,  1089,   657,   589,   590,   591,   490,
   805,   483,   265,   115,   116,  1019,   869,   117,   118,   385,
   381,   785,   926,  1020,  1079,   119,   781,   120,   121,   122,
   123,   124,  1098,  1099,     2,   340,   466,  1058,   516,   506,
   491,   621,   793,   607,   792,   852,   444,   855,   697,   508,
   526,   244,   426,   281,   522,   723,   680,   866,   695,   842,
   681,   840,   677,   772,   773,   312,   542,   743,  1042,   635,
   798,   988,   633,   796,   987,  1025,  1138,  1322,  1081,  1071,
   745,   744,   890,  1043,  1150,   841,   335,   682,
    }, yySindex = {
//yySindex 1359
     0,     0, 24101, 24727,     0,     0,     0, 27697,     0,     0,
     0,     0,     0,     0,     0, 22576, 22576,     0,     0,     0,
   125,   168,     0,     0,     0,     0,   530, 27594,   143,    63,
    96,     0,     0,     0,     0,     0,     0,     0,     0,     0,
     0,     0,     0,     0,     0,     0,     0,  1217, 26699, 26699,
 26699, 26699,   -48, 24218, 24840, 25427, 25785, 28287,     0, 28117,
     0,     0,     0,   276,   327,   362,   404, 26810, 26699,     0,
  -138,     0,     0,     0,     0,     0,     0,     0,     0,     0,
     0,     0,     0,     0,   420,   420,     0,   214,     0,  1334,
   587, 23306,     0,   240,     0,   -36,   106,   549,   100,     0,
   201,     0,   135,     0,   220,     0,   486,     0,   536, 30277,
     0,   583,     0,     0, 22576, 30388, 30610,     0, 26922, 28017,
     0,     0, 30499, 23878, 26922,     0,     0,     0,     0,     0,
     0,     0,     0,     0,     0,     0,     0,     0,     0,     0,
     0,     0,     0,     0,     0,     0,     0,     0,     0,     0,
     0,     0,     0,     0,     0,     0,     0,     0,     0,     0,
     0,     0,     0,     0,     0,     0,     0,     0,     0,     0,
     0,     0,     0,     0,     0,     0,     0,     0,     0,     0,
     0,     0,     0,     0,     0,     0,     0,     0,     0,     0,
     0,     0,     0,     0,     0,     0,     0,     0,     0,     0,
     0,   590,     0,     0,     0,     0,     0,     0,     0,     0,
   630,     0,     0,     0,     0,     0,     0,     0,     0, 26699,
   370, 24331, 26699, 26699, 26699,     0, 26699,   420,   420, 29372,
     0,   401,   138,   708,     0,     0,   407,   731,     0,   468,
   762,     0, 23766,     0, 22576, 24957,     0,     0, 23989,     0,
 26922,   954,     0,   800, 24101,     0, 24331,   517,     0,     0,
   125,   168,     0,   238,   549,     0,   524, 18582, 18582,   518,
 24840,     0, 24218,   816,   214,     0,  1334,     0,     0,   143,
  1334,   143,   228,   792,   287,     0,   401,   751,   287,     0,
     0,     0,     0,     0,   143,     0,     0,     0,     0,     0,
     0,     0,     0,  1217,   582, 30721,   420,   420,     0,   264,
     0,   855,     0,     0,     0,     0,   689,     0,     0,   698,
   880,   224,     0,     0,     0,     0,     0,     0,     0,     0,
  6860, 24331,   842,     0,     0,  6860, 24331,   852,     0,     0,
     0, 24497,     0, 26922, 26922, 26922, 26922, 24840, 26922, 26922,
     0, 26699, 26699, 26699, 26699, 26699,     0,     0, 26699, 26699,
 26699, 26699, 26699, 26699, 26699, 26699,     0, 26699,     0,     0,
 26699, 26699, 26699, 26699, 26699, 26699, 26699, 26699, 26699,     0,
     0,     0,     0,     0,     0,     0,     0, 28619, 22576,     0,
 28862,     0,   564,     0, 26699,   599,     0,     0, 30030,   599,
   599,   599, 24218, 28524,   883,     0,     0,     0,     0,     0,
     0,     0,     0,     0,     0,     0,     0,     0,     0, 26922,
   527,   892,   403,     0,     0,     0, 24331,   587,   140,     0,
     0,     0,     0,     0,     0,     0,     0,     0,     0,   109,
     0,     0,     0, 24331, 26922, 24331,     0,     0,     0,     0,
     0,     0,     0,     0,     0,     0,     0,     0,   654,   578,
     0,   694,     0,     0,   214,     0,   928,   140,     0,     0,
   518,     0,     0,     0,   788,   917,   933, 26699, 28940, 22576,
 28979, 25070,     0,     0,   599, 25539,     0,   599,   599,   143,
     0,   955,     0, 26699,   973,     0,   143,   995,     0,   143,
    69,     0,     0,     0,     0,     0, 27697,     0, 26699,   873,
   939, 26699, 28940, 28979,   599,  1334,    63,   143,     0,     0,
 24610,     0,   143,     0, 25658,     0,     0,     0, 25785,     0,
     0,     0,   800,     0,     0,     0,   999,     0, 29018, 22576,
 29057, 30721,     0,     0,     0,     0,     0,     0,     0,     0,
     0,     0,     0,  1052,   292,  1066,   491,     0,     0,     0,
     0,     0,     0,     0,     0,  1150,     0,     0,     0,     0,
     0,     0,   143,  1009,     0,  1034,     0,  1050,     0,  1057,
     0,     0,     0,     0, 26699,     0,     0,  1071,     0,   804,
   820,   -94,   853,   875, 26810,   214,   853, 26810,     0,     0,
     0,     0,     0,     0,     0,     0,     0,     0,   524,  7857,
  7857,  7857,  7857, 13190, 11105,  7857,  7857, 18582, 18582,   285,
   285,     0, 22470,  2236,  2236,   416,   164,   164,   524,   524,
   524,  1810,   853,     0,  1020,     0,   853,   799,     0,   803,
     0,   168,     0,     0,  1115,   143,   825,     0,   835,     0,
   168,     0,     0,     0,  1810,     0,     0, 26810,     0,     0,
   168, 26810, 25904, 25904,   143, 30721,  1145,     0,   587,     0,
     0,     0,     0,     0, 29117, 22576, 29437, 24331,   853,     0,
 24331,   931, 26922,     0,     0,     0,   853,   154,   853,     0,
 29476, 22576, 29515,     0,   943,   965, 24331, 27697, 26699, 26699,
 26699,     0,   864,   900,   143,   908,   929, 26699,   401,     0,
   731, 26699,     0, 26699, 26699,     0,     0, 25204,     0, 25539,
     0,     0,     0, 26922, 29372,     0,     0,   524,   168,   168,
 26699,     0,     0,     0,     0,   287, 30721,     0,     0,   143,
     0,     0,   999,  4028,     0,  1190,     0,     0,    19,  1255,
     0,     0,    52,  1267,     0,  1150,  1082,     0,  1263,   143,
  1264,     0,     0,  6860,     0,  6860,     0,   145,     0,  4393,
     0,     0, 26699,  1249,    14,     0,     0,     0,     0,     0,
     0,     0,     0,   477,     0, 26016, 23641,  1015,     0,     0,
 30065,  1018, 27411, 27411,  1266,     0,     0,     0,     0,     0,
   599,   599,     0,   564, 25070,   974,  1242,   599,   599,     0,
     0,   564,     0,  1219, 30106,  1040,   608,     0,     0,     0,
   220,  1284,   -36,   240,     0,     0, 26699, 30106,     0,  1307,
     0,     0,     0,     0,     0,     0,  1054,     0,   999, 30721,
   214, 26922, 24331,     0,     0,     0,   143,   853,     0,   918,
     0,    69, 28432,     0,     0,     0,     0,     0,     0,     0,
   143,     0,     0, 24331,     0,   853,   965,     0,   853, 26127,
  1085,     0,     0,   599,   599,  1008,   599,   599,     0,     0,
  1316,   143,    69,     0,     0,     0,     0,  6860,     0,     0,
     0,     0,     0,     0,     0,     0,     0,     0,     0,     0,
     0,   143,     0,  1150,     0,  1375,     0,     0,  1317,  1319,
  1322,     0,  1327,     0,     0,  1071,  1069,  1322,     0,     0,
     0,     0,     0,     0,     0,     0, 24331,     0,  1029,     0,
     0, 26699, 26699, 26699, 26699,     0,     0,     0,     0,     0,
     0,     0,     0,     0,     0,  4441,  4441,   588,     0, 22138,
   143,  1076,     0,  1400,     0,     0,     0,     0,     0,     0,
     0,     0,     0,     0,    68,     0,  1265,     0,     0,     0,
     0,   828,     0,     0,     0,   102,     0,  1329,     0,  1353,
     0,     0,     0, 27886,    18,     0, 26699,  1281,  1281, 26810,
 26810,     0,   599,     0, 26810, 26810,     0,     0, 26699, 24840,
 29554, 22576, 29593,   599,     0,     0,     0, 26239, 24840,   999,
 24331,   214,   853,     0,     0,     0,   853,     0,     0, 24331,
 26922,     0,     0,     0,   853,     0,     0,   853,     0, 26699,
     0,   289,   853, 26699, 26699,   599, 26699, 26699, 25539,     0,
     0,   143,  -161,     0,     0,     0,  1362,  1365,  6860,     0,
  4393,     0,  4393,     0,  4393,     0,     0,     0, 24331,     0,
 30832,   140,     0, 29372, 29372, 29372, 29372,     0,     0,     0,
     0, 27886,  1077,   143,   143, 21727,     0,  1374,     0,     0,
  1314,   958,     0,   807,     0,     0,     0,     0, 26922,     0,
  1135, 30166, 27886,  4441,  4441,   588,   143,   143, 27411, 27411,
   958, 27886,  1077,     0,     0, 29372,  1680, 24331,     0,     0,
 24331,     0,     0,     0,     0, 26810,     0,     0,     0,     0,
 29372,     0,   799,   803,   143,   825,   835, 26810, 26699,     0,
     0,   853,     0,     0,     0,     0,   140,     0, 27411,     0,
     0, 26357, 24331,     0, 26699,  1399,  1385, 24331, 24331,     0,
 24331,  1375,  1375,  1322,  1404,  1322,  1322,  1186,     0,     0,
     0,     0,     0,     0,     0,     0,     0,     0,     0,     0,
  1154,   635,     0,     0, 24331,    36,     0,     0,   110,  1077,
  1418,     0,     0,     0,   143,     0,  1425,     0,     0,  1426,
     0,     0,     0,     0,     0,     0,   143,   143,   143,   143,
   143,   143,     0,     0,  1427,     0,     0,  1434,     0,  1443,
   143,  1445,     0,  1349,  1447,     0, 30943,     0,  1071,     0,
     0,     0,     0,   974,     0,     0, 24331,   140,   867, 26699,
     0,  -131,     0,  1429,   853,  1370,  1128,  1365,     0,  4393,
     0,     0,     0,     0,     0, 29632, 22576, 29952,   875,     0,
  1460, 27886,     0,   760,     0,     0, 27886,     0,     0,     0,
     0,     0,     0, 30166,  7353,     0,  7353,     0,     0,  1382,
   145,     0,     0,  2544,     0,     0,     0,  1210,   682, 30943,
     0,   918,     0, 26922, 26922,     0,     0,     0,     0,     0,
   528,     0,     0,     0,     0,     0,  1322,     0,     0,   143,
     0,     0,     0, 27886,  1477,  1477,     0,     0,     0,     0,
  1482,  1492,  1493,  1494,     0,     0,  1071,  1482,     0, 29991,
   682,     0, 24331,     0,     0,  1429,     0,     0,     0,  1477,
 27886,  2544,     0,  2544,     0,  7353,     0,  2544,     0,     0,
     0,     0,     0,   357,     0,  1482,  1482,  1507,  1482,     0,
     0,     0,     0,     0,  2544,     0,     0,  1482,     0,
    }, yyRindex = {
//yyRindex 1359
     0,     0,   580,     0,     0,     0,     0,     0,     0,     0,
     0,     0,     0,     0,     0, 17424, 17519,     0,     0,     0,
 14595, 14118, 18113, 18426, 18516, 18608, 27039,     0, 26470,     0,
     0, 18921, 19011, 19103, 14707,  5214, 19416, 19506, 15072, 19598,
     0,     0,     0,     0,     0,     0,     0,     0,     0,     0,
     0,     0,     0,   811,   805,  1462,  1431,   199,     0,  1107,
     0,     0,     0,     0,     0,     0,     0,     0,     0,     0,
  8608,     0,     0,     0,     0,     0,     0,     0,     0,     0,
     0,     0,     0,     0,  2090,  2090,     0,   126,     0,   516,
  3599, 13964,  8706, 13093,     0,  9020,     0, 25316,  3755,     0,
     0,     0, 21347,     0, 19911,     0,     0,     0,     0,   218,
     0,     0,     0,     0, 17617,     0,     0,     0,     0,     0,
     0,     0,     0,  1289,     0,     0,     0,     0,     0,     0,
     0,     0,     0,     0,     0,     0,     0,     0,     0,     0,
     0,     0,     0,     0,     0,     0,     0,     0,     0,     0,
     0,     0,     0,     0,     0,     0,     0,     0,     0,     0,
     0,     0,     0,     0,     0,     0,     0,     0,     0,     0,
     0,     0,     0,     0,     0,     0,     0,     0,     0,     0,
     0,     0,     0,     0,     0,     0,     0,     0,     0,     0,
     0,     0,     0,     0,     0,     0,     0,     0,     0,     0,
     0,  6894,     0,     0,     0,     0,  6171,  6485,  6580,  6678,
     0,  6992,  7087,  7185,  4132,  7499,  7594,  4250,  7692,  1716,
     0,   811,     0,     0,  3951,     0,     0,  2090,  2090, 13661,
     0,  3263,     0,  9837,     0,     0,     0,  9837,     0,  8199,
     0,     0,  1520,     0,     0,   922,     0,     0,  1520,     0,
     0,     0,     0, 27151,   618,     0,   618,  9213,     0,     0,
  9115,  8006,     0,     0,     0,     0,  9718, 13028, 13141, 20001,
     0,     0,   811,     0,  1755,     0,   824,     0,   594,  1520,
   936,  1520,  1471,     0,  1471,     0,     0,     0,  1444,     0,
   915,  2674,  2773,  2919,  1528,  3001,  3099,  3530,  1504,  3536,
  3762,  1579,  3859,     0,     0,     0,  6256,  6256,     0,     0,
  3987,   603,     0,     0,     0,     0,     0,     0,     0,     0,
     0,     0,     0,     0,     0,     0,     0,     0,     0,     0,
   941,   843,     0, 23132,     0,   275,   843,     0,     0,     0,
     0,   180,     0,     0,     0,     0,     0,     0,     0,     0,
     0,     0,     0,     0,     0,     0,     0,     0,     0,     0,
     0,     0,  9527,  9622,     0,     0,     0,     0,     0,     0,
     0,     0,     0,     0,     0,     0,     0,     0,     0,     0,
     0,     0,     0,     0,     0,     0,     0,     0,   177,     0,
     0,     0, 10483,     0,     0, 27262,     0,     0,     0, 27262,
 26587, 26587,   811,   633,   649,     0,     0,     0,     0,     0,
     0,     0,     0,     0, 21867,     0,     0, 21979,     0,     0,
     0, 23244,     0,     0,     0,     0,   843,  3464,     0,  2576,
  2717,  2926,  6243, 10799, 12078, 12637, 13307, 17166,     0,     0,
     0,     0,     0,    99,     0,    99,   426,  1189,  1195,  1483,
  1566,  1636,  1760,   951,  1823,  2342,  1079,  2398,     0,     0,
  2461,     0,     0,     0,    44,     0,   458,     0,     0,     0,
  8513,     0,     0,     0,     0,     0,     0,     0,     0,   177,
     0,     0,     0,     0, 27262,     0,     0, 27262, 27262,  1520,
     0,     0,     0,   961,   964,     0,  1520,   510,     0,  1520,
  1520,     0,     0,     0,     0,     0,     0,     0,     0,     0,
     0,     0,     0,     0, 27262,  1309,     0,  1520,     0,     0,
  3832,   124,  1520,     0,  1490,     0,     0,     0,   643,     0,
     0,     0,     0,     0,  4107,     0,   652,     0,     0,   177,
     0,     0,     0,     0,     0,     0,     0,     0,     0,     0,
     0,     0,     0,     0,     0,     0,     0,     0,     0,     0,
     0,     0,     0,     0,     0,     0,     0,     0,     0,     0,
     0,     0,  1520,   190,     0,   190,     0,   205,     0,   190,
     0,     0,     0,     0,    75,    54,     0,   205,     0,   137,
    55,    66,     0,   994,     0,     0,     0,     0,     0,     0,
     0,     0,     0,     0,     0,     0,     0,     0, 10032, 12073,
 12193, 12333, 12453, 12514, 12892, 12632, 12779, 13181, 13277, 11130,
 11226,     0,  1512, 11622, 11718, 11527, 10728, 11035, 10127, 10223,
 10537, 11882,     0,     0,     0,     0,     0, 15184,  5579, 16615,
     0, 25316,     0,  5696,   211,  1497, 15549,     0, 15661,     0,
 14230,     0,     0,     0, 11978,     0,     0,     0,     0,     0,
 17092,     0,     0,     0,  1520,     0,   704,     0,   656,     0,
 22733,     0,     0,     0,     0,   177,     0,   843,     0,     0,
   871, 22845,     0,     0,     0,     0,     0,     0,     0,  2503,
     0,   177,     0,     0,  1304,     0,   744,     0,     0,     0,
     0,     0,  4615,  6061,  1497,  4732,  5097,     0,  9429,     0,
  9837,     0,     0,     0,     0,     0,     0,  1024,     0,   523,
     0,     0,     0,     0, 11346,     0,     0, 10632,     0,  8101,
     0,     0,  1123,     0,     0,  1471,     0,  2219,  1288,  1497,
  2425,  2670,   721,   -88,     0,     0,     0,     0,     0,     0,
     0,     0,     0,     0,     0,     0,   897,     0,  1191,  1520,
  1199,     0,     0,     0,     0,     0,     0,     0,     0,     0,
     0,     0,     0,     0,     0,     0,     0,     0,     0,     0,
     0,     0,     0,  1333,     0,   146, 13730,  8316,     0,     0,
 13773,  8823,     0,     0,     0,     0,     0,     0,     0,     0,
 27262, 27262,     0, 10977,   257, 17931,     0, 27262, 27262,     0,
     0, 14049,     0,     0, 13842,  9331,     0,     0,     0,     0,
 20093,     0, 10342, 21403,     0,     0,     0, 21620,     0,     0,
     0,     0,     0,     0,  6796,     0,  9978,     0,   746,     0,
     0,     0,   843, 22311, 22423,     0,  1497,     0,     0,  1333,
     0,  1520,     0,     0,     0,     0,     0,     0,  1556,   745,
  1497,  3162,  4225,    99,     0,     0,     0,     0,     0,     0,
  1333,     0,     0, 27262, 27262,  3645, 27262, 27262,     0,     0,
   510,  1520,  1520,     0,     0,     0,  1793,   907,     0,     0,
     0,     0,     0,     0,     0,     0,     0,     0,     0,     0,
     0,  1520,     0,     0,     0,     0,     0,     0,   190,   190,
   190,     0,   190,     0,     0,   205,    66,   190,     0,     0,
     0,     0,     0,     0,     0,     0,    99,   113,   244,     0,
     0,     0,     0,     0,     0,     0,     0,     0,     0,     0,
     0,     0,     0,     0,     0,     0,     0,     0,     0,  1497,
   790, 20525,     0,     0,     0,     0,     0,     0,     0,     0,
     0,     0,     0,     0, 21442,     0, 20464,     0,     0,     0,
     0, 20191,     0,     0,     0, 20281,     0, 20774,     0, 20824,
     0,     0,     0, 20583, 20886,     0,     0, 23453, 23565,     0,
     0,     0, 27262,     0,     0,     0,     0,     0,     0,     0,
     0,   177,     0, 27262,     0,     0,  3399,     0,     0,   794,
   843,     0,     0,     0,     0,     0,     0,     0,     0,    99,
     0,     0,     0,  1239,     0,     0,     0,     0,     0,     0,
     0,     0,     0,     0,     0, 27262,     0,     0,   776,     0,
     0,   487,     0,     0,     0,     0,  1201,  1213,     0,     0,
     0,     0,     0,     0,     0,     0,     0,     0,   783,     0,
     0,     0,     0, 13430,  7302, 13470,  7809,     0,     0,     0,
     0,     0, 20645,  1497,  1497, 20953,     0,     0,     0,     0,
     0,     0,     0,     0,     0,     0,     0,     0,     0,     0,
     0, 21496,     0, 20342, 20404,     0, 29889, 22931,     0,     0,
 21008,     0, 20693,     0,     0, 13566,   115,   843,     0,     0,
   618,     0,     0,     0,     0,     0,     0,     0,     0,     0,
 13611,     0, 16026, 16980,  1497, 16138, 16503,     0,     0,  9882,
     0,     0,     0,     0,     0,     0,     0,     0,     0,     0,
     0,     0,   780,     0,     0,     0,   433,   843,   618,     0,
    47,     0,     0,   190,   190,   190,   190,  1333,   754,   851,
  1134,  1533,  1700,  1815,  1912,  2208,  2116,  2363,  3039,  2514,
     0,     0,  2517,     0,   843,  1520,     0,     0, 21048, 20736,
 21102,     0,     0,     0,  1461,     0,     0,     0,     0, 21533,
     0,     0,     0,     0,     0,     0,  1520,  1520,  1520,  1497,
  1497,  1497,     0,     0, 21159,     0,     0,   743,     0,   743,
   115,   766,     0,     0,   743,     0,   117,   906,   766,     0,
     0,     0,     0, 18021, 10387,     0,   871,     0,   288,     0,
     0,  1333,     0,     0,     0,     0,     0,  1214,     0,     0,
     0,     0,     0,     0,  2579,     0,   177,     0,   994,     0,
 21197,     0,     0,     0,     0,     0,     0,     0,     0,     0,
     0,     0,     0,     0,     0,     0,   821,     0,     0,     0,
     0,     0,     0,     0,     0,  1296,  2049,     0,   899,     0,
     0,  1333,     0,     0,     0,     0,     0,     0,     0,     0,
   435,     0,     0,     0,     0,     0,   190,  3041,   555,  1497,
  3170,  3284,     0,     0, 21255, 21578,     0,     0,     0,     0,
   743,   743,   743,   743,     0,     0,   766,   743,     0,     0,
   960,     0,   284,     0,     0,     0,     0,     0,   768, 21308,
     0,     0,     0,     0,     0,     0,     0,     0,     0,     0,
     0,  2256,   123,  1333,     0,   743,   743,   743,   743,     0,
     0,     0,     0,     0,     0,     0,     0,   743,     0,
    }, yyGindex = {
//yyGindex 268
     0,     0,  1019,     0,  1523,  1152,  1535,   -59,     0,     0,
  -273,  1548,  1730,     0,  1805,  1898,     0,     0,     0,  1043,
  2266,     0,    33,     0,     0,    28,  1487,   747,  1551,  2076,
  1355,     0,    42,  1091,  -323,   365,     0,  1102,     4,   -32,
  3126,     2,   -12,   -55,     0,  -109,  -112,   919,    21,   375,
     0,   330,  -839,  -823,     0,     0,   391,     0,     0,   488,
    45,   718,  -350,   120,   983,  -313,   298,   538,  2927,    35,
     0,  -205,  -377,  1530,  2321,  -594,   905,  -459,  -558,     0,
     0,     0,     0,   384, -1115,   259,   217,   969,  -310,   509,
  -743,   888,  -831,  -777,   910,   759,     0,    34,  -451,     0,
  1211,     0,     0,     0,   675,     0,  -692,     0,   901,     0,
   399,     0,  -915,   347,  2322,     0,     0,  1023,  1291,   -87,
   181,   865,  2112,    -2,     3,  1567,     0,    48,   -98,   -24,
  -420,  -152,   335,     0,     0,  -724,   128,     0,     0,   600,
  -798,   191,     0,  -699,  -477,   194,     0,  -775,   605,     0,
     0,     0,  -162,     0,   596,     0,     0,   152,     0,  -393,
    12,   -57,  -695,   382,  -569,  -499, -1029,  -738,  2732,  -309,
   -86,     0,     0,  1600,     0, -1010,     0,     0,   607,     0,
     0,  3016,  -203,     0,     0,   893,     0,     0,  -194,     7,
   229,     0,  1067,     0,     0,   916,     0,     0,     0,     0,
     0,     0,     0,     0,   519,     0,   806,     0,     0,     0,
     0,     0,     0,     0,     0,   -26,   101,     0,     0,     0,
   147,     0,     0,     0,     0,     0,     0,     0,     0,     0,
  -244,     0,     0,     0,     0,     0,  -439,     0,     0,     0,
   -82,     0,     0,   495,     0,     0,     0,     0,     0,     0,
     0,     0,     0,     0,     0,     0,     0,     0,     0,     0,
     0,     0,     0,     0,     0,     0,     0,     0,
    };
    protected static final short[] yyTable = YyTables.yyTable();
    protected static final short[] yyCheck = YyTables.yyCheck();

  /** maps symbol value to printable name.
      @see #yyExpecting
    */
  protected static final String[] yyNames = {
    "end-of-file",null,null,null,null,null,null,null,null,"escaped horizontal tab","'\\n'",
"escaped vertical tab","escaped form feed","escaped carriage return",null,null,null,null,null,null,null,null,null,
    null,null,null,null,null,null,null,null,null,"' '","'!'",null,null,
    null,"'%'","'&'",null,"'('","')'","'*'","'+'","','","'-'","'.'","'/'",
    null,null,null,null,null,null,null,null,null,null,"':'","';'","'<'",
    "'='","'>'","'?'",null,null,null,null,null,null,null,null,null,null,
    null,null,null,null,null,null,null,null,null,null,null,null,null,null,
    null,null,null,"'['","backslash","']'","'^'",null,"'`'",null,null,null,
    null,null,null,null,null,null,null,null,null,null,null,null,null,null,
    null,null,null,null,null,null,null,null,null,"'{'","'|'","'}'","'~'",
    null,null,null,null,null,null,null,null,null,null,null,null,null,null,
    null,null,null,null,null,null,null,null,null,null,null,null,null,null,
    null,null,null,null,null,null,null,null,null,null,null,null,null,null,
    null,null,null,null,null,null,null,null,null,null,null,null,null,null,
    null,null,null,null,null,null,null,null,null,null,null,null,null,null,
    null,null,null,null,null,null,null,null,null,null,null,null,null,null,
    null,null,null,null,null,null,null,null,null,null,null,null,null,null,
    null,null,null,null,null,null,null,null,null,null,null,null,null,null,
    null,null,null,null,null,null,null,null,null,null,null,null,null,null,
    null,null,null,null,"`class''","`module'","`def'",
"`undef'","`begin'","`rescue'","`ensure'",
"`end'","`if'","`unless'","`then'",
"`elsif'","`else'","`case'","`when'",
"`while'","`until'","`for'","`break'",
"`next'","`redo'","`retry'","`in'",
"`do'","`do' for condition","`do' for block","`do' for lambda",
"`return'","`yield'","`super'","`self'",
"`nil'","`true'","`false'","`and'",
"`or'","`not'","`if' modifier","`unless' modifier",
"`while' modifier","`until' modifier","`rescue' modifier","`alias'",
"`defined'","`BEGIN'","`END'","`__LINE__'",
"`__FILE__'","`__ENCODING__'","local variable or method","method","global variable",
"instance variable","constant","class variable","label","integer literal","float literal","rational literal",
"imaginary literal","char literal","numbered reference","back reference","literal content",
    "tREGEXP_END","tUMINUS_NUM","escaped space","unary+","unary-","**","<=>",
"==","===","!=",">=","<=","&&","||","=~","!~",
"..","...","(..","(...","[]","[]=","<<",">>",
"&.","::",":: at EXPR_BEG","operator assignment","=>","'('",
"( arg","'['","'{'","{ arg","'*'","**arg",
"'&'","->","symbol literal","string literal","backtick literal",
"regexp literal","word list","verbatim work list","terminator","symbol list",
"verbatim symbol list","'}'","tSTRING_DBEG","tSTRING_DVAR",
    "tLAMBEG","tLABEL_END","tIGNORED_NL","tCOMMENT","tEMBDOC_BEG",
    "tEMBDOC","tEMBDOC_END","tHEREDOC_BEG","tHEREDOC_END","tLOWEST",
    };

  /** printable rules for debugging.
    */
  protected static final String [] yyRule = {
    "$accept : program",
    "$$1 :",
    "program : $$1 top_compstmt",
    "top_compstmt : top_stmts opt_terms",
    "top_stmts : none",
    "top_stmts : top_stmt",
    "top_stmts : top_stmts terms top_stmt",
    "top_stmts : error top_stmt",
    "top_stmt : stmt",
    "top_stmt : keyword_BEGIN begin_block",
    "begin_block : '{' top_compstmt '}'",
    "$$2 :",
    "bodystmt : compstmt opt_rescue k_else $$2 compstmt opt_ensure",
    "bodystmt : compstmt opt_rescue opt_ensure",
    "compstmt : stmts opt_terms",
    "stmts : none",
    "stmts : stmt_or_begin",
    "stmts : stmts terms stmt_or_begin",
    "stmts : error stmt",
    "stmt_or_begin : stmt",
    "$$3 :",
    "stmt_or_begin : keyword_BEGIN $$3 begin_block",
    "$$4 :",
    "stmt : keyword_alias fitem $$4 fitem",
    "stmt : keyword_alias tGVAR tGVAR",
    "stmt : keyword_alias tGVAR tBACK_REF",
    "stmt : keyword_alias tGVAR tNTH_REF",
    "stmt : keyword_undef undef_list",
    "stmt : stmt modifier_if expr_value",
    "stmt : stmt modifier_unless expr_value",
    "stmt : stmt modifier_while expr_value",
    "stmt : stmt modifier_until expr_value",
    "stmt : stmt modifier_rescue stmt",
    "stmt : keyword_END '{' compstmt '}'",
    "stmt : command_asgn",
    "stmt : mlhs '=' lex_ctxt command_call",
    "stmt : lhs '=' lex_ctxt mrhs",
    "stmt : mlhs '=' lex_ctxt mrhs_arg modifier_rescue stmt",
    "stmt : mlhs '=' lex_ctxt mrhs_arg",
    "stmt : expr",
    "command_asgn : lhs '=' lex_ctxt command_rhs",
    "command_asgn : var_lhs tOP_ASGN lex_ctxt command_rhs",
    "command_asgn : primary_value '[' opt_call_args rbracket tOP_ASGN lex_ctxt command_rhs",
    "command_asgn : primary_value call_op tIDENTIFIER tOP_ASGN lex_ctxt command_rhs",
    "command_asgn : primary_value call_op tCONSTANT tOP_ASGN lex_ctxt command_rhs",
    "command_asgn : primary_value tCOLON2 tCONSTANT tOP_ASGN lex_ctxt command_rhs",
    "command_asgn : primary_value tCOLON2 tIDENTIFIER tOP_ASGN lex_ctxt command_rhs",
    "command_asgn : defn_head f_opt_paren_args '=' command",
    "command_asgn : defn_head f_opt_paren_args '=' command modifier_rescue arg",
    "command_asgn : defs_head f_opt_paren_args '=' command",
    "command_asgn : defs_head f_opt_paren_args '=' command modifier_rescue arg",
    "command_asgn : backref tOP_ASGN lex_ctxt command_rhs",
    "command_rhs : command_call",
    "command_rhs : command_call modifier_rescue stmt",
    "command_rhs : command_asgn",
    "expr : command_call",
    "expr : expr keyword_and expr",
    "expr : expr keyword_or expr",
    "expr : keyword_not opt_nl expr",
    "expr : '!' command_call",
    "$$5 :",
    "$$6 :",
    "expr : arg tASSOC $$5 $$6 p_top_expr_body",
    "$$7 :",
    "$$8 :",
    "expr : arg keyword_in $$7 $$8 p_top_expr_body",
    "expr : arg",
    "def_name : fname",
    "defn_head : k_def def_name",
    "$$9 :",
    "defs_head : k_def singleton dot_or_colon $$9 def_name",
    "expr_value : expr",
    "$$10 :",
    "expr_value_do : $$10 expr_value do",
    "command_call : command",
    "command_call : block_command",
    "block_command : block_call",
    "block_command : block_call call_op2 operation2 command_args",
    "cmd_brace_block : tLBRACE_ARG brace_body '}'",
    "fcall : operation",
    "command : fcall command_args",
    "command : fcall command_args cmd_brace_block",
    "command : primary_value call_op operation2 command_args",
    "command : primary_value call_op operation2 command_args cmd_brace_block",
    "command : primary_value tCOLON2 operation2 command_args",
    "command : primary_value tCOLON2 operation2 command_args cmd_brace_block",
    "command : keyword_super command_args",
    "command : keyword_yield command_args",
    "command : k_return call_args",
    "command : keyword_break call_args",
    "command : keyword_next call_args",
    "mlhs : mlhs_basic",
    "mlhs : tLPAREN mlhs_inner rparen",
    "mlhs_inner : mlhs_basic",
    "mlhs_inner : tLPAREN mlhs_inner rparen",
    "mlhs_basic : mlhs_head",
    "mlhs_basic : mlhs_head mlhs_item",
    "mlhs_basic : mlhs_head tSTAR mlhs_node",
    "mlhs_basic : mlhs_head tSTAR mlhs_node ',' mlhs_post",
    "mlhs_basic : mlhs_head tSTAR",
    "mlhs_basic : mlhs_head tSTAR ',' mlhs_post",
    "mlhs_basic : tSTAR mlhs_node",
    "mlhs_basic : tSTAR mlhs_node ',' mlhs_post",
    "mlhs_basic : tSTAR",
    "mlhs_basic : tSTAR ',' mlhs_post",
    "mlhs_item : mlhs_node",
    "mlhs_item : tLPAREN mlhs_inner rparen",
    "mlhs_head : mlhs_item ','",
    "mlhs_head : mlhs_head mlhs_item ','",
    "mlhs_post : mlhs_item",
    "mlhs_post : mlhs_post ',' mlhs_item",
    "mlhs_node : tIDENTIFIER",
    "mlhs_node : tIVAR",
    "mlhs_node : tGVAR",
    "mlhs_node : tCONSTANT",
    "mlhs_node : tCVAR",
    "mlhs_node : keyword_nil",
    "mlhs_node : keyword_self",
    "mlhs_node : keyword_true",
    "mlhs_node : keyword_false",
    "mlhs_node : keyword__FILE__",
    "mlhs_node : keyword__LINE__",
    "mlhs_node : keyword__ENCODING__",
    "mlhs_node : primary_value '[' opt_call_args rbracket",
    "mlhs_node : primary_value call_op tIDENTIFIER",
    "mlhs_node : primary_value tCOLON2 tIDENTIFIER",
    "mlhs_node : primary_value call_op tCONSTANT",
    "mlhs_node : primary_value tCOLON2 tCONSTANT",
    "mlhs_node : tCOLON3 tCONSTANT",
    "mlhs_node : backref",
    "lhs : tIDENTIFIER",
    "lhs : tIVAR",
    "lhs : tGVAR",
    "lhs : tCONSTANT",
    "lhs : tCVAR",
    "lhs : keyword_nil",
    "lhs : keyword_self",
    "lhs : keyword_true",
    "lhs : keyword_false",
    "lhs : keyword__FILE__",
    "lhs : keyword__LINE__",
    "lhs : keyword__ENCODING__",
    "lhs : primary_value '[' opt_call_args rbracket",
    "lhs : primary_value call_op tIDENTIFIER",
    "lhs : primary_value tCOLON2 tIDENTIFIER",
    "lhs : primary_value call_op tCONSTANT",
    "lhs : primary_value tCOLON2 tCONSTANT",
    "lhs : tCOLON3 tCONSTANT",
    "lhs : backref",
    "cname : tIDENTIFIER",
    "cname : tCONSTANT",
    "cpath : tCOLON3 cname",
    "cpath : cname",
    "cpath : primary_value tCOLON2 cname",
    "fname : tIDENTIFIER",
    "fname : tCONSTANT",
    "fname : tFID",
    "fname : op",
    "fname : reswords",
    "fitem : fname",
    "fitem : symbol",
    "undef_list : fitem",
    "$$11 :",
    "undef_list : undef_list ',' $$11 fitem",
    "op : '|'",
    "op : '^'",
    "op : '&'",
    "op : tCMP",
    "op : tEQ",
    "op : tEQQ",
    "op : tMATCH",
    "op : tNMATCH",
    "op : '>'",
    "op : tGEQ",
    "op : '<'",
    "op : tLEQ",
    "op : tNEQ",
    "op : tLSHFT",
    "op : tRSHFT",
    "op : '+'",
    "op : '-'",
    "op : '*'",
    "op : tSTAR",
    "op : '/'",
    "op : '%'",
    "op : tPOW",
    "op : tDSTAR",
    "op : '!'",
    "op : '~'",
    "op : tUPLUS",
    "op : tUMINUS",
    "op : tAREF",
    "op : tASET",
    "op : '`'",
    "reswords : keyword__LINE__",
    "reswords : keyword__FILE__",
    "reswords : keyword__ENCODING__",
    "reswords : keyword_BEGIN",
    "reswords : keyword_END",
    "reswords : keyword_alias",
    "reswords : keyword_and",
    "reswords : keyword_begin",
    "reswords : keyword_break",
    "reswords : keyword_case",
    "reswords : keyword_class",
    "reswords : keyword_def",
    "reswords : keyword_defined",
    "reswords : keyword_do",
    "reswords : keyword_else",
    "reswords : keyword_elsif",
    "reswords : keyword_end",
    "reswords : keyword_ensure",
    "reswords : keyword_false",
    "reswords : keyword_for",
    "reswords : keyword_in",
    "reswords : keyword_module",
    "reswords : keyword_next",
    "reswords : keyword_nil",
    "reswords : keyword_not",
    "reswords : keyword_or",
    "reswords : keyword_redo",
    "reswords : keyword_rescue",
    "reswords : keyword_retry",
    "reswords : keyword_return",
    "reswords : keyword_self",
    "reswords : keyword_super",
    "reswords : keyword_then",
    "reswords : keyword_true",
    "reswords : keyword_undef",
    "reswords : keyword_when",
    "reswords : keyword_yield",
    "reswords : keyword_if",
    "reswords : keyword_unless",
    "reswords : keyword_while",
    "reswords : keyword_until",
    "arg : lhs '=' lex_ctxt arg_rhs",
    "arg : var_lhs tOP_ASGN lex_ctxt arg_rhs",
    "arg : primary_value '[' opt_call_args rbracket tOP_ASGN lex_ctxt arg_rhs",
    "arg : primary_value call_op tIDENTIFIER tOP_ASGN lex_ctxt arg_rhs",
    "arg : primary_value call_op tCONSTANT tOP_ASGN lex_ctxt arg_rhs",
    "arg : primary_value tCOLON2 tIDENTIFIER tOP_ASGN lex_ctxt arg_rhs",
    "arg : primary_value tCOLON2 tCONSTANT tOP_ASGN lex_ctxt arg_rhs",
    "arg : tCOLON3 tCONSTANT tOP_ASGN lex_ctxt arg_rhs",
    "arg : backref tOP_ASGN lex_ctxt arg_rhs",
    "arg : arg tDOT2 arg",
    "arg : arg tDOT3 arg",
    "arg : arg tDOT2",
    "arg : arg tDOT3",
    "arg : tBDOT2 arg",
    "arg : tBDOT3 arg",
    "arg : arg '+' arg",
    "arg : arg '-' arg",
    "arg : arg '*' arg",
    "arg : arg '/' arg",
    "arg : arg '%' arg",
    "arg : arg tPOW arg",
    "arg : tUMINUS_NUM simple_numeric tPOW arg",
    "arg : tUPLUS arg",
    "arg : tUMINUS arg",
    "arg : arg '|' arg",
    "arg : arg '^' arg",
    "arg : arg '&' arg",
    "arg : arg tCMP arg",
    "arg : rel_expr",
    "arg : arg tEQ arg",
    "arg : arg tEQQ arg",
    "arg : arg tNEQ arg",
    "arg : arg tMATCH arg",
    "arg : arg tNMATCH arg",
    "arg : '!' arg",
    "arg : '~' arg",
    "arg : arg tLSHFT arg",
    "arg : arg tRSHFT arg",
    "arg : arg tANDOP arg",
    "arg : arg tOROP arg",
    "$$12 :",
    "arg : keyword_defined opt_nl $$12 arg",
    "arg : arg '?' arg opt_nl ':' arg",
    "arg : defn_head f_opt_paren_args '=' arg",
    "arg : defn_head f_opt_paren_args '=' arg modifier_rescue arg",
    "arg : defs_head f_opt_paren_args '=' arg",
    "arg : defs_head f_opt_paren_args '=' arg modifier_rescue arg",
    "arg : primary",
    "relop : '>'",
    "relop : '<'",
    "relop : tGEQ",
    "relop : tLEQ",
    "rel_expr : arg relop arg",
    "rel_expr : rel_expr relop arg",
    "lex_ctxt : tSP",
    "lex_ctxt : none",
    "arg_value : arg",
    "aref_args : none",
    "aref_args : args trailer",
    "aref_args : args ',' assocs trailer",
    "aref_args : assocs trailer",
    "arg_rhs : arg",
    "arg_rhs : arg modifier_rescue arg",
    "paren_args : '(' opt_call_args rparen",
    "paren_args : '(' args ',' args_forward rparen",
    "paren_args : '(' args_forward rparen",
    "opt_paren_args : none",
    "opt_paren_args : paren_args",
    "opt_call_args : none",
    "opt_call_args : call_args",
    "opt_call_args : args ','",
    "opt_call_args : args ',' assocs ','",
    "opt_call_args : assocs ','",
    "call_args : command",
    "call_args : args opt_block_arg",
    "call_args : assocs opt_block_arg",
    "call_args : args ',' assocs opt_block_arg",
    "call_args : block_arg",
    "$$13 :",
    "command_args : $$13 call_args",
    "block_arg : tAMPER arg_value",
    "block_arg : tAMPER",
    "opt_block_arg : ',' block_arg",
    "opt_block_arg : none_block_pass",
    "args : arg_value",
    "args : tSTAR arg_value",
    "args : args ',' arg_value",
    "args : args ',' tSTAR arg_value",
    "mrhs_arg : mrhs",
    "mrhs_arg : arg_value",
    "mrhs : args ',' arg_value",
    "mrhs : args ',' tSTAR arg_value",
    "mrhs : tSTAR arg_value",
    "primary : literal",
    "primary : strings",
    "primary : xstring",
    "primary : regexp",
    "primary : words",
    "primary : qwords",
    "primary : symbols",
    "primary : qsymbols",
    "primary : var_ref",
    "primary : backref",
    "primary : tFID",
    "$$14 :",
    "primary : k_begin $$14 bodystmt k_end",
    "$$15 :",
    "primary : tLPAREN_ARG $$15 rparen",
    "$$16 :",
    "primary : tLPAREN_ARG stmt $$16 rparen",
    "primary : tLPAREN compstmt ')'",
    "primary : primary_value tCOLON2 tCONSTANT",
    "primary : tCOLON3 tCONSTANT",
    "primary : tLBRACK aref_args ']'",
    "primary : tLBRACE assoc_list '}'",
    "primary : k_return",
    "primary : keyword_yield '(' call_args rparen",
    "primary : keyword_yield '(' rparen",
    "primary : keyword_yield",
    "$$17 :",
    "primary : keyword_defined opt_nl '(' $$17 expr rparen",
    "primary : keyword_not '(' expr rparen",
    "primary : keyword_not '(' rparen",
    "primary : fcall brace_block",
    "primary : method_call",
    "primary : method_call brace_block",
    "primary : lambda",
    "primary : k_if expr_value then compstmt if_tail k_end",
    "primary : k_unless expr_value then compstmt opt_else k_end",
    "primary : k_while expr_value_do compstmt k_end",
    "primary : k_until expr_value_do compstmt k_end",
    "$$18 :",
    "primary : k_case expr_value opt_terms $$18 case_body k_end",
    "$$19 :",
    "primary : k_case opt_terms $$19 case_body k_end",
    "primary : k_case expr_value opt_terms p_case_body k_end",
    "primary : k_for for_var keyword_in expr_value_do compstmt k_end",
    "$$20 :",
    "primary : k_class cpath superclass $$20 bodystmt k_end",
    "$$21 :",
    "primary : k_class tLSHFT expr $$21 term bodystmt k_end",
    "$$22 :",
    "primary : k_module cpath $$22 bodystmt k_end",
    "primary : defn_head f_arglist bodystmt k_end",
    "primary : defs_head f_arglist bodystmt k_end",
    "primary : keyword_break",
    "primary : keyword_next",
    "primary : keyword_redo",
    "primary : keyword_retry",
    "primary_value : primary",
    "k_begin : keyword_begin",
    "k_if : keyword_if",
    "k_unless : keyword_unless",
    "k_while : keyword_while",
    "k_until : keyword_until",
    "k_case : keyword_case",
    "k_for : keyword_for",
    "k_class : keyword_class",
    "k_module : keyword_module",
    "k_def : keyword_def",
    "k_do : keyword_do",
    "k_do_block : keyword_do_block",
    "k_rescue : keyword_rescue",
    "k_ensure : keyword_ensure",
    "k_when : keyword_when",
    "k_else : keyword_else",
    "k_elsif : keyword_elsif",
    "k_end : keyword_end",
    "k_return : keyword_return",
    "then : term",
    "then : keyword_then",
    "then : term keyword_then",
    "do : term",
    "do : keyword_do_cond",
    "if_tail : opt_else",
    "if_tail : k_elsif expr_value then compstmt if_tail",
    "opt_else : none",
    "opt_else : k_else compstmt",
    "for_var : lhs",
    "for_var : mlhs",
    "f_marg : f_norm_arg",
    "f_marg : tLPAREN f_margs rparen",
    "f_marg_list : f_marg",
    "f_marg_list : f_marg_list ',' f_marg",
    "f_margs : f_marg_list",
    "f_margs : f_marg_list ',' f_rest_marg",
    "f_margs : f_marg_list ',' f_rest_marg ',' f_marg_list",
    "f_margs : f_rest_marg",
    "f_margs : f_rest_marg ',' f_marg_list",
    "f_rest_marg : tSTAR f_norm_arg",
    "f_rest_marg : tSTAR",
    "f_any_kwrest : f_kwrest",
    "f_any_kwrest : f_no_kwarg",
    "$$23 :",
    "f_eq : $$23 '='",
    "block_args_tail : f_block_kwarg ',' f_kwrest opt_f_block_arg",
    "block_args_tail : f_block_kwarg opt_f_block_arg",
    "block_args_tail : f_any_kwrest opt_f_block_arg",
    "block_args_tail : f_block_arg",
    "opt_block_args_tail : ',' block_args_tail",
    "opt_block_args_tail :",
    "excessed_comma : ','",
    "block_param : f_arg ',' f_block_optarg ',' f_rest_arg opt_block_args_tail",
    "block_param : f_arg ',' f_block_optarg ',' f_rest_arg ',' f_arg opt_block_args_tail",
    "block_param : f_arg ',' f_block_optarg opt_block_args_tail",
    "block_param : f_arg ',' f_block_optarg ',' f_arg opt_block_args_tail",
    "block_param : f_arg ',' f_rest_arg opt_block_args_tail",
    "block_param : f_arg excessed_comma",
    "block_param : f_arg ',' f_rest_arg ',' f_arg opt_block_args_tail",
    "block_param : f_arg opt_block_args_tail",
    "block_param : f_block_optarg ',' f_rest_arg opt_block_args_tail",
    "block_param : f_block_optarg ',' f_rest_arg ',' f_arg opt_block_args_tail",
    "block_param : f_block_optarg opt_block_args_tail",
    "block_param : f_block_optarg ',' f_arg opt_block_args_tail",
    "block_param : f_rest_arg opt_block_args_tail",
    "block_param : f_rest_arg ',' f_arg opt_block_args_tail",
    "block_param : block_args_tail",
    "opt_block_param : none",
    "opt_block_param : block_param_def",
    "block_param_def : '|' opt_bv_decl '|'",
    "block_param_def : '|' block_param opt_bv_decl '|'",
    "opt_bv_decl : opt_nl",
    "opt_bv_decl : opt_nl ';' bv_decls opt_nl",
    "bv_decls : bvar",
    "bv_decls : bv_decls ',' bvar",
    "bvar : tIDENTIFIER",
    "bvar : f_bad_arg",
    "$$24 :",
    "$$25 :",
    "$$26 :",
    "$$27 :",
    "lambda : tLAMBDA $$24 $$25 $$26 f_larglist $$27 lambda_body",
    "f_larglist : '(' f_args opt_bv_decl ')'",
    "f_larglist : f_args",
    "lambda_body : tLAMBEG compstmt '}'",
    "lambda_body : keyword_do_LAMBDA bodystmt k_end",
    "do_block : k_do_block do_body k_end",
    "block_call : command do_block",
    "block_call : block_call call_op2 operation2 opt_paren_args",
    "block_call : block_call call_op2 operation2 opt_paren_args brace_block",
    "block_call : block_call call_op2 operation2 command_args do_block",
    "method_call : fcall paren_args",
    "method_call : primary_value call_op operation2 opt_paren_args",
    "method_call : primary_value tCOLON2 operation2 paren_args",
    "method_call : primary_value tCOLON2 operation3",
    "method_call : primary_value call_op paren_args",
    "method_call : primary_value tCOLON2 paren_args",
    "method_call : keyword_super paren_args",
    "method_call : keyword_super",
    "method_call : primary_value '[' opt_call_args rbracket",
    "brace_block : '{' brace_body '}'",
    "brace_block : k_do do_body k_end",
    "$$28 :",
    "$$29 :",
    "$$30 :",
    "brace_body : $$28 $$29 $$30 opt_block_param compstmt",
    "$$31 :",
    "$$32 :",
    "$$33 :",
    "do_body : $$31 $$32 $$33 opt_block_param bodystmt",
    "case_args : arg_value",
    "case_args : tSTAR arg_value",
    "case_args : case_args ',' arg_value",
    "case_args : case_args ',' tSTAR arg_value",
    "case_body : k_when case_args then compstmt cases",
    "cases : opt_else",
    "cases : case_body",
    "$$34 :",
    "$$35 :",
    "$$36 :",
    "p_case_body : keyword_in $$34 $$35 p_top_expr then $$36 compstmt p_cases",
    "p_cases : opt_else",
    "p_cases : p_case_body",
    "p_top_expr : p_top_expr_body",
    "p_top_expr : p_top_expr_body modifier_if expr_value",
    "p_top_expr : p_top_expr_body modifier_unless expr_value",
    "p_top_expr_body : p_expr",
    "p_top_expr_body : p_expr ','",
    "p_top_expr_body : p_expr ',' p_args",
    "p_top_expr_body : p_find",
    "p_top_expr_body : p_args_tail",
    "p_top_expr_body : p_kwargs",
    "p_expr : p_as",
    "p_as : p_expr tASSOC p_variable",
    "p_as : p_alt",
    "p_alt : p_alt '|' p_expr_basic",
    "p_alt : p_expr_basic",
    "p_lparen : '('",
    "p_lbracket : '['",
    "p_expr_basic : p_value",
    "p_expr_basic : p_variable",
    "p_expr_basic : p_const p_lparen p_args rparen",
    "p_expr_basic : p_const p_lparen p_find rparen",
    "p_expr_basic : p_const p_lparen p_kwargs rparen",
    "p_expr_basic : p_const '(' rparen",
    "p_expr_basic : p_const p_lbracket p_args rbracket",
    "p_expr_basic : p_const p_lbracket p_find rbracket",
    "p_expr_basic : p_const p_lbracket p_kwargs rbracket",
    "p_expr_basic : p_const '[' rbracket",
    "p_expr_basic : tLBRACK p_args rbracket",
    "p_expr_basic : tLBRACK p_find rbracket",
    "p_expr_basic : tLBRACK rbracket",
    "$$37 :",
    "p_expr_basic : tLBRACE $$37 p_kwargs rbrace",
    "p_expr_basic : tLBRACE rbrace",
    "$$38 :",
    "p_expr_basic : tLPAREN $$38 p_expr rparen",
    "p_args : p_expr",
    "p_args : p_args_head",
    "p_args : p_args_head p_arg",
    "p_args : p_args_head tSTAR tIDENTIFIER",
    "p_args : p_args_head tSTAR tIDENTIFIER ',' p_args_post",
    "p_args : p_args_head tSTAR",
    "p_args : p_args_head tSTAR ',' p_args_post",
    "p_args : p_args_tail",
    "p_args_head : p_arg ','",
    "p_args_head : p_args_head p_arg ','",
    "p_args_tail : p_rest",
    "p_args_tail : p_rest ',' p_args_post",
    "p_find : p_rest ',' p_args_post ',' p_rest",
    "p_rest : tSTAR tIDENTIFIER",
    "p_rest : tSTAR",
    "p_args_post : p_arg",
    "p_args_post : p_args_post ',' p_arg",
    "p_arg : p_expr",
    "p_kwargs : p_kwarg ',' p_any_kwrest",
    "p_kwargs : p_kwarg",
    "p_kwargs : p_kwarg ','",
    "p_kwargs : p_any_kwrest",
    "p_kwarg : p_kw",
    "p_kwarg : p_kwarg ',' p_kw",
    "p_kw : p_kw_label p_expr",
    "p_kw : p_kw_label",
    "p_kw_label : tLABEL",
    "p_kw_label : tSTRING_BEG string_contents tLABEL_END",
    "p_kwrest : kwrest_mark tIDENTIFIER",
    "p_kwrest : kwrest_mark",
    "p_kwnorest : kwrest_mark keyword_nil",
    "p_any_kwrest : p_kwrest",
    "p_any_kwrest : p_kwnorest",
    "p_value : p_primitive",
    "p_value : p_primitive tDOT2 p_primitive",
    "p_value : p_primitive tDOT3 p_primitive",
    "p_value : p_primitive tDOT2",
    "p_value : p_primitive tDOT3",
    "p_value : p_var_ref",
    "p_value : p_expr_ref",
    "p_value : p_const",
    "p_value : tBDOT2 p_primitive",
    "p_value : tBDOT3 p_primitive",
    "p_primitive : literal",
    "p_primitive : strings",
    "p_primitive : xstring",
    "p_primitive : regexp",
    "p_primitive : words",
    "p_primitive : qwords",
    "p_primitive : symbols",
    "p_primitive : qsymbols",
    "p_primitive : keyword_nil",
    "p_primitive : keyword_self",
    "p_primitive : keyword_true",
    "p_primitive : keyword_false",
    "p_primitive : keyword__FILE__",
    "p_primitive : keyword__LINE__",
    "p_primitive : keyword__ENCODING__",
    "p_primitive : lambda",
    "p_variable : tIDENTIFIER",
    "p_var_ref : '^' tIDENTIFIER",
    "p_var_ref : '^' nonlocal_var",
    "p_expr_ref : '^' tLPAREN expr_value ')'",
    "p_const : tCOLON3 cname",
    "p_const : p_const tCOLON2 cname",
    "p_const : tCONSTANT",
    "opt_rescue : k_rescue exc_list exc_var then compstmt opt_rescue",
    "opt_rescue : none",
    "exc_list : arg_value",
    "exc_list : mrhs",
    "exc_list : none",
    "exc_var : tASSOC lhs",
    "exc_var : none",
    "opt_ensure : k_ensure compstmt",
    "opt_ensure : none",
    "literal : numeric",
    "literal : symbol",
    "strings : string",
    "string : tCHAR",
    "string : string1",
    "string : string string1",
    "string1 : tSTRING_BEG string_contents tSTRING_END",
    "xstring : tXSTRING_BEG xstring_contents tSTRING_END",
    "regexp : tREGEXP_BEG regexp_contents tREGEXP_END",
    "words : tWORDS_BEG ' ' word_list tSTRING_END",
    "word_list :",
    "word_list : word_list word ' '",
    "word : string_content",
    "word : word string_content",
    "symbols : tSYMBOLS_BEG ' ' symbol_list tSTRING_END",
    "symbol_list :",
    "symbol_list : symbol_list word ' '",
    "qwords : tQWORDS_BEG ' ' qword_list tSTRING_END",
    "qsymbols : tQSYMBOLS_BEG ' ' qsym_list tSTRING_END",
    "qword_list :",
    "qword_list : qword_list tSTRING_CONTENT ' '",
    "qsym_list :",
    "qsym_list : qsym_list tSTRING_CONTENT ' '",
    "string_contents :",
    "string_contents : string_contents string_content",
    "xstring_contents :",
    "xstring_contents : xstring_contents string_content",
    "regexp_contents :",
    "regexp_contents : regexp_contents string_content",
    "string_content : tSTRING_CONTENT",
    "$$39 :",
    "string_content : tSTRING_DVAR $$39 string_dvar",
    "$$40 :",
    "$$41 :",
    "$$42 :",
    "$$43 :",
    "string_content : tSTRING_DBEG $$40 $$41 $$42 $$43 compstmt tSTRING_DEND",
    "string_dvar : tGVAR",
    "string_dvar : tIVAR",
    "string_dvar : tCVAR",
    "string_dvar : backref",
    "symbol : ssym",
    "symbol : dsym",
    "ssym : tSYMBEG sym",
    "sym : fname",
    "sym : tIVAR",
    "sym : tGVAR",
    "sym : tCVAR",
    "dsym : tSYMBEG string_contents tSTRING_END",
    "numeric : simple_numeric",
    "numeric : tUMINUS_NUM simple_numeric",
    "nonlocal_var : tIVAR",
    "nonlocal_var : tGVAR",
    "nonlocal_var : tCVAR",
    "simple_numeric : tINTEGER",
    "simple_numeric : tFLOAT",
    "simple_numeric : tRATIONAL",
    "simple_numeric : tIMAGINARY",
    "var_ref : tIDENTIFIER",
    "var_ref : tIVAR",
    "var_ref : tGVAR",
    "var_ref : tCONSTANT",
    "var_ref : tCVAR",
    "var_ref : keyword_nil",
    "var_ref : keyword_self",
    "var_ref : keyword_true",
    "var_ref : keyword_false",
    "var_ref : keyword__FILE__",
    "var_ref : keyword__LINE__",
    "var_ref : keyword__ENCODING__",
    "var_lhs : tIDENTIFIER",
    "var_lhs : tIVAR",
    "var_lhs : tGVAR",
    "var_lhs : tCONSTANT",
    "var_lhs : tCVAR",
    "var_lhs : keyword_nil",
    "var_lhs : keyword_self",
    "var_lhs : keyword_true",
    "var_lhs : keyword_false",
    "var_lhs : keyword__FILE__",
    "var_lhs : keyword__LINE__",
    "var_lhs : keyword__ENCODING__",
    "backref : tNTH_REF",
    "backref : tBACK_REF",
    "$$44 :",
    "superclass : '<' $$44 expr_value term",
    "superclass :",
    "f_opt_paren_args : f_paren_args",
    "f_opt_paren_args : none",
    "f_paren_args : '(' f_args rparen",
    "f_arglist : f_paren_args",
    "$$45 :",
    "f_arglist : $$45 f_args term",
    "args_tail : f_kwarg ',' f_kwrest opt_f_block_arg",
    "args_tail : f_kwarg opt_f_block_arg",
    "args_tail : f_any_kwrest opt_f_block_arg",
    "args_tail : f_block_arg",
    "args_tail : args_forward",
    "opt_args_tail : ',' args_tail",
    "opt_args_tail :",
    "f_args : f_arg ',' f_optarg ',' f_rest_arg opt_args_tail",
    "f_args : f_arg ',' f_optarg ',' f_rest_arg ',' f_arg opt_args_tail",
    "f_args : f_arg ',' f_optarg opt_args_tail",
    "f_args : f_arg ',' f_optarg ',' f_arg opt_args_tail",
    "f_args : f_arg ',' f_rest_arg opt_args_tail",
    "f_args : f_arg ',' f_rest_arg ',' f_arg opt_args_tail",
    "f_args : f_arg opt_args_tail",
    "f_args : f_optarg ',' f_rest_arg opt_args_tail",
    "f_args : f_optarg ',' f_rest_arg ',' f_arg opt_args_tail",
    "f_args : f_optarg opt_args_tail",
    "f_args : f_optarg ',' f_arg opt_args_tail",
    "f_args : f_rest_arg opt_args_tail",
    "f_args : f_rest_arg ',' f_arg opt_args_tail",
    "f_args : args_tail",
    "f_args :",
    "args_forward : tBDOT3",
    "f_bad_arg : tCONSTANT",
    "f_bad_arg : tIVAR",
    "f_bad_arg : tGVAR",
    "f_bad_arg : tCVAR",
    "f_norm_arg : f_bad_arg",
    "f_norm_arg : tIDENTIFIER",
    "f_arg_asgn : f_norm_arg",
    "f_arg_item : f_arg_asgn",
    "f_arg_item : tLPAREN f_margs rparen",
    "f_arg : f_arg_item",
    "f_arg : f_arg ',' f_arg_item",
    "f_label : tLABEL",
    "f_kw : f_label arg_value",
    "f_kw : f_label",
    "f_block_kw : f_label primary_value",
    "f_block_kw : f_label",
    "f_block_kwarg : f_block_kw",
    "f_block_kwarg : f_block_kwarg ',' f_block_kw",
    "f_kwarg : f_kw",
    "f_kwarg : f_kwarg ',' f_kw",
    "kwrest_mark : tPOW",
    "kwrest_mark : tDSTAR",
    "f_no_kwarg : kwrest_mark keyword_nil",
    "f_kwrest : kwrest_mark tIDENTIFIER",
    "f_kwrest : kwrest_mark",
    "f_opt : f_arg_asgn f_eq arg_value",
    "f_block_opt : f_arg_asgn f_eq primary_value",
    "f_block_optarg : f_block_opt",
    "f_block_optarg : f_block_optarg ',' f_block_opt",
    "f_optarg : f_opt",
    "f_optarg : f_optarg ',' f_opt",
    "restarg_mark : '*'",
    "restarg_mark : tSTAR",
    "f_rest_arg : restarg_mark tIDENTIFIER",
    "f_rest_arg : restarg_mark",
    "blkarg_mark : '&'",
    "blkarg_mark : tAMPER",
    "f_block_arg : blkarg_mark tIDENTIFIER",
    "f_block_arg : blkarg_mark",
    "opt_f_block_arg : ',' f_block_arg",
    "opt_f_block_arg :",
    "singleton : var_ref",
    "$$46 :",
    "singleton : '(' $$46 expr rparen",
    "assoc_list : none",
    "assoc_list : assocs trailer",
    "assocs : assoc",
    "assocs : assocs ',' assoc",
    "assoc : arg_value tASSOC arg_value",
    "assoc : tLABEL arg_value",
    "assoc : tLABEL",
    "assoc : tSTRING_BEG string_contents tLABEL_END arg_value",
    "assoc : tDSTAR arg_value",
    "operation : tIDENTIFIER",
    "operation : tCONSTANT",
    "operation : tFID",
    "operation2 : tIDENTIFIER",
    "operation2 : tCONSTANT",
    "operation2 : tFID",
    "operation2 : op",
    "operation3 : tIDENTIFIER",
    "operation3 : tFID",
    "operation3 : op",
    "dot_or_colon : '.'",
    "dot_or_colon : tCOLON2",
    "call_op : '.'",
    "call_op : tANDDOT",
    "call_op2 : call_op",
    "call_op2 : tCOLON2",
    "opt_terms :",
    "opt_terms : terms",
    "opt_nl :",
    "opt_nl : '\\n'",
    "rparen : opt_nl ')'",
    "rbracket : opt_nl ']'",
    "rbrace : opt_nl '}'",
    "trailer :",
    "trailer : '\\n'",
    "trailer : ','",
    "term : ';'",
    "term : '\\n'",
    "terms : term",
    "terms : terms ';'",
    "none :",
    "none_block_pass :",
    };

  protected org.jruby.parser.YYDebug yydebug;

  /** index-checked interface to {@link #yyNames}.
      @param token single character or <tt>%token</tt> value.
      @return token name or <tt>[illegal]</tt> or <tt>[unknown]</tt>.
    */
  public static String yyName (int token) {
    if (token < 0 || token > yyNames.length) return "[illegal]";
    String name;
    if ((name = yyNames[token]) != null) return name;
    return "[unknown]";
  }


  /** computes list of expected tokens on error by tracing the tables.
      @param state for which to compute the list.
      @return list of token names.
    */
  protected String[] yyExpecting (int state) {
    int token, n, len = 0;
    boolean[] ok = new boolean[yyNames.length];

    if ((n = yySindex[state]) != 0)
      for (token = n < 0 ? -n : 0;
           token < yyNames.length && n+token < yyTable.length; ++ token)
        if (yyCheck[n+token] == token && !ok[token] && yyNames[token] != null) {
          ++ len;
          ok[token] = true;
        }
    if ((n = yyRindex[state]) != 0)
      for (token = n < 0 ? -n : 0;
           token < yyNames.length && n+token < yyTable.length; ++ token)
        if (yyCheck[n+token] == token && !ok[token] && yyNames[token] != null) {
          ++ len;
          ok[token] = true;
        }

    String result[] = new String[len];
    for (n = token = 0; n < len;  ++ token)
      if (ok[token]) result[n++] = yyNames[token];
    return result;
  }

  /** the generated parser, with debugging messages.
      Maintains a dynamic state and value stack.
      @param yyLex scanner.
      @param ayydebug debug message writer implementing <tt>yyDebug</tt>, or <tt>null</tt>.
      @return result of the last reduction, if any.
    */
  public Object yyparse (RubyLexer yyLex, Object ayydebug)
				throws java.io.IOException {
    this.yydebug = (org.jruby.parser.YYDebug) ayydebug;
    return yyparse(yyLex);
  }

  private static void initializeStates(ProductionState[] states, int start, int length) {
      for (int i = 0; i < length; i++) {
          states[start + i] = new ProductionState();
      }
  }

  private static void printstates(int yytop, ProductionState[] yystates) {
     for (int i = 0; i <= yytop; i++) {
         System.out.println("yytop: " + i + ", S/E: " +
             ProductionState.column(yystates[i].start) + "/" +
             ProductionState.column(yystates[i].end) +
             yystates[i].value);
     }
  }

  private static final int NEEDS_TOKEN = -1;
  private static final int DEFAULT = 0;
  private static final int YYMAX = 256;

  /** the generated parser.
      Maintains a dynamic state and value stack.
      @param yyLex scanner.
      @return result of the last reduction, if any.
    */
  public Object yyparse (RubyLexer yyLex) throws java.io.IOException {
    int yystate = 0;
    Object yyVal = null;
    ByteList id = null;
    ProductionState[] yystates = new ProductionState[YYMAX];        // stack of states and values.
    initializeStates(yystates, 0, yystates.length);
    int yytoken = NEEDS_TOKEN;     // current token
    int yyErrorFlag = 0;           // #tokens to shift
    long start = 0;
    long end = 0;

    yyLoop: for (int yytop = 0;; yytop++) {
      if (yytop + 1 >= yystates.length) {			// dynamically increase
          ProductionState[] newStates = new ProductionState[yystates.length+YYMAX];
          System.arraycopy(yystates, 0, newStates, 0, yystates.length);
          initializeStates(newStates, yystates.length, newStates.length - yystates.length);
          yystates = newStates;
      }

      yystates[yytop].state = yystate;
      yystates[yytop].value = yyVal;
      yystates[yytop].id = id;
      yystates[yytop].start = start;
      yystates[yytop].end = end;
   //         printstates(yytop, yystates);

      if (yydebug != null) yydebug.push(yystate, yyVal);

      yyDiscarded: for (;;) {	// discarding a token does not change stack
        int yyn = yyDefRed[yystate];
        if (yyn == DEFAULT) {	//ja else [default] reduce (yyn)
            if (yytoken == NEEDS_TOKEN) {
                yytoken = yyLex.nextToken();
                if (yydebug != null) yydebug.lex(yystate, yytoken, yyName(yytoken), yyLex.value());
            }

            yyn = yySindex[yystate];
            if (yyn != 0 &&
                (yyn += yytoken) >= 0 &&
                yyn < yyTable.length &&
                yyCheck[yyn] == yytoken) {
                if (yydebug != null) yydebug.shift(yystate, yyTable[yyn], yyErrorFlag-1);
                yystate = yyTable[yyn];		// shift to yyn
                yyVal = yyLex.value();
                id = yyLex.id();
                start = yyLex.start;
                end = yyLex.end;
                yytoken = NEEDS_TOKEN;
                if (yyErrorFlag > 0) --yyErrorFlag;
                continue yyLoop;
            }

            yyn = yyRindex[yystate];
            if (yyn != 0 &&
                (yyn += yytoken) >= 0 &&
                 yyn < yyTable.length &&
                 yyCheck[yyn] == yytoken) {
                yyn = yyTable[yyn];			// reduce (yyn)
            } else {
                switch (yyErrorFlag) {
  
                case 0:
                    yyerror("syntax error", yyExpecting(yystate), yyNames[yytoken]);
                    if (yydebug != null) yydebug.error("syntax error");
                    // falls through...
                case 1: case 2:
                    yyErrorFlag = 3;
                    do {
                        yyn = yySindex[yystates[yytop].state];
                        if (yyn != 0 &&
                            (yyn += yyErrorCode) >= 0 &&
                            yyn < yyTable.length &&
                            yyCheck[yyn] == yyErrorCode) {
                            if (yydebug != null) yydebug.shift(yystates[yytop].state, yyTable[yyn], 3);
                            yystate = yyTable[yyn];
                            yyVal = yyLex.value();
                            id = yyLex.id();
                            continue yyLoop;
                        }
                        if (yydebug != null) yydebug.pop(yystates[yytop].state);
                    } while (--yytop >= 0);
                    if (yydebug != null) yydebug.reject();
                    yyerror("irrecoverable syntax error"); // throws
                case 3:
                    if (yytoken == 0) {
                        if (yydebug != null) yydebug.reject();
                        yyerror("irrecoverable syntax error at end-of-file");
                    }
                    if (yydebug != null) yydebug.discard(yystate, yytoken, yyName(yytoken), yyLex.value());
                    yytoken = NEEDS_TOKEN;
                    continue yyDiscarded; // leave stack alone
                }
            }
        }

        if (yydebug != null) yydebug.reduce(yystate, yystates[yytop-yyLen[yyn]].state, yyn, yyRule[yyn], yyLen[yyn]);

        ParserState parserState = states[yyn];
        if (parserState == null) {
            yyVal = yyLen[yyn] > 0 ? yystates[yytop - yyLen[yyn] + 1].value : null;
        } else {
            int count = yyLen[yyn];
            start = yystates[yytop - count + 1].start;
            end = yystates[yytop].end;
            yyVal = parserState.execute(this, yyVal, yystates, yytop, count, yytoken);
        }
// ACTIONS_END (line used by optimize_parser)
        yytop -= yyLen[yyn];
        yystate = yystates[yytop].state;
        int yyM = yyLhs[yyn];
        if (yystate == 0 && yyM == 0) {
            if (yydebug != null) yydebug.shift(0, yyFinal);
            yystate = yyFinal;
            if (yytoken == NEEDS_TOKEN) {
                yytoken = yyLex.nextToken();
                if (yydebug != null) yydebug.lex(yystate, yytoken,yyName(yytoken), yyLex.value());
            }
            if (yytoken == 0) {
                if (yydebug != null) yydebug.accept(yyVal);
                return yyVal;
            }
            continue yyLoop;
        }
        yyn = yyGindex[yyM];
        if (yyn != 0 &&
            (yyn += yystate) >= 0 &&
            yyn < yyTable.length &&
            yyCheck[yyn] == yystate) {
            yystate = yyTable[yyn];
        } else {
            yystate = yyDgoto[yyM];
        }

        if (yydebug != null) yydebug.shift(yystates[yytop].state, yystate);
        continue yyLoop;
      }
    }
  }

static ParserState<RubyParser>[] states = new ParserState[818];
static {
states[1] = (RubyParser p, Object yyVal, ProductionState[] yyVals, int yyTop, int count, int yychar) -> {
                  p.setState(EXPR_BEG);
                  p.initTopLocalVariables();
  return yyVal;
};
states[2] = (RubyParser p, Object yyVal, ProductionState[] yyVals, int yyTop, int count, int yychar) -> {
                  /*%%%*/
                  Node expr = ((Node)yyVals[0+yyTop].value);
                  if (expr != null && !p.getConfiguration().isEvalParse()) {
                      /* last expression should not be void */
                      if (((Node)yyVals[0+yyTop].value) instanceof BlockNode) {
                        expr = ((BlockNode)yyVals[0+yyTop].value).getLast();
                      } else {
                        expr = ((Node)yyVals[0+yyTop].value);
                      }
                      expr = p.remove_begin(expr);
                      p.void_expr(expr);
                  }
                  p.getResult().setAST(p.addRootNode(((Node)yyVals[0+yyTop].value)));
                  /*% %*/
                  /*% ripper[final]: program!($2) %*/
  return yyVal;
};
states[3] = (RubyParser p, Object yyVal, ProductionState[] yyVals, int yyTop, int count, int yychar) -> {
                  yyVal = p.void_stmts(((Node)yyVals[-1+yyTop].value));
  return yyVal;
};
states[4] = (RubyParser p, Object yyVal, ProductionState[] yyVals, int yyTop, int count, int yychar) -> {
                  /*%%%*/
                  yyVal = null;
                  /*% %*/
                  /*% ripper: stmts_add!(stmts_new!, void_stmt!) %*/
  return yyVal;
};
states[5] = (RubyParser p, Object yyVal, ProductionState[] yyVals, int yyTop, int count, int yychar) -> {
                  /*%%%*/
                  yyVal = p.newline_node(((Node)yyVals[0+yyTop].value), yyVals[yyTop - count + 1].start());
                  /*% %*/
                  /*% ripper: stmts_add!(stmts_new!, $1) %*/
  return yyVal;
};
states[6] = (RubyParser p, Object yyVal, ProductionState[] yyVals, int yyTop, int count, int yychar) -> {
                  /*%%%*/
                  yyVal = p.appendToBlock(((Node)yyVals[-2+yyTop].value), p.newline_node(((Node)yyVals[0+yyTop].value), yyVals[yyTop - count + 3].start()));
                  /*% %*/
                  /*% ripper: stmts_add!($1, $3) %*/
  return yyVal;
};
states[7] = (RubyParser p, Object yyVal, ProductionState[] yyVals, int yyTop, int count, int yychar) -> {
                  yyVal = p.remove_begin(((Node)yyVals[0+yyTop].value));
  return yyVal;
};
states[9] = (RubyParser p, Object yyVal, ProductionState[] yyVals, int yyTop, int count, int yychar) -> {
                  yyVal = null;
  return yyVal;
};
states[10] = (RubyParser p, Object yyVal, ProductionState[] yyVals, int yyTop, int count, int yychar) -> {
                  /*%%%*/
                  p.getResult().addBeginNode(new PreExe19Node(yyVals[yyTop - count + 1].start(), p.getCurrentScope(), ((Node)yyVals[-1+yyTop].value), p.src_line()));
                  /*                  $$ = new BeginNode(yyVals[yyTop - count + 1].start(), p.makeNullNil($2));*/
                  yyVal = null;
                  /*% %*/
                  /*% ripper: BEGIN!($2) %*/
  return yyVal;
};
states[11] = (RubyParser p, Object yyVal, ProductionState[] yyVals, int yyTop, int count, int yychar) -> {
                   if (((RescueBodyNode)yyVals[-1+yyTop].value) == null) p.yyerror("else without rescue is useless"); 
  return yyVal;
};
states[12] = (RubyParser p, Object yyVal, ProductionState[] yyVals, int yyTop, int count, int yychar) -> {
                  /*%%%*/
                   yyVal = p.new_bodystmt(((Node)yyVals[-5+yyTop].value), ((RescueBodyNode)yyVals[-4+yyTop].value), ((Node)yyVals[-1+yyTop].value), ((Node)yyVals[0+yyTop].value));
                  /*% %*/
                  /*% ripper: bodystmt!(escape_Qundef($1), escape_Qundef($2), escape_Qundef($5), escape_Qundef($6)) %*/
  return yyVal;
};
states[13] = (RubyParser p, Object yyVal, ProductionState[] yyVals, int yyTop, int count, int yychar) -> {
                  /*%%%*/
                   yyVal = p.new_bodystmt(((Node)yyVals[-2+yyTop].value), ((RescueBodyNode)yyVals[-1+yyTop].value), null, ((Node)yyVals[0+yyTop].value));
                  /*% %*/
                  /*% ripper: bodystmt!(escape_Qundef($1), escape_Qundef($2), Qnil, escape_Qundef($3)) %*/
  return yyVal;
};
states[14] = (RubyParser p, Object yyVal, ProductionState[] yyVals, int yyTop, int count, int yychar) -> {
                    yyVal = p.void_stmts(((Node)yyVals[-1+yyTop].value));
  return yyVal;
};
states[15] = (RubyParser p, Object yyVal, ProductionState[] yyVals, int yyTop, int count, int yychar) -> {
                   /*%%%*/
                   yyVal = null;
                   /*% %*/
                   /*% ripper: stmts_add!(stmts_new!, void_stmt!) %*/
  return yyVal;
};
states[16] = (RubyParser p, Object yyVal, ProductionState[] yyVals, int yyTop, int count, int yychar) -> {
                   /*%%%*/
                    yyVal = p.newline_node(((Node)yyVals[0+yyTop].value), yyVals[yyTop - count + 1].start());
                   /*% %*/
                   /*% ripper: stmts_add!(stmts_new!, $1) %*/
  return yyVal;
};
states[17] = (RubyParser p, Object yyVal, ProductionState[] yyVals, int yyTop, int count, int yychar) -> {
                   /*%%%*/
                    yyVal = p.appendToBlock(((Node)yyVals[-2+yyTop].value), p.newline_node(((Node)yyVals[0+yyTop].value), yyVals[yyTop - count + 3].start()));
                   /*% %*/
                   /*% ripper: stmts_add!($1, $3) %*/
  return yyVal;
};
states[18] = (RubyParser p, Object yyVal, ProductionState[] yyVals, int yyTop, int count, int yychar) -> {
                    yyVal = ((Node)yyVals[0+yyTop].value);
  return yyVal;
};
states[19] = (RubyParser p, Object yyVal, ProductionState[] yyVals, int yyTop, int count, int yychar) -> {
                    yyVal = ((Node)yyVals[0+yyTop].value);
  return yyVal;
};
states[20] = (RubyParser p, Object yyVal, ProductionState[] yyVals, int yyTop, int count, int yychar) -> {
                   p.yyerror("BEGIN is permitted only at toplevel");
  return yyVal;
};
states[21] = (RubyParser p, Object yyVal, ProductionState[] yyVals, int yyTop, int count, int yychar) -> {
                   yyVal = ((Node)yyVals[0+yyTop].value);
  return yyVal;
};
states[22] = (RubyParser p, Object yyVal, ProductionState[] yyVals, int yyTop, int count, int yychar) -> {
                    p.setState(EXPR_FNAME|EXPR_FITEM);
  return yyVal;
};
states[23] = (RubyParser p, Object yyVal, ProductionState[] yyVals, int yyTop, int count, int yychar) -> {
                    /*%%%*/
                    yyVal = newAlias(((Integer)yyVals[-3+yyTop].value), ((Node)yyVals[-2+yyTop].value), ((Node)yyVals[0+yyTop].value));
                    /*% %*/
                    /*% ripper: alias!($2, $4) %*/
  return yyVal;
};
states[24] = (RubyParser p, Object yyVal, ProductionState[] yyVals, int yyTop, int count, int yychar) -> {
                    /*%%%*/
                    yyVal = new VAliasNode(((Integer)yyVals[-2+yyTop].value), p.symbolID(((ByteList)yyVals[-1+yyTop].value)), p.symbolID(((ByteList)yyVals[0+yyTop].value)));
                    /*% %*/
                    /*% ripper: var_alias!($2, $3) %*/
  return yyVal;
};
states[25] = (RubyParser p, Object yyVal, ProductionState[] yyVals, int yyTop, int count, int yychar) -> {
                    /*%%%*/
                    yyVal = new VAliasNode(((Integer)yyVals[-2+yyTop].value), p.symbolID(((ByteList)yyVals[-1+yyTop].value)), p.symbolID(((BackRefNode)yyVals[0+yyTop].value).getByteName()));
                    /*% %*/
                    /*% ripper: var_alias!($2, $3) %*/
  return yyVal;
};
states[26] = (RubyParser p, Object yyVal, ProductionState[] yyVals, int yyTop, int count, int yychar) -> {
                    String message = "can't make alias for the number variables";
                    /*%%%*/
                    p.yyerror(message);
                    /*% %*/
                    /*% ripper[error]: alias_error!(ERR_MESG(), $3) %*/
  return yyVal;
};
states[27] = (RubyParser p, Object yyVal, ProductionState[] yyVals, int yyTop, int count, int yychar) -> {
                    /*%%%*/
                    yyVal = ((Node)yyVals[0+yyTop].value);
                    /*% %*/
                    /*% ripper: undef!($2) %*/
  return yyVal;
};
<<<<<<< HEAD
states[28] = (RubyParser p, Object yyVal, ProductionState[] yyVals, int yyTop, int count, int yychar) -> {
                    /*%%%*/
                    yyVal = p.new_if(yyVals[yyTop - count + 1].start(), p.cond(((Node)yyVals[0+yyTop].value)), p.remove_begin(((Node)yyVals[-2+yyTop].value)), null);
                    p.fixpos(((Node)yyVal), ((Node)yyVals[0+yyTop].value));
                    /*% %*/
                    /*% ripper: if_mod!($3, $1) %*/
  return yyVal;
};
states[29] = (RubyParser p, Object yyVal, ProductionState[] yyVals, int yyTop, int count, int yychar) -> {
                    /*%%%*/
                    yyVal = p.new_if(yyVals[yyTop - count + 1].start(), p.cond(((Node)yyVals[0+yyTop].value)), null, p.remove_begin(((Node)yyVals[-2+yyTop].value)));
                    p.fixpos(((Node)yyVal), ((Node)yyVals[0+yyTop].value));
                    /*% %*/
                    /*% ripper: unless_mod!($3, $1) %*/
=======
states[28] = (ParserSupport support, RubyLexer lexer, Object yyVal, ProductionState[] yyVals, int yyTop, int count, int yychar) -> {
                    yyVal = support.new_if(support.getPosition(((Node)yyVals[-2+yyTop].value)), ((Node)yyVals[0+yyTop].value), support.remove_begin(((Node)yyVals[-2+yyTop].value)), null);
                    support.fixpos(((Node)yyVal), ((Node)yyVals[0+yyTop].value));
  return yyVal;
};
states[29] = (ParserSupport support, RubyLexer lexer, Object yyVal, ProductionState[] yyVals, int yyTop, int count, int yychar) -> {
                    yyVal = support.new_if(support.getPosition(((Node)yyVals[-2+yyTop].value)), ((Node)yyVals[0+yyTop].value), null, support.remove_begin(((Node)yyVals[-2+yyTop].value)));
                    support.fixpos(((Node)yyVal), ((Node)yyVals[0+yyTop].value));
>>>>>>> 9cd1d20a
  return yyVal;
};
states[30] = (RubyParser p, Object yyVal, ProductionState[] yyVals, int yyTop, int count, int yychar) -> {
                    /*%%%*/
                    if (((Node)yyVals[-2+yyTop].value) != null && ((Node)yyVals[-2+yyTop].value) instanceof BeginNode) {
                        yyVal = new WhileNode(yyVals[yyTop - count + 1].start(), p.cond(((Node)yyVals[0+yyTop].value)), ((BeginNode)yyVals[-2+yyTop].value).getBodyNode(), false);
                    } else {
                        yyVal = new WhileNode(yyVals[yyTop - count + 1].start(), p.cond(((Node)yyVals[0+yyTop].value)), ((Node)yyVals[-2+yyTop].value), true);
                    }
                    /*% %*/
                    /*% ripper: while_mod!($3, $1) %*/
  return yyVal;
};
states[31] = (RubyParser p, Object yyVal, ProductionState[] yyVals, int yyTop, int count, int yychar) -> {
                    /*%%%*/
                    if (((Node)yyVals[-2+yyTop].value) != null && ((Node)yyVals[-2+yyTop].value) instanceof BeginNode) {
                        yyVal = new UntilNode(yyVals[yyTop - count + 1].start(), p.cond(((Node)yyVals[0+yyTop].value)), ((BeginNode)yyVals[-2+yyTop].value).getBodyNode(), false);
                    } else {
                        yyVal = new UntilNode(yyVals[yyTop - count + 1].start(), p.cond(((Node)yyVals[0+yyTop].value)), ((Node)yyVals[-2+yyTop].value), true);
                    }
                    /*% %*/
                    /*% ripper: until_mod!($3, $1) %*/
  return yyVal;
};
states[32] = (RubyParser p, Object yyVal, ProductionState[] yyVals, int yyTop, int count, int yychar) -> {
                    /*%%%*/
                    yyVal = p.newRescueModNode(((Node)yyVals[-2+yyTop].value), ((Node)yyVals[0+yyTop].value));
                    /*% %*/
                    /*% ripper: rescue_mod!($1, $3) %*/
  return yyVal;
};
states[33] = (RubyParser p, Object yyVal, ProductionState[] yyVals, int yyTop, int count, int yychar) -> {
                   if (p.getLexContext().in_def) {
                       p.warn("END in method; use at_exit");
                    }
                    /*%%%*/
                    yyVal = new PostExeNode(((Integer)yyVals[-3+yyTop].value), ((Node)yyVals[-1+yyTop].value), p.src_line());
                    /*% %*/
                    /*% ripper: END!($3) %*/
  return yyVal;
};
states[35] = (RubyParser p, Object yyVal, ProductionState[] yyVals, int yyTop, int count, int yychar) -> {
                    /*%%%*/
                    yyVal = node_assign(((MultipleAsgnNode)yyVals[-3+yyTop].value), ((Node)yyVals[0+yyTop].value));
                    /*% %*/
                    /*% ripper: massign!($1, $4) %*/
  return yyVal;
};
states[36] = (RubyParser p, Object yyVal, ProductionState[] yyVals, int yyTop, int count, int yychar) -> {
                    /*%%%*/
                    p.value_expr(((Node)yyVals[0+yyTop].value));
                    yyVal = node_assign(((Node)yyVals[-3+yyTop].value), ((Node)yyVals[0+yyTop].value));
                    /*% %*/
                    /*% ripper: assign!($1, $4) %*/
  return yyVal;
};
states[37] = (RubyParser p, Object yyVal, ProductionState[] yyVals, int yyTop, int count, int yychar) -> {
                    /*%%%*/
                    yyVal = node_assign(((MultipleAsgnNode)yyVals[-5+yyTop].value), p.newRescueModNode(((Node)yyVals[-2+yyTop].value), ((Node)yyVals[0+yyTop].value)));
                    /*% %*/
                    /*% ripper: massign!($1, rescue_mod!($4, $6)) %*/
  return yyVal;
};
states[38] = (RubyParser p, Object yyVal, ProductionState[] yyVals, int yyTop, int count, int yychar) -> {
                    /*%%%*/
                    yyVal = node_assign(((MultipleAsgnNode)yyVals[-3+yyTop].value), ((Node)yyVals[0+yyTop].value));
                    /*% %*/
                    /*% ripper: massign!($1, $4) %*/
  return yyVal;
};
states[40] = (RubyParser p, Object yyVal, ProductionState[] yyVals, int yyTop, int count, int yychar) -> {
                    /*%%%*/
                    p.value_expr(((Node)yyVals[0+yyTop].value));
                    yyVal = node_assign(((Node)yyVals[-3+yyTop].value), ((Node)yyVals[0+yyTop].value));
                    /*% %*/
                    /*% ripper: assign!($1, $4) %*/
  return yyVal;
};
states[41] = (RubyParser p, Object yyVal, ProductionState[] yyVals, int yyTop, int count, int yychar) -> {
                    /*%%%*/
                    p.value_expr(((Node)yyVals[0+yyTop].value));
                    yyVal = p.new_op_assign(((AssignableNode)yyVals[-3+yyTop].value), ((ByteList)yyVals[-2+yyTop].value), ((Node)yyVals[0+yyTop].value));
                    /*% %*/
                    /*% ripper: opassign!($1, $2, $4) %*/
  return yyVal;
};
states[42] = (RubyParser p, Object yyVal, ProductionState[] yyVals, int yyTop, int count, int yychar) -> {
                    /*%%%*/
                    p.value_expr(((Node)yyVals[0+yyTop].value));
                    yyVal = p.new_ary_op_assign(((Node)yyVals[-6+yyTop].value), ((ByteList)yyVals[-2+yyTop].value), ((Node)yyVals[-4+yyTop].value), ((Node)yyVals[0+yyTop].value));
                    /*% %*/
                    /*% ripper: opassign!(aref_field!($1, escape_Qundef($3)), $5, $7) %*/
  return yyVal;
};
states[43] = (RubyParser p, Object yyVal, ProductionState[] yyVals, int yyTop, int count, int yychar) -> {
                    /*%%%*/
                    p.value_expr(((Node)yyVals[0+yyTop].value));
                    yyVal = p.new_attr_op_assign(((Node)yyVals[-5+yyTop].value), ((ByteList)yyVals[-4+yyTop].value), ((Node)yyVals[0+yyTop].value), ((ByteList)yyVals[-3+yyTop].value), ((ByteList)yyVals[-2+yyTop].value));
                    /*% %*/
                    /*% ripper: opassign!(field!($1, $2, $3), $4, $6) %*/
  return yyVal;
};
states[44] = (RubyParser p, Object yyVal, ProductionState[] yyVals, int yyTop, int count, int yychar) -> {
                    /*%%%*/
                    p.value_expr(((Node)yyVals[0+yyTop].value));
                    yyVal = p.new_attr_op_assign(((Node)yyVals[-5+yyTop].value), ((ByteList)yyVals[-4+yyTop].value), ((Node)yyVals[0+yyTop].value), ((ByteList)yyVals[-3+yyTop].value), ((ByteList)yyVals[-2+yyTop].value));
                    /*% %*/
                    /*% ripper: opassign!(field!($1, $2, $3), $4, $6) %*/
  return yyVal;
};
states[45] = (RubyParser p, Object yyVal, ProductionState[] yyVals, int yyTop, int count, int yychar) -> {
                    /*%%%*/
                    int line = yyVals[yyTop - count + 1].start();
                    yyVal = p.new_const_op_assign(line, p.new_colon2(line, ((Node)yyVals[-5+yyTop].value), ((ByteList)yyVals[-3+yyTop].value)), ((ByteList)yyVals[-2+yyTop].value), ((Node)yyVals[0+yyTop].value));
                    /*% %*/
                    /*% ripper: opassign!(const_path_field!($1, $3), $4, $6) %*/
  return yyVal;
};
states[46] = (RubyParser p, Object yyVal, ProductionState[] yyVals, int yyTop, int count, int yychar) -> {
                    /*%%%*/
                    p.value_expr(((Node)yyVals[0+yyTop].value));
                    yyVal = p.new_attr_op_assign(((Node)yyVals[-5+yyTop].value), ((ByteList)yyVals[-4+yyTop].value), ((Node)yyVals[0+yyTop].value), ((ByteList)yyVals[-3+yyTop].value), ((ByteList)yyVals[-2+yyTop].value));
                    /*% %*/
                    /*% ripper: opassign!(field!($1, ID2VAL(idCOLON2), $3), $4, $6) %*/
  return yyVal;
};
states[47] = (RubyParser p, Object yyVal, ProductionState[] yyVals, int yyTop, int count, int yychar) -> {
                    p.endless_method_name(((DefHolder)yyVals[-3+yyTop].value));
                    p.restore_defun(((DefHolder)yyVals[-3+yyTop].value));
                    /*%%%*/
                    yyVal = new DefnNode(((DefHolder)yyVals[-3+yyTop].value).line, ((DefHolder)yyVals[-3+yyTop].value).name, ((ArgsNode)yyVals[-2+yyTop].value), p.getCurrentScope(), p.reduce_nodes(p.remove_begin(((Node)yyVals[0+yyTop].value))), yyVals[yyTop - count + 4].end());
                    /* Changed from MRI*/
                    /*% %*/
                    /*% ripper: def!(get_value($1), $2, bodystmt!($4, Qnil, Qnil, Qnil)) %*/
                    p.popCurrentScope();
  return yyVal;
};
states[48] = (RubyParser p, Object yyVal, ProductionState[] yyVals, int yyTop, int count, int yychar) -> {
                    p.endless_method_name(((DefHolder)yyVals[-5+yyTop].value));
                    p.restore_defun(((DefHolder)yyVals[-5+yyTop].value));
                    /*%%%*/
                    Node body = p.reduce_nodes(p.remove_begin(p.rescued_expr(yyVals[yyTop - count + 1].start(), ((Node)yyVals[-2+yyTop].value), ((Node)yyVals[0+yyTop].value))));
                    yyVal = new DefnNode(((DefHolder)yyVals[-5+yyTop].value).line, ((DefHolder)yyVals[-5+yyTop].value).name, ((ArgsNode)yyVals[-4+yyTop].value), p.getCurrentScope(), body, yyVals[yyTop - count + 6].end());
                    /* Changed from MRI (cmobined two stmts)*/
                    /*% %*/
                    /*% ripper: def!(get_value($1), $2, bodystmt!(rescue_mod!($4, $6), Qnil, Qnil, Qnil)) %*/

                    p.popCurrentScope();
  return yyVal;
};
states[49] = (RubyParser p, Object yyVal, ProductionState[] yyVals, int yyTop, int count, int yychar) -> {
                    p.endless_method_name(((DefHolder)yyVals[-3+yyTop].value));
                    p.restore_defun(((DefHolder)yyVals[-3+yyTop].value));
                    /*%%%*/
                    yyVal = new DefsNode(((DefHolder)yyVals[-3+yyTop].value).line, (Node) ((DefHolder)yyVals[-3+yyTop].value).singleton, ((DefHolder)yyVals[-3+yyTop].value).name, ((ArgsNode)yyVals[-2+yyTop].value), p.getCurrentScope(), p.reduce_nodes(p.remove_begin(((Node)yyVals[0+yyTop].value))), yyVals[yyTop - count + 4].end());
                    /*% %*/                    
                    /*% ripper: defs!(AREF($1, 0), AREF($1, 1), AREF($1, 2), $2, bodystmt!($4, Qnil, Qnil, Qnil)) %*/
                    p.popCurrentScope();
  return yyVal;
};
states[50] = (RubyParser p, Object yyVal, ProductionState[] yyVals, int yyTop, int count, int yychar) -> {
                    p.endless_method_name(((DefHolder)yyVals[-5+yyTop].value));
                    p.restore_defun(((DefHolder)yyVals[-5+yyTop].value));
                    /*%%%*/
                    Node body = p.reduce_nodes(p.remove_begin(p.rescued_expr(yyVals[yyTop - count + 1].start(), ((Node)yyVals[-2+yyTop].value), ((Node)yyVals[0+yyTop].value))));
                    yyVal = new DefsNode(((DefHolder)yyVals[-5+yyTop].value).line, (Node) ((DefHolder)yyVals[-5+yyTop].value).singleton, ((DefHolder)yyVals[-5+yyTop].value).name, ((ArgsNode)yyVals[-4+yyTop].value), p.getCurrentScope(), body, yyVals[yyTop - count + 6].end());
                    /*% %*/                    
                    /*% ripper: defs!(AREF($1, 0), AREF($1, 1), AREF($1, 2), $2, bodystmt!(rescue_mod!($4, $6), Qnil, Qnil, Qnil)) %*/
                    p.popCurrentScope();
  return yyVal;
};
states[51] = (RubyParser p, Object yyVal, ProductionState[] yyVals, int yyTop, int count, int yychar) -> {
                    /*%%%*/
                    p.backrefAssignError(((Node)yyVals[-3+yyTop].value));
                    /*% %*/
                    /*% ripper[error]: backref_error(p, RNODE($1), assign!(var_field(p, $1), $4)) %*/
  return yyVal;
};
states[52] = (RubyParser p, Object yyVal, ProductionState[] yyVals, int yyTop, int count, int yychar) -> {
                    p.value_expr(((Node)yyVals[0+yyTop].value));
                    yyVal = ((Node)yyVals[0+yyTop].value);
  return yyVal;
};
states[53] = (RubyParser p, Object yyVal, ProductionState[] yyVals, int yyTop, int count, int yychar) -> {
                    /*%%%*/
                    p.value_expr(((Node)yyVals[-2+yyTop].value));
                    yyVal = p.newRescueModNode(((Node)yyVals[-2+yyTop].value), ((Node)yyVals[0+yyTop].value));
                    /*% %*/
                    /*% ripper: rescue_mod!($1, $3) %*/
  return yyVal;
};
states[56] = (RubyParser p, Object yyVal, ProductionState[] yyVals, int yyTop, int count, int yychar) -> {
                    yyVal = p.logop(((Node)yyVals[-2+yyTop].value), AMPERSAND_AMPERSAND, ((Node)yyVals[0+yyTop].value));
  return yyVal;
};
states[57] = (RubyParser p, Object yyVal, ProductionState[] yyVals, int yyTop, int count, int yychar) -> {
                    yyVal = p.logop(((Node)yyVals[-2+yyTop].value), OR_OR, ((Node)yyVals[0+yyTop].value));
  return yyVal;
};
states[58] = (RubyParser p, Object yyVal, ProductionState[] yyVals, int yyTop, int count, int yychar) -> {
                    yyVal = p.call_uni_op(p.method_cond(((Node)yyVals[0+yyTop].value)), BANG);
  return yyVal;
};
states[59] = (RubyParser p, Object yyVal, ProductionState[] yyVals, int yyTop, int count, int yychar) -> {
                    yyVal = p.call_uni_op(p.method_cond(((Node)yyVals[0+yyTop].value)), BANG);
  return yyVal;
};
states[60] = (RubyParser p, Object yyVal, ProductionState[] yyVals, int yyTop, int count, int yychar) -> {
                    p.value_expr(((Node)yyVals[-1+yyTop].value));
                    p.setState(EXPR_BEG|EXPR_LABEL);
                    p.setCommandStart(false);
                    /* MRI 3.1 uses $2 but we want tASSOC typed?*/
                    LexContext ctxt = p.getLexContext();
                    yyVal = ctxt.in_kwarg;
                    ctxt.in_kwarg = true;
  return yyVal;
};
states[61] = (RubyParser p, Object yyVal, ProductionState[] yyVals, int yyTop, int count, int yychar) -> {
                    yyVal = p.push_pvtbl();
  return yyVal;
};
states[62] = (RubyParser p, Object yyVal, ProductionState[] yyVals, int yyTop, int count, int yychar) -> {
                    p.pop_pvtbl(((Set)yyVals[-1+yyTop].value));
                    LexContext ctxt = p.getLexContext();
                    ctxt.in_kwarg = ((Boolean)yyVals[-2+yyTop].value);
                    /*%%%*/
                    yyVal = p.newPatternCaseNode(yyVals[yyTop - count + 1].start(), ((Node)yyVals[-4+yyTop].value), p.newIn(yyVals[yyTop - count + 1].start(), ((Node)yyVals[0+yyTop].value), null, null));
                    /*% %*/
                    /*% ripper: case!($1, in!($5, Qnil, Qnil)) %*/
  return yyVal;
};
states[63] = (RubyParser p, Object yyVal, ProductionState[] yyVals, int yyTop, int count, int yychar) -> {
                    p.value_expr(((Node)yyVals[-1+yyTop].value));
                    p.setState(EXPR_BEG|EXPR_LABEL);
                    p.setCommandStart(false);
                    LexContext ctxt = p.getLexContext();
                    yyVal = ctxt.in_kwarg;
                    ctxt.in_kwarg = true;
  return yyVal;
};
states[64] = (RubyParser p, Object yyVal, ProductionState[] yyVals, int yyTop, int count, int yychar) -> {
                    yyVal = p.push_pvtbl();
  return yyVal;
};
states[65] = (RubyParser p, Object yyVal, ProductionState[] yyVals, int yyTop, int count, int yychar) -> {
                    p.pop_pvtbl(((Set)yyVals[-1+yyTop].value));
                    LexContext ctxt = p.getLexContext();
                    ctxt.in_kwarg = ((Boolean)yyVals[-2+yyTop].value);
                    /*%%%*/
                    yyVal = p.newPatternCaseNode(yyVals[yyTop - count + 1].start(), ((Node)yyVals[-4+yyTop].value), p.newIn(yyVals[yyTop - count + 1].start(), ((Node)yyVals[0+yyTop].value), new TrueNode(p.tokline()), new FalseNode(p.tokline())));
                    /*% %*/
                    /*% ripper: case!($1, in!($5, Qnil, Qnil)) %*/
  return yyVal;
};
states[67] = (RubyParser p, Object yyVal, ProductionState[] yyVals, int yyTop, int count, int yychar) -> {
                    p.pushLocalScope();
                    ByteList currentArg = p.getCurrentArg();
                    p.setCurrentArg(null);
                    LexContext ctxt = p.getLexContext();
                    RubySymbol name = p.get_id(((ByteList)yyVals[0+yyTop].value));
                    /*%%%*/
                    p.numparam_name(((ByteList)yyVals[0+yyTop].value));
                    yyVal = new DefHolder(name, currentArg, (LexContext) ctxt.clone());
                    /* Changed from MRI*/
                    /*% 
                    p.numparam_name(yyVals[yyTop - count + 1].id);
                        $$ = new DefHolder(name, currentArg, p.get_value($1), (LexContext) ctxt.clone());
                    %*/
                    ctxt.in_def = true;
                    p.setCurrentArg(null);
  return yyVal;
};
states[68] = (RubyParser p, Object yyVal, ProductionState[] yyVals, int yyTop, int count, int yychar) -> {
                    yyVal = ((DefHolder)yyVals[0+yyTop].value);
  return yyVal;
};
states[69] = (RubyParser p, Object yyVal, ProductionState[] yyVals, int yyTop, int count, int yychar) -> {
                    p.setState(EXPR_FNAME); 
                    LexContext ctxt = p.getLexContext();
                    ctxt.in_argdef = true;
  return yyVal;
};
states[70] = (RubyParser p, Object yyVal, ProductionState[] yyVals, int yyTop, int count, int yychar) -> {
                    p.setState(EXPR_ENDFN|EXPR_LABEL);
                    yyVal = ((DefHolder)yyVals[0+yyTop].value);
                    /*%%%*/
                    ((DefHolder)yyVals[0+yyTop].value).line = yyVals[yyTop - count + 1].start();
                    ((DefHolder)yyVals[0+yyTop].value).setSingleton(((Node)yyVals[-3+yyTop].value));
                    ((DefHolder)yyVals[0+yyTop].value).setDotOrColon(p.extractByteList(((ByteList)yyVals[-2+yyTop].value)));
                    /* Changed from MRI*/
                    /*%
                       $<DefHolder>$.value = p.new_array($2, $3, $<DefHolder>$.value);
                    %*/
  return yyVal;
};
states[71] = (RubyParser p, Object yyVal, ProductionState[] yyVals, int yyTop, int count, int yychar) -> {
                    p.value_expr(((Node)yyVals[0+yyTop].value));
  return yyVal;
};
states[72] = (RubyParser p, Object yyVal, ProductionState[] yyVals, int yyTop, int count, int yychar) -> {
                    p.getConditionState().push1();
  return yyVal;
};
states[73] = (RubyParser p, Object yyVal, ProductionState[] yyVals, int yyTop, int count, int yychar) -> {
                    p.getConditionState().pop();
                    yyVal = ((Node)yyVals[-1+yyTop].value);
  return yyVal;
};
states[77] = (RubyParser p, Object yyVal, ProductionState[] yyVals, int yyTop, int count, int yychar) -> {
                    /*%%%*/
                    yyVal = p.new_call(((Node)yyVals[-3+yyTop].value), ((ByteList)yyVals[-2+yyTop].value), ((ByteList)yyVals[-1+yyTop].value), ((Node)yyVals[0+yyTop].value), null, yyVals[yyTop - count + 3].start());
                    /*% %*/
                    /*% ripper: method_add_arg!(call!($1, $2, $3), $4) %*/
  return yyVal;
};
states[78] = (RubyParser p, Object yyVal, ProductionState[] yyVals, int yyTop, int count, int yychar) -> {
                    yyVal = ((IterNode)yyVals[-1+yyTop].value);
                    /*%%%*/
                    /* FIXME: Missing loc stuff here.*/
                    /*% %*/
  return yyVal;
};
states[79] = (RubyParser p, Object yyVal, ProductionState[] yyVals, int yyTop, int count, int yychar) -> {
                    /*%%%*/
                    yyVal = p.new_fcall(((ByteList)yyVals[0+yyTop].value));
                    /*% %*/
                    /*% ripper: $1 %*/
  return yyVal;
};
states[80] = (RubyParser p, Object yyVal, ProductionState[] yyVals, int yyTop, int count, int yychar) -> {
                    /*%%%*/
                    p.frobnicate_fcall_args(((FCallNode)yyVals[-1+yyTop].value), ((Node)yyVals[0+yyTop].value), null);
                    yyVal = ((FCallNode)yyVals[-1+yyTop].value);
                    /*% %*/
                    /*% ripper: command!($1, $2) %*/
  return yyVal;
};
states[81] = (RubyParser p, Object yyVal, ProductionState[] yyVals, int yyTop, int count, int yychar) -> {
                    /*%%%*/
                    p.frobnicate_fcall_args(((FCallNode)yyVals[-2+yyTop].value), ((Node)yyVals[-1+yyTop].value), ((IterNode)yyVals[0+yyTop].value));
                    yyVal = ((FCallNode)yyVals[-2+yyTop].value);
                    /*% %*/
                    /*% ripper: method_add_block!(command!($1, $2), $3) %*/
  return yyVal;
};
states[82] = (RubyParser p, Object yyVal, ProductionState[] yyVals, int yyTop, int count, int yychar) -> {
                    /*%%%*/
                    yyVal = p.new_call(((Node)yyVals[-3+yyTop].value), ((ByteList)yyVals[-2+yyTop].value), ((ByteList)yyVals[-1+yyTop].value), ((Node)yyVals[0+yyTop].value), null, yyVals[yyTop - count + 3].start());
                    /*% %*/
                    /*% ripper: command_call!($1, $2, $3, $4) %*/
  return yyVal;
};
states[83] = (RubyParser p, Object yyVal, ProductionState[] yyVals, int yyTop, int count, int yychar) -> {
                    /*%%%*/
                    yyVal = p.new_call(((Node)yyVals[-4+yyTop].value), ((ByteList)yyVals[-3+yyTop].value), ((ByteList)yyVals[-2+yyTop].value), ((Node)yyVals[-1+yyTop].value), ((IterNode)yyVals[0+yyTop].value), yyVals[yyTop - count + 3].start());
                    /*% %*/
                    /*% ripper: method_add_block!(command_call!($1, $2, $3, $4), $5) %*/
  return yyVal;
};
states[84] = (RubyParser p, Object yyVal, ProductionState[] yyVals, int yyTop, int count, int yychar) -> {
                    /*%%%*/
                    yyVal = p.new_call(((Node)yyVals[-3+yyTop].value), ((ByteList)yyVals[-1+yyTop].value), ((Node)yyVals[0+yyTop].value), null);
                    /*% %*/
                    /*% ripper: command_call!($1, ID2VAL(idCOLON2), $3, $4) %*/
  return yyVal;
};
states[85] = (RubyParser p, Object yyVal, ProductionState[] yyVals, int yyTop, int count, int yychar) -> {
                    /*%%%*/
                    yyVal = p.new_call(((Node)yyVals[-4+yyTop].value), ((ByteList)yyVals[-2+yyTop].value), ((Node)yyVals[-1+yyTop].value), ((IterNode)yyVals[0+yyTop].value));
                    /*% %*/
                    /*% ripper: method_add_block!(command_call!($1, ID2VAL(idCOLON2), $3, $4), $5) %*/
  return yyVal;
};
states[86] = (RubyParser p, Object yyVal, ProductionState[] yyVals, int yyTop, int count, int yychar) -> {
                    /*%%%*/
                    yyVal = p.new_super(((Integer)yyVals[-1+yyTop].value), ((Node)yyVals[0+yyTop].value));
                    /*% %*/
                    /*% ripper: super!($2) %*/
  return yyVal;
};
states[87] = (RubyParser p, Object yyVal, ProductionState[] yyVals, int yyTop, int count, int yychar) -> {
                    /*%%%*/
                    yyVal = p.new_yield(((Integer)yyVals[-1+yyTop].value), ((Node)yyVals[0+yyTop].value));
                    /*% %*/
                    /*% ripper: yield!($2) %*/
  return yyVal;
};
states[88] = (RubyParser p, Object yyVal, ProductionState[] yyVals, int yyTop, int count, int yychar) -> {
                    /*%%%*/
                    yyVal = new ReturnNode(((Integer)yyVals[-1+yyTop].value), p.ret_args(((Node)yyVals[0+yyTop].value), ((Integer)yyVals[-1+yyTop].value)));
                    /*% %*/
                    /*% ripper: return!($2) %*/
  return yyVal;
};
states[89] = (RubyParser p, Object yyVal, ProductionState[] yyVals, int yyTop, int count, int yychar) -> {
                    /*%%%*/
                    yyVal = new BreakNode(((Integer)yyVals[-1+yyTop].value), p.ret_args(((Node)yyVals[0+yyTop].value), ((Integer)yyVals[-1+yyTop].value)));
                    /*% %*/
                    /*% ripper: break!($2) %*/
  return yyVal;
};
states[90] = (RubyParser p, Object yyVal, ProductionState[] yyVals, int yyTop, int count, int yychar) -> {
                    /*%%%*/
                    yyVal = new NextNode(((Integer)yyVals[-1+yyTop].value), p.ret_args(((Node)yyVals[0+yyTop].value), ((Integer)yyVals[-1+yyTop].value)));
                    /*% %*/
                    /*% ripper: next!($2) %*/
  return yyVal;
};
states[92] = (RubyParser p, Object yyVal, ProductionState[] yyVals, int yyTop, int count, int yychar) -> {
                    /*%%%*/
                    yyVal = ((Node)yyVals[-1+yyTop].value);
                    /*% %*/
                    /*% ripper: mlhs_paren!($2) %*/
  return yyVal;
};
states[93] = (RubyParser p, Object yyVal, ProductionState[] yyVals, int yyTop, int count, int yychar) -> {
                    yyVal = ((MultipleAsgnNode)yyVals[0+yyTop].value);
  return yyVal;
};
states[94] = (RubyParser p, Object yyVal, ProductionState[] yyVals, int yyTop, int count, int yychar) -> {
                    /*%%%*/
                    yyVal = new MultipleAsgnNode(((Integer)yyVals[-2+yyTop].value), p.newArrayNode(((Integer)yyVals[-2+yyTop].value), ((Node)yyVals[-1+yyTop].value)), null, null);
                    /*% %*/
                    /*% ripper: mlhs_paren!($2) %*/
  return yyVal;
};
states[95] = (RubyParser p, Object yyVal, ProductionState[] yyVals, int yyTop, int count, int yychar) -> {
                    /*%%%*/
                    yyVal = new MultipleAsgnNode(yyVals[yyTop - count + 1].start(), ((ListNode)yyVals[0+yyTop].value), null, null);
                    /*% %*/
                    /*% ripper: $1 %*/
  return yyVal;
};
states[96] = (RubyParser p, Object yyVal, ProductionState[] yyVals, int yyTop, int count, int yychar) -> {
                    /*%%%*/
                    yyVal = new MultipleAsgnNode(yyVals[yyTop - count + 1].start(), ((ListNode)yyVals[-1+yyTop].value).add(((Node)yyVals[0+yyTop].value)), null, null);
                    /*% %*/
                    /*% ripper: mlhs_add!($1, $2) %*/
  return yyVal;
};
states[97] = (RubyParser p, Object yyVal, ProductionState[] yyVals, int yyTop, int count, int yychar) -> {
                    /*%%%*/
                    yyVal = new MultipleAsgnNode(yyVals[yyTop - count + 1].start(), ((ListNode)yyVals[-2+yyTop].value), ((Node)yyVals[0+yyTop].value), (ListNode) null);
                    /*% %*/
                    /*% ripper: mlhs_add_star!($1, $3) %*/
  return yyVal;
};
states[98] = (RubyParser p, Object yyVal, ProductionState[] yyVals, int yyTop, int count, int yychar) -> {
                    /*%%%*/
                    yyVal = new MultipleAsgnNode(yyVals[yyTop - count + 1].start(), ((ListNode)yyVals[-4+yyTop].value), ((Node)yyVals[-2+yyTop].value), ((ListNode)yyVals[0+yyTop].value));
                    /*% %*/
                    /*% ripper: mlhs_add_post!(mlhs_add_star!($1, $3), $5) %*/
  return yyVal;
};
states[99] = (RubyParser p, Object yyVal, ProductionState[] yyVals, int yyTop, int count, int yychar) -> {
                    /*%%%*/
                    yyVal = new MultipleAsgnNode(yyVals[yyTop - count + 1].start(), ((ListNode)yyVals[-1+yyTop].value), new StarNode(p.src_line()), null);
                    /*% %*/
                    /*% ripper: mlhs_add_star!($1, Qnil) %*/
  return yyVal;
};
states[100] = (RubyParser p, Object yyVal, ProductionState[] yyVals, int yyTop, int count, int yychar) -> {
                    /*%%%*/
                    yyVal = new MultipleAsgnNode(yyVals[yyTop - count + 1].start(), ((ListNode)yyVals[-3+yyTop].value), new StarNode(p.src_line()), ((ListNode)yyVals[0+yyTop].value));
                    /*% %*/
                    /*% ripper: mlhs_add_post!(mlhs_add_star!($1, Qnil), $4) %*/
  return yyVal;
};
states[101] = (RubyParser p, Object yyVal, ProductionState[] yyVals, int yyTop, int count, int yychar) -> {
                    /*%%%*/
                    yyVal = new MultipleAsgnNode(yyVals[yyTop - count + 2].start(), null, ((Node)yyVals[0+yyTop].value), null);
                    /*% %*/
                    /*% ripper: mlhs_add_star!(mlhs_new!, $2) %*/
  return yyVal;
};
states[102] = (RubyParser p, Object yyVal, ProductionState[] yyVals, int yyTop, int count, int yychar) -> {
                    /*%%%*/
                    yyVal = new MultipleAsgnNode(yyVals[yyTop - count + 2].start(), null, ((Node)yyVals[-2+yyTop].value), ((ListNode)yyVals[0+yyTop].value));
                    /*% %*/
                    /*% ripper: mlhs_add_post!(mlhs_add_star!(mlhs_new!, $2), $4) %*/
  return yyVal;
};
states[103] = (RubyParser p, Object yyVal, ProductionState[] yyVals, int yyTop, int count, int yychar) -> {
                    /*%%%*/
                    yyVal = new MultipleAsgnNode(p.src_line(), null, new StarNode(p.src_line()), null);
                    /*% %*/
                    /*% ripper: mlhs_add_star!(mlhs_new!, Qnil) %*/
  return yyVal;
};
states[104] = (RubyParser p, Object yyVal, ProductionState[] yyVals, int yyTop, int count, int yychar) -> {
                    /*%%%*/
                    yyVal = new MultipleAsgnNode(p.src_line(), null, new StarNode(p.src_line()), ((ListNode)yyVals[0+yyTop].value));
                    /*% %*/
                    /*% ripper: mlhs_add_post!(mlhs_add_star!(mlhs_new!, Qnil), $3) %*/
  return yyVal;
};
states[106] = (RubyParser p, Object yyVal, ProductionState[] yyVals, int yyTop, int count, int yychar) -> {
                    /*%%%*/
                    yyVal = ((Node)yyVals[-1+yyTop].value);
                    /*% %*/
                    /*% ripper: mlhs_paren!($2) %*/
  return yyVal;
};
states[107] = (RubyParser p, Object yyVal, ProductionState[] yyVals, int yyTop, int count, int yychar) -> {
                    /*%%%*/
                    yyVal = p.newArrayNode(yyVals[yyTop - count + 1].start(), ((Node)yyVals[-1+yyTop].value));
                    /*% %*/
                    /*% ripper: mlhs_add!(mlhs_new!, $1) %*/
  return yyVal;
};
states[108] = (RubyParser p, Object yyVal, ProductionState[] yyVals, int yyTop, int count, int yychar) -> {
                    /*%%%*/
                    yyVal = ((ListNode)yyVals[-2+yyTop].value).add(((Node)yyVals[-1+yyTop].value));
                    /*% %*/
                    /*% ripper: mlhs_add!($1, $2) %*/
  return yyVal;
};
states[109] = (RubyParser p, Object yyVal, ProductionState[] yyVals, int yyTop, int count, int yychar) -> {
                    /*%%%*/
                    yyVal = p.newArrayNode(yyVals[yyTop - count + 1].start(), ((Node)yyVals[0+yyTop].value));
                    /*% %*/
                    /*% ripper: mlhs_add!(mlhs_new!, $1) %*/
  return yyVal;
};
states[110] = (RubyParser p, Object yyVal, ProductionState[] yyVals, int yyTop, int count, int yychar) -> {
                    /*%%%*/
                    yyVal = ((ListNode)yyVals[-2+yyTop].value).add(((Node)yyVals[0+yyTop].value));
                    /*% %*/
                    /*% ripper: mlhs_add!($1, $3) %*/
  return yyVal;
};
states[111] = (RubyParser p, Object yyVal, ProductionState[] yyVals, int yyTop, int count, int yychar) -> {
                    /*%%%*/
                   yyVal = p.assignableLabelOrIdentifier(((ByteList)yyVals[0+yyTop].value), null);
                    /*%
                      $$ = p.assignable(yyVals[yyTop - count + 1].id, p.var_field($1));
                    %*/
  return yyVal;
};
states[112] = (RubyParser p, Object yyVal, ProductionState[] yyVals, int yyTop, int count, int yychar) -> {
                    /*%%%*/
                   yyVal = new InstAsgnNode(p.tokline(), p.symbolID(((ByteList)yyVals[0+yyTop].value)), NilImplicitNode.NIL);
                    /*%
                      $$ = p.assignable(yyVals[yyTop - count + 1].id, p.var_field($1));
                    %*/
  return yyVal;
};
states[113] = (RubyParser p, Object yyVal, ProductionState[] yyVals, int yyTop, int count, int yychar) -> {
                    /*%%%*/
                   yyVal = new GlobalAsgnNode(p.tokline(), p.symbolID(((ByteList)yyVals[0+yyTop].value)), NilImplicitNode.NIL);
                    /*%
                      $$ = p.assignable(yyVals[yyTop - count + 1].id, p.var_field($1));
                    %*/
  return yyVal;
};
states[114] = (RubyParser p, Object yyVal, ProductionState[] yyVals, int yyTop, int count, int yychar) -> {
                    /*%%%*/
                    if (p.getLexContext().in_def) p.compile_error("dynamic constant assignment");
                    yyVal = new ConstDeclNode(p.tokline(), p.symbolID(((ByteList)yyVals[0+yyTop].value)), null, NilImplicitNode.NIL);
                    /*%
                      $$ = p.assignable(yyVals[yyTop - count + 1].id, p.var_field($1));
                    %*/
  return yyVal;
};
states[115] = (RubyParser p, Object yyVal, ProductionState[] yyVals, int yyTop, int count, int yychar) -> {
                    /*%%%*/
                    yyVal = new ClassVarAsgnNode(p.tokline(), p.symbolID(((ByteList)yyVals[0+yyTop].value)), NilImplicitNode.NIL);
                    /*%
                      $$ = p.assignable(yyVals[yyTop - count + 1].id, p.var_field($1));
                    %*/
  return yyVal;
};
states[116] = (RubyParser p, Object yyVal, ProductionState[] yyVals, int yyTop, int count, int yychar) -> {
                    /*%%%*/
                    p.compile_error("Can't assign to nil");
                    yyVal = null;
                    /*%
                      $$ = p.assignable(yyVals[yyTop - count + 1].id, p.var_field($1));
                    %*/
  return yyVal;
};
states[117] = (RubyParser p, Object yyVal, ProductionState[] yyVals, int yyTop, int count, int yychar) -> {
                    /*%%%*/
                    p.compile_error("Can't change the value of self");
                    yyVal = null;
                    /*%
                      $$ = p.assignable(yyVals[yyTop - count + 1].id, p.var_field($1));
                    %*/
  return yyVal;
};
states[118] = (RubyParser p, Object yyVal, ProductionState[] yyVals, int yyTop, int count, int yychar) -> {
                    /*%%%*/
                    p.compile_error("Can't assign to true");
                    yyVal = null;
                    /*%
                      $$ = p.assignable(yyVals[yyTop - count + 1].id, p.var_field($1));
                    %*/
  return yyVal;
};
states[119] = (RubyParser p, Object yyVal, ProductionState[] yyVals, int yyTop, int count, int yychar) -> {
                    /*%%%*/
                    p.compile_error("Can't assign to false");
                    yyVal = null;
                    /*%
                      $$ = p.assignable(yyVals[yyTop - count + 1].id, p.var_field($1));
                    %*/
  return yyVal;
};
states[120] = (RubyParser p, Object yyVal, ProductionState[] yyVals, int yyTop, int count, int yychar) -> {
                    /*%%%*/
                    p.compile_error("Can't assign to __FILE__");
                    yyVal = null;
                    /*%
                      $$ = p.assignable(yyVals[yyTop - count + 1].id, p.var_field($1));
                    %*/
  return yyVal;
};
states[121] = (RubyParser p, Object yyVal, ProductionState[] yyVals, int yyTop, int count, int yychar) -> {
                    /*%%%*/
                    p.compile_error("Can't assign to __LINE__");
                    yyVal = null;
                    /*%
                      $$ = p.assignable(yyVals[yyTop - count + 1].id, p.var_field($1));
                    %*/
  return yyVal;
};
states[122] = (RubyParser p, Object yyVal, ProductionState[] yyVals, int yyTop, int count, int yychar) -> {
                    /*%%%*/
                    p.compile_error("Can't assign to __ENCODING__");
                    yyVal = null;
                    /*%
                      $$ = p.assignable(yyVals[yyTop - count + 1].id, p.var_field($1));
                    %*/
  return yyVal;
};
states[123] = (RubyParser p, Object yyVal, ProductionState[] yyVals, int yyTop, int count, int yychar) -> {
                    /*%%%*/
                    yyVal = p.aryset(((Node)yyVals[-3+yyTop].value), ((Node)yyVals[-1+yyTop].value));
                    /*% %*/
                    /*% ripper: aref_field!($1, escape_Qundef($3)) %*/
  return yyVal;
};
states[124] = (RubyParser p, Object yyVal, ProductionState[] yyVals, int yyTop, int count, int yychar) -> {
                    if (((ByteList)yyVals[-1+yyTop].value) == AMPERSAND_DOT) {
                        p.compile_error("&. inside multiple assignment destination");
                    }
                    /*%%%*/
                    yyVal = p.attrset(((Node)yyVals[-2+yyTop].value), ((ByteList)yyVals[-1+yyTop].value), ((ByteList)yyVals[0+yyTop].value));
                    /*% %*/
                    /*% ripper: field!($1, $2, $3) %*/
  return yyVal;
};
states[125] = (RubyParser p, Object yyVal, ProductionState[] yyVals, int yyTop, int count, int yychar) -> {
                    /*%%%*/
                    yyVal = p.attrset(((Node)yyVals[-2+yyTop].value), ((ByteList)yyVals[0+yyTop].value));
                    /*% %*/
                    /*% ripper: const_path_field!($1, $3) %*/
  return yyVal;
};
states[126] = (RubyParser p, Object yyVal, ProductionState[] yyVals, int yyTop, int count, int yychar) -> {
                    if (((ByteList)yyVals[-1+yyTop].value) == AMPERSAND_DOT) {
                        p.compile_error("&. inside multiple assignment destination");
                    }
                    /*%%%*/
                    yyVal = p.attrset(((Node)yyVals[-2+yyTop].value), ((ByteList)yyVals[-1+yyTop].value), ((ByteList)yyVals[0+yyTop].value));
                    /*% %*/
                    /*% ripper: field!($1, $2, $3) %*/
  return yyVal;
};
states[127] = (RubyParser p, Object yyVal, ProductionState[] yyVals, int yyTop, int count, int yychar) -> {
                    /*%%%*/
                    if (p.getLexContext().in_def) p.yyerror("dynamic constant assignment");

                    Integer position = yyVals[yyTop - count + 1].start();

                    yyVal = new ConstDeclNode(position, (RubySymbol) null, p.new_colon2(position, ((Node)yyVals[-2+yyTop].value), ((ByteList)yyVals[0+yyTop].value)), NilImplicitNode.NIL);
                    /*% %*/
                    /*% ripper: const_decl(p, const_path_field!($1, $3)) %*/
  return yyVal;
};
states[128] = (RubyParser p, Object yyVal, ProductionState[] yyVals, int yyTop, int count, int yychar) -> {
                    /*%%%*/
                    if (p.getLexContext().in_def) {
                        p.yyerror("dynamic constant assignment");
                    }

                    Integer position = p.tokline();

                    yyVal = new ConstDeclNode(position, (RubySymbol) null, p.new_colon3(position, ((ByteList)yyVals[0+yyTop].value)), NilImplicitNode.NIL);
                    /*% %*/
                    /*% ripper: const_decl(p, top_const_field!($2)) %*/
  return yyVal;
};
states[129] = (RubyParser p, Object yyVal, ProductionState[] yyVals, int yyTop, int count, int yychar) -> {
                    /*%%%*/
                    p.backrefAssignError(((Node)yyVals[0+yyTop].value));
                    /*% %*/
                    /*% ripper[error]: backref_error(p, RNODE($1), var_field(p, $1)) %*/
  return yyVal;
};
states[130] = (RubyParser p, Object yyVal, ProductionState[] yyVals, int yyTop, int count, int yychar) -> {
                    /*%%%*/
                    yyVal = p.assignableLabelOrIdentifier(((ByteList)yyVals[0+yyTop].value), null);
                    /*%
                      $$ = p.assignable(yyVals[yyTop - count + 1].id, p.var_field($1));
                    %*/
                    
  return yyVal;
};
states[131] = (RubyParser p, Object yyVal, ProductionState[] yyVals, int yyTop, int count, int yychar) -> {
                    /*%%%*/
                    yyVal = new InstAsgnNode(p.tokline(), p.symbolID(((ByteList)yyVals[0+yyTop].value)), NilImplicitNode.NIL);
                    /*%
                      $$ = p.assignable(yyVals[yyTop - count + 1].id, p.var_field($1));
                    %*/
  return yyVal;
};
states[132] = (RubyParser p, Object yyVal, ProductionState[] yyVals, int yyTop, int count, int yychar) -> {
                    /*%%%*/
                    yyVal = new GlobalAsgnNode(p.tokline(), p.symbolID(((ByteList)yyVals[0+yyTop].value)), NilImplicitNode.NIL);
                    /*%
                      $$ = p.assignable(yyVals[yyTop - count + 1].id, p.var_field($1));
                    %*/
  return yyVal;
};
states[133] = (RubyParser p, Object yyVal, ProductionState[] yyVals, int yyTop, int count, int yychar) -> {
                    /*%%%*/
                    if (p.getLexContext().in_def) p.compile_error("dynamic constant assignment");

                    yyVal = new ConstDeclNode(p.tokline(), p.symbolID(((ByteList)yyVals[0+yyTop].value)), null, NilImplicitNode.NIL);
                    /*%
                      $$ = p.assignable(yyVals[yyTop - count + 1].id, p.var_field($1));
                    %*/
  return yyVal;
};
states[134] = (RubyParser p, Object yyVal, ProductionState[] yyVals, int yyTop, int count, int yychar) -> {
                    /*%%%*/
                    yyVal = new ClassVarAsgnNode(p.tokline(), p.symbolID(((ByteList)yyVals[0+yyTop].value)), NilImplicitNode.NIL);
                    /*%
                      $$ = p.assignable(yyVals[yyTop - count + 1].id, p.var_field($1));
                    %*/
  return yyVal;
};
states[135] = (RubyParser p, Object yyVal, ProductionState[] yyVals, int yyTop, int count, int yychar) -> {
                    /*%%%*/
                    p.compile_error("Can't assign to nil");
                    yyVal = null;
                    /*%
                      $$ = p.assignable(yyVals[yyTop - count + 1].id, p.var_field($1));
                    %*/
  return yyVal;
};
states[136] = (RubyParser p, Object yyVal, ProductionState[] yyVals, int yyTop, int count, int yychar) -> {
                    /*%%%*/
                    p.compile_error("Can't change the value of self");
                    yyVal = null;
                    /*%
                      $$ = p.assignable(yyVals[yyTop - count + 1].id, p.var_field($1));
                    %*/
  return yyVal;
};
states[137] = (RubyParser p, Object yyVal, ProductionState[] yyVals, int yyTop, int count, int yychar) -> {
                    /*%%%*/
                    p.compile_error("Can't assign to true");
                    yyVal = null;
                    /*%
                      $$ = p.assignable(yyVals[yyTop - count + 1].id, p.var_field($1));
                    %*/
  return yyVal;
};
states[138] = (RubyParser p, Object yyVal, ProductionState[] yyVals, int yyTop, int count, int yychar) -> {
                    /*%%%*/
                    p.compile_error("Can't assign to false");
                    yyVal = null;
                    /*%
                      $$ = p.assignable(yyVals[yyTop - count + 1].id, p.var_field($1));
                    %*/
  return yyVal;
};
states[139] = (RubyParser p, Object yyVal, ProductionState[] yyVals, int yyTop, int count, int yychar) -> {
                    /*%%%*/
                    p.compile_error("Can't assign to __FILE__");
                    yyVal = null;
                    /*%
                      $$ = p.assignable(yyVals[yyTop - count + 1].id, p.var_field($1));
                    %*/
  return yyVal;
};
states[140] = (RubyParser p, Object yyVal, ProductionState[] yyVals, int yyTop, int count, int yychar) -> {
                    /*%%%*/
                    p.compile_error("Can't assign to __LINE__");
                    yyVal = null;
                    /*%
                      $$ = p.assignable(yyVals[yyTop - count + 1].id, p.var_field($1));
                    %*/
  return yyVal;
};
states[141] = (RubyParser p, Object yyVal, ProductionState[] yyVals, int yyTop, int count, int yychar) -> {
                    /*%%%*/
                    p.compile_error("Can't assign to __ENCODING__");
                    yyVal = null;
                    /*%
                      $$ = p.assignable(yyVals[yyTop - count + 1].id, p.var_field($1));
                    %*/
  return yyVal;
};
states[142] = (RubyParser p, Object yyVal, ProductionState[] yyVals, int yyTop, int count, int yychar) -> {
                    /*%%%*/
                    yyVal = p.aryset(((Node)yyVals[-3+yyTop].value), ((Node)yyVals[-1+yyTop].value));
                    /*% %*/
                    /*% ripper: aref_field!($1, escape_Qundef($3)) %*/
  return yyVal;
};
states[143] = (RubyParser p, Object yyVal, ProductionState[] yyVals, int yyTop, int count, int yychar) -> {
                    /*%%%*/
                    yyVal = p.attrset(((Node)yyVals[-2+yyTop].value), ((ByteList)yyVals[-1+yyTop].value), ((ByteList)yyVals[0+yyTop].value));
                    /*% %*/
                    /*% ripper: field!($1, $2, $3) %*/
  return yyVal;
};
states[144] = (RubyParser p, Object yyVal, ProductionState[] yyVals, int yyTop, int count, int yychar) -> {
                    /*%%%*/
                    yyVal = p.attrset(((Node)yyVals[-2+yyTop].value), ((ByteList)yyVals[0+yyTop].value));
                    /*% %*/
                    /*% ripper: field!($1, ID2VAL(idCOLON2), $3) %*/
  return yyVal;
};
states[145] = (RubyParser p, Object yyVal, ProductionState[] yyVals, int yyTop, int count, int yychar) -> {
                    /*%%%*/
                    yyVal = p.attrset(((Node)yyVals[-2+yyTop].value), ((ByteList)yyVals[-1+yyTop].value), ((ByteList)yyVals[0+yyTop].value));
                    /*% %*/
                    /*% ripper: field!($1, $2, $3) %*/
  return yyVal;
};
states[146] = (RubyParser p, Object yyVal, ProductionState[] yyVals, int yyTop, int count, int yychar) -> {
                    /*%%%*/
                    if (p.getLexContext().in_def) {
                        p.yyerror("dynamic constant assignment");
                    }

                    Integer position = yyVals[yyTop - count + 1].start();

                    yyVal = new ConstDeclNode(position, (RubySymbol) null, p.new_colon2(position, ((Node)yyVals[-2+yyTop].value), ((ByteList)yyVals[0+yyTop].value)), NilImplicitNode.NIL);
                    /*% %*/
                    /*% ripper: const_decl(p, const_path_field!($1, $3)) %*/
  return yyVal;
};
states[147] = (RubyParser p, Object yyVal, ProductionState[] yyVals, int yyTop, int count, int yychar) -> {
                    /*%%%*/
                    if (p.getLexContext().in_def) {
                        p.yyerror("dynamic constant assignment");
                    }

                    Integer position = p.tokline();

                    yyVal = new ConstDeclNode(position, (RubySymbol) null, p.new_colon3(position, ((ByteList)yyVals[0+yyTop].value)), NilImplicitNode.NIL);
                    /*% %*/
                    /*% ripper: const_decl(p, top_const_field!($2)) %*/
  return yyVal;
};
states[148] = (RubyParser p, Object yyVal, ProductionState[] yyVals, int yyTop, int count, int yychar) -> {
                    /*%%%*/
                    p.backrefAssignError(((Node)yyVals[0+yyTop].value));
                    /*% %*/
                    /*% ripper[error]: backref_error(p, RNODE($1), var_field(p, $1)) %*/
  return yyVal;
};
states[149] = (RubyParser p, Object yyVal, ProductionState[] yyVals, int yyTop, int count, int yychar) -> {
                    String message = "class/module name must be CONSTANT";
                    /*%%%*/
                    p.yyerror(message, yyVals[yyTop - count + 1]);
                    /*% %*/
                    /*% ripper[error]: class_name_error!(ERR_MESG(), $1) %*/
  return yyVal;
};
states[150] = (RubyParser p, Object yyVal, ProductionState[] yyVals, int yyTop, int count, int yychar) -> {
                   yyVal = ((ByteList)yyVals[0+yyTop].value);
  return yyVal;
};
states[151] = (RubyParser p, Object yyVal, ProductionState[] yyVals, int yyTop, int count, int yychar) -> {
                    /*%%%*/
                    yyVal = p.new_colon3(p.tokline(), ((ByteList)yyVals[0+yyTop].value));
                    /*% %*/
                    /*% ripper: top_const_ref!($2) %*/
  return yyVal;
};
states[152] = (RubyParser p, Object yyVal, ProductionState[] yyVals, int yyTop, int count, int yychar) -> {
                    /*%%%*/
                    yyVal = p.new_colon2(p.tokline(), null, ((ByteList)yyVals[0+yyTop].value));
                    /*% %*/
                    /*% ripper: const_ref!($1) %*/
  return yyVal;
};
states[153] = (RubyParser p, Object yyVal, ProductionState[] yyVals, int yyTop, int count, int yychar) -> {
                    /*%%%*/
                    yyVal = p.new_colon2(yyVals[yyTop - count + 1].start(), ((Node)yyVals[-2+yyTop].value), ((ByteList)yyVals[0+yyTop].value));
                    /*% %*/
                    /*% ripper: const_path_ref!($1, $3) %*/
  return yyVal;
};
states[154] = (RubyParser p, Object yyVal, ProductionState[] yyVals, int yyTop, int count, int yychar) -> {
                   yyVal = ((ByteList)yyVals[0+yyTop].value);
  return yyVal;
};
states[155] = (RubyParser p, Object yyVal, ProductionState[] yyVals, int yyTop, int count, int yychar) -> {
                   yyVal = ((ByteList)yyVals[0+yyTop].value);
  return yyVal;
};
states[156] = (RubyParser p, Object yyVal, ProductionState[] yyVals, int yyTop, int count, int yychar) -> {
                   yyVal = ((ByteList)yyVals[0+yyTop].value);
  return yyVal;
};
states[157] = (RubyParser p, Object yyVal, ProductionState[] yyVals, int yyTop, int count, int yychar) -> {
                   p.setState(EXPR_ENDFN);
                   yyVal = ((ByteList)yyVals[0+yyTop].value);
  return yyVal;
};
states[158] = (RubyParser p, Object yyVal, ProductionState[] yyVals, int yyTop, int count, int yychar) -> {
                   yyVal = ((ByteList)yyVals[0+yyTop].value);
  return yyVal;
};
states[159] = (RubyParser p, Object yyVal, ProductionState[] yyVals, int yyTop, int count, int yychar) -> {
                    /*%%%*/
                    yyVal =  new LiteralNode(p.src_line(), p.symbolID(((ByteList)yyVals[0+yyTop].value)));
                    /*% %*/
                    /*% ripper: symbol_literal!($1) %*/

  return yyVal;
};
states[160] = (RubyParser p, Object yyVal, ProductionState[] yyVals, int yyTop, int count, int yychar) -> {
                    yyVal = ((Node)yyVals[0+yyTop].value);
  return yyVal;
};
states[161] = (RubyParser p, Object yyVal, ProductionState[] yyVals, int yyTop, int count, int yychar) -> {
                    /*%%%*/
                    yyVal = newUndef(yyVals[yyTop - count + 1].start(), ((Node)yyVals[0+yyTop].value));
                    /*% %*/
                    /*% ripper: rb_ary_new3(1, get_value($1)) %*/
  return yyVal;
};
states[162] = (RubyParser p, Object yyVal, ProductionState[] yyVals, int yyTop, int count, int yychar) -> {
                    p.setState(EXPR_FNAME|EXPR_FITEM);
  return yyVal;
};
states[163] = (RubyParser p, Object yyVal, ProductionState[] yyVals, int yyTop, int count, int yychar) -> {
                    /*%%%*/
                    yyVal = p.appendToBlock(((Node)yyVals[-3+yyTop].value), newUndef(yyVals[yyTop - count + 1].start(), ((Node)yyVals[0+yyTop].value)));
                    /*% %*/
                    /*% ripper: rb_ary_push($1, get_value($4)) %*/
  return yyVal;
};
states[164] = (RubyParser p, Object yyVal, ProductionState[] yyVals, int yyTop, int count, int yychar) -> {
                     yyVal = p.maybe_symbolize(OR);
  return yyVal;
};
states[165] = (RubyParser p, Object yyVal, ProductionState[] yyVals, int yyTop, int count, int yychar) -> {
                     yyVal = p.maybe_symbolize(CARET);
  return yyVal;
};
states[166] = (RubyParser p, Object yyVal, ProductionState[] yyVals, int yyTop, int count, int yychar) -> {
                     yyVal = p.maybe_symbolize(AMPERSAND);
  return yyVal;
};
states[167] = (RubyParser p, Object yyVal, ProductionState[] yyVals, int yyTop, int count, int yychar) -> {
                     yyVal = ((ByteList)yyVals[0+yyTop].value);
  return yyVal;
};
states[168] = (RubyParser p, Object yyVal, ProductionState[] yyVals, int yyTop, int count, int yychar) -> {
                     yyVal = ((ByteList)yyVals[0+yyTop].value);
  return yyVal;
};
states[169] = (RubyParser p, Object yyVal, ProductionState[] yyVals, int yyTop, int count, int yychar) -> {
                     yyVal = ((ByteList)yyVals[0+yyTop].value);
  return yyVal;
};
states[170] = (RubyParser p, Object yyVal, ProductionState[] yyVals, int yyTop, int count, int yychar) -> {
                     yyVal = ((ByteList)yyVals[0+yyTop].value);
  return yyVal;
};
states[171] = (RubyParser p, Object yyVal, ProductionState[] yyVals, int yyTop, int count, int yychar) -> {
                     yyVal = ((ByteList)yyVals[0+yyTop].value);
  return yyVal;
};
states[172] = (RubyParser p, Object yyVal, ProductionState[] yyVals, int yyTop, int count, int yychar) -> {
                     yyVal = p.maybe_symbolize(GT);
  return yyVal;
};
states[173] = (RubyParser p, Object yyVal, ProductionState[] yyVals, int yyTop, int count, int yychar) -> {
                     yyVal = ((ByteList)yyVals[0+yyTop].value);
  return yyVal;
};
states[174] = (RubyParser p, Object yyVal, ProductionState[] yyVals, int yyTop, int count, int yychar) -> {
                     yyVal = p.maybe_symbolize(LT);
  return yyVal;
};
states[175] = (RubyParser p, Object yyVal, ProductionState[] yyVals, int yyTop, int count, int yychar) -> {
                     yyVal = ((ByteList)yyVals[0+yyTop].value);
  return yyVal;
};
states[176] = (RubyParser p, Object yyVal, ProductionState[] yyVals, int yyTop, int count, int yychar) -> {
                     yyVal = ((ByteList)yyVals[0+yyTop].value);
  return yyVal;
};
states[177] = (RubyParser p, Object yyVal, ProductionState[] yyVals, int yyTop, int count, int yychar) -> {
                     yyVal = ((ByteList)yyVals[0+yyTop].value);
  return yyVal;
};
states[178] = (RubyParser p, Object yyVal, ProductionState[] yyVals, int yyTop, int count, int yychar) -> {
                     yyVal = ((ByteList)yyVals[0+yyTop].value);
  return yyVal;
};
states[179] = (RubyParser p, Object yyVal, ProductionState[] yyVals, int yyTop, int count, int yychar) -> {
                     yyVal = p.maybe_symbolize(PLUS);
  return yyVal;
};
states[180] = (RubyParser p, Object yyVal, ProductionState[] yyVals, int yyTop, int count, int yychar) -> {
                     yyVal = p.maybe_symbolize(MINUS);
  return yyVal;
};
states[181] = (RubyParser p, Object yyVal, ProductionState[] yyVals, int yyTop, int count, int yychar) -> {
                     yyVal = p.maybe_symbolize(STAR);
  return yyVal;
};
states[182] = (RubyParser p, Object yyVal, ProductionState[] yyVals, int yyTop, int count, int yychar) -> {
                     yyVal = ((ByteList)yyVals[0+yyTop].value);
  return yyVal;
};
states[183] = (RubyParser p, Object yyVal, ProductionState[] yyVals, int yyTop, int count, int yychar) -> {
                     yyVal = p.maybe_symbolize(SLASH);
  return yyVal;
};
states[184] = (RubyParser p, Object yyVal, ProductionState[] yyVals, int yyTop, int count, int yychar) -> {
                     yyVal = p.maybe_symbolize(PERCENT);
  return yyVal;
};
states[185] = (RubyParser p, Object yyVal, ProductionState[] yyVals, int yyTop, int count, int yychar) -> {
                     yyVal = ((ByteList)yyVals[0+yyTop].value);
  return yyVal;
};
states[186] = (RubyParser p, Object yyVal, ProductionState[] yyVals, int yyTop, int count, int yychar) -> {
                     yyVal = ((ByteList)yyVals[0+yyTop].value);
  return yyVal;
};
states[187] = (RubyParser p, Object yyVal, ProductionState[] yyVals, int yyTop, int count, int yychar) -> {
                     yyVal = p.maybe_symbolize(BANG);
  return yyVal;
};
states[188] = (RubyParser p, Object yyVal, ProductionState[] yyVals, int yyTop, int count, int yychar) -> {
                     yyVal = p.maybe_symbolize(TILDE);
  return yyVal;
};
states[189] = (RubyParser p, Object yyVal, ProductionState[] yyVals, int yyTop, int count, int yychar) -> {
                     yyVal = ((ByteList)yyVals[0+yyTop].value);
  return yyVal;
};
states[190] = (RubyParser p, Object yyVal, ProductionState[] yyVals, int yyTop, int count, int yychar) -> {
                     yyVal = ((ByteList)yyVals[0+yyTop].value);
  return yyVal;
};
states[191] = (RubyParser p, Object yyVal, ProductionState[] yyVals, int yyTop, int count, int yychar) -> {
                     yyVal = ((ByteList)yyVals[0+yyTop].value);
  return yyVal;
};
states[192] = (RubyParser p, Object yyVal, ProductionState[] yyVals, int yyTop, int count, int yychar) -> {
                     yyVal = ((ByteList)yyVals[0+yyTop].value);
  return yyVal;
};
states[193] = (RubyParser p, Object yyVal, ProductionState[] yyVals, int yyTop, int count, int yychar) -> {
                     yyVal = p.maybe_symbolize(BACKTICK);
  return yyVal;
};
states[194] = (RubyParser p, Object yyVal, ProductionState[] yyVals, int yyTop, int count, int yychar) -> {
                    yyVal = p.maybe_symbolize(Keyword.__LINE__.bytes);
  return yyVal;
};
states[195] = (RubyParser p, Object yyVal, ProductionState[] yyVals, int yyTop, int count, int yychar) -> {
                    yyVal = p.maybe_symbolize(Keyword.__FILE__.bytes);
  return yyVal;
};
states[196] = (RubyParser p, Object yyVal, ProductionState[] yyVals, int yyTop, int count, int yychar) -> {
                    yyVal = p.maybe_symbolize(Keyword.__ENCODING__.bytes);
  return yyVal;
};
states[197] = (RubyParser p, Object yyVal, ProductionState[] yyVals, int yyTop, int count, int yychar) -> {
                    yyVal = p.maybe_symbolize(Keyword.LBEGIN.bytes);
  return yyVal;
};
states[198] = (RubyParser p, Object yyVal, ProductionState[] yyVals, int yyTop, int count, int yychar) -> {
                    yyVal = p.maybe_symbolize(Keyword.LEND.bytes);
  return yyVal;
};
states[199] = (RubyParser p, Object yyVal, ProductionState[] yyVals, int yyTop, int count, int yychar) -> {
                    yyVal = p.maybe_symbolize(Keyword.ALIAS.bytes);
  return yyVal;
};
states[200] = (RubyParser p, Object yyVal, ProductionState[] yyVals, int yyTop, int count, int yychar) -> {
                    yyVal = p.maybe_symbolize(Keyword.AND.bytes);
  return yyVal;
};
states[201] = (RubyParser p, Object yyVal, ProductionState[] yyVals, int yyTop, int count, int yychar) -> {
                    yyVal = p.maybe_symbolize(Keyword.BEGIN.bytes);
  return yyVal;
};
states[202] = (RubyParser p, Object yyVal, ProductionState[] yyVals, int yyTop, int count, int yychar) -> {
                    yyVal = p.maybe_symbolize(Keyword.BREAK.bytes);
  return yyVal;
};
states[203] = (RubyParser p, Object yyVal, ProductionState[] yyVals, int yyTop, int count, int yychar) -> {
                    yyVal = p.maybe_symbolize(Keyword.CASE.bytes);
  return yyVal;
};
states[204] = (RubyParser p, Object yyVal, ProductionState[] yyVals, int yyTop, int count, int yychar) -> {
                    yyVal = p.maybe_symbolize(Keyword.CLASS.bytes);
  return yyVal;
};
states[205] = (RubyParser p, Object yyVal, ProductionState[] yyVals, int yyTop, int count, int yychar) -> {
                    yyVal = p.maybe_symbolize(Keyword.DEF.bytes);
  return yyVal;
};
states[206] = (RubyParser p, Object yyVal, ProductionState[] yyVals, int yyTop, int count, int yychar) -> {
                    yyVal = p.maybe_symbolize(Keyword.DEFINED_P.bytes);
  return yyVal;
};
states[207] = (RubyParser p, Object yyVal, ProductionState[] yyVals, int yyTop, int count, int yychar) -> {
                    yyVal = p.maybe_symbolize(Keyword.DO.bytes);
  return yyVal;
};
states[208] = (RubyParser p, Object yyVal, ProductionState[] yyVals, int yyTop, int count, int yychar) -> {
                    yyVal = p.maybe_symbolize(Keyword.ELSE.bytes);
  return yyVal;
};
states[209] = (RubyParser p, Object yyVal, ProductionState[] yyVals, int yyTop, int count, int yychar) -> {
                    yyVal = p.maybe_symbolize(Keyword.ELSIF.bytes);
  return yyVal;
};
states[210] = (RubyParser p, Object yyVal, ProductionState[] yyVals, int yyTop, int count, int yychar) -> {
                    yyVal = p.maybe_symbolize(Keyword.END.bytes);
  return yyVal;
};
states[211] = (RubyParser p, Object yyVal, ProductionState[] yyVals, int yyTop, int count, int yychar) -> {
                    yyVal = p.maybe_symbolize(Keyword.ENSURE.bytes);
  return yyVal;
};
states[212] = (RubyParser p, Object yyVal, ProductionState[] yyVals, int yyTop, int count, int yychar) -> {
                    yyVal = p.maybe_symbolize(Keyword.FALSE.bytes);
  return yyVal;
};
states[213] = (RubyParser p, Object yyVal, ProductionState[] yyVals, int yyTop, int count, int yychar) -> {
                    yyVal = p.maybe_symbolize(Keyword.FOR.bytes);
  return yyVal;
};
states[214] = (RubyParser p, Object yyVal, ProductionState[] yyVals, int yyTop, int count, int yychar) -> {
                    yyVal = p.maybe_symbolize(Keyword.IN.bytes);
  return yyVal;
};
states[215] = (RubyParser p, Object yyVal, ProductionState[] yyVals, int yyTop, int count, int yychar) -> {
                    yyVal = p.maybe_symbolize(Keyword.MODULE.bytes);
  return yyVal;
};
states[216] = (RubyParser p, Object yyVal, ProductionState[] yyVals, int yyTop, int count, int yychar) -> {
                    yyVal = p.maybe_symbolize(Keyword.NEXT.bytes);
  return yyVal;
};
states[217] = (RubyParser p, Object yyVal, ProductionState[] yyVals, int yyTop, int count, int yychar) -> {
                    yyVal = p.maybe_symbolize(Keyword.NIL.bytes);
  return yyVal;
};
states[218] = (RubyParser p, Object yyVal, ProductionState[] yyVals, int yyTop, int count, int yychar) -> {
                    yyVal = p.maybe_symbolize(Keyword.NOT.bytes);
  return yyVal;
};
states[219] = (RubyParser p, Object yyVal, ProductionState[] yyVals, int yyTop, int count, int yychar) -> {
                    yyVal = p.maybe_symbolize(Keyword.OR.bytes);
  return yyVal;
};
states[220] = (RubyParser p, Object yyVal, ProductionState[] yyVals, int yyTop, int count, int yychar) -> {
                    yyVal = p.maybe_symbolize(Keyword.REDO.bytes);
  return yyVal;
};
states[221] = (RubyParser p, Object yyVal, ProductionState[] yyVals, int yyTop, int count, int yychar) -> {
                    yyVal = p.maybe_symbolize(Keyword.RESCUE.bytes);
  return yyVal;
};
states[222] = (RubyParser p, Object yyVal, ProductionState[] yyVals, int yyTop, int count, int yychar) -> {
                    yyVal = p.maybe_symbolize(Keyword.RETRY.bytes);
  return yyVal;
};
states[223] = (RubyParser p, Object yyVal, ProductionState[] yyVals, int yyTop, int count, int yychar) -> {
                    yyVal = p.maybe_symbolize(Keyword.RETURN.bytes);
  return yyVal;
};
states[224] = (RubyParser p, Object yyVal, ProductionState[] yyVals, int yyTop, int count, int yychar) -> {
                    yyVal = p.maybe_symbolize(Keyword.SELF.bytes);
  return yyVal;
};
states[225] = (RubyParser p, Object yyVal, ProductionState[] yyVals, int yyTop, int count, int yychar) -> {
                    yyVal = p.maybe_symbolize(Keyword.SUPER.bytes);
  return yyVal;
};
states[226] = (RubyParser p, Object yyVal, ProductionState[] yyVals, int yyTop, int count, int yychar) -> {
                    yyVal = p.maybe_symbolize(Keyword.THEN.bytes);
  return yyVal;
};
states[227] = (RubyParser p, Object yyVal, ProductionState[] yyVals, int yyTop, int count, int yychar) -> {
                    yyVal = p.maybe_symbolize(Keyword.TRUE.bytes);
  return yyVal;
};
states[228] = (RubyParser p, Object yyVal, ProductionState[] yyVals, int yyTop, int count, int yychar) -> {
                    yyVal = p.maybe_symbolize(Keyword.UNDEF.bytes);
  return yyVal;
};
states[229] = (RubyParser p, Object yyVal, ProductionState[] yyVals, int yyTop, int count, int yychar) -> {
                    yyVal = p.maybe_symbolize(Keyword.WHEN.bytes);
  return yyVal;
};
states[230] = (RubyParser p, Object yyVal, ProductionState[] yyVals, int yyTop, int count, int yychar) -> {
                    yyVal = p.maybe_symbolize(Keyword.YIELD.bytes);
  return yyVal;
};
states[231] = (RubyParser p, Object yyVal, ProductionState[] yyVals, int yyTop, int count, int yychar) -> {
                    yyVal = p.maybe_symbolize(Keyword.IF.bytes);
  return yyVal;
};
states[232] = (RubyParser p, Object yyVal, ProductionState[] yyVals, int yyTop, int count, int yychar) -> {
                    yyVal = p.maybe_symbolize(Keyword.UNLESS.bytes);
  return yyVal;
};
states[233] = (RubyParser p, Object yyVal, ProductionState[] yyVals, int yyTop, int count, int yychar) -> {
                    yyVal = p.maybe_symbolize(Keyword.WHILE.bytes);
  return yyVal;
};
states[234] = (RubyParser p, Object yyVal, ProductionState[] yyVals, int yyTop, int count, int yychar) -> {
                    yyVal = p.maybe_symbolize(Keyword.UNTIL.bytes);
  return yyVal;
};
states[235] = (RubyParser p, Object yyVal, ProductionState[] yyVals, int yyTop, int count, int yychar) -> {
                    /*%%%*/
                    yyVal = node_assign(((Node)yyVals[-3+yyTop].value), ((Node)yyVals[0+yyTop].value));
                    /*% %*/
                    /*% ripper: assign!($1, $4) %*/
  return yyVal;
};
states[236] = (RubyParser p, Object yyVal, ProductionState[] yyVals, int yyTop, int count, int yychar) -> {
                    /*%%%*/
                    yyVal = p.new_op_assign(((AssignableNode)yyVals[-3+yyTop].value), ((ByteList)yyVals[-2+yyTop].value), ((Node)yyVals[0+yyTop].value));
                    /*% %*/
                    /*% ripper: opassign!($1, $2, $4) %*/
  return yyVal;
};
states[237] = (RubyParser p, Object yyVal, ProductionState[] yyVals, int yyTop, int count, int yychar) -> {
                    /*%%%*/
                    p.value_expr(((Node)yyVals[0+yyTop].value));
                    yyVal = p.new_ary_op_assign(((Node)yyVals[-6+yyTop].value), ((ByteList)yyVals[-2+yyTop].value), ((Node)yyVals[-4+yyTop].value), ((Node)yyVals[0+yyTop].value));
                    /*% %*/
                    /*% ripper: opassign!(aref_field!($1, escape_Qundef($3)), $5, $7) %*/
  return yyVal;
};
states[238] = (RubyParser p, Object yyVal, ProductionState[] yyVals, int yyTop, int count, int yychar) -> {
                    /*%%%*/
                    p.value_expr(((Node)yyVals[0+yyTop].value));
                    yyVal = p.new_attr_op_assign(((Node)yyVals[-5+yyTop].value), ((ByteList)yyVals[-4+yyTop].value), ((Node)yyVals[0+yyTop].value), ((ByteList)yyVals[-3+yyTop].value), ((ByteList)yyVals[-2+yyTop].value));
                    /*% %*/
                    /*% ripper: opassign!(field!($1, $2, $3), $4, $6) %*/
  return yyVal;
};
states[239] = (RubyParser p, Object yyVal, ProductionState[] yyVals, int yyTop, int count, int yychar) -> {
                    /*%%%*/
                    p.value_expr(((Node)yyVals[0+yyTop].value));
                    yyVal = p.new_attr_op_assign(((Node)yyVals[-5+yyTop].value), ((ByteList)yyVals[-4+yyTop].value), ((Node)yyVals[0+yyTop].value), ((ByteList)yyVals[-3+yyTop].value), ((ByteList)yyVals[-2+yyTop].value));
                    /*% %*/
                    /*% ripper: opassign!(field!($1, $2, $3), $4, $6) %*/
  return yyVal;
};
states[240] = (RubyParser p, Object yyVal, ProductionState[] yyVals, int yyTop, int count, int yychar) -> {
                    /*%%%*/
                    p.value_expr(((Node)yyVals[0+yyTop].value));
                    yyVal = p.new_attr_op_assign(((Node)yyVals[-5+yyTop].value), ((ByteList)yyVals[-4+yyTop].value), ((Node)yyVals[0+yyTop].value), ((ByteList)yyVals[-3+yyTop].value), ((ByteList)yyVals[-2+yyTop].value));
                    /*% %*/
                    /*% ripper: opassign!(field!($1, ID2VAL(idCOLON2), $3), $4, $6) %*/
  return yyVal;
};
states[241] = (RubyParser p, Object yyVal, ProductionState[] yyVals, int yyTop, int count, int yychar) -> {
                    /*%%%*/
                    Integer pos = yyVals[yyTop - count + 1].start();
                    yyVal = p.new_const_op_assign(pos, p.new_colon2(pos, ((Node)yyVals[-5+yyTop].value), ((ByteList)yyVals[-3+yyTop].value)), ((ByteList)yyVals[-2+yyTop].value), ((Node)yyVals[0+yyTop].value));
                    /*% %*/
                    /*% ripper: opassign!(const_path_field!($1, $3), $4, $6) %*/
  return yyVal;
};
states[242] = (RubyParser p, Object yyVal, ProductionState[] yyVals, int yyTop, int count, int yychar) -> {
                    /*%%%*/
                    Integer pos = p.src_line();
                    yyVal = p.new_const_op_assign(pos, new Colon3Node(pos, p.symbolID(((ByteList)yyVals[-3+yyTop].value))), ((ByteList)yyVals[-2+yyTop].value), ((Node)yyVals[0+yyTop].value));
                    /*% %*/
                    /*% ripper: opassign!(top_const_field!($2), $3, $5) %*/
  return yyVal;
};
states[243] = (RubyParser p, Object yyVal, ProductionState[] yyVals, int yyTop, int count, int yychar) -> {
                    /*%%%*/
                    p.backrefAssignError(((Node)yyVals[-3+yyTop].value));
                    /*% %*/
                    /*% ripper[error]: backref_error(p, RNODE($1), opassign!(var_field(p, $1), $2, $4)) %*/
  return yyVal;
};
states[244] = (RubyParser p, Object yyVal, ProductionState[] yyVals, int yyTop, int count, int yychar) -> {
                    /*%%%*/
                    p.value_expr(((Node)yyVals[-2+yyTop].value));
                    p.value_expr(((Node)yyVals[0+yyTop].value));
    
                    boolean isLiteral = ((Node)yyVals[-2+yyTop].value) instanceof FixnumNode && ((Node)yyVals[0+yyTop].value) instanceof FixnumNode;
                    yyVal = new DotNode(yyVals[yyTop - count + 1].start(), p.makeNullNil(((Node)yyVals[-2+yyTop].value)), p.makeNullNil(((Node)yyVals[0+yyTop].value)), false, isLiteral);
                    /*% %*/
                    /*% ripper: dot2!($1, $3) %*/
  return yyVal;
};
states[245] = (RubyParser p, Object yyVal, ProductionState[] yyVals, int yyTop, int count, int yychar) -> {
                    /*%%%*/
                    p.value_expr(((Node)yyVals[-2+yyTop].value));
                    p.value_expr(((Node)yyVals[0+yyTop].value));

                    boolean isLiteral = ((Node)yyVals[-2+yyTop].value) instanceof FixnumNode && ((Node)yyVals[0+yyTop].value) instanceof FixnumNode;
                    yyVal = new DotNode(yyVals[yyTop - count + 1].start(), p.makeNullNil(((Node)yyVals[-2+yyTop].value)), p.makeNullNil(((Node)yyVals[0+yyTop].value)), true, isLiteral);
                    /*% %*/
                    /*% ripper: dot3!($1, $3) %*/
  return yyVal;
};
states[246] = (RubyParser p, Object yyVal, ProductionState[] yyVals, int yyTop, int count, int yychar) -> {
                    /*%%%*/
                    p.value_expr(((Node)yyVals[-1+yyTop].value));

                    boolean isLiteral = ((Node)yyVals[-1+yyTop].value) instanceof FixnumNode;
                    yyVal = new DotNode(yyVals[yyTop - count + 1].start(), p.makeNullNil(((Node)yyVals[-1+yyTop].value)), NilImplicitNode.NIL, false, isLiteral);
                    /*% %*/
                    /*% ripper: dot2!($1, Qnil) %*/
  return yyVal;
};
states[247] = (RubyParser p, Object yyVal, ProductionState[] yyVals, int yyTop, int count, int yychar) -> {
                    /*%%%*/
                    p.value_expr(((Node)yyVals[-1+yyTop].value));

                    boolean isLiteral = ((Node)yyVals[-1+yyTop].value) instanceof FixnumNode;
                    yyVal = new DotNode(yyVals[yyTop - count + 1].start(), p.makeNullNil(((Node)yyVals[-1+yyTop].value)), NilImplicitNode.NIL, true, isLiteral);
                    /*% %*/
                    /*% ripper: dot3!($1, Qnil) %*/
  return yyVal;
};
states[248] = (RubyParser p, Object yyVal, ProductionState[] yyVals, int yyTop, int count, int yychar) -> {
                    /*%%%*/
                    p.value_expr(((Node)yyVals[0+yyTop].value));
                    boolean isLiteral = ((Node)yyVals[0+yyTop].value) instanceof FixnumNode;
                    yyVal = new DotNode(yyVals[yyTop - count + 1].start(), NilImplicitNode.NIL, p.makeNullNil(((Node)yyVals[0+yyTop].value)), false, isLiteral);
                    /*% %*/
                    /*% ripper: dot2!(Qnil, $2) %*/
  return yyVal;
};
states[249] = (RubyParser p, Object yyVal, ProductionState[] yyVals, int yyTop, int count, int yychar) -> {
                    /*%%%*/
                    p.value_expr(((Node)yyVals[0+yyTop].value));
                    boolean isLiteral = ((Node)yyVals[0+yyTop].value) instanceof FixnumNode;
                    yyVal = new DotNode(yyVals[yyTop - count + 1].start(), NilImplicitNode.NIL, p.makeNullNil(((Node)yyVals[0+yyTop].value)), true, isLiteral);
                    /*% %*/
                    /*% ripper: dot3!(Qnil, $2) %*/
  return yyVal;
};
states[250] = (RubyParser p, Object yyVal, ProductionState[] yyVals, int yyTop, int count, int yychar) -> {
                    yyVal = p.call_bin_op(((Node)yyVals[-2+yyTop].value), PLUS, ((Node)yyVals[0+yyTop].value), p.src_line());
  return yyVal;
};
states[251] = (RubyParser p, Object yyVal, ProductionState[] yyVals, int yyTop, int count, int yychar) -> {
                    yyVal = p.call_bin_op(((Node)yyVals[-2+yyTop].value), MINUS, ((Node)yyVals[0+yyTop].value), p.src_line());
  return yyVal;
};
states[252] = (RubyParser p, Object yyVal, ProductionState[] yyVals, int yyTop, int count, int yychar) -> {
                    yyVal = p.call_bin_op(((Node)yyVals[-2+yyTop].value), STAR, ((Node)yyVals[0+yyTop].value), p.src_line());
  return yyVal;
};
states[253] = (RubyParser p, Object yyVal, ProductionState[] yyVals, int yyTop, int count, int yychar) -> {
                    yyVal = p.call_bin_op(((Node)yyVals[-2+yyTop].value), SLASH, ((Node)yyVals[0+yyTop].value), p.src_line());
  return yyVal;
};
states[254] = (RubyParser p, Object yyVal, ProductionState[] yyVals, int yyTop, int count, int yychar) -> {
                    yyVal = p.call_bin_op(((Node)yyVals[-2+yyTop].value), PERCENT, ((Node)yyVals[0+yyTop].value), p.src_line());
  return yyVal;
};
states[255] = (RubyParser p, Object yyVal, ProductionState[] yyVals, int yyTop, int count, int yychar) -> {
                    yyVal = p.call_bin_op(((Node)yyVals[-2+yyTop].value), STAR_STAR, ((Node)yyVals[0+yyTop].value), p.src_line());
  return yyVal;
};
states[256] = (RubyParser p, Object yyVal, ProductionState[] yyVals, int yyTop, int count, int yychar) -> {
                    yyVal = p.call_uni_op(p.call_bin_op(((NumericNode)yyVals[-2+yyTop].value), ((ByteList)yyVals[-1+yyTop].value), ((Node)yyVals[0+yyTop].value), p.src_line()), ((ByteList)yyVals[-3+yyTop].value));
  return yyVal;
};
states[257] = (RubyParser p, Object yyVal, ProductionState[] yyVals, int yyTop, int count, int yychar) -> {
                    yyVal = p.call_uni_op(((Node)yyVals[0+yyTop].value), PLUS_AT);
  return yyVal;
};
states[258] = (RubyParser p, Object yyVal, ProductionState[] yyVals, int yyTop, int count, int yychar) -> {
                    yyVal = p.call_uni_op(((Node)yyVals[0+yyTop].value), MINUS_AT);
  return yyVal;
};
states[259] = (RubyParser p, Object yyVal, ProductionState[] yyVals, int yyTop, int count, int yychar) -> {
                    yyVal = p.call_bin_op(((Node)yyVals[-2+yyTop].value), OR, ((Node)yyVals[0+yyTop].value), p.src_line());
  return yyVal;
};
states[260] = (RubyParser p, Object yyVal, ProductionState[] yyVals, int yyTop, int count, int yychar) -> {
                    yyVal = p.call_bin_op(((Node)yyVals[-2+yyTop].value), CARET, ((Node)yyVals[0+yyTop].value), p.src_line());
  return yyVal;
};
states[261] = (RubyParser p, Object yyVal, ProductionState[] yyVals, int yyTop, int count, int yychar) -> {
                    yyVal = p.call_bin_op(((Node)yyVals[-2+yyTop].value), AMPERSAND, ((Node)yyVals[0+yyTop].value), p.src_line());
  return yyVal;
};
states[262] = (RubyParser p, Object yyVal, ProductionState[] yyVals, int yyTop, int count, int yychar) -> {
                    yyVal = p.call_bin_op(((Node)yyVals[-2+yyTop].value), LT_EQ_RT, ((Node)yyVals[0+yyTop].value), p.src_line());
  return yyVal;
};
states[263] = (RubyParser p, Object yyVal, ProductionState[] yyVals, int yyTop, int count, int yychar) -> {
                    yyVal = ((Node)yyVals[0+yyTop].value);
  return yyVal;
};
states[264] = (RubyParser p, Object yyVal, ProductionState[] yyVals, int yyTop, int count, int yychar) -> {
                    yyVal = p.call_bin_op(((Node)yyVals[-2+yyTop].value), EQ_EQ, ((Node)yyVals[0+yyTop].value), p.src_line());
  return yyVal;
};
states[265] = (RubyParser p, Object yyVal, ProductionState[] yyVals, int yyTop, int count, int yychar) -> {
                    yyVal = p.call_bin_op(((Node)yyVals[-2+yyTop].value), EQ_EQ_EQ, ((Node)yyVals[0+yyTop].value), p.src_line());
  return yyVal;
};
states[266] = (RubyParser p, Object yyVal, ProductionState[] yyVals, int yyTop, int count, int yychar) -> {
                    yyVal = p.call_bin_op(((Node)yyVals[-2+yyTop].value), BANG_EQ, ((Node)yyVals[0+yyTop].value), p.src_line());
  return yyVal;
};
states[267] = (RubyParser p, Object yyVal, ProductionState[] yyVals, int yyTop, int count, int yychar) -> {
                    yyVal = p.match_op(((Node)yyVals[-2+yyTop].value), ((Node)yyVals[0+yyTop].value));
  return yyVal;
};
states[268] = (RubyParser p, Object yyVal, ProductionState[] yyVals, int yyTop, int count, int yychar) -> {
                    yyVal = p.call_bin_op(((Node)yyVals[-2+yyTop].value), BANG_TILDE, ((Node)yyVals[0+yyTop].value), p.src_line());
  return yyVal;
};
states[269] = (RubyParser p, Object yyVal, ProductionState[] yyVals, int yyTop, int count, int yychar) -> {
                    yyVal = p.call_uni_op(p.method_cond(((Node)yyVals[0+yyTop].value)), BANG);
  return yyVal;
};
states[270] = (RubyParser p, Object yyVal, ProductionState[] yyVals, int yyTop, int count, int yychar) -> {
                    yyVal = p.call_uni_op(((Node)yyVals[0+yyTop].value), TILDE);
  return yyVal;
};
states[271] = (RubyParser p, Object yyVal, ProductionState[] yyVals, int yyTop, int count, int yychar) -> {
                    yyVal = p.call_bin_op(((Node)yyVals[-2+yyTop].value), LT_LT, ((Node)yyVals[0+yyTop].value), p.src_line());
  return yyVal;
};
states[272] = (RubyParser p, Object yyVal, ProductionState[] yyVals, int yyTop, int count, int yychar) -> {
                    yyVal = p.call_bin_op(((Node)yyVals[-2+yyTop].value), GT_GT, ((Node)yyVals[0+yyTop].value), p.src_line());
  return yyVal;
};
states[273] = (RubyParser p, Object yyVal, ProductionState[] yyVals, int yyTop, int count, int yychar) -> {
                    yyVal = p.logop(((Node)yyVals[-2+yyTop].value), AMPERSAND_AMPERSAND, ((Node)yyVals[0+yyTop].value));
  return yyVal;
};
states[274] = (RubyParser p, Object yyVal, ProductionState[] yyVals, int yyTop, int count, int yychar) -> {
                    yyVal = p.logop(((Node)yyVals[-2+yyTop].value), OR_OR, ((Node)yyVals[0+yyTop].value));
  return yyVal;
};
states[275] = (RubyParser p, Object yyVal, ProductionState[] yyVals, int yyTop, int count, int yychar) -> {
                    p.getLexContext().in_defined = true;
  return yyVal;
};
states[276] = (RubyParser p, Object yyVal, ProductionState[] yyVals, int yyTop, int count, int yychar) -> {
                    p.getLexContext().in_defined = false;                    
                    yyVal = p.new_defined(yyVals[yyTop - count + 1].start(), ((Node)yyVals[0+yyTop].value));
  return yyVal;
};
<<<<<<< HEAD
states[277] = (RubyParser p, Object yyVal, ProductionState[] yyVals, int yyTop, int count, int yychar) -> {
                    /*%%%*/
                    p.value_expr(((Node)yyVals[-5+yyTop].value));
                    yyVal = p.new_if(yyVals[yyTop - count + 1].start(), p.cond(((Node)yyVals[-5+yyTop].value)), ((Node)yyVals[-3+yyTop].value), ((Node)yyVals[0+yyTop].value));
                    /*% %*/
                    /*% ripper: ifop!($1, $3, $6) %*/
=======
states[277] = (ParserSupport support, RubyLexer lexer, Object yyVal, ProductionState[] yyVals, int yyTop, int count, int yychar) -> {
                    support.value_expr(lexer, ((Node)yyVals[-5+yyTop].value));
                    yyVal = support.new_if(support.getPosition(((Node)yyVals[-5+yyTop].value)), ((Node)yyVals[-5+yyTop].value), ((Node)yyVals[-3+yyTop].value), ((Node)yyVals[0+yyTop].value));
>>>>>>> 9cd1d20a
  return yyVal;
};
states[278] = (RubyParser p, Object yyVal, ProductionState[] yyVals, int yyTop, int count, int yychar) -> {
                    p.endless_method_name(((DefHolder)yyVals[-3+yyTop].value));
                    p.restore_defun(((DefHolder)yyVals[-3+yyTop].value));
                    /*%%%*/
                    yyVal = new DefnNode(((DefHolder)yyVals[-3+yyTop].value).line, ((DefHolder)yyVals[-3+yyTop].value).name, ((ArgsNode)yyVals[-2+yyTop].value), p.getCurrentScope(), p.reduce_nodes(p.remove_begin(((Node)yyVals[0+yyTop].value))), yyVals[yyTop - count + 4].end());
                    if (p.isNextBreak) ((DefnNode)yyVal).setContainsNextBreak();
                    p.popCurrentScope();
                    /* Changed from MRI (combined two stmts)*/
                    /*% %*/
                    /*% ripper: def!(get_value($1), $2, bodystmt!($4, Qnil, Qnil, Qnil)) %*/
  return yyVal;
};
states[279] = (RubyParser p, Object yyVal, ProductionState[] yyVals, int yyTop, int count, int yychar) -> {
                    p.endless_method_name(((DefHolder)yyVals[-5+yyTop].value));
                    p.restore_defun(((DefHolder)yyVals[-5+yyTop].value));
                    /*%%%*/
                    Node body = p.reduce_nodes(p.remove_begin(p.rescued_expr(yyVals[yyTop - count + 1].start(), ((Node)yyVals[-2+yyTop].value), ((Node)yyVals[0+yyTop].value))));
                    yyVal = new DefnNode(((DefHolder)yyVals[-5+yyTop].value).line, ((DefHolder)yyVals[-5+yyTop].value).name, ((ArgsNode)yyVals[-4+yyTop].value), p.getCurrentScope(), body, yyVals[yyTop - count + 6].end());
                    if (p.isNextBreak) ((DefnNode)yyVal).setContainsNextBreak();
                    p.popCurrentScope();
                    /* Changed from MRI (combined two stmts)*/
                    /*% %*/
                    /*% ripper: def!(get_value($1), $2, bodystmt!(rescue_mod!($4, $6), Qnil, Qnil, Qnil)) %*/
  return yyVal;
};
states[280] = (RubyParser p, Object yyVal, ProductionState[] yyVals, int yyTop, int count, int yychar) -> {
                    p.endless_method_name(((DefHolder)yyVals[-3+yyTop].value));
                    p.restore_defun(((DefHolder)yyVals[-3+yyTop].value));
                    /*%%%*/
                    yyVal = new DefsNode(((DefHolder)yyVals[-3+yyTop].value).line, (Node) ((DefHolder)yyVals[-3+yyTop].value).singleton, ((DefHolder)yyVals[-3+yyTop].value).name, ((ArgsNode)yyVals[-2+yyTop].value), p.getCurrentScope(), p.reduce_nodes(p.remove_begin(((Node)yyVals[0+yyTop].value))), yyVals[yyTop - count + 4].end());
                    if (p.isNextBreak) ((DefsNode)yyVal).setContainsNextBreak();
                    p.popCurrentScope();
                    /*% %*/
                    /*% ripper: defs!(AREF($1, 0), AREF($1, 1), AREF($1, 2), $2, bodystmt!($4, Qnil, Qnil, Qnil)) %*/
  return yyVal;
};
states[281] = (RubyParser p, Object yyVal, ProductionState[] yyVals, int yyTop, int count, int yychar) -> {
                    /*%%%*/
                    p.endless_method_name(((DefHolder)yyVals[-5+yyTop].value));
                    p.restore_defun(((DefHolder)yyVals[-5+yyTop].value));
                    Node body = p.reduce_nodes(p.remove_begin(p.rescued_expr(yyVals[yyTop - count + 1].start(), ((Node)yyVals[-2+yyTop].value), ((Node)yyVals[0+yyTop].value))));
                    yyVal = new DefsNode(((DefHolder)yyVals[-5+yyTop].value).line, (Node) ((DefHolder)yyVals[-5+yyTop].value).singleton, ((DefHolder)yyVals[-5+yyTop].value).name, ((ArgsNode)yyVals[-4+yyTop].value), p.getCurrentScope(), body, yyVals[yyTop - count + 6].end());
                    if (p.isNextBreak) ((DefsNode)yyVal).setContainsNextBreak();
                    p.popCurrentScope();
                    /*% %*/
                    /*% ripper: defs!(AREF($1, 0), AREF($1, 1), AREF($1, 2), $2, bodystmt!(rescue_mod!($4, $6), Qnil, Qnil, Qnil)) %*/
  return yyVal;
};
states[282] = (RubyParser p, Object yyVal, ProductionState[] yyVals, int yyTop, int count, int yychar) -> {
                    yyVal = ((Node)yyVals[0+yyTop].value);
  return yyVal;
};
states[283] = (RubyParser p, Object yyVal, ProductionState[] yyVals, int yyTop, int count, int yychar) -> {
                    yyVal = p.maybe_symbolize(GT);
  return yyVal;
};
states[284] = (RubyParser p, Object yyVal, ProductionState[] yyVals, int yyTop, int count, int yychar) -> {
                    yyVal = p.maybe_symbolize(LT);
  return yyVal;
};
states[285] = (RubyParser p, Object yyVal, ProductionState[] yyVals, int yyTop, int count, int yychar) -> {
                    yyVal = ((ByteList)yyVals[0+yyTop].value);
  return yyVal;
};
states[286] = (RubyParser p, Object yyVal, ProductionState[] yyVals, int yyTop, int count, int yychar) -> {
                    yyVal = ((ByteList)yyVals[0+yyTop].value);
  return yyVal;
};
states[287] = (RubyParser p, Object yyVal, ProductionState[] yyVals, int yyTop, int count, int yychar) -> {
                    yyVal = p.call_bin_op(((Node)yyVals[-2+yyTop].value), ((ByteList)yyVals[-1+yyTop].value), ((Node)yyVals[0+yyTop].value), p.src_line());
  return yyVal;
};
states[288] = (RubyParser p, Object yyVal, ProductionState[] yyVals, int yyTop, int count, int yychar) -> {
                    p.warning(p.src_line(), "comparison '" + ((ByteList)yyVals[-1+yyTop].value) + "' after comparison");
                    yyVal = p.call_bin_op(((Node)yyVals[-2+yyTop].value), ((ByteList)yyVals[-1+yyTop].value), ((Node)yyVals[0+yyTop].value), p.src_line());
  return yyVal;
};
states[289] = (RubyParser p, Object yyVal, ProductionState[] yyVals, int yyTop, int count, int yychar) -> {
                    yyVal = (LexContext) p.getLexContext().clone();
  return yyVal;
};
states[290] = (RubyParser p, Object yyVal, ProductionState[] yyVals, int yyTop, int count, int yychar) -> {
                    yyVal = (LexContext) p.getLexContext().clone();
  return yyVal;
};
states[291] = (RubyParser p, Object yyVal, ProductionState[] yyVals, int yyTop, int count, int yychar) -> {
                    p.value_expr(((Node)yyVals[0+yyTop].value));
                    yyVal = p.makeNullNil(((Node)yyVals[0+yyTop].value));
  return yyVal;
};
states[293] = (RubyParser p, Object yyVal, ProductionState[] yyVals, int yyTop, int count, int yychar) -> {
                    yyVal = ((Node)yyVals[-1+yyTop].value);
  return yyVal;
};
states[294] = (RubyParser p, Object yyVal, ProductionState[] yyVals, int yyTop, int count, int yychar) -> {
                    /*%%%*/
                    yyVal = p.arg_append(((Node)yyVals[-3+yyTop].value), p.remove_duplicate_keys(((HashNode)yyVals[-1+yyTop].value)));
                    /*% %*/
                    /*% ripper: args_add!($1, bare_assoc_hash!($3)) %*/
  return yyVal;
};
states[295] = (RubyParser p, Object yyVal, ProductionState[] yyVals, int yyTop, int count, int yychar) -> {
                    /*%%%*/
                    yyVal = p.newArrayNode(yyVals[yyTop - count + 1].start(), p.remove_duplicate_keys(((HashNode)yyVals[-1+yyTop].value)));
                    /*% %*/
                    /*% ripper: args_add!(args_new!, bare_assoc_hash!($1)) %*/
  return yyVal;
};
states[296] = (RubyParser p, Object yyVal, ProductionState[] yyVals, int yyTop, int count, int yychar) -> {
                    p.value_expr(((Node)yyVals[0+yyTop].value));
                    yyVal = ((Node)yyVals[0+yyTop].value);
  return yyVal;
};
states[297] = (RubyParser p, Object yyVal, ProductionState[] yyVals, int yyTop, int count, int yychar) -> {
                    /*%%%*/
                    p.value_expr(((Node)yyVals[-2+yyTop].value));
                    yyVal = p.newRescueModNode(((Node)yyVals[-2+yyTop].value), ((Node)yyVals[0+yyTop].value));
                    /*% %*/
                    /*% ripper: rescue_mod!($1, $3) %*/
  return yyVal;
};
states[298] = (RubyParser p, Object yyVal, ProductionState[] yyVals, int yyTop, int count, int yychar) -> {
                    /*%%%*/
                    yyVal = ((Node)yyVals[-1+yyTop].value);
                    /*% %*/
                    /*% ripper: arg_paren!(escape_Qundef($2)) %*/
  return yyVal;
};
states[299] = (RubyParser p, Object yyVal, ProductionState[] yyVals, int yyTop, int count, int yychar) -> {
                    if (!p.check_forwarding_args()) {
                        yyVal = null;
                    } else {
                    /*%%%*/
                        yyVal = p.new_args_forward_call(yyVals[yyTop - count + 1].start(), ((Node)yyVals[-3+yyTop].value));
                    /*% %*/
                    /*% ripper: arg_paren!(args_add!($2, $4)) %*/
                    }
  return yyVal;
};
states[300] = (RubyParser p, Object yyVal, ProductionState[] yyVals, int yyTop, int count, int yychar) -> {
                    if (!p.check_forwarding_args()) {
                        yyVal = null;
                    } else {
                    /*%%%*/
                        yyVal = p.new_args_forward_call(yyVals[yyTop - count + 1].start(), null);
                    /*% %*/
                    /*% ripper: arg_paren!($2) %*/
                    }
  return yyVal;
};
states[305] = (RubyParser p, Object yyVal, ProductionState[] yyVals, int yyTop, int count, int yychar) -> {
                    yyVal = ((Node)yyVals[-1+yyTop].value);
  return yyVal;
};
states[306] = (RubyParser p, Object yyVal, ProductionState[] yyVals, int yyTop, int count, int yychar) -> {
                    /*%%%*/
                    yyVal = p.arg_append(((Node)yyVals[-3+yyTop].value), p.remove_duplicate_keys(((HashNode)yyVals[-1+yyTop].value)));
                    /*% %*/
                    /*% ripper: args_add!($1, bare_assoc_hash!($3)) %*/
  return yyVal;
};
states[307] = (RubyParser p, Object yyVal, ProductionState[] yyVals, int yyTop, int count, int yychar) -> {
                    /*%%%*/
                    yyVal = p.newArrayNode(yyVals[yyTop - count + 1].start(), p.remove_duplicate_keys(((HashNode)yyVals[-1+yyTop].value)));
                    /*% %*/
                    /*% ripper: args_add!(args_new!, bare_assoc_hash!($1)) %*/
  return yyVal;
};
states[308] = (RubyParser p, Object yyVal, ProductionState[] yyVals, int yyTop, int count, int yychar) -> {
                    /*%%%*/
                    p.value_expr(((Node)yyVals[0+yyTop].value));
                    yyVal = p.newArrayNode(yyVals[yyTop - count + 1].start(), ((Node)yyVals[0+yyTop].value));
                    /*% %*/
                    /*% ripper: args_add!(args_new!, $1) %*/
  return yyVal;
};
states[309] = (RubyParser p, Object yyVal, ProductionState[] yyVals, int yyTop, int count, int yychar) -> {
                    /*%%%*/
                    yyVal = arg_blk_pass(((Node)yyVals[-1+yyTop].value), ((BlockPassNode)yyVals[0+yyTop].value));
                    /*% %*/
                    /*% ripper: args_add_block!($1, $2) %*/
  return yyVal;
};
states[310] = (RubyParser p, Object yyVal, ProductionState[] yyVals, int yyTop, int count, int yychar) -> {
                    /*%%%*/
                    yyVal = p.newArrayNode(yyVals[yyTop - count + 1].start(), p.remove_duplicate_keys(((HashNode)yyVals[-1+yyTop].value)));
                    yyVal = arg_blk_pass(((Node)yyVal), ((BlockPassNode)yyVals[0+yyTop].value));
                    /*% %*/
                    /*% ripper: args_add_block!(args_add!(args_new!, bare_assoc_hash!($1)), $2) %*/
  return yyVal;
};
states[311] = (RubyParser p, Object yyVal, ProductionState[] yyVals, int yyTop, int count, int yychar) -> {
                    /*%%%*/
                    yyVal = p.arg_append(((Node)yyVals[-3+yyTop].value), p.remove_duplicate_keys(((HashNode)yyVals[-1+yyTop].value)));
                    yyVal = arg_blk_pass(((Node)yyVal), ((BlockPassNode)yyVals[0+yyTop].value));
                    /*% %*/
                    /*% ripper: args_add_block!(args_add!($1, bare_assoc_hash!($3)), $4) %*/
  return yyVal;
};
states[312] = (RubyParser p, Object yyVal, ProductionState[] yyVals, int yyTop, int count, int yychar) -> {
                    /*% ripper[brace]: args_add_block!(args_new!, $1) %*/
  return yyVal;
};
states[313] = (RubyParser p, Object yyVal, ProductionState[] yyVals, int yyTop, int count, int yychar) -> {
                    boolean lookahead = false;
                    switch (yychar) {
                    case '(': case tLPAREN: case tLPAREN_ARG: case '[': case tLBRACK:
                       lookahead = true;
                    }
                    StackState cmdarg = p.getCmdArgumentState();
                    if (lookahead) cmdarg.pop();
                    cmdarg.push1();
                    if (lookahead) cmdarg.push0();
  return yyVal;
};
states[314] = (RubyParser p, Object yyVal, ProductionState[] yyVals, int yyTop, int count, int yychar) -> {
                    StackState cmdarg = p.getCmdArgumentState();
                    boolean lookahead = false;
                    switch (yychar) {
                    case tLBRACE_ARG:
                       lookahead = true;
                    }
                      
                    if (lookahead) cmdarg.pop();
                    cmdarg.pop();
                    if (lookahead) cmdarg.push0();
                    yyVal = ((Node)yyVals[0+yyTop].value);
  return yyVal;
};
states[315] = (RubyParser p, Object yyVal, ProductionState[] yyVals, int yyTop, int count, int yychar) -> {
                    /*%%%*/
                    yyVal = new BlockPassNode(yyVals[yyTop - count + 2].start(), ((Node)yyVals[0+yyTop].value));
                    /*% %*/
                    /*% ripper: $2 %*/
  return yyVal;
};
states[316] = (RubyParser p, Object yyVal, ProductionState[] yyVals, int yyTop, int count, int yychar) -> {
                    /*%%%*/
                    if (!p.local_id(FWD_BLOCK)) p.compile_error("no anonymous block parameter");
                    yyVal = new BlockPassNode(p.tokline(), p.arg_var(FWD_BLOCK));
                    /* Changed from MRI*/
                    /*%
                    $$ = p.nil();
                    %*/
  return yyVal;
};
states[317] = (RubyParser p, Object yyVal, ProductionState[] yyVals, int yyTop, int count, int yychar) -> {
                    yyVal = ((BlockPassNode)yyVals[0+yyTop].value);
  return yyVal;
};
states[319] = (RubyParser p, Object yyVal, ProductionState[] yyVals, int yyTop, int count, int yychar) -> {
                    /*%%%*/
                    int line = ((Node)yyVals[0+yyTop].value) instanceof NilImplicitNode ? p.src_line() : yyVals[yyTop - count + 1].start();
                    yyVal = p.newArrayNode(line, ((Node)yyVals[0+yyTop].value));
                    /*% %*/
                    /*% ripper: args_add!(args_new!, $1) %*/
  return yyVal;
};
states[320] = (RubyParser p, Object yyVal, ProductionState[] yyVals, int yyTop, int count, int yychar) -> {
                    /*%%%*/
                    yyVal = p.newSplatNode(((Node)yyVals[0+yyTop].value));
                    /*% %*/
                    /*% ripper: args_add_star!(args_new!, $2) %*/
  return yyVal;
};
states[321] = (RubyParser p, Object yyVal, ProductionState[] yyVals, int yyTop, int count, int yychar) -> {
                    /*%%%*/
                    Node node = p.splat_array(((Node)yyVals[-2+yyTop].value));

                    if (node != null) {
                        yyVal = p.list_append(node, ((Node)yyVals[0+yyTop].value));
                    } else {
                        yyVal = p.arg_append(((Node)yyVals[-2+yyTop].value), ((Node)yyVals[0+yyTop].value));
                    }
                    /*% %*/
                    /*% ripper: args_add!($1, $3) %*/
  return yyVal;
};
states[322] = (RubyParser p, Object yyVal, ProductionState[] yyVals, int yyTop, int count, int yychar) -> {
                    /*%%%*/
                    Node node = null;

                    /* FIXME: lose syntactical elements here (and others like this)*/
                    if (((Node)yyVals[0+yyTop].value) instanceof ArrayNode &&
                        (node = p.splat_array(((Node)yyVals[-3+yyTop].value))) != null) {
                        yyVal = p.list_concat(node, ((Node)yyVals[0+yyTop].value));
                    } else {
                        yyVal = arg_concat(((Node)yyVals[-3+yyTop].value), ((Node)yyVals[0+yyTop].value));
                    }
                    /*% %*/
                    /*% ripper: args_add_star!($1, $4) %*/
  return yyVal;
};
states[323] = (RubyParser p, Object yyVal, ProductionState[] yyVals, int yyTop, int count, int yychar) -> {
                    yyVal = ((Node)yyVals[0+yyTop].value);
  return yyVal;
};
states[324] = (RubyParser p, Object yyVal, ProductionState[] yyVals, int yyTop, int count, int yychar) -> {
                    yyVal = ((Node)yyVals[0+yyTop].value);
  return yyVal;
};
states[325] = (RubyParser p, Object yyVal, ProductionState[] yyVals, int yyTop, int count, int yychar) -> {
                    /*%%%*/

                    Node node = p.splat_array(((Node)yyVals[-2+yyTop].value));

                    if (node != null) {
                        yyVal = p.list_append(node, ((Node)yyVals[0+yyTop].value));
                    } else {
                        yyVal = p.arg_append(((Node)yyVals[-2+yyTop].value), ((Node)yyVals[0+yyTop].value));
                    }
                    /*% %*/
                    /*% ripper: mrhs_add!(mrhs_new_from_args!($1), $3) %*/
  return yyVal;
};
states[326] = (RubyParser p, Object yyVal, ProductionState[] yyVals, int yyTop, int count, int yychar) -> {
                    /*%%%*/
                    Node node = null;

                    if (((Node)yyVals[0+yyTop].value) instanceof ArrayNode &&
                        (node = p.splat_array(((Node)yyVals[-3+yyTop].value))) != null) {
                        yyVal = p.list_concat(node, ((Node)yyVals[0+yyTop].value));
                    } else {
                        yyVal = arg_concat(((Node)yyVals[-3+yyTop].value), ((Node)yyVals[0+yyTop].value));
                    }
                    /*% %*/
                    /*% ripper: mrhs_add_star!(mrhs_new_from_args!($1), $4) %*/
  return yyVal;
};
states[327] = (RubyParser p, Object yyVal, ProductionState[] yyVals, int yyTop, int count, int yychar) -> {
                    /*%%%*/
                    yyVal = p.newSplatNode(((Node)yyVals[0+yyTop].value));
                    /*% %*/
                    /*% ripper: mrhs_add_star!(mrhs_new!, $2) %*/
  return yyVal;
};
states[332] = (RubyParser p, Object yyVal, ProductionState[] yyVals, int yyTop, int count, int yychar) -> {
                     yyVal = ((ListNode)yyVals[0+yyTop].value); /* FIXME: Why complaining without $$ = $1;*/
  return yyVal;
};
states[333] = (RubyParser p, Object yyVal, ProductionState[] yyVals, int yyTop, int count, int yychar) -> {
                     yyVal = ((ListNode)yyVals[0+yyTop].value); /* FIXME: Why complaining without $$ = $1;*/
  return yyVal;
};
states[334] = (RubyParser p, Object yyVal, ProductionState[] yyVals, int yyTop, int count, int yychar) -> {
                     yyVal = ((ListNode)yyVals[0+yyTop].value); /* FIXME: Why complaining without $$ = $1;*/
  return yyVal;
};
states[335] = (RubyParser p, Object yyVal, ProductionState[] yyVals, int yyTop, int count, int yychar) -> {
                     yyVal = ((ListNode)yyVals[0+yyTop].value); /* FIXME: Why complaining without $$ = $1;*/
  return yyVal;
};
states[338] = (RubyParser p, Object yyVal, ProductionState[] yyVals, int yyTop, int count, int yychar) -> {
                    /*%%%*/
                    yyVal = p.new_fcall(((ByteList)yyVals[0+yyTop].value));
                    /*% %*/
                    /*% ripper: method_add_arg!(fcall!($1), args_new!) %*/
  return yyVal;
};
states[339] = (RubyParser p, Object yyVal, ProductionState[] yyVals, int yyTop, int count, int yychar) -> {
                    p.getCmdArgumentState().push0();
  return yyVal;
};
states[340] = (RubyParser p, Object yyVal, ProductionState[] yyVals, int yyTop, int count, int yychar) -> {
                    p.getCmdArgumentState().pop();
                    /*%%%*/
                    yyVal = new BeginNode(((Integer)yyVals[-3+yyTop].value), p.makeNullNil(((Node)yyVals[-1+yyTop].value)));
                    /*% %*/
                    /*% ripper: begin!($3) %*/
  return yyVal;
};
states[341] = (RubyParser p, Object yyVal, ProductionState[] yyVals, int yyTop, int count, int yychar) -> {
                    p.setState(EXPR_ENDARG);
  return yyVal;
};
states[342] = (RubyParser p, Object yyVal, ProductionState[] yyVals, int yyTop, int count, int yychar) -> {
                    /*%%%*/
                    yyVal = null; /*FIXME: Should be implicit nil?*/
                    /*% %*/
                    /*% ripper: paren!(0) %*/
  return yyVal;
};
states[343] = (RubyParser p, Object yyVal, ProductionState[] yyVals, int yyTop, int count, int yychar) -> {
                    p.setState(EXPR_ENDARG); 
  return yyVal;
};
states[344] = (RubyParser p, Object yyVal, ProductionState[] yyVals, int yyTop, int count, int yychar) -> {
                    /*%%%*/
                    yyVal = ((Node)yyVals[-2+yyTop].value);
                    /*% %*/
                    /*% ripper: paren!($2) %*/
  return yyVal;
};
states[345] = (RubyParser p, Object yyVal, ProductionState[] yyVals, int yyTop, int count, int yychar) -> {
                    /*%%%*/
                    if (((Node)yyVals[-1+yyTop].value) != null) {
                        /* compstmt position includes both parens around it*/
                        ((Node)yyVals[-1+yyTop].value).setLine(((Integer)yyVals[-2+yyTop].value));
                        yyVal = ((Node)yyVals[-1+yyTop].value);
                    } else {
                        yyVal = new NilNode(((Integer)yyVals[-2+yyTop].value));
                    }
                    /*% %*/
                    /*% ripper: paren!($2) %*/
  return yyVal;
};
states[346] = (RubyParser p, Object yyVal, ProductionState[] yyVals, int yyTop, int count, int yychar) -> {
                    /*%%%*/
                    yyVal = p.new_colon2(yyVals[yyTop - count + 1].start(), ((Node)yyVals[-2+yyTop].value), ((ByteList)yyVals[0+yyTop].value));
                    /*% %*/
                    /*% ripper: const_path_ref!($1, $3) %*/
  return yyVal;
};
states[347] = (RubyParser p, Object yyVal, ProductionState[] yyVals, int yyTop, int count, int yychar) -> {
                    /*%%%*/
                    yyVal = p.new_colon3(p.tokline(), ((ByteList)yyVals[0+yyTop].value));
                    /*% %*/
                    /*% ripper: top_const_ref!($2) %*/
  return yyVal;
};
states[348] = (RubyParser p, Object yyVal, ProductionState[] yyVals, int yyTop, int count, int yychar) -> {
                    /*%%%*/
                    Integer position = yyVals[yyTop - count + 2].start();
                    if (((Node)yyVals[-1+yyTop].value) == null) {
                        yyVal = new ZArrayNode(position); /* zero length array */
                    } else {
                        yyVal = ((Node)yyVals[-1+yyTop].value);
                    }
                    /*% %*/
                    /*% ripper: array!(escape_Qundef($2)) %*/
  return yyVal;
};
states[349] = (RubyParser p, Object yyVal, ProductionState[] yyVals, int yyTop, int count, int yychar) -> {
                    /*%%%*/
                    yyVal = ((HashNode)yyVals[-1+yyTop].value);
                    ((HashNode)yyVal).setIsLiteral();
                    /*% %*/
                    /*% ripper: hash!(escape_Qundef($2)) %*/
  return yyVal;
};
states[350] = (RubyParser p, Object yyVal, ProductionState[] yyVals, int yyTop, int count, int yychar) -> {
                    /*%%%*/
                    yyVal = new ReturnNode(((Integer)yyVals[0+yyTop].value), NilImplicitNode.NIL);
                    /*% %*/
                    /*% ripper: return0! %*/
  return yyVal;
};
states[351] = (RubyParser p, Object yyVal, ProductionState[] yyVals, int yyTop, int count, int yychar) -> {
                    /*%%%*/
                    yyVal = p.new_yield(((Integer)yyVals[-3+yyTop].value), ((Node)yyVals[-1+yyTop].value));
                    /*% %*/
                    /*% ripper: yield!(paren!($3)) %*/
  return yyVal;
};
states[352] = (RubyParser p, Object yyVal, ProductionState[] yyVals, int yyTop, int count, int yychar) -> {
                    /*%%%*/
                    yyVal = new YieldNode(((Integer)yyVals[-2+yyTop].value), null);
                    /*% %*/
                    /*% ripper: yield!(paren!(args_new!)) %*/
  return yyVal;
};
states[353] = (RubyParser p, Object yyVal, ProductionState[] yyVals, int yyTop, int count, int yychar) -> {
                    /*%%%*/
                    yyVal = new YieldNode(((Integer)yyVals[0+yyTop].value), null);
                    /*% %*/
                    /*% ripper: yield0! %*/
  return yyVal;
};
states[354] = (RubyParser p, Object yyVal, ProductionState[] yyVals, int yyTop, int count, int yychar) -> {
                    p.getLexContext().in_defined = true;
  return yyVal;
};
states[355] = (RubyParser p, Object yyVal, ProductionState[] yyVals, int yyTop, int count, int yychar) -> {
                    p.getLexContext().in_defined = false;
                    yyVal = p.new_defined(yyVals[yyTop - count + 1].start, ((Node)yyVals[-1+yyTop].value));
  return yyVal;
};
states[356] = (RubyParser p, Object yyVal, ProductionState[] yyVals, int yyTop, int count, int yychar) -> {
                    yyVal = p.call_uni_op(p.method_cond(((Node)yyVals[-1+yyTop].value)), BANG);
  return yyVal;
};
states[357] = (RubyParser p, Object yyVal, ProductionState[] yyVals, int yyTop, int count, int yychar) -> {
                    yyVal = p.call_uni_op(p.method_cond(p.nil()), BANG);
  return yyVal;
};
states[358] = (RubyParser p, Object yyVal, ProductionState[] yyVals, int yyTop, int count, int yychar) -> {
                    /*%%%*/
                    p.frobnicate_fcall_args(((FCallNode)yyVals[-1+yyTop].value), null, ((IterNode)yyVals[0+yyTop].value));
                    yyVal = ((FCallNode)yyVals[-1+yyTop].value);                    
                    /*% %*/
                    /*% ripper: method_add_block!(method_add_arg!(fcall!($1), args_new!), $2) %*/
  return yyVal;
};
states[360] = (RubyParser p, Object yyVal, ProductionState[] yyVals, int yyTop, int count, int yychar) -> {
                    /*%%%*/
                    if (((Node)yyVals[-1+yyTop].value) != null && 
                          ((BlockAcceptingNode)yyVals[-1+yyTop].value).getIterNode() instanceof BlockPassNode) {
                          p.compile_error("Both block arg and actual block given.");
                    }
                    yyVal = ((BlockAcceptingNode)yyVals[-1+yyTop].value).setIterNode(((IterNode)yyVals[0+yyTop].value));
                    ((Node)yyVal).setLine(yyVals[yyTop - count + 1].start());
                    /*% %*/
                    /*% ripper: method_add_block!($1, $2) %*/
  return yyVal;
};
states[361] = (RubyParser p, Object yyVal, ProductionState[] yyVals, int yyTop, int count, int yychar) -> {
                    yyVal = ((LambdaNode)yyVals[0+yyTop].value);
  return yyVal;
};
<<<<<<< HEAD
states[362] = (RubyParser p, Object yyVal, ProductionState[] yyVals, int yyTop, int count, int yychar) -> {
                    /*%%%*/
                    yyVal = p.new_if(((Integer)yyVals[-5+yyTop].value), p.cond(((Node)yyVals[-4+yyTop].value)), ((Node)yyVals[-2+yyTop].value), ((Node)yyVals[-1+yyTop].value));
                    /*% %*/
                    /*% ripper: if!($2, $4, escape_Qundef($5)) %*/
  return yyVal;
};
states[363] = (RubyParser p, Object yyVal, ProductionState[] yyVals, int yyTop, int count, int yychar) -> {
                    /*%%%*/
                    yyVal = p.new_if(((Integer)yyVals[-5+yyTop].value), p.cond(((Node)yyVals[-4+yyTop].value)), ((Node)yyVals[-1+yyTop].value), ((Node)yyVals[-2+yyTop].value));
                    /*% %*/
                    /*% ripper: unless!($2, $4, escape_Qundef($5)) %*/
=======
states[362] = (ParserSupport support, RubyLexer lexer, Object yyVal, ProductionState[] yyVals, int yyTop, int count, int yychar) -> {
                    yyVal = support.new_if(((Integer)yyVals[-5+yyTop].value), ((Node)yyVals[-4+yyTop].value), ((Node)yyVals[-2+yyTop].value), ((Node)yyVals[-1+yyTop].value));
  return yyVal;
};
states[363] = (ParserSupport support, RubyLexer lexer, Object yyVal, ProductionState[] yyVals, int yyTop, int count, int yychar) -> {
                    yyVal = support.new_if(((Integer)yyVals[-5+yyTop].value), ((Node)yyVals[-4+yyTop].value), ((Node)yyVals[-1+yyTop].value), ((Node)yyVals[-2+yyTop].value));
>>>>>>> 9cd1d20a
  return yyVal;
};
states[364] = (RubyParser p, Object yyVal, ProductionState[] yyVals, int yyTop, int count, int yychar) -> {
                    /*%%%*/
                    yyVal = new WhileNode(((Integer)yyVals[-3+yyTop].value), p.cond(((Node)yyVals[-2+yyTop].value)), p.makeNullNil(((Node)yyVals[-1+yyTop].value)));
                    /*% %*/
                    /*% ripper: while!($2, $3) %*/
  return yyVal;
};
states[365] = (RubyParser p, Object yyVal, ProductionState[] yyVals, int yyTop, int count, int yychar) -> {
                    /*%%%*/
                    yyVal = new UntilNode(((Integer)yyVals[-3+yyTop].value), p.cond(((Node)yyVals[-2+yyTop].value)), p.makeNullNil(((Node)yyVals[-1+yyTop].value)));
                    /*% %*/
                    /*% ripper: until!($2, $3) %*/
  return yyVal;
};
states[366] = (RubyParser p, Object yyVal, ProductionState[] yyVals, int yyTop, int count, int yychar) -> {
                    yyVal = p.case_labels;
                    p.case_labels = p.getRuntime().getNil();
  return yyVal;
};
states[367] = (RubyParser p, Object yyVal, ProductionState[] yyVals, int yyTop, int count, int yychar) -> {
                    /*%%%*/
                    yyVal = p.newCaseNode(((Integer)yyVals[-5+yyTop].value), ((Node)yyVals[-4+yyTop].value), ((Node)yyVals[-1+yyTop].value));
                    p.fixpos(((Node)yyVal), ((Node)yyVals[-4+yyTop].value));
                    /*% %*/
                    /*% ripper: case!($2, $5) %*/
  return yyVal;
};
states[368] = (RubyParser p, Object yyVal, ProductionState[] yyVals, int yyTop, int count, int yychar) -> {
                    yyVal = p.case_labels;
                    p.case_labels = null;
  return yyVal;
};
states[369] = (RubyParser p, Object yyVal, ProductionState[] yyVals, int yyTop, int count, int yychar) -> {
                    /*%%%*/
                    yyVal = p.newCaseNode(((Integer)yyVals[-4+yyTop].value), null, ((Node)yyVals[-1+yyTop].value));
                    /*% %*/
                    /*% ripper: case!(Qnil, $4) %*/
  return yyVal;
};
states[370] = (RubyParser p, Object yyVal, ProductionState[] yyVals, int yyTop, int count, int yychar) -> {
                    /*%%%*/
                    yyVal = p.newPatternCaseNode(((Integer)yyVals[-4+yyTop].value), ((Node)yyVals[-3+yyTop].value), ((InNode)yyVals[-1+yyTop].value));
                    /*% %*/
                    /*% ripper: case!($2, $4) %*/
  return yyVal;
};
states[371] = (RubyParser p, Object yyVal, ProductionState[] yyVals, int yyTop, int count, int yychar) -> {
                    /*%%%*/
                    yyVal = new ForNode(((Integer)yyVals[-5+yyTop].value), ((Node)yyVals[-4+yyTop].value), ((Node)yyVals[-1+yyTop].value), ((Node)yyVals[-2+yyTop].value), p.getCurrentScope(), 111);
                    /*% %*/
                    /*% ripper: for!($2, $4, $5) %*/
  return yyVal;
};
states[372] = (RubyParser p, Object yyVal, ProductionState[] yyVals, int yyTop, int count, int yychar) -> {
                    LexContext ctxt = p.getLexContext();
                    if (ctxt.in_def) {
                        p.yyerror("class definition in method body");
                    }
                    ctxt.in_class = true;
                    p.pushLocalScope();
  return yyVal;
};
states[373] = (RubyParser p, Object yyVal, ProductionState[] yyVals, int yyTop, int count, int yychar) -> {
                    /*%%%*/
                    Node body = p.makeNullNil(((Node)yyVals[-1+yyTop].value));

                    yyVal = new ClassNode(yyVals[yyTop - count + 1].start(), ((Colon3Node)yyVals[-4+yyTop].value), p.getCurrentScope(), body, ((Node)yyVals[-3+yyTop].value), p.src_line());
                    /*% %*/
                    /*% ripper: class!($2, $3, $5) %*/
                    LexContext ctxt = p.getLexContext();
                    p.popCurrentScope();
                    ctxt.in_class = ((LexContext)yyVals[-5+yyTop].value).in_class;
                    ctxt.shareable_constant_value = ((LexContext)yyVals[-5+yyTop].value).shareable_constant_value;
  return yyVal;
};
states[374] = (RubyParser p, Object yyVal, ProductionState[] yyVals, int yyTop, int count, int yychar) -> {
                    LexContext ctxt = p.getLexContext();
                    ctxt.in_def = false;
                    ctxt.in_class = false;
                    p.pushLocalScope();
  return yyVal;
};
states[375] = (RubyParser p, Object yyVal, ProductionState[] yyVals, int yyTop, int count, int yychar) -> {
                    /*%%%*/
                    Node body = p.makeNullNil(((Node)yyVals[-1+yyTop].value));

                    yyVal = new SClassNode(yyVals[yyTop - count + 1].start(), ((Node)yyVals[-4+yyTop].value), p.getCurrentScope(), body, p.src_line());
                    /*% %*/
                    /*% ripper: sclass!($3, $6) %*/
                    LexContext ctxt = p.getLexContext();
                    ctxt.in_def = ((LexContext)yyVals[-6+yyTop].value).in_def;
                    ctxt.in_class = ((LexContext)yyVals[-6+yyTop].value).in_class;
                    ctxt.shareable_constant_value = ((LexContext)yyVals[-6+yyTop].value).shareable_constant_value;
                    p.popCurrentScope();
  return yyVal;
};
states[376] = (RubyParser p, Object yyVal, ProductionState[] yyVals, int yyTop, int count, int yychar) -> {
                    LexContext ctxt = p.getLexContext();
                    if (ctxt.in_def) { 
                        p.yyerror("module definition in method body");
                    }
                    ctxt.in_class = true;
                    p.pushLocalScope();
  return yyVal;
};
states[377] = (RubyParser p, Object yyVal, ProductionState[] yyVals, int yyTop, int count, int yychar) -> {
                    /*%%%*/
                    Node body = p.makeNullNil(((Node)yyVals[-1+yyTop].value));

                    yyVal = new ModuleNode(yyVals[yyTop - count + 1].start(), ((Colon3Node)yyVals[-3+yyTop].value), p.getCurrentScope(), body, p.src_line());
                    /*% %*/
                    /*% ripper: module!($2, $4) %*/
                    p.popCurrentScope();
                    LexContext ctxt = p.getLexContext();
                    ctxt.in_class = ((LexContext)yyVals[-4+yyTop].value).in_class;
                    ctxt.shareable_constant_value = ((LexContext)yyVals[-4+yyTop].value).shareable_constant_value;
  return yyVal;
};
states[378] = (RubyParser p, Object yyVal, ProductionState[] yyVals, int yyTop, int count, int yychar) -> {
                    /*%%%*/
                    p.restore_defun(((DefHolder)yyVals[-3+yyTop].value));
                    Node body = p.reduce_nodes(p.remove_begin(p.makeNullNil(((Node)yyVals[-1+yyTop].value))));
                    yyVal = new DefnNode(((DefHolder)yyVals[-3+yyTop].value).line, ((DefHolder)yyVals[-3+yyTop].value).name, ((ArgsNode)yyVals[-2+yyTop].value), p.getCurrentScope(), body, yyVals[yyTop - count + 4].end());
                    if (p.isNextBreak) ((DefnNode)yyVal).setContainsNextBreak();
                    p.popCurrentScope();
                    /*% %*/
                    /*% ripper: def!(get_value($1), $2, $3) %*/
  return yyVal;
};
states[379] = (RubyParser p, Object yyVal, ProductionState[] yyVals, int yyTop, int count, int yychar) -> {
                    /*%%%*/
                    p.restore_defun(((DefHolder)yyVals[-3+yyTop].value));
                    Node body = p.reduce_nodes(p.remove_begin(p.makeNullNil(((Node)yyVals[-1+yyTop].value))));
                    yyVal = new DefsNode(((DefHolder)yyVals[-3+yyTop].value).line, (Node) ((DefHolder)yyVals[-3+yyTop].value).singleton, ((DefHolder)yyVals[-3+yyTop].value).name, ((ArgsNode)yyVals[-2+yyTop].value), p.getCurrentScope(), body, yyVals[yyTop - count + 4].end());
                    if (p.isNextBreak) ((DefsNode)yyVal).setContainsNextBreak();
                    p.popCurrentScope();
                    /* Changed from MRI (no more get_value)*/
                    /*% %*/                    
                    /*% ripper: defs!(AREF($1, 0), AREF($1, 1), AREF($1, 2), $2, $3) %*/
  return yyVal;
};
states[380] = (RubyParser p, Object yyVal, ProductionState[] yyVals, int yyTop, int count, int yychar) -> {
                    /*%%%*/
                    p.isNextBreak = true;
                    yyVal = new BreakNode(((Integer)yyVals[0+yyTop].value), NilImplicitNode.NIL);
                    /*% %*/
                    /*% ripper: break!(args_new!) %*/
  return yyVal;
};
states[381] = (RubyParser p, Object yyVal, ProductionState[] yyVals, int yyTop, int count, int yychar) -> {
                    /*%%%*/
                    p.isNextBreak = true;
                    yyVal = new NextNode(((Integer)yyVals[0+yyTop].value), NilImplicitNode.NIL);
                    /*% %*/
                    /*% ripper: next!(args_new!) %*/
  return yyVal;
};
states[382] = (RubyParser p, Object yyVal, ProductionState[] yyVals, int yyTop, int count, int yychar) -> {
                    /*%%%*/
                    yyVal = new RedoNode(((Integer)yyVals[0+yyTop].value));
                    /*% %*/
                    /*% ripper: redo! %*/
  return yyVal;
};
states[383] = (RubyParser p, Object yyVal, ProductionState[] yyVals, int yyTop, int count, int yychar) -> {
                    /*%%%*/
                    yyVal = new RetryNode(((Integer)yyVals[0+yyTop].value));
                    /*% %*/
                    /*% ripper: retry! %*/
  return yyVal;
};
states[384] = (RubyParser p, Object yyVal, ProductionState[] yyVals, int yyTop, int count, int yychar) -> {
                    p.value_expr(((Node)yyVals[0+yyTop].value));
                    yyVal = ((Node)yyVals[0+yyTop].value);
                    if (yyVal == null) yyVal = p.nil();
  return yyVal;
};
states[385] = (RubyParser p, Object yyVal, ProductionState[] yyVals, int yyTop, int count, int yychar) -> {
                    yyVal = ((Integer)yyVals[0+yyTop].value);
  return yyVal;
};
states[386] = (RubyParser p, Object yyVal, ProductionState[] yyVals, int yyTop, int count, int yychar) -> {
                    yyVal = ((Integer)yyVals[0+yyTop].value);
  return yyVal;
};
states[387] = (RubyParser p, Object yyVal, ProductionState[] yyVals, int yyTop, int count, int yychar) -> {
                    yyVal = ((Integer)yyVals[0+yyTop].value);
  return yyVal;
};
states[388] = (RubyParser p, Object yyVal, ProductionState[] yyVals, int yyTop, int count, int yychar) -> {
                    yyVal = ((Integer)yyVals[0+yyTop].value);
  return yyVal;
};
states[389] = (RubyParser p, Object yyVal, ProductionState[] yyVals, int yyTop, int count, int yychar) -> {
                    yyVal = ((Integer)yyVals[0+yyTop].value);
  return yyVal;
};
states[390] = (RubyParser p, Object yyVal, ProductionState[] yyVals, int yyTop, int count, int yychar) -> {
                    yyVal = ((Integer)yyVals[0+yyTop].value);
  return yyVal;
};
states[391] = (RubyParser p, Object yyVal, ProductionState[] yyVals, int yyTop, int count, int yychar) -> {
                    yyVal = ((Integer)yyVals[0+yyTop].value);
  return yyVal;
};
states[392] = (RubyParser p, Object yyVal, ProductionState[] yyVals, int yyTop, int count, int yychar) -> {
                    yyVal = (LexContext) p.getLexContext().clone();
  return yyVal;
};
states[393] = (RubyParser p, Object yyVal, ProductionState[] yyVals, int yyTop, int count, int yychar) -> {
                    yyVal = (LexContext) p.getLexContext().clone();  
  return yyVal;
};
states[394] = (RubyParser p, Object yyVal, ProductionState[] yyVals, int yyTop, int count, int yychar) -> {
                    yyVal = ((Integer)yyVals[0+yyTop].value);
                    p.getLexContext().in_argdef = true;
  return yyVal;
};
states[395] = (RubyParser p, Object yyVal, ProductionState[] yyVals, int yyTop, int count, int yychar) -> {
                    yyVal = ((Integer)yyVals[0+yyTop].value);
  return yyVal;
};
states[396] = (RubyParser p, Object yyVal, ProductionState[] yyVals, int yyTop, int count, int yychar) -> {
                    yyVal = ((Integer)yyVals[0+yyTop].value);
  return yyVal;
};
states[397] = (RubyParser p, Object yyVal, ProductionState[] yyVals, int yyTop, int count, int yychar) -> {
                    yyVal = ((Integer)yyVals[0+yyTop].value);
  return yyVal;
};
states[398] = (RubyParser p, Object yyVal, ProductionState[] yyVals, int yyTop, int count, int yychar) -> {
                    yyVal = ((Integer)yyVals[0+yyTop].value);
  return yyVal;
};
states[399] = (RubyParser p, Object yyVal, ProductionState[] yyVals, int yyTop, int count, int yychar) -> {
                    yyVal = ((Integer)yyVals[0+yyTop].value);
  return yyVal;
};
states[400] = (RubyParser p, Object yyVal, ProductionState[] yyVals, int yyTop, int count, int yychar) -> {
                    yyVal = ((Integer)yyVals[0+yyTop].value);
  return yyVal;
};
states[401] = (RubyParser p, Object yyVal, ProductionState[] yyVals, int yyTop, int count, int yychar) -> {
                    yyVal = ((Integer)yyVals[0+yyTop].value);
  return yyVal;
};
states[402] = (RubyParser p, Object yyVal, ProductionState[] yyVals, int yyTop, int count, int yychar) -> {
                    yyVal = ((Integer)yyVals[0+yyTop].value);
  return yyVal;
};
states[403] = (RubyParser p, Object yyVal, ProductionState[] yyVals, int yyTop, int count, int yychar) -> {
                    LexContext ctxt = p.getLexContext();
                    if (ctxt.in_class && !ctxt.in_def && !p.getCurrentScope().isBlockScope()) {
                        p.compile_error("Invalid return in class/module body");
                    }
                    yyVal = ((Integer)yyVals[0+yyTop].value);
  return yyVal;
};
<<<<<<< HEAD
states[410] = (RubyParser p, Object yyVal, ProductionState[] yyVals, int yyTop, int count, int yychar) -> {
                    /*%%%*/
                    yyVal = p.new_if(((Integer)yyVals[-4+yyTop].value), p.cond(((Node)yyVals[-3+yyTop].value)), ((Node)yyVals[-1+yyTop].value), ((Node)yyVals[0+yyTop].value));
                    /*% %*/
                    /*% ripper: elsif!($2, $4, escape_Qundef($5)) %*/
=======
states[410] = (ParserSupport support, RubyLexer lexer, Object yyVal, ProductionState[] yyVals, int yyTop, int count, int yychar) -> {
                    yyVal = support.new_if(((Integer)yyVals[-4+yyTop].value), ((Node)yyVals[-3+yyTop].value), ((Node)yyVals[-1+yyTop].value), ((Node)yyVals[0+yyTop].value));
>>>>>>> 9cd1d20a
  return yyVal;
};
states[412] = (RubyParser p, Object yyVal, ProductionState[] yyVals, int yyTop, int count, int yychar) -> {
                    /*%%%*/
                    yyVal = ((Node)yyVals[0+yyTop].value) == null ? NilImplicitNode.NIL : ((Node)yyVals[0+yyTop].value);
                    /*% %*/
                    /*% ripper: else!($2) %*/
  return yyVal;
};
states[414] = (RubyParser p, Object yyVal, ProductionState[] yyVals, int yyTop, int count, int yychar) -> {
  return yyVal;
};
states[415] = (RubyParser p, Object yyVal, ProductionState[] yyVals, int yyTop, int count, int yychar) -> {
                    /*%%%*/
                    yyVal = p.assignableInCurr(((ByteList)yyVals[0+yyTop].value), NilImplicitNode.NIL);
                    /*%
                      $$ = p.assignable(yyVals[yyTop - count + 1].id, $1);
                    %*/
  return yyVal;
};
states[416] = (RubyParser p, Object yyVal, ProductionState[] yyVals, int yyTop, int count, int yychar) -> {
                    /*%%%*/
                    yyVal = ((Node)yyVals[-1+yyTop].value);
                    /*% %*/
                    /*% ripper: mlhs_paren!($2) %*/
  return yyVal;
};
states[417] = (RubyParser p, Object yyVal, ProductionState[] yyVals, int yyTop, int count, int yychar) -> {
                    /*%%%*/
                    yyVal = p.newArrayNode(yyVals[yyTop - count + 1].start(), ((Node)yyVals[0+yyTop].value));
                    /*% %*/
                    /*% ripper: mlhs_add!(mlhs_new!, $1) %*/
  return yyVal;
};
states[418] = (RubyParser p, Object yyVal, ProductionState[] yyVals, int yyTop, int count, int yychar) -> {
                    /*%%%*/
                    yyVal = ((ListNode)yyVals[-2+yyTop].value).add(((Node)yyVals[0+yyTop].value));
                    /*% %*/
                    /*% ripper: mlhs_add!($1, $3) %*/
  return yyVal;
};
states[419] = (RubyParser p, Object yyVal, ProductionState[] yyVals, int yyTop, int count, int yychar) -> {
                    /*%%%*/
                    yyVal = new MultipleAsgnNode(yyVals[yyTop - count + 1].start(), ((ListNode)yyVals[0+yyTop].value), null, null);
                    /*% %*/
                    /*% ripper: $1 %*/
  return yyVal;
};
states[420] = (RubyParser p, Object yyVal, ProductionState[] yyVals, int yyTop, int count, int yychar) -> {
                    /*%%%*/
                    yyVal = new MultipleAsgnNode(yyVals[yyTop - count + 1].start(), ((ListNode)yyVals[-2+yyTop].value), ((Node)yyVals[0+yyTop].value), null);
                    /*% %*/
                    /*% ripper: mlhs_add_star!($1, $3) %*/
  return yyVal;
};
states[421] = (RubyParser p, Object yyVal, ProductionState[] yyVals, int yyTop, int count, int yychar) -> {
                    /*%%%*/
                    yyVal = new MultipleAsgnNode(yyVals[yyTop - count + 1].start(), ((ListNode)yyVals[-4+yyTop].value), ((Node)yyVals[-2+yyTop].value), ((ListNode)yyVals[0+yyTop].value));
                    /*% %*/
                    /*% ripper: mlhs_add_post!(mlhs_add_star!($1, $3), $5) %*/
  return yyVal;
};
states[422] = (RubyParser p, Object yyVal, ProductionState[] yyVals, int yyTop, int count, int yychar) -> {
                    /*%%%*/
                    yyVal = new MultipleAsgnNode(p.src_line(), null, ((Node)yyVals[0+yyTop].value), null);
                    /*% %*/
                    /*% ripper: mlhs_add_star!(mlhs_new!, $1) %*/
  return yyVal;
};
states[423] = (RubyParser p, Object yyVal, ProductionState[] yyVals, int yyTop, int count, int yychar) -> {
                    /*%%%*/
                    yyVal = new MultipleAsgnNode(p.src_line(), null, ((Node)yyVals[-2+yyTop].value), ((ListNode)yyVals[0+yyTop].value));
                    /*% %*/
                    /*% ripper: mlhs_add_post!(mlhs_add_star!(mlhs_new!, $1), $3) %*/
  return yyVal;
};
states[424] = (RubyParser p, Object yyVal, ProductionState[] yyVals, int yyTop, int count, int yychar) -> {
                    ByteList id = yyVals[yyTop - count + 2].id;
                    /*%%%*/
                    yyVal = p.assignableInCurr(id, null);
                    /*%
                      $$ = p.assignable(id, $2);
                    %*/
  return yyVal;
};
states[425] = (RubyParser p, Object yyVal, ProductionState[] yyVals, int yyTop, int count, int yychar) -> {
                    /*%%%*/
                    yyVal = new StarNode(p.src_line());
                    /*% %*/
                    /*% ripper: Qnil %*/
  return yyVal;
};
states[427] = (RubyParser p, Object yyVal, ProductionState[] yyVals, int yyTop, int count, int yychar) -> {
                     yyVal = p.maybe_symbolize(LexingCommon.NIL);
  return yyVal;
};
states[428] = (RubyParser p, Object yyVal, ProductionState[] yyVals, int yyTop, int count, int yychar) -> {
                    p.getLexContext().in_argdef = false;
  return yyVal;
};
states[430] = (RubyParser p, Object yyVal, ProductionState[] yyVals, int yyTop, int count, int yychar) -> {
                    yyVal = p.new_args_tail(yyVals[yyTop - count + 1].start(), ((ListNode)yyVals[-3+yyTop].value), ((ByteList)yyVals[-1+yyTop].value), ((BlockArgNode)yyVals[0+yyTop].value));
  return yyVal;
};
states[431] = (RubyParser p, Object yyVal, ProductionState[] yyVals, int yyTop, int count, int yychar) -> {
                    yyVal = p.new_args_tail(yyVals[yyTop - count + 1].start(), ((ListNode)yyVals[-1+yyTop].value), (ByteList) null, ((BlockArgNode)yyVals[0+yyTop].value));
  return yyVal;
};
states[432] = (RubyParser p, Object yyVal, ProductionState[] yyVals, int yyTop, int count, int yychar) -> {
                    yyVal = p.new_args_tail(p.src_line(), null, ((ByteList)yyVals[-1+yyTop].value), ((BlockArgNode)yyVals[0+yyTop].value));
  return yyVal;
};
states[433] = (RubyParser p, Object yyVal, ProductionState[] yyVals, int yyTop, int count, int yychar) -> {
                    yyVal = p.new_args_tail(yyVals[yyTop - count + 1].start(), null, (ByteList) null, ((BlockArgNode)yyVals[0+yyTop].value));
  return yyVal;
};
states[434] = (RubyParser p, Object yyVal, ProductionState[] yyVals, int yyTop, int count, int yychar) -> {
                    yyVal = ((ArgsTailHolder)yyVals[0+yyTop].value);
  return yyVal;
};
states[435] = (RubyParser p, Object yyVal, ProductionState[] yyVals, int yyTop, int count, int yychar) -> {
                    yyVal = p.new_args_tail(p.src_line(), null, (ByteList) null, (ByteList) null);
  return yyVal;
};
states[436] = (RubyParser p, Object yyVal, ProductionState[] yyVals, int yyTop, int count, int yychar) -> {
                    /*%%%*/
                    yyVal = new UnnamedRestArgNode(yyVals[yyTop - count + 1].start(), null, p.getCurrentScope().addVariable("*"));
                    /*% %*/
                    /*% ripper: excessed_comma! %*/
  return yyVal;
};
states[437] = (RubyParser p, Object yyVal, ProductionState[] yyVals, int yyTop, int count, int yychar) -> {
                    yyVal = p.new_args(yyVals[yyTop - count + 1].start(), ((ListNode)yyVals[-5+yyTop].value), ((ListNode)yyVals[-3+yyTop].value), ((RestArgNode)yyVals[-1+yyTop].value), null, ((ArgsTailHolder)yyVals[0+yyTop].value));
  return yyVal;
};
states[438] = (RubyParser p, Object yyVal, ProductionState[] yyVals, int yyTop, int count, int yychar) -> {
                    yyVal = p.new_args(yyVals[yyTop - count + 1].start(), ((ListNode)yyVals[-7+yyTop].value), ((ListNode)yyVals[-5+yyTop].value), ((RestArgNode)yyVals[-3+yyTop].value), ((ListNode)yyVals[-1+yyTop].value), ((ArgsTailHolder)yyVals[0+yyTop].value));
  return yyVal;
};
states[439] = (RubyParser p, Object yyVal, ProductionState[] yyVals, int yyTop, int count, int yychar) -> {
                    yyVal = p.new_args(yyVals[yyTop - count + 1].start(), ((ListNode)yyVals[-3+yyTop].value), ((ListNode)yyVals[-1+yyTop].value), null, null, ((ArgsTailHolder)yyVals[0+yyTop].value));
  return yyVal;
};
states[440] = (RubyParser p, Object yyVal, ProductionState[] yyVals, int yyTop, int count, int yychar) -> {
                    yyVal = p.new_args(yyVals[yyTop - count + 1].start(), ((ListNode)yyVals[-5+yyTop].value), ((ListNode)yyVals[-3+yyTop].value), null, ((ListNode)yyVals[-1+yyTop].value), ((ArgsTailHolder)yyVals[0+yyTop].value));
  return yyVal;
};
states[441] = (RubyParser p, Object yyVal, ProductionState[] yyVals, int yyTop, int count, int yychar) -> {
                    yyVal = p.new_args(yyVals[yyTop - count + 1].start(), ((ListNode)yyVals[-3+yyTop].value), null, ((RestArgNode)yyVals[-1+yyTop].value), null, ((ArgsTailHolder)yyVals[0+yyTop].value));
  return yyVal;
};
states[442] = (RubyParser p, Object yyVal, ProductionState[] yyVals, int yyTop, int count, int yychar) -> {
                    yyVal = p.new_args(yyVals[yyTop - count + 1].start(), ((ListNode)yyVals[-1+yyTop].value), null, ((RestArgNode)yyVals[0+yyTop].value), null, (ArgsTailHolder) null);
  return yyVal;
};
states[443] = (RubyParser p, Object yyVal, ProductionState[] yyVals, int yyTop, int count, int yychar) -> {
                    yyVal = p.new_args(yyVals[yyTop - count + 1].start(), ((ListNode)yyVals[-5+yyTop].value), null, ((RestArgNode)yyVals[-3+yyTop].value), ((ListNode)yyVals[-1+yyTop].value), ((ArgsTailHolder)yyVals[0+yyTop].value));
  return yyVal;
};
states[444] = (RubyParser p, Object yyVal, ProductionState[] yyVals, int yyTop, int count, int yychar) -> {
                    yyVal = p.new_args(yyVals[yyTop - count + 1].start(), ((ListNode)yyVals[-1+yyTop].value), null, null, null, ((ArgsTailHolder)yyVals[0+yyTop].value));
  return yyVal;
};
states[445] = (RubyParser p, Object yyVal, ProductionState[] yyVals, int yyTop, int count, int yychar) -> {
                    yyVal = p.new_args(yyVals[yyTop - count + 1].start(), null, ((ListNode)yyVals[-3+yyTop].value), ((RestArgNode)yyVals[-1+yyTop].value), null, ((ArgsTailHolder)yyVals[0+yyTop].value));
  return yyVal;
};
states[446] = (RubyParser p, Object yyVal, ProductionState[] yyVals, int yyTop, int count, int yychar) -> {
                    yyVal = p.new_args(yyVals[yyTop - count + 1].start(), null, ((ListNode)yyVals[-5+yyTop].value), ((RestArgNode)yyVals[-3+yyTop].value), ((ListNode)yyVals[-1+yyTop].value), ((ArgsTailHolder)yyVals[0+yyTop].value));
  return yyVal;
};
states[447] = (RubyParser p, Object yyVal, ProductionState[] yyVals, int yyTop, int count, int yychar) -> {
                    yyVal = p.new_args(yyVals[yyTop - count + 1].start(), null, ((ListNode)yyVals[-1+yyTop].value), null, null, ((ArgsTailHolder)yyVals[0+yyTop].value));
  return yyVal;
};
states[448] = (RubyParser p, Object yyVal, ProductionState[] yyVals, int yyTop, int count, int yychar) -> {
                    yyVal = p.new_args(yyVals[yyTop - count + 1].start(), null, ((ListNode)yyVals[-3+yyTop].value), null, ((ListNode)yyVals[-1+yyTop].value), ((ArgsTailHolder)yyVals[0+yyTop].value));
  return yyVal;
};
states[449] = (RubyParser p, Object yyVal, ProductionState[] yyVals, int yyTop, int count, int yychar) -> {
                    yyVal = p.new_args(yyVals[yyTop - count + 1].start(), null, null, ((RestArgNode)yyVals[-1+yyTop].value), null, ((ArgsTailHolder)yyVals[0+yyTop].value));
  return yyVal;
};
states[450] = (RubyParser p, Object yyVal, ProductionState[] yyVals, int yyTop, int count, int yychar) -> {
                    yyVal = p.new_args(yyVals[yyTop - count + 1].start(), null, null, ((RestArgNode)yyVals[-3+yyTop].value), ((ListNode)yyVals[-1+yyTop].value), ((ArgsTailHolder)yyVals[0+yyTop].value));
  return yyVal;
};
states[451] = (RubyParser p, Object yyVal, ProductionState[] yyVals, int yyTop, int count, int yychar) -> {
                    yyVal = p.new_args(yyVals[yyTop - count + 1].start(), null, null, null, null, ((ArgsTailHolder)yyVals[0+yyTop].value));
  return yyVal;
};
states[452] = (RubyParser p, Object yyVal, ProductionState[] yyVals, int yyTop, int count, int yychar) -> {
                    yyVal = p.new_args(p.src_line(), null, null, null, null, (ArgsTailHolder) null);
  return yyVal;
};
states[453] = (RubyParser p, Object yyVal, ProductionState[] yyVals, int yyTop, int count, int yychar) -> {
                    p.setCommandStart(true);
                    yyVal = ((ArgsNode)yyVals[0+yyTop].value);
  return yyVal;
};
states[454] = (RubyParser p, Object yyVal, ProductionState[] yyVals, int yyTop, int count, int yychar) -> {
                    p.setCurrentArg(null);
                    p.ordinalMaxNumParam();
                    p.getLexContext().in_argdef = false;
                    /*%%%*/
                    yyVal = p.new_args(p.src_line(), null, null, null, null, (ArgsTailHolder) null);
                    /*% %*/
                    /*% ripper: block_var!(params!(Qnil,Qnil,Qnil,Qnil,Qnil,Qnil,Qnil), escape_Qundef($2)) %*/
  return yyVal;
};
states[455] = (RubyParser p, Object yyVal, ProductionState[] yyVals, int yyTop, int count, int yychar) -> {
                    p.setCurrentArg(null);
                    p.ordinalMaxNumParam();
                    p.getLexContext().in_argdef = false;
                    /*%%%*/
                    yyVal = ((ArgsNode)yyVals[-2+yyTop].value);
                    /*% %*/
                    /*% ripper: block_var!(escape_Qundef($2), escape_Qundef($3)) %*/
  return yyVal;
};
states[456] = (RubyParser p, Object yyVal, ProductionState[] yyVals, int yyTop, int count, int yychar) -> {
                    yyVal = null;
  return yyVal;
};
states[457] = (RubyParser p, Object yyVal, ProductionState[] yyVals, int yyTop, int count, int yychar) -> {
                    /*%%%*/
                    yyVal = null;
                    /*% %*/
                    /*% ripper: $3 %*/
  return yyVal;
};
states[458] = (RubyParser p, Object yyVal, ProductionState[] yyVals, int yyTop, int count, int yychar) -> {
                    yyVal = null;
                    /*% ripper[brace]: rb_ary_new3(1, get_value($1)) %*/
  return yyVal;
};
states[459] = (RubyParser p, Object yyVal, ProductionState[] yyVals, int yyTop, int count, int yychar) -> {
                    yyVal = null;
                    /*% ripper[brace]: rb_ary_push($1, get_value($3)) %*/
  return yyVal;
};
states[460] = (RubyParser p, Object yyVal, ProductionState[] yyVals, int yyTop, int count, int yychar) -> {
                    p.new_bv(yyVals[yyTop - count + 1].id);
                    /*% ripper: get_value($1) %*/
  return yyVal;
};
states[461] = (RubyParser p, Object yyVal, ProductionState[] yyVals, int yyTop, int count, int yychar) -> {
                    yyVal = null;
  return yyVal;
};
states[462] = (RubyParser p, Object yyVal, ProductionState[] yyVals, int yyTop, int count, int yychar) -> {
                    p.pushBlockScope();
                    yyVal = p.getLeftParenBegin();
                    p.setLeftParenBegin(p.getParenNest());
  return yyVal;
};
states[463] = (RubyParser p, Object yyVal, ProductionState[] yyVals, int yyTop, int count, int yychar) -> {
                    yyVal = p.resetMaxNumParam();
  return yyVal;
};
states[464] = (RubyParser p, Object yyVal, ProductionState[] yyVals, int yyTop, int count, int yychar) -> {
                    yyVal = p.numparam_push();
  return yyVal;
};
states[465] = (RubyParser p, Object yyVal, ProductionState[] yyVals, int yyTop, int count, int yychar) -> {
                    p.getCmdArgumentState().push0();
  return yyVal;
};
states[466] = (RubyParser p, Object yyVal, ProductionState[] yyVals, int yyTop, int count, int yychar) -> {
                    int max_numparam = p.restoreMaxNumParam(((Integer)yyVals[-4+yyTop].value));
                    p.getCmdArgumentState().pop();
                    /* Changed from MRI args_with_numbered put into parser codepath and not used by ripper (since it is just a passthrough method and types do not match).*/
                    /*%%%*/
                    ArgsNode args = p.args_with_numbered(((ArgsNode)yyVals[-2+yyTop].value), max_numparam);
                    yyVal = new LambdaNode(yyVals[yyTop - count + 1].start(), args, ((Node)yyVals[0+yyTop].value), p.getCurrentScope(), p.src_line());
                    /*% %*/
                    /*% ripper: lambda!($5, $7) %*/
                    p.setLeftParenBegin(((Integer)yyVals[-5+yyTop].value));
                    p.numparam_pop(((Node)yyVals[-3+yyTop].value));
                    p.popCurrentScope();
  return yyVal;
};
states[467] = (RubyParser p, Object yyVal, ProductionState[] yyVals, int yyTop, int count, int yychar) -> {
                    p.getLexContext().in_argdef = false;
                    /*%%%*/
                    yyVal = ((ArgsNode)yyVals[-2+yyTop].value);
                    p.ordinalMaxNumParam();
                    /*% %*/
                    /*% ripper: paren!($2) %*/
  return yyVal;
};
states[468] = (RubyParser p, Object yyVal, ProductionState[] yyVals, int yyTop, int count, int yychar) -> {
                    p.getLexContext().in_argdef = false;
                    /*%%%*/
                    if (!p.isArgsInfoEmpty(((ArgsNode)yyVals[0+yyTop].value))) {
                        p.ordinalMaxNumParam();
                    }
                    /*% %*/
                    yyVal = ((ArgsNode)yyVals[0+yyTop].value);
  return yyVal;
};
states[469] = (RubyParser p, Object yyVal, ProductionState[] yyVals, int yyTop, int count, int yychar) -> {
                    yyVal = ((Node)yyVals[-1+yyTop].value);
  return yyVal;
};
states[470] = (RubyParser p, Object yyVal, ProductionState[] yyVals, int yyTop, int count, int yychar) -> {
                    yyVal = ((Node)yyVals[-1+yyTop].value);
  return yyVal;
};
states[471] = (RubyParser p, Object yyVal, ProductionState[] yyVals, int yyTop, int count, int yychar) -> {
                    yyVal = ((IterNode)yyVals[-1+yyTop].value);
                    /*%%%*/
                    /*% %*/
  return yyVal;
};
states[472] = (RubyParser p, Object yyVal, ProductionState[] yyVals, int yyTop, int count, int yychar) -> {
                    /* Workaround for JRUBY-2326 (MRI does not enter this production for some reason)*/
                    /*%%%*/
                    if (((Node)yyVals[-1+yyTop].value) instanceof YieldNode) {
                        p.compile_error("block given to yield");
                    }
                    if (((Node)yyVals[-1+yyTop].value) instanceof BlockAcceptingNode && ((BlockAcceptingNode)yyVals[-1+yyTop].value).getIterNode() instanceof BlockPassNode) {
                        p.compile_error("Both block arg and actual block given.");
                    }
                    if (((Node)yyVals[-1+yyTop].value) instanceof NonLocalControlFlowNode) {
                        ((BlockAcceptingNode) ((NonLocalControlFlowNode)yyVals[-1+yyTop].value).getValueNode()).setIterNode(((IterNode)yyVals[0+yyTop].value));
                    } else {
                        ((BlockAcceptingNode)yyVals[-1+yyTop].value).setIterNode(((IterNode)yyVals[0+yyTop].value));
                    }
                    yyVal = ((Node)yyVals[-1+yyTop].value);
                    ((Node)yyVal).setLine(yyVals[yyTop - count + 1].start());
                    /*% %*/
                    /*% ripper: method_add_block!($1, $2) %*/
  return yyVal;
};
states[473] = (RubyParser p, Object yyVal, ProductionState[] yyVals, int yyTop, int count, int yychar) -> {
                    /*%%%*/
                    yyVal = p.new_call(((Node)yyVals[-3+yyTop].value), ((ByteList)yyVals[-2+yyTop].value), ((ByteList)yyVals[-1+yyTop].value), ((Node)yyVals[0+yyTop].value), null, yyVals[yyTop - count + 3].start());
                    /*% %*/
                    /*% ripper: opt_event(:method_add_arg!, call!($1, $2, $3), $4) %*/
  return yyVal;
};
states[474] = (RubyParser p, Object yyVal, ProductionState[] yyVals, int yyTop, int count, int yychar) -> {
                    /*%%%*/
                    yyVal = p.new_call(((Node)yyVals[-4+yyTop].value), ((ByteList)yyVals[-3+yyTop].value), ((ByteList)yyVals[-2+yyTop].value), ((Node)yyVals[-1+yyTop].value), ((IterNode)yyVals[0+yyTop].value), yyVals[yyTop - count + 3].start());
                    /*% %*/
                    /*% ripper: opt_event(:method_add_block!, command_call!($1, $2, $3, $4), $5) %*/
  return yyVal;
};
states[475] = (RubyParser p, Object yyVal, ProductionState[] yyVals, int yyTop, int count, int yychar) -> {
                    /*%%%*/
                    yyVal = p.new_call(((Node)yyVals[-4+yyTop].value), ((ByteList)yyVals[-3+yyTop].value), ((ByteList)yyVals[-2+yyTop].value), ((Node)yyVals[-1+yyTop].value), ((IterNode)yyVals[0+yyTop].value), yyVals[yyTop - count + 3].start());
                    /*% %*/
                    /*% ripper: method_add_block!(command_call!($1, $2, $3, $4), $5) %*/
  return yyVal;
};
states[476] = (RubyParser p, Object yyVal, ProductionState[] yyVals, int yyTop, int count, int yychar) -> {
                    /*%%%*/
                    p.frobnicate_fcall_args(((FCallNode)yyVals[-1+yyTop].value), ((Node)yyVals[0+yyTop].value), null);
                    yyVal = ((FCallNode)yyVals[-1+yyTop].value);
                    /*% %*/
                    /*% ripper: method_add_arg!(fcall!($1), $2) %*/
  return yyVal;
};
states[477] = (RubyParser p, Object yyVal, ProductionState[] yyVals, int yyTop, int count, int yychar) -> {
                    /*%%%*/
                    yyVal = p.new_call(((Node)yyVals[-3+yyTop].value), ((ByteList)yyVals[-2+yyTop].value), ((ByteList)yyVals[-1+yyTop].value), ((Node)yyVals[0+yyTop].value), null, yyVals[yyTop - count + 3].start());
                    /*% %*/
                    /*% ripper: opt_event(:method_add_arg!, call!($1, $2, $3), $4) %*/
  return yyVal;
};
states[478] = (RubyParser p, Object yyVal, ProductionState[] yyVals, int yyTop, int count, int yychar) -> {
                    /*%%%*/
                    yyVal = p.new_call(((Node)yyVals[-3+yyTop].value), ((ByteList)yyVals[-1+yyTop].value), ((Node)yyVals[0+yyTop].value), null);
                    /*% %*/
                    /*% ripper: method_add_arg!(call!($1, ID2VAL(idCOLON2), $3), $4) %*/
  return yyVal;
};
states[479] = (RubyParser p, Object yyVal, ProductionState[] yyVals, int yyTop, int count, int yychar) -> {
                    /*%%%*/
                    yyVal = p.new_call(((Node)yyVals[-2+yyTop].value), ((ByteList)yyVals[0+yyTop].value), null, null);
                    /*% %*/
                    /*% ripper: call!($1, ID2VAL(idCOLON2), $3) %*/
  return yyVal;
};
states[480] = (RubyParser p, Object yyVal, ProductionState[] yyVals, int yyTop, int count, int yychar) -> {
                    /*%%%*/
                    yyVal = p.new_call(((Node)yyVals[-2+yyTop].value), ((ByteList)yyVals[-1+yyTop].value), LexingCommon.CALL, ((Node)yyVals[0+yyTop].value), null, yyVals[yyTop - count + 3].start());
                    /*% %*/
                    /*% ripper: method_add_arg!(call!($1, $2, ID2VAL(idCall)), $3) %*/
  return yyVal;
};
states[481] = (RubyParser p, Object yyVal, ProductionState[] yyVals, int yyTop, int count, int yychar) -> {
                    /*%%%*/
                    yyVal = p.new_call(((Node)yyVals[-2+yyTop].value), LexingCommon.CALL, ((Node)yyVals[0+yyTop].value), null);
                    /*% %*/
                    /*% ripper: method_add_arg!(call!($1, ID2VAL(idCOLON2), ID2VAL(idCall)), $3) %*/
  return yyVal;
};
states[482] = (RubyParser p, Object yyVal, ProductionState[] yyVals, int yyTop, int count, int yychar) -> {
                    /*%%%*/
                    yyVal = p.new_super(((Integer)yyVals[-1+yyTop].value), ((Node)yyVals[0+yyTop].value));
                    /*% %*/
                    /*% ripper: super!($2) %*/
  return yyVal;
};
states[483] = (RubyParser p, Object yyVal, ProductionState[] yyVals, int yyTop, int count, int yychar) -> {
                    /*%%%*/
                    yyVal = new ZSuperNode(((Integer)yyVals[0+yyTop].value));
                    /*% %*/
                    /*% ripper: zsuper! %*/
  return yyVal;
};
states[484] = (RubyParser p, Object yyVal, ProductionState[] yyVals, int yyTop, int count, int yychar) -> {
                    /*%%%*/
                    if (((Node)yyVals[-3+yyTop].value) instanceof SelfNode) {
                        yyVal = p.new_fcall(LBRACKET_RBRACKET);
                        p.frobnicate_fcall_args(((FCallNode)yyVal), ((Node)yyVals[-1+yyTop].value), null);
                    } else {
                        yyVal = p.new_call(((Node)yyVals[-3+yyTop].value), LBRACKET_RBRACKET, ((Node)yyVals[-1+yyTop].value), null);
                    }
                    /*% %*/
                    /*% ripper: aref!($1, escape_Qundef($3)) %*/
  return yyVal;
};
states[485] = (RubyParser p, Object yyVal, ProductionState[] yyVals, int yyTop, int count, int yychar) -> {
                    yyVal = ((IterNode)yyVals[-1+yyTop].value);
                    /*%%%*/
                    /* FIXME: empty pairs of comments are missing some pos stuff on MRI side*/
                    /*% %*/
  return yyVal;
};
states[486] = (RubyParser p, Object yyVal, ProductionState[] yyVals, int yyTop, int count, int yychar) -> {
                    yyVal = ((IterNode)yyVals[-1+yyTop].value);
                    /*%%%*/
                    /* FIXME: empty pairs of comments are missing some pos stuff on MRI side*/
                    /*% %*/
  return yyVal;
};
states[487] = (RubyParser p, Object yyVal, ProductionState[] yyVals, int yyTop, int count, int yychar) -> {
                    p.pushBlockScope();
  return yyVal;
};
states[488] = (RubyParser p, Object yyVal, ProductionState[] yyVals, int yyTop, int count, int yychar) -> {
                    yyVal = p.resetMaxNumParam();
  return yyVal;
};
states[489] = (RubyParser p, Object yyVal, ProductionState[] yyVals, int yyTop, int count, int yychar) -> {
                    yyVal = p.numparam_push();
  return yyVal;
};
states[490] = (RubyParser p, Object yyVal, ProductionState[] yyVals, int yyTop, int count, int yychar) -> {
                    int max_numparam = p.restoreMaxNumParam(((Integer)yyVals[-3+yyTop].value));
                    /* Changed from MRI args_with_numbered put into parser codepath and not used by ripper (since it is just a passthrough method and types do not match).*/
                    /*%%%*/
                    ArgsNode args = p.args_with_numbered(((ArgsNode)yyVals[-1+yyTop].value), max_numparam);
                    yyVal = new IterNode(yyVals[yyTop - count + 1].start(), args, ((Node)yyVals[0+yyTop].value), p.getCurrentScope(), p.src_line());
                    /*% %*/
                    /*% ripper: brace_block!(escape_Qundef($4), $5) %*/
                    p.numparam_pop(((Node)yyVals[-2+yyTop].value));
                    p.popCurrentScope();                    
  return yyVal;
};
states[491] = (RubyParser p, Object yyVal, ProductionState[] yyVals, int yyTop, int count, int yychar) -> {
                    p.pushBlockScope();
  return yyVal;
};
states[492] = (RubyParser p, Object yyVal, ProductionState[] yyVals, int yyTop, int count, int yychar) -> {
                    yyVal = p.resetMaxNumParam();
  return yyVal;
};
states[493] = (RubyParser p, Object yyVal, ProductionState[] yyVals, int yyTop, int count, int yychar) -> {
                    yyVal = p.numparam_push();
                    p.getCmdArgumentState().push0();
  return yyVal;
};
states[494] = (RubyParser p, Object yyVal, ProductionState[] yyVals, int yyTop, int count, int yychar) -> {
                    int max_numparam = p.restoreMaxNumParam(((Integer)yyVals[-3+yyTop].value));
                    /* Changed from MRI args_with_numbered put into parser codepath and not used by ripper (since it is just a passthrough method and types do not match).*/
                    /*%%%*/
                    ArgsNode args = p.args_with_numbered(((ArgsNode)yyVals[-1+yyTop].value), max_numparam);
                    yyVal = new IterNode(yyVals[yyTop - count + 1].start(), args, ((Node)yyVals[0+yyTop].value), p.getCurrentScope(), p.src_line());
                    /*% %*/
                    /*% ripper: do_block!(escape_Qundef($4), $5) %*/
                    p.getCmdArgumentState().pop();
                    p.numparam_pop(((Node)yyVals[-2+yyTop].value));
                    p.popCurrentScope();
  return yyVal;
};
states[495] = (RubyParser p, Object yyVal, ProductionState[] yyVals, int yyTop, int count, int yychar) -> {
                    /*%%%*/
                    p.check_literal_when(((Node)yyVals[0+yyTop].value));
                    yyVal = p.newArrayNode(yyVals[yyTop - count + 1].start(), ((Node)yyVals[0+yyTop].value));
                    /*% %*/
                    /*% ripper: args_add!(args_new!, $1) %*/
  return yyVal;
};
states[496] = (RubyParser p, Object yyVal, ProductionState[] yyVals, int yyTop, int count, int yychar) -> {
                    /*%%%*/
                    yyVal = p.newSplatNode(((Node)yyVals[0+yyTop].value));
                    /*% %*/
                    /*% ripper: args_add_star!(args_new!, $2) %*/
  return yyVal;
};
states[497] = (RubyParser p, Object yyVal, ProductionState[] yyVals, int yyTop, int count, int yychar) -> {
                    /*%%%*/
                    p.check_literal_when(((Node)yyVals[0+yyTop].value));
                    yyVal = p.last_arg_append(((Node)yyVals[-2+yyTop].value), ((Node)yyVals[0+yyTop].value));
                    /*% %*/
                    /*% ripper: args_add!($1, $3) %*/
  return yyVal;
};
states[498] = (RubyParser p, Object yyVal, ProductionState[] yyVals, int yyTop, int count, int yychar) -> {
                    /*%%%*/
                    yyVal = p.rest_arg_append(((Node)yyVals[-3+yyTop].value), ((Node)yyVals[0+yyTop].value));
                    /*% %*/
                    /*% ripper: args_add_star!($1, $4) %*/
  return yyVal;
};
states[499] = (RubyParser p, Object yyVal, ProductionState[] yyVals, int yyTop, int count, int yychar) -> {
                    /*%%%*/
                    yyVal = p.newWhenNode(((Integer)yyVals[-4+yyTop].value), ((Node)yyVals[-3+yyTop].value), ((Node)yyVals[-1+yyTop].value), ((Node)yyVals[0+yyTop].value));
                    /*% %*/
                    /*% ripper: when!($2, $4, escape_Qundef($5)) %*/
  return yyVal;
};
states[502] = (RubyParser p, Object yyVal, ProductionState[] yyVals, int yyTop, int count, int yychar) -> {
                    p.setState(EXPR_BEG|EXPR_LABEL);
                    p.setCommandStart(false);
                    LexContext ctxt = (LexContext) p.getLexContext();
                    yyVals[0+yyTop].value = ctxt.in_kwarg;
                    ctxt.in_kwarg = true;
                    yyVal = p.push_pvtbl();
  return yyVal;
};
states[503] = (RubyParser p, Object yyVal, ProductionState[] yyVals, int yyTop, int count, int yychar) -> {
                    yyVal = p.push_pktbl();
  return yyVal;
};
states[504] = (RubyParser p, Object yyVal, ProductionState[] yyVals, int yyTop, int count, int yychar) -> {
                    p.pop_pktbl(((Set)yyVals[-2+yyTop].value));
                    p.pop_pvtbl(((Set)yyVals[-3+yyTop].value));
                    p.getLexContext().in_kwarg = ((Boolean)yyVals[-4+yyTop].value);
  return yyVal;
};
states[505] = (RubyParser p, Object yyVal, ProductionState[] yyVals, int yyTop, int count, int yychar) -> {
                    /*%%%*/
                    yyVal = p.newIn(yyVals[yyTop - count + 1].start(), ((Node)yyVals[-4+yyTop].value), ((Node)yyVals[-1+yyTop].value), ((Node)yyVals[0+yyTop].value));
                    /*% %*/
                    /*% ripper: in!($4, $7, escape_Qundef($8)) %*/
  return yyVal;
};
states[507] = (RubyParser p, Object yyVal, ProductionState[] yyVals, int yyTop, int count, int yychar) -> {
                    yyVal = ((InNode)yyVals[0+yyTop].value);
  return yyVal;
};
states[509] = (RubyParser p, Object yyVal, ProductionState[] yyVals, int yyTop, int count, int yychar) -> {
                    /*%%%*/
                    yyVal = p.new_if(yyVals[yyTop - count + 1].start(), ((Node)yyVals[0+yyTop].value), ((Node)yyVals[-2+yyTop].value), null);
                    p.fixpos(((Node)yyVal), ((Node)yyVals[0+yyTop].value));
                    /*% %*/
                    /*% ripper: if_mod!($3, $1) %*/
  return yyVal;
};
states[510] = (RubyParser p, Object yyVal, ProductionState[] yyVals, int yyTop, int count, int yychar) -> {
                    /*%%%*/
                    yyVal = p.new_if(yyVals[yyTop - count + 1].start(), ((Node)yyVals[0+yyTop].value), null, ((Node)yyVals[-2+yyTop].value));
                    p.fixpos(((Node)yyVal), ((Node)yyVals[0+yyTop].value));
                    /*% %*/
                    /*% ripper: unless_mod!($3, $1) %*/
  return yyVal;
};
states[512] = (RubyParser p, Object yyVal, ProductionState[] yyVals, int yyTop, int count, int yychar) -> {
                    yyVal = p.new_array_pattern(yyVals[yyTop - count + 1].start(), null, ((Node)yyVals[-1+yyTop].value),
                                                   p.new_array_pattern_tail(yyVals[yyTop - count + 1].start(), null, true, null, null));
  return yyVal;
};
states[513] = (RubyParser p, Object yyVal, ProductionState[] yyVals, int yyTop, int count, int yychar) -> {
                    yyVal = p.new_array_pattern(yyVals[yyTop - count + 1].start(), null, ((Node)yyVals[-2+yyTop].value), ((ArrayPatternNode)yyVals[0+yyTop].value));
                    /*%%%*/
                    p.nd_set_first_loc(((Node)yyVal), yyVals[yyTop - count + 1].start());
                    /*% %*/
  return yyVal;
};
states[514] = (RubyParser p, Object yyVal, ProductionState[] yyVals, int yyTop, int count, int yychar) -> {
                    yyVal = p.new_find_pattern(null, ((FindPatternNode)yyVals[0+yyTop].value));
  return yyVal;
};
states[515] = (RubyParser p, Object yyVal, ProductionState[] yyVals, int yyTop, int count, int yychar) -> {
                    yyVal = p.new_array_pattern(yyVals[yyTop - count + 1].start(), null, null, ((ArrayPatternNode)yyVals[0+yyTop].value));
  return yyVal;
};
states[516] = (RubyParser p, Object yyVal, ProductionState[] yyVals, int yyTop, int count, int yychar) -> {
                    yyVal = p.new_hash_pattern(null, ((HashPatternNode)yyVals[0+yyTop].value));
  return yyVal;
};
states[518] = (RubyParser p, Object yyVal, ProductionState[] yyVals, int yyTop, int count, int yychar) -> {
                    /*%%%*/
                    yyVal = new HashNode(yyVals[yyTop - count + 1].start(), new KeyValuePair(((Node)yyVals[-2+yyTop].value), ((Node)yyVals[0+yyTop].value)));
                    /*% %*/
                    /*% ripper: binary!($1, STATIC_ID2SYM((id_assoc)), $3) %*/
  return yyVal;
};
states[520] = (RubyParser p, Object yyVal, ProductionState[] yyVals, int yyTop, int count, int yychar) -> {
                    /*%%%*/
                    yyVal = p.logop(((Node)yyVals[-2+yyTop].value), OR_OR, ((Node)yyVals[0+yyTop].value));
                    /*% %*/
                    /*% ripper: binary!($1, STATIC_ID2SYM(idOr), $3) %*/
  return yyVal;
};
states[522] = (RubyParser p, Object yyVal, ProductionState[] yyVals, int yyTop, int count, int yychar) -> {
                    yyVal = p.push_pktbl();
  return yyVal;
};
states[523] = (RubyParser p, Object yyVal, ProductionState[] yyVals, int yyTop, int count, int yychar) -> {
                    yyVal = p.push_pktbl();
  return yyVal;
};
states[526] = (RubyParser p, Object yyVal, ProductionState[] yyVals, int yyTop, int count, int yychar) -> {
                    p.pop_pktbl(((Set)yyVals[-2+yyTop].value));
                    yyVal = p.new_array_pattern(yyVals[yyTop - count + 1].start(), ((Node)yyVals[-3+yyTop].value), null, ((ArrayPatternNode)yyVals[-1+yyTop].value));
                    /*%%%*/
                    p.nd_set_first_loc(((Node)yyVal), yyVals[yyTop - count + 1].start());
                    /*% %*/
  return yyVal;
};
states[527] = (RubyParser p, Object yyVal, ProductionState[] yyVals, int yyTop, int count, int yychar) -> {
                    p.pop_pktbl(((Set)yyVals[-2+yyTop].value));
                    yyVal = p.new_find_pattern(((Node)yyVals[-3+yyTop].value), ((FindPatternNode)yyVals[-1+yyTop].value));
                    /*%%%*/
                    p.nd_set_first_loc(((Node)yyVal), yyVals[yyTop - count + 1].start());
                    /*% %*/
  return yyVal;
};
states[528] = (RubyParser p, Object yyVal, ProductionState[] yyVals, int yyTop, int count, int yychar) -> {
                    p.pop_pktbl(((Set)yyVals[-2+yyTop].value));
                    yyVal = p.new_hash_pattern(((Node)yyVals[-3+yyTop].value), ((HashPatternNode)yyVals[-1+yyTop].value));
                    /*%%%*/
                    p.nd_set_first_loc(((Node)yyVal), yyVals[yyTop - count + 1].start());
                    /*% %*/
  return yyVal;
};
states[529] = (RubyParser p, Object yyVal, ProductionState[] yyVals, int yyTop, int count, int yychar) -> {
                     yyVal = p.new_array_pattern(yyVals[yyTop - count + 1].start(), ((Node)yyVals[-2+yyTop].value), null,
                                                    p.new_array_pattern_tail(yyVals[yyTop - count + 1].start(), null, false, null, null));
  return yyVal;
};
states[530] = (RubyParser p, Object yyVal, ProductionState[] yyVals, int yyTop, int count, int yychar) -> {
                    p.pop_pktbl(((Set)yyVals[-2+yyTop].value));
                    yyVal = p.new_array_pattern(yyVals[yyTop - count + 1].start(), ((Node)yyVals[-3+yyTop].value), null, ((ArrayPatternNode)yyVals[-1+yyTop].value));
                    /*%%%*/
                    p.nd_set_first_loc(((Node)yyVal), yyVals[yyTop - count + 1].start());
                    /*% %*/
  return yyVal;
};
states[531] = (RubyParser p, Object yyVal, ProductionState[] yyVals, int yyTop, int count, int yychar) -> {
                    p.pop_pktbl(((Set)yyVals[-2+yyTop].value));
                    yyVal = p.new_find_pattern(((Node)yyVals[-3+yyTop].value), ((FindPatternNode)yyVals[-1+yyTop].value));
                    /*%%%*/
                    p.nd_set_first_loc(((Node)yyVal), yyVals[yyTop - count + 1].start());
                    /*% %*/
  return yyVal;
};
states[532] = (RubyParser p, Object yyVal, ProductionState[] yyVals, int yyTop, int count, int yychar) -> {
                    p.pop_pktbl(((Set)yyVals[-2+yyTop].value));
                    yyVal = p.new_hash_pattern(((Node)yyVals[-3+yyTop].value), ((HashPatternNode)yyVals[-1+yyTop].value));
                    /*%%%*/
                    p.nd_set_first_loc(((Node)yyVal), yyVals[yyTop - count + 1].start());
                    /*% %*/
  return yyVal;
};
states[533] = (RubyParser p, Object yyVal, ProductionState[] yyVals, int yyTop, int count, int yychar) -> {
                    yyVal = p.new_array_pattern(yyVals[yyTop - count + 1].start(), ((Node)yyVals[-2+yyTop].value), null,
                            p.new_array_pattern_tail(yyVals[yyTop - count + 1].start(), null, false, null, null));
  return yyVal;
};
states[534] = (RubyParser p, Object yyVal, ProductionState[] yyVals, int yyTop, int count, int yychar) -> {
                    yyVal = p.new_array_pattern(yyVals[yyTop - count + 1].start(), null, null, ((ArrayPatternNode)yyVals[-1+yyTop].value));
  return yyVal;
};
states[535] = (RubyParser p, Object yyVal, ProductionState[] yyVals, int yyTop, int count, int yychar) -> {
                    yyVal = p.new_find_pattern(null, ((FindPatternNode)yyVals[-1+yyTop].value));
  return yyVal;
};
states[536] = (RubyParser p, Object yyVal, ProductionState[] yyVals, int yyTop, int count, int yychar) -> {
                    yyVal = p.new_array_pattern(yyVals[yyTop - count + 1].start(), null, null,
                            p.new_array_pattern_tail(yyVals[yyTop - count + 1].start(), null, false, null, null));
  return yyVal;
};
states[537] = (RubyParser p, Object yyVal, ProductionState[] yyVals, int yyTop, int count, int yychar) -> {
                    yyVal = p.push_pktbl();
                    LexContext ctxt = p.getLexContext();
                    yyVals[0+yyTop].value = ctxt.in_kwarg;
                    ctxt.in_kwarg = false;
  return yyVal;
};
states[538] = (RubyParser p, Object yyVal, ProductionState[] yyVals, int yyTop, int count, int yychar) -> {
                    p.pop_pktbl(((Set)yyVals[-2+yyTop].value));
                    p.getLexContext().in_kwarg = ((Boolean)yyVals[-3+yyTop].value);
                    yyVal = p.new_hash_pattern(null, ((HashPatternNode)yyVals[-1+yyTop].value));
  return yyVal;
};
states[539] = (RubyParser p, Object yyVal, ProductionState[] yyVals, int yyTop, int count, int yychar) -> {
                    yyVal = p.new_hash_pattern(null, p.new_hash_pattern_tail(yyVals[yyTop - count + 1].start(), null, null, null));
  return yyVal;
};
states[540] = (RubyParser p, Object yyVal, ProductionState[] yyVals, int yyTop, int count, int yychar) -> {
                    yyVal = p.push_pktbl();
  return yyVal;
};
states[541] = (RubyParser p, Object yyVal, ProductionState[] yyVals, int yyTop, int count, int yychar) -> {
                    p.pop_pktbl(((Set)yyVals[-2+yyTop].value));
                    yyVal = ((Node)yyVals[-1+yyTop].value);
  return yyVal;
};
states[542] = (RubyParser p, Object yyVal, ProductionState[] yyVals, int yyTop, int count, int yychar) -> {
                    /*%%%*/
                    ListNode preArgs = p.newArrayNode(yyVals[yyTop - count + 1].start(), ((Node)yyVals[0+yyTop].value));
                    yyVal = p.new_array_pattern_tail(yyVals[yyTop - count + 1].start(), preArgs, false, null, null);
                    /* JRuby Changed*/
                    /*% 
                        $$ = p.new_array_pattern_tail(yyVals[yyTop - count + 1].start(), p.new_array($1), false, null, null);
                    %*/
  return yyVal;
};
states[543] = (RubyParser p, Object yyVal, ProductionState[] yyVals, int yyTop, int count, int yychar) -> {
                    yyVal = p.new_array_pattern_tail(yyVals[yyTop - count + 1].start(), ((ListNode)yyVals[0+yyTop].value), true, null, null);
  return yyVal;
};
states[544] = (RubyParser p, Object yyVal, ProductionState[] yyVals, int yyTop, int count, int yychar) -> {
                    /*%%%*/
                    yyVal = p.new_array_pattern_tail(yyVals[yyTop - count + 1].start(), p.list_concat(((ListNode)yyVals[-1+yyTop].value), ((ListNode)yyVals[0+yyTop].value)), false, null, null);
                    /* JRuby Changed*/
                    /*%
			RubyArray pre_args = $1.push($2);
			$$ = p.new_array_pattern_tail(yyVals[yyTop - count + 1].start(), pre_args, false, null, null);
                    %*/
  return yyVal;
};
states[545] = (RubyParser p, Object yyVal, ProductionState[] yyVals, int yyTop, int count, int yychar) -> {
                     yyVal = p.new_array_pattern_tail(yyVals[yyTop - count + 1].start(), ((ListNode)yyVals[-2+yyTop].value), true, ((ByteList)yyVals[0+yyTop].value), null);
  return yyVal;
};
states[546] = (RubyParser p, Object yyVal, ProductionState[] yyVals, int yyTop, int count, int yychar) -> {
                     yyVal = p.new_array_pattern_tail(yyVals[yyTop - count + 1].start(), ((ListNode)yyVals[-4+yyTop].value), true, ((ByteList)yyVals[-2+yyTop].value), ((ListNode)yyVals[0+yyTop].value));
  return yyVal;
};
states[547] = (RubyParser p, Object yyVal, ProductionState[] yyVals, int yyTop, int count, int yychar) -> {
                     yyVal = p.new_array_pattern_tail(yyVals[yyTop - count + 1].start(), ((ListNode)yyVals[-1+yyTop].value), true, null, null);
  return yyVal;
};
states[548] = (RubyParser p, Object yyVal, ProductionState[] yyVals, int yyTop, int count, int yychar) -> {
                     yyVal = p.new_array_pattern_tail(yyVals[yyTop - count + 1].start(), ((ListNode)yyVals[-3+yyTop].value), true, null, ((ListNode)yyVals[0+yyTop].value));
  return yyVal;
};
states[549] = (RubyParser p, Object yyVal, ProductionState[] yyVals, int yyTop, int count, int yychar) -> {
                     yyVal = ((ArrayPatternNode)yyVals[0+yyTop].value);
  return yyVal;
};
states[550] = (RubyParser p, Object yyVal, ProductionState[] yyVals, int yyTop, int count, int yychar) -> {
                     yyVal = ((ListNode)yyVals[-1+yyTop].value);
  return yyVal;
};
states[551] = (RubyParser p, Object yyVal, ProductionState[] yyVals, int yyTop, int count, int yychar) -> {
                    /*%%%*/
                    yyVal = p.list_concat(((ListNode)yyVals[-2+yyTop].value), ((ListNode)yyVals[-1+yyTop].value));
                    /*% %*/
                    /*% ripper: rb_ary_concat($1, get_value($2)) %*/
  return yyVal;
};
states[552] = (RubyParser p, Object yyVal, ProductionState[] yyVals, int yyTop, int count, int yychar) -> {
                     yyVal = p.new_array_pattern_tail(yyVals[yyTop - count + 1].start(), null, true, ((ByteList)yyVals[0+yyTop].value), null);
  return yyVal;
};
states[553] = (RubyParser p, Object yyVal, ProductionState[] yyVals, int yyTop, int count, int yychar) -> {
                     yyVal = p.new_array_pattern_tail(yyVals[yyTop - count + 1].start(), null, true, ((ByteList)yyVals[-2+yyTop].value), ((ListNode)yyVals[0+yyTop].value));
  return yyVal;
};
states[554] = (RubyParser p, Object yyVal, ProductionState[] yyVals, int yyTop, int count, int yychar) -> {
                     p.warn_experimental(yyVals[yyTop - count + 1].start(), "Find pattern is experimental, and the behavior may change in future versions of Ruby!");
                     yyVal = p.new_find_pattern_tail(yyVals[yyTop - count + 1].start(), ((ByteList)yyVals[-4+yyTop].value), ((ListNode)yyVals[-2+yyTop].value), ((ByteList)yyVals[0+yyTop].value));
  return yyVal;
};
states[555] = (RubyParser p, Object yyVal, ProductionState[] yyVals, int yyTop, int count, int yychar) -> {
                    yyVal = ((ByteList)yyVals[0+yyTop].value);
  return yyVal;
};
states[556] = (RubyParser p, Object yyVal, ProductionState[] yyVals, int yyTop, int count, int yychar) -> {
                    yyVal = null;
  return yyVal;
};
states[558] = (RubyParser p, Object yyVal, ProductionState[] yyVals, int yyTop, int count, int yychar) -> {
                    /*%%%*/
                    yyVal = p.list_concat(((ListNode)yyVals[-2+yyTop].value), ((ListNode)yyVals[0+yyTop].value));
                    /*% %*/
                    /*% ripper: rb_ary_concat($1, get_value($3)) %*/
  return yyVal;
};
states[559] = (RubyParser p, Object yyVal, ProductionState[] yyVals, int yyTop, int count, int yychar) -> {
                    /*%%%*/
                    yyVal = p.newArrayNode(yyVals[yyTop - count + 1].start(), ((Node)yyVals[0+yyTop].value));
                    /*% %*/
                    /*% ripper: rb_ary_new_from_args(1, get_value($1)) %*/
  return yyVal;
};
states[560] = (RubyParser p, Object yyVal, ProductionState[] yyVals, int yyTop, int count, int yychar) -> {
                    yyVal = p.new_hash_pattern_tail(yyVals[yyTop - count + 1].start(), ((HashNode)yyVals[-2+yyTop].value), ((ByteList)yyVals[0+yyTop].value), yyVals[yyTop - count + 3].id);
  return yyVal;
};
states[561] = (RubyParser p, Object yyVal, ProductionState[] yyVals, int yyTop, int count, int yychar) -> {
                    yyVal = p.new_hash_pattern_tail(yyVals[yyTop - count + 1].start(), ((HashNode)yyVals[0+yyTop].value), null, null);
  return yyVal;
};
states[562] = (RubyParser p, Object yyVal, ProductionState[] yyVals, int yyTop, int count, int yychar) -> {
                    yyVal = p.new_hash_pattern_tail(yyVals[yyTop - count + 1].start(), ((HashNode)yyVals[-1+yyTop].value), null, null);
  return yyVal;
};
states[563] = (RubyParser p, Object yyVal, ProductionState[] yyVals, int yyTop, int count, int yychar) -> {
                    yyVal = p.new_hash_pattern_tail(yyVals[yyTop - count + 1].start(), null, ((ByteList)yyVals[0+yyTop].value), yyVals[yyTop - count + 1].id);
  return yyVal;
};
states[564] = (RubyParser p, Object yyVal, ProductionState[] yyVals, int yyTop, int count, int yychar) -> {
                    /*%%%*/
                    yyVal = new HashNode(yyVals[yyTop - count + 1].start(), ((KeyValuePair)yyVals[0+yyTop].value));
                    /*% %*/
                    /*% ripper[brace]: rb_ary_new_from_args(1, $1) %*/
  return yyVal;
};
states[565] = (RubyParser p, Object yyVal, ProductionState[] yyVals, int yyTop, int count, int yychar) -> {
                    /*%%%*/
                    ((HashNode)yyVals[-2+yyTop].value).add(((KeyValuePair)yyVals[0+yyTop].value));
                    yyVal = ((HashNode)yyVals[-2+yyTop].value);
                    /*% %*/
                    /*% ripper: rb_ary_push($1, $3) %*/
  return yyVal;
};
states[566] = (RubyParser p, Object yyVal, ProductionState[] yyVals, int yyTop, int count, int yychar) -> {
                    p.error_duplicate_pattern_key(yyVals[yyTop - count + 1].id);
                    /*%%%*/
                    Node label = p.asSymbol(yyVals[yyTop - count + 1].start(), ((ByteList)yyVals[-1+yyTop].value));

                    yyVal = new KeyValuePair(label, ((Node)yyVals[0+yyTop].value));
                    /*% %*/
                    /*% ripper: rb_ary_new_from_args(2, get_value($1), get_value($2)) %*/
  return yyVal;
};
states[567] = (RubyParser p, Object yyVal, ProductionState[] yyVals, int yyTop, int count, int yychar) -> {
                    p.error_duplicate_pattern_key(yyVals[yyTop - count + 1].id);
                    if (yyVals[yyTop - count + 1].id != null && !p.is_local_id(yyVals[yyTop - count + 1].id)) {
                        p.yyerror("key must be valid as local variables");
                    }
                    p.error_duplicate_pattern_variable(yyVals[yyTop - count + 1].id);
                    /*%%%*/

                    Node label = p.asSymbol(yyVals[yyTop - count + 1].start(), ((ByteList)yyVals[0+yyTop].value));
                    yyVal = new KeyValuePair(label, p.assignableLabelOrIdentifier(((ByteList)yyVals[0+yyTop].value), null));
                    /*% %*/
                    /*% ripper: rb_ary_new_from_args(2, get_value($1), Qnil) %*/
  return yyVal;
};
states[569] = (RubyParser p, Object yyVal, ProductionState[] yyVals, int yyTop, int count, int yychar) -> {
		    /*%%%*/
                    if (((Node)yyVals[-1+yyTop].value) == null || ((Node)yyVals[-1+yyTop].value) instanceof StrNode) {
                        yyVal = ((StrNode)yyVals[-1+yyTop].value).getValue();
                    }
		    /*%
                      if (true) {
                        $$ = $2;
                      }
		    %*/
                    else {
                        p.yyerror("symbol literal with interpolation is not allowed");
                        yyVal = null;
                    }
  return yyVal;
};
states[570] = (RubyParser p, Object yyVal, ProductionState[] yyVals, int yyTop, int count, int yychar) -> {
                    yyVal = ((ByteList)yyVals[0+yyTop].value);
  return yyVal;
};
states[571] = (RubyParser p, Object yyVal, ProductionState[] yyVals, int yyTop, int count, int yychar) -> {
                    yyVal = null;
  return yyVal;
};
states[572] = (RubyParser p, Object yyVal, ProductionState[] yyVals, int yyTop, int count, int yychar) -> {
                    yyVal = null;
  return yyVal;
};
states[573] = (RubyParser p, Object yyVal, ProductionState[] yyVals, int yyTop, int count, int yychar) -> {
                    yyVal = ((ByteList)yyVals[0+yyTop].value);
  return yyVal;
};
states[574] = (RubyParser p, Object yyVal, ProductionState[] yyVals, int yyTop, int count, int yychar) -> {
                    yyVal = KWNOREST;
  return yyVal;
};
states[576] = (RubyParser p, Object yyVal, ProductionState[] yyVals, int yyTop, int count, int yychar) -> {
                    /*%%%*/
                    p.value_expr(((Node)yyVals[-2+yyTop].value));
                    p.value_expr(((Node)yyVals[0+yyTop].value));
                    boolean isLiteral = ((Node)yyVals[-2+yyTop].value) instanceof FixnumNode && ((Node)yyVals[0+yyTop].value) instanceof FixnumNode;
                    yyVal = new DotNode(yyVals[yyTop - count + 1].start(), p.makeNullNil(((Node)yyVals[-2+yyTop].value)), p.makeNullNil(((Node)yyVals[0+yyTop].value)), false, isLiteral);
                    /*% %*/
                    /*% ripper: dot2!($1, $3) %*/
  return yyVal;
};
states[577] = (RubyParser p, Object yyVal, ProductionState[] yyVals, int yyTop, int count, int yychar) -> {
                    /*%%%*/
                    p.value_expr(((Node)yyVals[-2+yyTop].value));
                    p.value_expr(((Node)yyVals[0+yyTop].value));
                    boolean isLiteral = ((Node)yyVals[-2+yyTop].value) instanceof FixnumNode && ((Node)yyVals[0+yyTop].value) instanceof FixnumNode;
                    yyVal = new DotNode(yyVals[yyTop - count + 1].start(), p.makeNullNil(((Node)yyVals[-2+yyTop].value)), p.makeNullNil(((Node)yyVals[0+yyTop].value)), true, isLiteral);
                    /*% %*/
                    /*% ripper: dot3!($1, $3) %*/
  return yyVal;
};
states[578] = (RubyParser p, Object yyVal, ProductionState[] yyVals, int yyTop, int count, int yychar) -> {
                    /*%%%*/
                    p.value_expr(((Node)yyVals[-1+yyTop].value));
                    boolean isLiteral = ((Node)yyVals[-1+yyTop].value) instanceof FixnumNode;
                    yyVal = new DotNode(yyVals[yyTop - count + 1].start(), p.makeNullNil(((Node)yyVals[-1+yyTop].value)), NilImplicitNode.NIL, false, isLiteral);
                    /*% %*/
                    /*% ripper: dot2!($1, Qnil) %*/
  return yyVal;
};
states[579] = (RubyParser p, Object yyVal, ProductionState[] yyVals, int yyTop, int count, int yychar) -> {
                    /*%%%*/
                    p.value_expr(((Node)yyVals[-1+yyTop].value));
                    boolean isLiteral = ((Node)yyVals[-1+yyTop].value) instanceof FixnumNode;
                    yyVal = new DotNode(yyVals[yyTop - count + 1].start(), p.makeNullNil(((Node)yyVals[-1+yyTop].value)), NilImplicitNode.NIL, true, isLiteral);
                    /*% %*/
                    /*% ripper: dot3!($1, Qnil) %*/
  return yyVal;
};
states[583] = (RubyParser p, Object yyVal, ProductionState[] yyVals, int yyTop, int count, int yychar) -> {
                    /*%%%*/
                    p.value_expr(((Node)yyVals[0+yyTop].value));
                    boolean isLiteral = ((Node)yyVals[0+yyTop].value) instanceof FixnumNode;
                    yyVal = new DotNode(yyVals[yyTop - count + 1].start(), NilImplicitNode.NIL, p.makeNullNil(((Node)yyVals[0+yyTop].value)), false, isLiteral);
                    /*% %*/
                    /*% ripper: dot2!(Qnil, $2) %*/
  return yyVal;
};
states[584] = (RubyParser p, Object yyVal, ProductionState[] yyVals, int yyTop, int count, int yychar) -> {
                    /*%%%*/
                    p.value_expr(((Node)yyVals[0+yyTop].value));
                    boolean isLiteral = ((Node)yyVals[0+yyTop].value) instanceof FixnumNode;
                    yyVal = new DotNode(yyVals[yyTop - count + 1].start(), NilImplicitNode.NIL, p.makeNullNil(((Node)yyVals[0+yyTop].value)), true, isLiteral);
                    /*% %*/
                    /*% ripper: dot3!(Qnil, $2) %*/
  return yyVal;
};
states[589] = (RubyParser p, Object yyVal, ProductionState[] yyVals, int yyTop, int count, int yychar) -> {
                    yyVal = ((ListNode)yyVals[0+yyTop].value);
  return yyVal;
};
states[590] = (RubyParser p, Object yyVal, ProductionState[] yyVals, int yyTop, int count, int yychar) -> {
                    yyVal = ((ListNode)yyVals[0+yyTop].value);
  return yyVal;
};
states[591] = (RubyParser p, Object yyVal, ProductionState[] yyVals, int yyTop, int count, int yychar) -> {
                    yyVal = ((ListNode)yyVals[0+yyTop].value);
  return yyVal;
};
states[592] = (RubyParser p, Object yyVal, ProductionState[] yyVals, int yyTop, int count, int yychar) -> {
                    yyVal = ((ListNode)yyVals[0+yyTop].value);
  return yyVal;
};
states[593] = (RubyParser p, Object yyVal, ProductionState[] yyVals, int yyTop, int count, int yychar) -> {
                    /*%%%*/
                    yyVal = new NilNode(p.tokline());
                    /*% %*/
                    /*% ripper: var_ref!($1) %*/
  return yyVal;
};
states[594] = (RubyParser p, Object yyVal, ProductionState[] yyVals, int yyTop, int count, int yychar) -> {
                    /*%%%*/
                    yyVal = new SelfNode(p.tokline());
                    /*% %*/
                    /*% ripper: var_ref!($1) %*/
  return yyVal;
};
states[595] = (RubyParser p, Object yyVal, ProductionState[] yyVals, int yyTop, int count, int yychar) -> {
                    /*%%%*/
                    yyVal = new TrueNode(p.tokline());
                    /*% %*/
                    /*% ripper: var_ref!($1) %*/
  return yyVal;
};
states[596] = (RubyParser p, Object yyVal, ProductionState[] yyVals, int yyTop, int count, int yychar) -> {
                    /*%%%*/
                    yyVal = new FalseNode(p.tokline());
                    /*% %*/
                    /*% ripper: var_ref!($1) %*/
  return yyVal;
};
states[597] = (RubyParser p, Object yyVal, ProductionState[] yyVals, int yyTop, int count, int yychar) -> {
                    /*%%%*/
                    yyVal = new FileNode(p.tokline(), new ByteList(p.getFile().getBytes(),
                    p.getRuntime().getEncodingService().getLocaleEncoding()));
                    /*% %*/
                    /*% ripper: var_ref!($1) %*/
  return yyVal;
};
states[598] = (RubyParser p, Object yyVal, ProductionState[] yyVals, int yyTop, int count, int yychar) -> {
                    /*%%%*/
                    yyVal = new FixnumNode(p.tokline(), p.tokline()+1);
                    /*% %*/
                    /*% ripper: var_ref!($1) %*/
  return yyVal;
};
states[599] = (RubyParser p, Object yyVal, ProductionState[] yyVals, int yyTop, int count, int yychar) -> {
                    /*%%%*/
                    yyVal = new EncodingNode(p.tokline(), p.getEncoding());
                    /*% %*/
                    /*% ripper: var_ref!($1) %*/
  return yyVal;
};
states[600] = (RubyParser p, Object yyVal, ProductionState[] yyVals, int yyTop, int count, int yychar) -> {
                    yyVal = ((LambdaNode)yyVals[0+yyTop].value);
  return yyVal;
};
states[601] = (RubyParser p, Object yyVal, ProductionState[] yyVals, int yyTop, int count, int yychar) -> {
                    /*%%%*/
                    p.error_duplicate_pattern_variable(((ByteList)yyVals[0+yyTop].value));
                    yyVal = p.assignableInCurr(((ByteList)yyVals[0+yyTop].value), null);
                    /*%
                      $$ = p.assignable(yyVals[yyTop - count + 1].id, p.var_field($1));
                    %*/
  return yyVal;
};
states[602] = (RubyParser p, Object yyVal, ProductionState[] yyVals, int yyTop, int count, int yychar) -> {
                    /*%%%*/
                    Node n = p.gettable(((ByteList)yyVals[0+yyTop].value));
                    if (!(n instanceof LocalVarNode || n instanceof DVarNode)) {
                        p.compile_error("" + ((ByteList)yyVals[0+yyTop].value) + ": no such local variable");
                    }
                    yyVal = n;
                    /*% %*/
                    /*% ripper: var_ref!($2) %*/
  return yyVal;
};
states[603] = (RubyParser p, Object yyVal, ProductionState[] yyVals, int yyTop, int count, int yychar) -> {
                    /*%%%*/
                    yyVal = p.gettable(((ByteList)yyVals[0+yyTop].value));
                    if (yyVal == null) yyVal = new BeginNode(p.tokline(), NilImplicitNode.NIL);
                    /*% %*/
                    /*% ripper: var_ref!($2) %*/
  return yyVal;
};
states[604] = (RubyParser p, Object yyVal, ProductionState[] yyVals, int yyTop, int count, int yychar) -> {
                    /*%%%*/
                    yyVal = new BeginNode(p.tokline(), ((Node)yyVals[-1+yyTop].value));
                    /*% %*/
                    /*% ripper: begin!($3) %*/
  return yyVal;
};
states[605] = (RubyParser p, Object yyVal, ProductionState[] yyVals, int yyTop, int count, int yychar) -> {
                    /*%%%*/
                    yyVal = p.new_colon3(p.tokline(), ((ByteList)yyVals[0+yyTop].value));
                    /*% %*/
                    /*% ripper: top_const_ref!($2) %*/
  return yyVal;
};
states[606] = (RubyParser p, Object yyVal, ProductionState[] yyVals, int yyTop, int count, int yychar) -> {
                    /*%%%*/
                    yyVal = p.new_colon2(p.tokline(), ((Node)yyVals[-2+yyTop].value), ((ByteList)yyVals[0+yyTop].value));
                    /*% %*/
                    /*% ripper: const_path_ref!($1, $3) %*/
  return yyVal;
};
states[607] = (RubyParser p, Object yyVal, ProductionState[] yyVals, int yyTop, int count, int yychar) -> {
                    /*%%%*/
                    yyVal = new ConstNode(p.tokline(), p.symbolID(((ByteList)yyVals[0+yyTop].value)));
                    /*% %*/
                    /*% ripper: var_ref!($1) %*/
  return yyVal;
};
states[608] = (RubyParser p, Object yyVal, ProductionState[] yyVals, int yyTop, int count, int yychar) -> {
                    /*%%%*/
                    Node node;
                    if (((Node)yyVals[-3+yyTop].value) != null) {
<<<<<<< HEAD
                        node = p.appendToBlock(node_assign(((Node)yyVals[-3+yyTop].value), new GlobalVarNode(((Integer)yyVals[-5+yyTop].value), p.symbolID(DOLLAR_BANG))), ((Node)yyVals[-1+yyTop].value));
=======
                        node = support.appendToBlock(node_assign(((Node)yyVals[-3+yyTop].value), new GlobalVarNode(((Integer)yyVals[-5+yyTop].value), support.symbolID(lexer.DOLLAR_BANG))), support.makeNullNil(((Node)yyVals[-1+yyTop].value)));
>>>>>>> 9cd1d20a
                        if (((Node)yyVals[-1+yyTop].value) != null) {
                            node.setLine(((Integer)yyVals[-5+yyTop].value));
                        }
                    } else {
                        node = ((Node)yyVals[-1+yyTop].value);
                    }
                    Node body = p.makeNullNil(node);
                    yyVal = new RescueBodyNode(((Integer)yyVals[-5+yyTop].value), ((Node)yyVals[-4+yyTop].value), body, ((RescueBodyNode)yyVals[0+yyTop].value));
                    /*% %*/
                    /*% ripper: rescue!(escape_Qundef($2), escape_Qundef($3), escape_Qundef($5), escape_Qundef($6)) %*/
  return yyVal;
};
states[609] = (RubyParser p, Object yyVal, ProductionState[] yyVals, int yyTop, int count, int yychar) -> {
                    yyVal = null; 
  return yyVal;
};
states[610] = (RubyParser p, Object yyVal, ProductionState[] yyVals, int yyTop, int count, int yychar) -> {
                    /*%%%*/
                    yyVal = p.newArrayNode(yyVals[yyTop - count + 1].start(), ((Node)yyVals[0+yyTop].value));
                    /*% %*/
                    /*% ripper: rb_ary_new3(1, get_value($1)) %*/
  return yyVal;
};
states[611] = (RubyParser p, Object yyVal, ProductionState[] yyVals, int yyTop, int count, int yychar) -> {
                    /*%%%*/
                    yyVal = p.splat_array(((Node)yyVals[0+yyTop].value));
                    if (yyVal == null) yyVal = ((Node)yyVals[0+yyTop].value); /* ArgsCat or ArgsPush*/
                    /*% %*/
                    /*% ripper: $1 %*/
  return yyVal;
};
states[613] = (RubyParser p, Object yyVal, ProductionState[] yyVals, int yyTop, int count, int yychar) -> {
                    yyVal = ((Node)yyVals[0+yyTop].value);
  return yyVal;
};
states[615] = (RubyParser p, Object yyVal, ProductionState[] yyVals, int yyTop, int count, int yychar) -> {
                    /*%%%*/
                    yyVal = ((Node)yyVals[0+yyTop].value);
                    /*% %*/
                    /*% ripper: ensure!($2) %*/
  return yyVal;
};
states[617] = (RubyParser p, Object yyVal, ProductionState[] yyVals, int yyTop, int count, int yychar) -> {
                    yyVal = ((NumericNode)yyVals[0+yyTop].value);
  return yyVal;
};
states[618] = (RubyParser p, Object yyVal, ProductionState[] yyVals, int yyTop, int count, int yychar) -> {
                    yyVal = ((Node)yyVals[0+yyTop].value);
  return yyVal;
};
states[619] = (RubyParser p, Object yyVal, ProductionState[] yyVals, int yyTop, int count, int yychar) -> {
                    /*%%%*/
                    yyVal = ((Node)yyVals[0+yyTop].value) instanceof EvStrNode ? new DStrNode(yyVals[yyTop - count + 1].start(), p.getEncoding()).add(((Node)yyVals[0+yyTop].value)) : ((Node)yyVals[0+yyTop].value);
                    /*% %*/
                    /*% ripper: $1 %*/
  return yyVal;
};
states[620] = (RubyParser p, Object yyVal, ProductionState[] yyVals, int yyTop, int count, int yychar) -> {
                    yyVal = ((StrNode)yyVals[0+yyTop].value);
  return yyVal;
};
states[621] = (RubyParser p, Object yyVal, ProductionState[] yyVals, int yyTop, int count, int yychar) -> {
                    yyVal = ((Node)yyVals[0+yyTop].value);
  return yyVal;
};
states[622] = (RubyParser p, Object yyVal, ProductionState[] yyVals, int yyTop, int count, int yychar) -> {
                    /*%%%*/
                    yyVal = p.literal_concat(((Node)yyVals[-1+yyTop].value), ((Node)yyVals[0+yyTop].value));
                    /*% %*/
                    /*% ripper: string_concat!($1, $2) %*/
  return yyVal;
};
states[623] = (RubyParser p, Object yyVal, ProductionState[] yyVals, int yyTop, int count, int yychar) -> {
                    /*%%%*/
                    p.heredoc_dedent(((Node)yyVals[-1+yyTop].value));
		    p.setHeredocIndent(0);
                    yyVal = ((Node)yyVals[-1+yyTop].value);
                    /*% %*/
                    /*% ripper: string_literal!(heredoc_dedent(p, $2)) %*/
  return yyVal;
};
states[624] = (RubyParser p, Object yyVal, ProductionState[] yyVals, int yyTop, int count, int yychar) -> {
                    /*%%%*/
                    int line = yyVals[yyTop - count + 2].start();

                    p.heredoc_dedent(((Node)yyVals[-1+yyTop].value));
		    p.setHeredocIndent(0);

                    if (((Node)yyVals[-1+yyTop].value) == null) {
                        yyVal = new XStrNode(line, null, StringSupport.CR_7BIT);
                    } else if (((Node)yyVals[-1+yyTop].value) instanceof StrNode) {
                        yyVal = new XStrNode(line, (ByteList) ((StrNode)yyVals[-1+yyTop].value).getValue().clone(), ((StrNode)yyVals[-1+yyTop].value).getCodeRange());
                    } else if (((Node)yyVals[-1+yyTop].value) instanceof DStrNode) {
                        yyVal = new DXStrNode(line, ((DStrNode)yyVals[-1+yyTop].value));

                        ((Node)yyVal).setLine(line);
                    } else {
                        yyVal = new DXStrNode(line).add(((Node)yyVals[-1+yyTop].value));
                    }
                    /*% %*/
                    /*% ripper: xstring_literal!(heredoc_dedent(p, $2)) %*/
  return yyVal;
};
states[625] = (RubyParser p, Object yyVal, ProductionState[] yyVals, int yyTop, int count, int yychar) -> {
                    yyVal = p.new_regexp(yyVals[yyTop - count + 2].start(), ((Node)yyVals[-1+yyTop].value), ((RegexpNode)yyVals[0+yyTop].value));
  return yyVal;
};
states[626] = (RubyParser p, Object yyVal, ProductionState[] yyVals, int yyTop, int count, int yychar) -> {
                    /*%%%*/
                    yyVal = ((ListNode)yyVals[-1+yyTop].value);
                    /*% %*/
                    /*% ripper: array!($3) %*/
  return yyVal;
};
states[627] = (RubyParser p, Object yyVal, ProductionState[] yyVals, int yyTop, int count, int yychar) -> {
                    /*%%%*/
                     yyVal = new ArrayNode(p.src_line());
                    /*% %*/
                    /*% ripper: words_new! %*/
  return yyVal;
};
states[628] = (RubyParser p, Object yyVal, ProductionState[] yyVals, int yyTop, int count, int yychar) -> {
                    /*%%%*/
                     yyVal = ((ListNode)yyVals[-2+yyTop].value).add(((Node)yyVals[-1+yyTop].value) instanceof EvStrNode ? new DStrNode(yyVals[yyTop - count + 1].start(), p.getEncoding()).add(((Node)yyVals[-1+yyTop].value)) : ((Node)yyVals[-1+yyTop].value));
                    /*% %*/
                    /*% ripper: words_add!($1, $2) %*/
  return yyVal;
};
states[629] = (RubyParser p, Object yyVal, ProductionState[] yyVals, int yyTop, int count, int yychar) -> {
                     yyVal = ((Node)yyVals[0+yyTop].value);
                     /*% ripper[brace]: word_add!(word_new!, $1) %*/
  return yyVal;
};
states[630] = (RubyParser p, Object yyVal, ProductionState[] yyVals, int yyTop, int count, int yychar) -> {
                    /*%%%*/
                    yyVal = p.literal_concat(((Node)yyVals[-1+yyTop].value), ((Node)yyVals[0+yyTop].value));
                    /*% %*/
                    /*% ripper: word_add!($1, $2) %*/
  return yyVal;
};
states[631] = (RubyParser p, Object yyVal, ProductionState[] yyVals, int yyTop, int count, int yychar) -> {
                    /*%%%*/
                    yyVal = ((ListNode)yyVals[-1+yyTop].value);
                    /*% %*/
                    /*% ripper: array!($3) %*/
  return yyVal;
};
states[632] = (RubyParser p, Object yyVal, ProductionState[] yyVals, int yyTop, int count, int yychar) -> {
                    /*%%%*/
                    yyVal = new ArrayNode(p.src_line());
                    /*% %*/
                    /*% ripper: symbols_new! %*/
  return yyVal;
};
states[633] = (RubyParser p, Object yyVal, ProductionState[] yyVals, int yyTop, int count, int yychar) -> {
                    /*%%%*/
                    yyVal = ((ListNode)yyVals[-2+yyTop].value).add(((Node)yyVals[-1+yyTop].value) instanceof EvStrNode ? new DSymbolNode(yyVals[yyTop - count + 1].start()).add(((Node)yyVals[-1+yyTop].value)) : p.asSymbol(yyVals[yyTop - count + 1].start(), ((Node)yyVals[-1+yyTop].value)));
                    /*% %*/
                    /*% ripper: symbols_add!($1, $2) %*/
  return yyVal;
};
states[634] = (RubyParser p, Object yyVal, ProductionState[] yyVals, int yyTop, int count, int yychar) -> {
                    /*%%%*/
                    yyVal = ((ListNode)yyVals[-1+yyTop].value);
                    /*% %*/
                    /*% ripper: array!($3) %*/
  return yyVal;
};
states[635] = (RubyParser p, Object yyVal, ProductionState[] yyVals, int yyTop, int count, int yychar) -> {
                    /*%%%*/
                    yyVal = ((ListNode)yyVals[-1+yyTop].value);
                    /*% %*/
                    /*% ripper: array!($3) %*/
  return yyVal;
};
states[636] = (RubyParser p, Object yyVal, ProductionState[] yyVals, int yyTop, int count, int yychar) -> {
                    /*%%%*/
                    yyVal = new ArrayNode(p.src_line());
                    /*% %*/
                    /*% ripper: qwords_new! %*/
  return yyVal;
};
states[637] = (RubyParser p, Object yyVal, ProductionState[] yyVals, int yyTop, int count, int yychar) -> {
                    /*%%%*/
                    yyVal = ((ListNode)yyVals[-2+yyTop].value).add(((Node)yyVals[-1+yyTop].value));
                    /*% %*/
                    /*% ripper: qwords_add!($1, $2) %*/
  return yyVal;
};
states[638] = (RubyParser p, Object yyVal, ProductionState[] yyVals, int yyTop, int count, int yychar) -> {
                    /*%%%*/
                    yyVal = new ArrayNode(p.src_line());
                    /*% %*/
                    /*% ripper: qsymbols_new! %*/
  return yyVal;
};
states[639] = (RubyParser p, Object yyVal, ProductionState[] yyVals, int yyTop, int count, int yychar) -> {
                    /*%%%*/
                    yyVal = ((ListNode)yyVals[-2+yyTop].value).add(p.asSymbol(yyVals[yyTop - count + 1].start(), ((Node)yyVals[-1+yyTop].value)));
                    /*% %*/
                    /*% ripper: qsymbols_add!($1, $2) %*/
  return yyVal;
};
states[640] = (RubyParser p, Object yyVal, ProductionState[] yyVals, int yyTop, int count, int yychar) -> {
                    ByteList aChar = ByteList.create("");
                    aChar.setEncoding(p.getEncoding());
                    yyVal = p.createStr(aChar, 0);
                    /*% ripper: string_content! %*/
  return yyVal;
};
states[641] = (RubyParser p, Object yyVal, ProductionState[] yyVals, int yyTop, int count, int yychar) -> {
                    /*%%%*/
                    yyVal = p.literal_concat(((Node)yyVals[-1+yyTop].value), ((Node)yyVals[0+yyTop].value));
                    /*% %*/
                    /*% ripper: string_add!($1, $2) %*/
                    /* JRuby changed (removed)*/
  return yyVal;
};
states[642] = (RubyParser p, Object yyVal, ProductionState[] yyVals, int yyTop, int count, int yychar) -> {
                    /*%%%*/
                    ByteList aChar = ByteList.create("");
                    aChar.setEncoding(p.getEncoding());
                    yyVal = p.createStr(aChar, 0);
                    /*% %*/
                    /*% ripper: xstring_new! %*/
  return yyVal;
};
states[643] = (RubyParser p, Object yyVal, ProductionState[] yyVals, int yyTop, int count, int yychar) -> {
                    /*%%%*/
                    yyVal = p.literal_concat(((Node)yyVals[-1+yyTop].value), ((Node)yyVals[0+yyTop].value));
                    /*% %*/
                    /*% ripper: xstring_add!($1, $2) %*/
  return yyVal;
};
states[644] = (RubyParser p, Object yyVal, ProductionState[] yyVals, int yyTop, int count, int yychar) -> {
                    /*%%%*/
                    yyVal = null;
                    /*% %*/
                    /*% ripper: regexp_new! %*/
  return yyVal;
};
states[645] = (RubyParser p, Object yyVal, ProductionState[] yyVals, int yyTop, int count, int yychar) -> {
                    /* FIXME: mri is different here.*/
                    /*%%%*/
                    yyVal = p.literal_concat(((Node)yyVals[-1+yyTop].value), ((Node)yyVals[0+yyTop].value));
                    /* JRuby changed*/
                    /*% 
			$$ = p.dispatch("on_regexp_add", $1, $2);
                    %*/
  return yyVal;
};
states[646] = (RubyParser p, Object yyVal, ProductionState[] yyVals, int yyTop, int count, int yychar) -> {
                    yyVal = ((Node)yyVals[0+yyTop].value);
		    /*% ripper[brace]: ripper_new_yylval(p, 0, get_value($1), $1) %*/
  return yyVal;
};
states[647] = (RubyParser p, Object yyVal, ProductionState[] yyVals, int yyTop, int count, int yychar) -> {
                    yyVal = p.getStrTerm();
                    p.setStrTerm(null);
                    p.setState(EXPR_BEG);
  return yyVal;
};
states[648] = (RubyParser p, Object yyVal, ProductionState[] yyVals, int yyTop, int count, int yychar) -> {
                    /*%%%*/
                    p.setStrTerm(((StrTerm)yyVals[-1+yyTop].value));
                    yyVal = new EvStrNode(yyVals[yyTop - count + 3].start(), ((Node)yyVals[0+yyTop].value));
                    /*% %*/
                    /*% ripper: string_dvar!($3) %*/
  return yyVal;
};
states[649] = (RubyParser p, Object yyVal, ProductionState[] yyVals, int yyTop, int count, int yychar) -> {
                   yyVal = p.getStrTerm();
                   p.setStrTerm(null);
                   p.getConditionState().push0();
                   p.getCmdArgumentState().push0();
  return yyVal;
};
states[650] = (RubyParser p, Object yyVal, ProductionState[] yyVals, int yyTop, int count, int yychar) -> {
                   yyVal = p.getState();
                   p.setState(EXPR_BEG);
  return yyVal;
};
states[651] = (RubyParser p, Object yyVal, ProductionState[] yyVals, int yyTop, int count, int yychar) -> {
                   yyVal = p.getBraceNest();
                   p.setBraceNest(0);
  return yyVal;
};
states[652] = (RubyParser p, Object yyVal, ProductionState[] yyVals, int yyTop, int count, int yychar) -> {
                   yyVal = p.getHeredocIndent();
                   p.setHeredocIndent(0);
  return yyVal;
};
states[653] = (RubyParser p, Object yyVal, ProductionState[] yyVals, int yyTop, int count, int yychar) -> {
                   p.getConditionState().pop();
                   p.getCmdArgumentState().pop();
                   p.setStrTerm(((StrTerm)yyVals[-5+yyTop].value));
                   p.setState(((Integer)yyVals[-4+yyTop].value));
                   p.setBraceNest(((Integer)yyVals[-3+yyTop].value));
                   p.setHeredocIndent(((Integer)yyVals[-2+yyTop].value));
                   p.setHeredocLineIndent(-1);

                   /*%%%*/
                   if (((Node)yyVals[-1+yyTop].value) != null) ((Node)yyVals[-1+yyTop].value).unsetNewline();
                   yyVal = p.newEvStrNode(yyVals[yyTop - count + 6].start(), ((Node)yyVals[-1+yyTop].value));
                   /*% %*/
                   /*% ripper: string_embexpr!($7) %*/
  return yyVal;
};
states[654] = (RubyParser p, Object yyVal, ProductionState[] yyVals, int yyTop, int count, int yychar) -> {
                    /*%%%*/
                    yyVal = new GlobalVarNode(p.src_line(), p.symbolID(((ByteList)yyVals[0+yyTop].value)));
                    /*% %*/
                    /*% ripper: var_ref!($1) %*/
  return yyVal;
};
states[655] = (RubyParser p, Object yyVal, ProductionState[] yyVals, int yyTop, int count, int yychar) -> {
                    /*%%%*/
                    yyVal = new InstVarNode(p.src_line(), p.symbolID(((ByteList)yyVals[0+yyTop].value)));
                    /*% %*/
                    /*% ripper: var_ref!($1) %*/
  return yyVal;
};
states[656] = (RubyParser p, Object yyVal, ProductionState[] yyVals, int yyTop, int count, int yychar) -> {
                    /*%%%*/
                    yyVal = new ClassVarNode(p.src_line(), p.symbolID(((ByteList)yyVals[0+yyTop].value)));
                    /*% %*/
                    /*% ripper: var_ref!($1) %*/
  return yyVal;
};
states[660] = (RubyParser p, Object yyVal, ProductionState[] yyVals, int yyTop, int count, int yychar) -> {
                    p.setState(EXPR_END);
                    /*%%%*/
                    yyVal = p.asSymbol(p.src_line(), ((ByteList)yyVals[0+yyTop].value));
                    /*% %*/
                    /*% ripper: symbol_literal!(symbol!($2)) %*/
  return yyVal;
};
states[662] = (RubyParser p, Object yyVal, ProductionState[] yyVals, int yyTop, int count, int yychar) -> {
                    yyVal = ((ByteList)yyVals[0+yyTop].value);
  return yyVal;
};
states[663] = (RubyParser p, Object yyVal, ProductionState[] yyVals, int yyTop, int count, int yychar) -> {
                    yyVal = ((ByteList)yyVals[0+yyTop].value);
  return yyVal;
};
states[664] = (RubyParser p, Object yyVal, ProductionState[] yyVals, int yyTop, int count, int yychar) -> {
                    yyVal = ((ByteList)yyVals[0+yyTop].value);
  return yyVal;
};
states[665] = (RubyParser p, Object yyVal, ProductionState[] yyVals, int yyTop, int count, int yychar) -> {
                    p.setState(EXPR_END);

                    /*%%%*/
                    /* DStrNode: :"some text #{some expression}"*/
                    /* StrNode: :"some text"*/
                    /* EvStrNode :"#{some expression}"*/
                    /* Ruby 1.9 allows empty strings as symbols*/
                    if (((Node)yyVals[-1+yyTop].value) == null) {
                        yyVal = p.asSymbol(p.src_line(), new ByteList(new byte[] {}));
                    } else if (((Node)yyVals[-1+yyTop].value) instanceof DStrNode) {
                        yyVal = new DSymbolNode(yyVals[yyTop - count + 2].start(), ((DStrNode)yyVals[-1+yyTop].value));
                    } else if (((Node)yyVals[-1+yyTop].value) instanceof StrNode) {
                        yyVal = p.asSymbol(yyVals[yyTop - count + 2].start(), ((Node)yyVals[-1+yyTop].value));
                    } else {
                        yyVal = new DSymbolNode(yyVals[yyTop - count + 2].start());
                        ((DSymbolNode)yyVal).add(((Node)yyVals[-1+yyTop].value));
                    }
                    /*% %*/
                    /*% ripper: dyna_symbol!($2) %*/
  return yyVal;
};
states[666] = (RubyParser p, Object yyVal, ProductionState[] yyVals, int yyTop, int count, int yychar) -> {
                    yyVal = ((NumericNode)yyVals[0+yyTop].value);  
  return yyVal;
};
states[667] = (RubyParser p, Object yyVal, ProductionState[] yyVals, int yyTop, int count, int yychar) -> {
                    /*%%%*/
                    yyVal = p.negateNumeric(((NumericNode)yyVals[0+yyTop].value));
                    /*% %*/
                    /*% ripper: unary!(ID2VAL(idUMinus), $2) %*/
  return yyVal;
};
states[671] = (RubyParser p, Object yyVal, ProductionState[] yyVals, int yyTop, int count, int yychar) -> {
                    yyVal = ((Node)yyVals[0+yyTop].value);
  return yyVal;
};
states[672] = (RubyParser p, Object yyVal, ProductionState[] yyVals, int yyTop, int count, int yychar) -> {
                     yyVal = ((FloatNode)yyVals[0+yyTop].value);
  return yyVal;
};
states[673] = (RubyParser p, Object yyVal, ProductionState[] yyVals, int yyTop, int count, int yychar) -> {
                     yyVal = ((RationalNode)yyVals[0+yyTop].value);
  return yyVal;
};
states[674] = (RubyParser p, Object yyVal, ProductionState[] yyVals, int yyTop, int count, int yychar) -> {
                     yyVal = ((ComplexNode)yyVals[0+yyTop].value);
  return yyVal;
};
states[675] = (RubyParser p, Object yyVal, ProductionState[] yyVals, int yyTop, int count, int yychar) -> {
                    /*%%%*/
                    yyVal = p.declareIdentifier(((ByteList)yyVals[0+yyTop].value));
                    /*%  %*/
                    /*%
                    if (p.id_is_var(yyVals[yyTop - count + 1].id)) {
                        $$ = p.dispatch("on_var_ref", $1);
                    } else {
                        $$ = p.dispatch("on_vcall", $1);
                    }
                    %*/
  return yyVal;
};
states[676] = (RubyParser p, Object yyVal, ProductionState[] yyVals, int yyTop, int count, int yychar) -> {
                    /*%%%*/
                    yyVal = new InstVarNode(p.tokline(), p.symbolID(((ByteList)yyVals[0+yyTop].value)));
                    /*%  %*/
                    /*%
                    if (p.id_is_var(yyVals[yyTop - count + 1].id)) {
                        $$ = p.dispatch("on_var_ref", $1);
                    } else {
                        $$ = p.dispatch("on_vcall", $1);
                    }
                    %*/
  return yyVal;
};
states[677] = (RubyParser p, Object yyVal, ProductionState[] yyVals, int yyTop, int count, int yychar) -> {
                    /*%%%*/
                    yyVal = new GlobalVarNode(p.tokline(), p.symbolID(((ByteList)yyVals[0+yyTop].value)));
                    /*%  %*/
                    /*%
                    if (p.id_is_var(yyVals[yyTop - count + 1].id)) {
                        $$ = p.dispatch("on_var_ref", $1);
                    } else {
                        $$ = p.dispatch("on_vcall", $1);
                    }
                    %*/
  return yyVal;
};
states[678] = (RubyParser p, Object yyVal, ProductionState[] yyVals, int yyTop, int count, int yychar) -> {
                    /*%%%*/
                    yyVal = new ConstNode(p.tokline(), p.symbolID(((ByteList)yyVals[0+yyTop].value)));
                    /*%  %*/
                    /*%
                    if (p.id_is_var(yyVals[yyTop - count + 1].id)) {
                        $$ = p.dispatch("on_var_ref", $1);
                    } else {
                        $$ = p.dispatch("on_vcall", $1);
                    }
                    %*/
  return yyVal;
};
states[679] = (RubyParser p, Object yyVal, ProductionState[] yyVals, int yyTop, int count, int yychar) -> {
                    /*%%%*/
                    yyVal = new ClassVarNode(p.tokline(), p.symbolID(((ByteList)yyVals[0+yyTop].value)));
                    /*%  %*/
                    /*%
                    if (p.id_is_var(yyVals[yyTop - count + 1].id)) {
                        $$ = p.dispatch("on_var_ref", $1);
                    } else {
                        $$ = p.dispatch("on_vcall", $1);
                    }
                    %*/
  return yyVal;
};
states[680] = (RubyParser p, Object yyVal, ProductionState[] yyVals, int yyTop, int count, int yychar) -> {
                    /*%%%*/
                    yyVal = new NilNode(p.tokline());
                    /*% %*/
                    /*% ripper: var_ref!($1) %*/
  return yyVal;
};
states[681] = (RubyParser p, Object yyVal, ProductionState[] yyVals, int yyTop, int count, int yychar) -> {
                    /*%%%*/
                    yyVal = new SelfNode(p.tokline());
                    /*% %*/
                    /*% ripper: var_ref!($1) %*/
  return yyVal;
};
states[682] = (RubyParser p, Object yyVal, ProductionState[] yyVals, int yyTop, int count, int yychar) -> {
                    /*%%%*/
                    yyVal = new TrueNode(p.tokline());
                    /*% %*/
                    /*% ripper: var_ref!($1) %*/
  return yyVal;
};
states[683] = (RubyParser p, Object yyVal, ProductionState[] yyVals, int yyTop, int count, int yychar) -> {
                    /*%%%*/
                    yyVal = new FalseNode(p.tokline());
                    /*% %*/
                    /*% ripper: var_ref!($1) %*/
  return yyVal;
};
states[684] = (RubyParser p, Object yyVal, ProductionState[] yyVals, int yyTop, int count, int yychar) -> {
                    /*%%%*/
                    yyVal = new FileNode(p.tokline(), new ByteList(p.getFile().getBytes(),
                    p.getRuntime().getEncodingService().getLocaleEncoding()));
                    /*% %*/
                    /*% ripper: var_ref!($1) %*/
  return yyVal;
};
states[685] = (RubyParser p, Object yyVal, ProductionState[] yyVals, int yyTop, int count, int yychar) -> {
                    /*%%%*/
                    yyVal = new FixnumNode(p.tokline(), p.tokline()+1);
                    /*% %*/
                    /*% ripper: var_ref!($1) %*/
  return yyVal;
};
states[686] = (RubyParser p, Object yyVal, ProductionState[] yyVals, int yyTop, int count, int yychar) -> {
                    /*%%%*/
                    yyVal = new EncodingNode(p.tokline(), p.getEncoding());
                    /*% %*/
                    /*% ripper: var_ref!($1) %*/
  return yyVal;
};
states[687] = (RubyParser p, Object yyVal, ProductionState[] yyVals, int yyTop, int count, int yychar) -> {
                    /*%%%*/
                    yyVal = p.assignableLabelOrIdentifier(((ByteList)yyVals[0+yyTop].value), null);
                    /*%
                      $$ = p.assignable(yyVals[yyTop - count + 1].id, p.var_field($1));
                    %*/
                    
  return yyVal;
};
states[688] = (RubyParser p, Object yyVal, ProductionState[] yyVals, int yyTop, int count, int yychar) -> {
                    /*%%%*/
                    yyVal = new InstAsgnNode(p.tokline(), p.symbolID(((ByteList)yyVals[0+yyTop].value)), NilImplicitNode.NIL);
                    /*%
                      $$ = p.assignable(yyVals[yyTop - count + 1].id, p.var_field($1));
                    %*/
  return yyVal;
};
states[689] = (RubyParser p, Object yyVal, ProductionState[] yyVals, int yyTop, int count, int yychar) -> {
                    /*%%%*/
                    yyVal = new GlobalAsgnNode(p.tokline(), p.symbolID(((ByteList)yyVals[0+yyTop].value)), NilImplicitNode.NIL);
                    /*%
                      $$ = p.assignable(yyVals[yyTop - count + 1].id, p.var_field($1));
                    %*/
  return yyVal;
};
states[690] = (RubyParser p, Object yyVal, ProductionState[] yyVals, int yyTop, int count, int yychar) -> {
                    /*%%%*/
                    if (p.getLexContext().in_def) p.compile_error("dynamic constant assignment");

                    yyVal = new ConstDeclNode(p.tokline(), p.symbolID(((ByteList)yyVals[0+yyTop].value)), null, NilImplicitNode.NIL);
                    /*%
                      $$ = p.assignable(yyVals[yyTop - count + 1].id, p.var_field($1));
                    %*/
  return yyVal;
};
states[691] = (RubyParser p, Object yyVal, ProductionState[] yyVals, int yyTop, int count, int yychar) -> {
                    /*%%%*/
                    yyVal = new ClassVarAsgnNode(p.tokline(), p.symbolID(((ByteList)yyVals[0+yyTop].value)), NilImplicitNode.NIL);
                    /*%
                      $$ = p.assignable(yyVals[yyTop - count + 1].id, p.var_field($1));
                    %*/
  return yyVal;
};
states[692] = (RubyParser p, Object yyVal, ProductionState[] yyVals, int yyTop, int count, int yychar) -> {
                    /*%%%*/
                    p.compile_error("Can't assign to nil");
                    yyVal = null;
                    /*%
                      $$ = p.assignable(yyVals[yyTop - count + 1].id, p.var_field($1));
                    %*/
  return yyVal;
};
states[693] = (RubyParser p, Object yyVal, ProductionState[] yyVals, int yyTop, int count, int yychar) -> {
                    /*%%%*/
                    p.compile_error("Can't change the value of self");
                    yyVal = null;
                    /*%
                      $$ = p.assignable(yyVals[yyTop - count + 1].id, p.var_field($1));
                    %*/
  return yyVal;
};
states[694] = (RubyParser p, Object yyVal, ProductionState[] yyVals, int yyTop, int count, int yychar) -> {
                    /*%%%*/
                    p.compile_error("Can't assign to true");
                    yyVal = null;
                    /*%
                      $$ = p.assignable(yyVals[yyTop - count + 1].id, p.var_field($1));
                    %*/
  return yyVal;
};
states[695] = (RubyParser p, Object yyVal, ProductionState[] yyVals, int yyTop, int count, int yychar) -> {
                    /*%%%*/
                    p.compile_error("Can't assign to false");
                    yyVal = null;
                    /*%
                      $$ = p.assignable(yyVals[yyTop - count + 1].id, p.var_field($1));
                    %*/
  return yyVal;
};
states[696] = (RubyParser p, Object yyVal, ProductionState[] yyVals, int yyTop, int count, int yychar) -> {
                    /*%%%*/
                    p.compile_error("Can't assign to __FILE__");
                    yyVal = null;
                    /*%
                      $$ = p.assignable(yyVals[yyTop - count + 1].id, p.var_field($1));
                    %*/
  return yyVal;
};
states[697] = (RubyParser p, Object yyVal, ProductionState[] yyVals, int yyTop, int count, int yychar) -> {
                    /*%%%*/
                    p.compile_error("Can't assign to __LINE__");
                    yyVal = null;
                    /*%
                      $$ = p.assignable(yyVals[yyTop - count + 1].id, p.var_field($1));
                    %*/
  return yyVal;
};
states[698] = (RubyParser p, Object yyVal, ProductionState[] yyVals, int yyTop, int count, int yychar) -> {
                    /*%%%*/
                    p.compile_error("Can't assign to __ENCODING__");
                    yyVal = null;
                    /*%
                      $$ = p.assignable(yyVals[yyTop - count + 1].id, p.var_field($1));
                    %*/
  return yyVal;
};
states[699] = (RubyParser p, Object yyVal, ProductionState[] yyVals, int yyTop, int count, int yychar) -> {
                    yyVal = ((Node)yyVals[0+yyTop].value);
  return yyVal;
};
states[700] = (RubyParser p, Object yyVal, ProductionState[] yyVals, int yyTop, int count, int yychar) -> {
                    yyVal = ((Node)yyVals[0+yyTop].value);
  return yyVal;
};
states[701] = (RubyParser p, Object yyVal, ProductionState[] yyVals, int yyTop, int count, int yychar) -> {
                   p.setState(EXPR_BEG);
                   p.setCommandStart(true);
  return yyVal;
};
states[702] = (RubyParser p, Object yyVal, ProductionState[] yyVals, int yyTop, int count, int yychar) -> {
                    yyVal = ((Node)yyVals[-1+yyTop].value);
  return yyVal;
};
states[703] = (RubyParser p, Object yyVal, ProductionState[] yyVals, int yyTop, int count, int yychar) -> {
                    /*%%%*/
                    yyVal = null;
                    /*% %*/
                    /*% ripper: Qnil %*/
  return yyVal;
};
states[705] = (RubyParser p, Object yyVal, ProductionState[] yyVals, int yyTop, int count, int yychar) -> {
                    p.getLexContext().in_argdef = false;
                    yyVal = p.new_args(p.tokline(), null, null, null, null, 
                                    p.new_args_tail(p.src_line(), null, (ByteList) null, (ByteList) null));
  return yyVal;
};
states[706] = (RubyParser p, Object yyVal, ProductionState[] yyVals, int yyTop, int count, int yychar) -> {
                    /*%%%*/
                    yyVal = ((ArgsNode)yyVals[-1+yyTop].value);
                    /*% %*/
                    /*% ripper: paren!($2) %*/
                    p.setState(EXPR_BEG);
                    p.getLexContext().in_argdef = false;
                    p.setCommandStart(true);
  return yyVal;
};
states[707] = (RubyParser p, Object yyVal, ProductionState[] yyVals, int yyTop, int count, int yychar) -> {
                   yyVal = ((ArgsNode)yyVals[0+yyTop].value);
  return yyVal;
};
states[708] = (RubyParser p, Object yyVal, ProductionState[] yyVals, int yyTop, int count, int yychar) -> {
                    LexContext ctxt = p.getLexContext();
                    yyVal = ctxt.in_kwarg;
                    ctxt.in_kwarg = true;
                    ctxt.in_argdef = true;
                    p.setState(p.getState() | EXPR_LABEL);
  return yyVal;
};
states[709] = (RubyParser p, Object yyVal, ProductionState[] yyVals, int yyTop, int count, int yychar) -> {
                    LexContext ctxt = p.getLexContext();
                    ctxt.in_kwarg = ((Boolean)yyVals[-2+yyTop].value);
                    ctxt.in_argdef = false;
                    yyVal = ((ArgsNode)yyVals[-1+yyTop].value);
                    p.setState(EXPR_BEG);
                    p.setCommandStart(true);
  return yyVal;
};
states[710] = (RubyParser p, Object yyVal, ProductionState[] yyVals, int yyTop, int count, int yychar) -> {
                    yyVal = p.new_args_tail(yyVals[yyTop - count + 1].start(), ((ListNode)yyVals[-3+yyTop].value), ((ByteList)yyVals[-1+yyTop].value), ((BlockArgNode)yyVals[0+yyTop].value));
  return yyVal;
};
states[711] = (RubyParser p, Object yyVal, ProductionState[] yyVals, int yyTop, int count, int yychar) -> {
                    yyVal = p.new_args_tail(yyVals[yyTop - count + 1].start(), ((ListNode)yyVals[-1+yyTop].value), (ByteList) null, ((BlockArgNode)yyVals[0+yyTop].value));
  return yyVal;
};
states[712] = (RubyParser p, Object yyVal, ProductionState[] yyVals, int yyTop, int count, int yychar) -> {
                    yyVal = p.new_args_tail(p.src_line(), null, ((ByteList)yyVals[-1+yyTop].value), ((BlockArgNode)yyVals[0+yyTop].value));
  return yyVal;
};
states[713] = (RubyParser p, Object yyVal, ProductionState[] yyVals, int yyTop, int count, int yychar) -> {
                    yyVal = p.new_args_tail(yyVals[yyTop - count + 1].start(), null, (ByteList) null, ((BlockArgNode)yyVals[0+yyTop].value));
  return yyVal;
};
states[714] = (RubyParser p, Object yyVal, ProductionState[] yyVals, int yyTop, int count, int yychar) -> {
                    p.add_forwarding_args();
                    yyVal = p.new_args_tail(p.tokline(), null, ((ByteList)yyVals[0+yyTop].value), FWD_BLOCK);
  return yyVal;
};
states[715] = (RubyParser p, Object yyVal, ProductionState[] yyVals, int yyTop, int count, int yychar) -> {
                    yyVal = ((ArgsTailHolder)yyVals[0+yyTop].value);
  return yyVal;
};
states[716] = (RubyParser p, Object yyVal, ProductionState[] yyVals, int yyTop, int count, int yychar) -> {
                    yyVal = p.new_args_tail(p.src_line(), null, (ByteList) null, (ByteList) null);
  return yyVal;
};
states[717] = (RubyParser p, Object yyVal, ProductionState[] yyVals, int yyTop, int count, int yychar) -> {
                    yyVal = p.new_args(yyVals[yyTop - count + 1].start(), ((ListNode)yyVals[-5+yyTop].value), ((ListNode)yyVals[-3+yyTop].value), ((RestArgNode)yyVals[-1+yyTop].value), null, ((ArgsTailHolder)yyVals[0+yyTop].value));
  return yyVal;
};
states[718] = (RubyParser p, Object yyVal, ProductionState[] yyVals, int yyTop, int count, int yychar) -> {
                    yyVal = p.new_args(yyVals[yyTop - count + 1].start(), ((ListNode)yyVals[-7+yyTop].value), ((ListNode)yyVals[-5+yyTop].value), ((RestArgNode)yyVals[-3+yyTop].value), ((ListNode)yyVals[-1+yyTop].value), ((ArgsTailHolder)yyVals[0+yyTop].value));
  return yyVal;
};
states[719] = (RubyParser p, Object yyVal, ProductionState[] yyVals, int yyTop, int count, int yychar) -> {
                    yyVal = p.new_args(yyVals[yyTop - count + 1].start(), ((ListNode)yyVals[-3+yyTop].value), ((ListNode)yyVals[-1+yyTop].value), null, null, ((ArgsTailHolder)yyVals[0+yyTop].value));
  return yyVal;
};
states[720] = (RubyParser p, Object yyVal, ProductionState[] yyVals, int yyTop, int count, int yychar) -> {
                    yyVal = p.new_args(yyVals[yyTop - count + 1].start(), ((ListNode)yyVals[-5+yyTop].value), ((ListNode)yyVals[-3+yyTop].value), null, ((ListNode)yyVals[-1+yyTop].value), ((ArgsTailHolder)yyVals[0+yyTop].value));
  return yyVal;
};
states[721] = (RubyParser p, Object yyVal, ProductionState[] yyVals, int yyTop, int count, int yychar) -> {
                    yyVal = p.new_args(yyVals[yyTop - count + 1].start(), ((ListNode)yyVals[-3+yyTop].value), null, ((RestArgNode)yyVals[-1+yyTop].value), null, ((ArgsTailHolder)yyVals[0+yyTop].value));
  return yyVal;
};
states[722] = (RubyParser p, Object yyVal, ProductionState[] yyVals, int yyTop, int count, int yychar) -> {
                    yyVal = p.new_args(yyVals[yyTop - count + 1].start(), ((ListNode)yyVals[-5+yyTop].value), null, ((RestArgNode)yyVals[-3+yyTop].value), ((ListNode)yyVals[-1+yyTop].value), ((ArgsTailHolder)yyVals[0+yyTop].value));
  return yyVal;
};
states[723] = (RubyParser p, Object yyVal, ProductionState[] yyVals, int yyTop, int count, int yychar) -> {
                    yyVal = p.new_args(yyVals[yyTop - count + 1].start(), ((ListNode)yyVals[-1+yyTop].value), null, null, null, ((ArgsTailHolder)yyVals[0+yyTop].value));
  return yyVal;
};
states[724] = (RubyParser p, Object yyVal, ProductionState[] yyVals, int yyTop, int count, int yychar) -> {
                    yyVal = p.new_args(yyVals[yyTop - count + 1].start(), null, ((ListNode)yyVals[-3+yyTop].value), ((RestArgNode)yyVals[-1+yyTop].value), null, ((ArgsTailHolder)yyVals[0+yyTop].value));
  return yyVal;
};
states[725] = (RubyParser p, Object yyVal, ProductionState[] yyVals, int yyTop, int count, int yychar) -> {
                    yyVal = p.new_args(yyVals[yyTop - count + 1].start(), null, ((ListNode)yyVals[-5+yyTop].value), ((RestArgNode)yyVals[-3+yyTop].value), ((ListNode)yyVals[-1+yyTop].value), ((ArgsTailHolder)yyVals[0+yyTop].value));
  return yyVal;
};
states[726] = (RubyParser p, Object yyVal, ProductionState[] yyVals, int yyTop, int count, int yychar) -> {
                    yyVal = p.new_args(yyVals[yyTop - count + 1].start(), null, ((ListNode)yyVals[-1+yyTop].value), null, null, ((ArgsTailHolder)yyVals[0+yyTop].value));
  return yyVal;
};
states[727] = (RubyParser p, Object yyVal, ProductionState[] yyVals, int yyTop, int count, int yychar) -> {
                    yyVal = p.new_args(yyVals[yyTop - count + 1].start(), null, ((ListNode)yyVals[-3+yyTop].value), null, ((ListNode)yyVals[-1+yyTop].value), ((ArgsTailHolder)yyVals[0+yyTop].value));
  return yyVal;
};
states[728] = (RubyParser p, Object yyVal, ProductionState[] yyVals, int yyTop, int count, int yychar) -> {
                    yyVal = p.new_args(yyVals[yyTop - count + 1].start(), null, null, ((RestArgNode)yyVals[-1+yyTop].value), null, ((ArgsTailHolder)yyVals[0+yyTop].value));
  return yyVal;
};
states[729] = (RubyParser p, Object yyVal, ProductionState[] yyVals, int yyTop, int count, int yychar) -> {
                    yyVal = p.new_args(yyVals[yyTop - count + 1].start(), null, null, ((RestArgNode)yyVals[-3+yyTop].value), ((ListNode)yyVals[-1+yyTop].value), ((ArgsTailHolder)yyVals[0+yyTop].value));
  return yyVal;
};
states[730] = (RubyParser p, Object yyVal, ProductionState[] yyVals, int yyTop, int count, int yychar) -> {
                    yyVal = p.new_args(yyVals[yyTop - count + 1].start(), null, null, null, null, ((ArgsTailHolder)yyVals[0+yyTop].value));
  return yyVal;
};
states[731] = (RubyParser p, Object yyVal, ProductionState[] yyVals, int yyTop, int count, int yychar) -> {
                    yyVal = p.new_args(p.src_line(), null, null, null, null, (ArgsTailHolder) null);
  return yyVal;
};
states[732] = (RubyParser p, Object yyVal, ProductionState[] yyVals, int yyTop, int count, int yychar) -> {
                    /*%%%*/
                    yyVal = FWD_KWREST;
                    /*% %*/
                    /*% ripper: args_forward! %*/
  return yyVal;
};
states[733] = (RubyParser p, Object yyVal, ProductionState[] yyVals, int yyTop, int count, int yychar) -> {
                    String message = "formal argument cannot be a constant";
                    /*%%%*/
                    p.yyerror(message);
                    /*% %*/
                    /*% ripper[error]: param_error!(ERR_MESG(), $1) %*/
  return yyVal;
};
states[734] = (RubyParser p, Object yyVal, ProductionState[] yyVals, int yyTop, int count, int yychar) -> {
                    String message = "formal argument cannot be an instance variable";
                    /*%%%*/
                    p.yyerror(message);
                    /*% %*/
                    /*% ripper[error]: param_error!(ERR_MESG(), $1) %*/
  return yyVal;
};
states[735] = (RubyParser p, Object yyVal, ProductionState[] yyVals, int yyTop, int count, int yychar) -> {
                    String message = "formal argument cannot be a global variable";
                    /*%%%*/
                    p.yyerror(message);
                    /*% %*/
                    /*% ripper[error]: param_error!(ERR_MESG(), $1) %*/
  return yyVal;
};
states[736] = (RubyParser p, Object yyVal, ProductionState[] yyVals, int yyTop, int count, int yychar) -> {
                    String message = "formal argument cannot be a class variable";
                    /*%%%*/
                    p.yyerror(message);
                    /*% %*/
                    /*% ripper[error]: param_error!(ERR_MESG(), $1) %*/
  return yyVal;
};
states[737] = (RubyParser p, Object yyVal, ProductionState[] yyVals, int yyTop, int count, int yychar) -> {
                    yyVal = ((ByteList)yyVals[0+yyTop].value); /* Not really reached*/
  return yyVal;
};
states[738] = (RubyParser p, Object yyVal, ProductionState[] yyVals, int yyTop, int count, int yychar) -> {
                    yyVal = p.formal_argument(yyVals[yyTop - count + 1].id, ((ByteList)yyVals[0+yyTop].value));
                    p.ordinalMaxNumParam();
  return yyVal;
};
states[739] = (RubyParser p, Object yyVal, ProductionState[] yyVals, int yyTop, int count, int yychar) -> {
                    RubySymbol name = p.get_id(((ByteList)yyVals[0+yyTop].value));
                    p.setCurrentArg(name);
                    yyVal = p.arg_var(yyVals[yyTop - count + 1].id);
  return yyVal;
};
states[740] = (RubyParser p, Object yyVal, ProductionState[] yyVals, int yyTop, int count, int yychar) -> {
                    p.setCurrentArg(null);
                    /*%%%*/
                    yyVal = ((ArgumentNode)yyVals[0+yyTop].value);
                    /*% %*/
                    /*% ripper: get_value($1) %*/
  return yyVal;
};
states[741] = (RubyParser p, Object yyVal, ProductionState[] yyVals, int yyTop, int count, int yychar) -> {
                    /*%%%*/
                    yyVal = ((Node)yyVals[-1+yyTop].value);
                    /*% %*/
                    /*% ripper: mlhs_paren!($2) %*/
  return yyVal;
};
states[742] = (RubyParser p, Object yyVal, ProductionState[] yyVals, int yyTop, int count, int yychar) -> {
                    /*%%%*/
                    yyVal = new ArrayNode(p.src_line(), ((Node)yyVals[0+yyTop].value));
                    /*% %*/
                    /*% ripper[brace]: rb_ary_new3(1, get_value($1)) %*/
  return yyVal;
};
states[743] = (RubyParser p, Object yyVal, ProductionState[] yyVals, int yyTop, int count, int yychar) -> {
                    /*%%%*/
                    ((ListNode)yyVals[-2+yyTop].value).add(((Node)yyVals[0+yyTop].value));
                    yyVal = ((ListNode)yyVals[-2+yyTop].value);
                    /*% %*/
                    /*% ripper: rb_ary_push($1, get_value($3)) %*/
  return yyVal;
};
states[744] = (RubyParser p, Object yyVal, ProductionState[] yyVals, int yyTop, int count, int yychar) -> {
                    p.formal_argument(yyVals[yyTop - count + 1].id, ((ByteList)yyVals[0+yyTop].value));
                    p.arg_var(yyVals[yyTop - count + 1].id);
                    p.setCurrentArg(p.get_id(((ByteList)yyVals[0+yyTop].value)));
                    p.ordinalMaxNumParam();
                    p.getLexContext().in_argdef = false;
                    yyVal = ((ByteList)yyVals[0+yyTop].value);
  return yyVal;
};
states[745] = (RubyParser p, Object yyVal, ProductionState[] yyVals, int yyTop, int count, int yychar) -> {
                    p.setCurrentArg(null);
                    p.getLexContext().in_argdef = true;
                    /*%%%*/
                    yyVal = new KeywordArgNode(yyVals[yyTop - count + 2].start(), p.assignableKeyword(((ByteList)yyVals[-1+yyTop].value), ((Node)yyVals[0+yyTop].value)));
                    /*%
                      $$ = p.new_assoc(p.assignable(yyVals[yyTop - count + 1].id, $1), $2);
                    %*/
  return yyVal;
};
states[746] = (RubyParser p, Object yyVal, ProductionState[] yyVals, int yyTop, int count, int yychar) -> {
                    p.setCurrentArg(null);
                    p.getLexContext().in_argdef = true;
                    /*%%%*/
                    yyVal = new KeywordArgNode(p.src_line(), p.assignableKeyword(((ByteList)yyVals[0+yyTop].value), new RequiredKeywordArgumentValueNode()));
                    /*%
                      $$ = p.new_assoc(p.assignable(yyVals[yyTop - count + 1].id, $1), p.nil());
                    %*/
  return yyVal;
};
states[747] = (RubyParser p, Object yyVal, ProductionState[] yyVals, int yyTop, int count, int yychar) -> {
                    p.getLexContext().in_argdef = true;
                    /*%%%*/
                    yyVal = new KeywordArgNode(yyVals[yyTop - count + 2].start(), p.assignableKeyword(((ByteList)yyVals[-1+yyTop].value), ((Node)yyVals[0+yyTop].value)));
                    /*%
                      $$ = p.new_assoc(p.assignable(yyVals[yyTop - count + 1].id, $1), $2);
                    %*/
  return yyVal;
};
states[748] = (RubyParser p, Object yyVal, ProductionState[] yyVals, int yyTop, int count, int yychar) -> {
                    p.getLexContext().in_argdef = true;
                    /*%%%*/
                    yyVal = new KeywordArgNode(p.src_line(), p.assignableKeyword(((ByteList)yyVals[0+yyTop].value), new RequiredKeywordArgumentValueNode()));
                    /*%
                      $$ = p.new_assoc(p.assignable(yyVals[yyTop - count + 1].id, $1), p.fals());
                    %*/
  return yyVal;
};
states[749] = (RubyParser p, Object yyVal, ProductionState[] yyVals, int yyTop, int count, int yychar) -> {
                    /*%%%*/
                    yyVal = new ArrayNode(yyVals[yyTop - count + 1].start(), ((Node)yyVals[0+yyTop].value));
                    /*% %*/
                    /*% ripper: rb_ary_new3(1, get_value($1)) %*/
  return yyVal;
};
states[750] = (RubyParser p, Object yyVal, ProductionState[] yyVals, int yyTop, int count, int yychar) -> {
                    /*%%%*/
                    yyVal = ((ListNode)yyVals[-2+yyTop].value).add(((Node)yyVals[0+yyTop].value));
                    /*% %*/
                    /*% ripper: rb_ary_push($1, get_value($3)) %*/
  return yyVal;
};
states[751] = (RubyParser p, Object yyVal, ProductionState[] yyVals, int yyTop, int count, int yychar) -> {
                    /*%%%*/
                    yyVal = new ArrayNode(yyVals[yyTop - count + 1].start(), ((KeywordArgNode)yyVals[0+yyTop].value));
                    /*% %*/
                    /*% ripper: rb_ary_new3(1, get_value($1)) %*/
  return yyVal;
};
states[752] = (RubyParser p, Object yyVal, ProductionState[] yyVals, int yyTop, int count, int yychar) -> {
                    /*%%%*/
                    yyVal = ((ListNode)yyVals[-2+yyTop].value).add(((KeywordArgNode)yyVals[0+yyTop].value));
                    /*% %*/
                    /*% ripper: rb_ary_push($1, get_value($3)) %*/
  return yyVal;
};
states[753] = (RubyParser p, Object yyVal, ProductionState[] yyVals, int yyTop, int count, int yychar) -> {
                    yyVal = ((ByteList)yyVals[0+yyTop].value);
  return yyVal;
};
states[754] = (RubyParser p, Object yyVal, ProductionState[] yyVals, int yyTop, int count, int yychar) -> {
                    yyVal = ((ByteList)yyVals[0+yyTop].value);
  return yyVal;
};
states[755] = (RubyParser p, Object yyVal, ProductionState[] yyVals, int yyTop, int count, int yychar) -> {
                    /*%%%*/
                    yyVal = ((Integer)yyVals[0+yyTop].value);
                    /*% %*/
                    /*% ripper: nokw_param!(Qnil) %*/
  return yyVal;
};
states[756] = (RubyParser p, Object yyVal, ProductionState[] yyVals, int yyTop, int count, int yychar) -> {
                    p.shadowing_lvar(yyVals[yyTop - count + 2].id);
                    /*%%%*/
                    yyVal = ((ByteList)yyVals[0+yyTop].value);
                    /*% %*/
                    /*% ripper: kwrest_param!($2) %*/
  return yyVal;
};
states[757] = (RubyParser p, Object yyVal, ProductionState[] yyVals, int yyTop, int count, int yychar) -> {
                    /*%%%*/
                    yyVal = p.INTERNAL_ID;
                    /*% %*/
                    /*% ripper: kwrest_param!(Qnil) %*/
  return yyVal;
};
states[758] = (RubyParser p, Object yyVal, ProductionState[] yyVals, int yyTop, int count, int yychar) -> {
                    /*%%%*/
                    p.setCurrentArg(null);
                    p.getLexContext().in_argdef = true;
                    yyVal = new OptArgNode(yyVals[yyTop - count + 3].start(), p.assignableLabelOrIdentifier(((ArgumentNode)yyVals[-2+yyTop].value).getName().getBytes(), ((Node)yyVals[0+yyTop].value)));
                    /*%
                      $$ = p.new_assoc(p.assignable(yyVals[yyTop - count + 1].id, p.var_field($1)), $3);
                    %*/

  return yyVal;
};
states[759] = (RubyParser p, Object yyVal, ProductionState[] yyVals, int yyTop, int count, int yychar) -> {
                    p.getLexContext().in_argdef = true;
                    p.setCurrentArg(null);
                    /*%%%*/
                    yyVal = new OptArgNode(yyVals[yyTop - count + 3].start(), p.assignableLabelOrIdentifier(((ArgumentNode)yyVals[-2+yyTop].value).getName().getBytes(), ((Node)yyVals[0+yyTop].value)));
                    /*%
                      $$ = p.new_assoc(p.assignable(yyVals[yyTop - count + 1].id, p.var_field($1)), $3);
                    %*/
  return yyVal;
};
states[760] = (RubyParser p, Object yyVal, ProductionState[] yyVals, int yyTop, int count, int yychar) -> {
                    /*%%%*/
                    yyVal = new BlockNode(yyVals[yyTop - count + 1].start()).add(((Node)yyVals[0+yyTop].value));
                    /*% %*/
                    /*% ripper: rb_ary_new3(1, get_value($1)) %*/
  return yyVal;
};
states[761] = (RubyParser p, Object yyVal, ProductionState[] yyVals, int yyTop, int count, int yychar) -> {
                    /*%%%*/
                    yyVal = p.appendToBlock(((ListNode)yyVals[-2+yyTop].value), ((Node)yyVals[0+yyTop].value));
                    /*% %*/
                    /*% ripper: rb_ary_push($1, get_value($3)) %*/
  return yyVal;
};
states[762] = (RubyParser p, Object yyVal, ProductionState[] yyVals, int yyTop, int count, int yychar) -> {
                    /*%%%*/
                    yyVal = new BlockNode(yyVals[yyTop - count + 1].start()).add(((Node)yyVals[0+yyTop].value));
                    /*% %*/
                    /*% ripper: rb_ary_new3(1, get_value($1)) %*/
  return yyVal;
};
states[763] = (RubyParser p, Object yyVal, ProductionState[] yyVals, int yyTop, int count, int yychar) -> {
                    /*%%%*/
                    yyVal = p.appendToBlock(((ListNode)yyVals[-2+yyTop].value), ((Node)yyVals[0+yyTop].value));
                    /*% %*/
                    /*% ripper: rb_ary_push($1, get_value($3)) %*/
  return yyVal;
};
states[764] = (RubyParser p, Object yyVal, ProductionState[] yyVals, int yyTop, int count, int yychar) -> {
                    yyVal = STAR;
  return yyVal;
};
states[765] = (RubyParser p, Object yyVal, ProductionState[] yyVals, int yyTop, int count, int yychar) -> {
                    yyVal = ((ByteList)yyVals[0+yyTop].value);
  return yyVal;
};
states[766] = (RubyParser p, Object yyVal, ProductionState[] yyVals, int yyTop, int count, int yychar) -> {
                    if (!p.is_local_id(yyVals[yyTop - count + 2].id)) {
                        p.yyerror("rest argument must be local variable");
                    }
                    yyVal = p.arg_var(p.shadowing_lvar(yyVals[yyTop - count + 2].id));
                    /*%%%*/
                    yyVal = new RestArgNode(((ArgumentNode)yyVal));
                    /*% %*/
                    /*% ripper: rest_param!($2) %*/
  return yyVal;
};
states[767] = (RubyParser p, Object yyVal, ProductionState[] yyVals, int yyTop, int count, int yychar) -> {
                    /*%%%*/
                    yyVal = new UnnamedRestArgNode(p.src_line(), p.symbolID(CommonByteLists.EMPTY), p.getCurrentScope().addVariable("*"));
                    /*% %*/
                    /*% ripper: rest_param!(Qnil) %*/
  return yyVal;
};
states[768] = (RubyParser p, Object yyVal, ProductionState[] yyVals, int yyTop, int count, int yychar) -> {
                    yyVal = AMPERSAND;
  return yyVal;
};
states[769] = (RubyParser p, Object yyVal, ProductionState[] yyVals, int yyTop, int count, int yychar) -> {
                    yyVal = ((ByteList)yyVals[0+yyTop].value);
  return yyVal;
};
states[770] = (RubyParser p, Object yyVal, ProductionState[] yyVals, int yyTop, int count, int yychar) -> {
                    if (!p.is_local_id(yyVals[yyTop - count + 2].id)) {
                        p.yyerror("block argument must be local variable");
                    }
                    yyVal = p.arg_var(p.shadowing_lvar(yyVals[yyTop - count + 2].id));
                    /*%%%*/
                    yyVal = new BlockArgNode(((ArgumentNode)yyVal));
                    /*% %*/
                    /*% ripper: blockarg!($2) %*/
  return yyVal;
};
states[771] = (RubyParser p, Object yyVal, ProductionState[] yyVals, int yyTop, int count, int yychar) -> {
                    yyVal = p.arg_var(p.shadowing_lvar(FWD_BLOCK));
                    /*%%%*/
                    yyVal = new BlockArgNode(((ArgumentNode)yyVal));
                    /* Changed from MRI*/
                    /*% 
                        $$ = p.dispatch("on_blockarg", p.nil());
                    %*/
  return yyVal;
};
states[772] = (RubyParser p, Object yyVal, ProductionState[] yyVals, int yyTop, int count, int yychar) -> {
                    yyVal = ((BlockArgNode)yyVals[0+yyTop].value);
  return yyVal;
};
states[773] = (RubyParser p, Object yyVal, ProductionState[] yyVals, int yyTop, int count, int yychar) -> {
                    yyVal = null;
  return yyVal;
};
states[774] = (RubyParser p, Object yyVal, ProductionState[] yyVals, int yyTop, int count, int yychar) -> {
                    p.value_expr(((Node)yyVals[0+yyTop].value));
                    yyVal = ((Node)yyVals[0+yyTop].value);
  return yyVal;
};
states[775] = (RubyParser p, Object yyVal, ProductionState[] yyVals, int yyTop, int count, int yychar) -> {
                    p.setState(EXPR_BEG);
  return yyVal;
};
states[776] = (RubyParser p, Object yyVal, ProductionState[] yyVals, int yyTop, int count, int yychar) -> {
                    /*%%%*/
                    if (((Node)yyVals[-1+yyTop].value) == null) {
                        p.yyerror("can't define single method for ().");
                    } else if (((Node)yyVals[-1+yyTop].value) instanceof LiteralNode) {
                        p.yyerror("can't define single method for literals.");
                    }
                    p.value_expr(((Node)yyVals[-1+yyTop].value));
                    yyVal = ((Node)yyVals[-1+yyTop].value);
                    /*% %*/
                    /*% ripper: paren!($3) %*/
  return yyVal;
};
states[777] = (RubyParser p, Object yyVal, ProductionState[] yyVals, int yyTop, int count, int yychar) -> {
                    /*%%%*/
                    yyVal = new HashNode(p.src_line());
                    /*% %*/
  return yyVal;
};
states[778] = (RubyParser p, Object yyVal, ProductionState[] yyVals, int yyTop, int count, int yychar) -> {
                    /*%%%*/
                    yyVal = p.remove_duplicate_keys(((HashNode)yyVals[-1+yyTop].value));
                    /*% %*/
                    /*% ripper: assoclist_from_args!($1) %*/
  return yyVal;
};
states[779] = (RubyParser p, Object yyVal, ProductionState[] yyVals, int yyTop, int count, int yychar) -> {
                    /*%%%*/
                    yyVal = new HashNode(p.src_line(), ((KeyValuePair)yyVals[0+yyTop].value));
                    /*% %*/
                    /*% ripper[brace]: rb_ary_new3(1, get_value($1)) %*/
  return yyVal;
};
states[780] = (RubyParser p, Object yyVal, ProductionState[] yyVals, int yyTop, int count, int yychar) -> {
                    /*%%%*/
                    yyVal = ((HashNode)yyVals[-2+yyTop].value).add(((KeyValuePair)yyVals[0+yyTop].value));
                    /*% %*/
                    /*% ripper: rb_ary_push($1, get_value($3)) %*/
  return yyVal;
};
states[781] = (RubyParser p, Object yyVal, ProductionState[] yyVals, int yyTop, int count, int yychar) -> {
                    /*%%%*/
                    yyVal = p.createKeyValue(((Node)yyVals[-2+yyTop].value), ((Node)yyVals[0+yyTop].value));
                    /*% %*/
                    /*% ripper: assoc_new!($1, $3) %*/
  return yyVal;
};
states[782] = (RubyParser p, Object yyVal, ProductionState[] yyVals, int yyTop, int count, int yychar) -> {
                    /*%%%*/
                    Node label = p.asSymbol(yyVals[yyTop - count + 2].start(), ((ByteList)yyVals[-1+yyTop].value));
                    yyVal = p.createKeyValue(label, ((Node)yyVals[0+yyTop].value));
                    /*% %*/
                    /*% ripper: assoc_new!($1, $2) %*/
  return yyVal;
};
states[783] = (RubyParser p, Object yyVal, ProductionState[] yyVals, int yyTop, int count, int yychar) -> {
                    /*%%%*/
                    Node label = p.asSymbol(p.tokline(), ((ByteList)yyVals[0+yyTop].value));
                    Node var = p.gettable(((ByteList)yyVals[0+yyTop].value));
                    if (var == null) var = new BeginNode(p.tokline(), NilImplicitNode.NIL);
                    yyVal = p.createKeyValue(label, var);
                    /*% %*/
                    /*% ripper: assoc_new!($1, Qnil) %*/
  return yyVal;
};
states[784] = (RubyParser p, Object yyVal, ProductionState[] yyVals, int yyTop, int count, int yychar) -> {
                    /*%%%*/
                    if (((Node)yyVals[-2+yyTop].value) instanceof StrNode) {
                        DStrNode dnode = new DStrNode(yyVals[yyTop - count + 2].start(), p.getEncoding());
                        dnode.add(((Node)yyVals[-2+yyTop].value));
                        yyVal = p.createKeyValue(new DSymbolNode(yyVals[yyTop - count + 2].start(), dnode), ((Node)yyVals[0+yyTop].value));
                    } else if (((Node)yyVals[-2+yyTop].value) instanceof DStrNode) {
                        yyVal = p.createKeyValue(new DSymbolNode(yyVals[yyTop - count + 2].start(), ((DStrNode)yyVals[-2+yyTop].value)), ((Node)yyVals[0+yyTop].value));
                    } else {
                        p.compile_error("Uknown type for assoc in strings: " + ((Node)yyVals[-2+yyTop].value));
                    }
                    /*% %*/
                    /*% ripper: assoc_new!(dyna_symbol!($2), $4) %*/
  return yyVal;
};
states[785] = (RubyParser p, Object yyVal, ProductionState[] yyVals, int yyTop, int count, int yychar) -> {
                    /*%%%*/
                    yyVal = p.createKeyValue(null, ((Node)yyVals[0+yyTop].value));
                    /*% %*/
                    /*% ripper: assoc_splat!($2) %*/
  return yyVal;
};
states[786] = (RubyParser p, Object yyVal, ProductionState[] yyVals, int yyTop, int count, int yychar) -> {
                    yyVal = ((ByteList)yyVals[0+yyTop].value);
  return yyVal;
};
states[787] = (RubyParser p, Object yyVal, ProductionState[] yyVals, int yyTop, int count, int yychar) -> {
                    yyVal = ((ByteList)yyVals[0+yyTop].value);
  return yyVal;
};
states[788] = (RubyParser p, Object yyVal, ProductionState[] yyVals, int yyTop, int count, int yychar) -> {
                    yyVal = ((ByteList)yyVals[0+yyTop].value);
  return yyVal;
};
states[789] = (RubyParser p, Object yyVal, ProductionState[] yyVals, int yyTop, int count, int yychar) -> {
                    yyVal = ((ByteList)yyVals[0+yyTop].value);
  return yyVal;
};
states[790] = (RubyParser p, Object yyVal, ProductionState[] yyVals, int yyTop, int count, int yychar) -> {
                    yyVal = ((ByteList)yyVals[0+yyTop].value);
  return yyVal;
};
states[791] = (RubyParser p, Object yyVal, ProductionState[] yyVals, int yyTop, int count, int yychar) -> {
                    yyVal = ((ByteList)yyVals[0+yyTop].value);
  return yyVal;
};
states[792] = (RubyParser p, Object yyVal, ProductionState[] yyVals, int yyTop, int count, int yychar) -> {
                    yyVal = ((ByteList)yyVals[0+yyTop].value);
  return yyVal;
};
states[793] = (RubyParser p, Object yyVal, ProductionState[] yyVals, int yyTop, int count, int yychar) -> {
                    yyVal = ((ByteList)yyVals[0+yyTop].value);
  return yyVal;
};
states[794] = (RubyParser p, Object yyVal, ProductionState[] yyVals, int yyTop, int count, int yychar) -> {
                    yyVal = ((ByteList)yyVals[0+yyTop].value);
  return yyVal;
};
states[795] = (RubyParser p, Object yyVal, ProductionState[] yyVals, int yyTop, int count, int yychar) -> {
                    yyVal = ((ByteList)yyVals[0+yyTop].value);
  return yyVal;
};
states[796] = (RubyParser p, Object yyVal, ProductionState[] yyVals, int yyTop, int count, int yychar) -> {
                    yyVal = p.maybe_symbolize(DOT);
  return yyVal;
};
states[797] = (RubyParser p, Object yyVal, ProductionState[] yyVals, int yyTop, int count, int yychar) -> {
                    yyVal = ((ByteList)yyVals[0+yyTop].value);
  return yyVal;
};
states[798] = (RubyParser p, Object yyVal, ProductionState[] yyVals, int yyTop, int count, int yychar) -> {
                    yyVal = p.maybe_symbolize(DOT);
  return yyVal;
};
states[799] = (RubyParser p, Object yyVal, ProductionState[] yyVals, int yyTop, int count, int yychar) -> {
                    yyVal = ((ByteList)yyVals[0+yyTop].value);
  return yyVal;
};
states[801] = (RubyParser p, Object yyVal, ProductionState[] yyVals, int yyTop, int count, int yychar) -> {
                    yyVal = p.maybe_symbolize(((ByteList)yyVals[0+yyTop].value));
  return yyVal;
};
states[806] = (RubyParser p, Object yyVal, ProductionState[] yyVals, int yyTop, int count, int yychar) -> {
                    yyVal = RPAREN;
  return yyVal;
};
states[807] = (RubyParser p, Object yyVal, ProductionState[] yyVals, int yyTop, int count, int yychar) -> {
                    yyVal = RBRACKET;
  return yyVal;
};
states[808] = (RubyParser p, Object yyVal, ProductionState[] yyVals, int yyTop, int count, int yychar) -> {
                    yyVal = RCURLY;
  return yyVal;
};
states[816] = (RubyParser p, Object yyVal, ProductionState[] yyVals, int yyTop, int count, int yychar) -> {
                      yyVal = null;
  return yyVal;
};
states[817] = (RubyParser p, Object yyVal, ProductionState[] yyVals, int yyTop, int count, int yychar) -> {
                  yyVal = null;
  return yyVal;
};
}
					// line 4723 "parse.y"

}
					// line 14497 "-"<|MERGE_RESOLUTION|>--- conflicted
+++ resolved
@@ -2130,10 +2130,9 @@
                     /*% ripper: undef!($2) %*/
   return yyVal;
 };
-<<<<<<< HEAD
 states[28] = (RubyParser p, Object yyVal, ProductionState[] yyVals, int yyTop, int count, int yychar) -> {
                     /*%%%*/
-                    yyVal = p.new_if(yyVals[yyTop - count + 1].start(), p.cond(((Node)yyVals[0+yyTop].value)), p.remove_begin(((Node)yyVals[-2+yyTop].value)), null);
+                    yyVal = p.new_if(yyVals[yyTop - count + 1].start(), ((Node)yyVals[0+yyTop].value), p.remove_begin(((Node)yyVals[-2+yyTop].value)), null);
                     p.fixpos(((Node)yyVal), ((Node)yyVals[0+yyTop].value));
                     /*% %*/
                     /*% ripper: if_mod!($3, $1) %*/
@@ -2141,20 +2140,10 @@
 };
 states[29] = (RubyParser p, Object yyVal, ProductionState[] yyVals, int yyTop, int count, int yychar) -> {
                     /*%%%*/
-                    yyVal = p.new_if(yyVals[yyTop - count + 1].start(), p.cond(((Node)yyVals[0+yyTop].value)), null, p.remove_begin(((Node)yyVals[-2+yyTop].value)));
+                    yyVal = p.new_if(yyVals[yyTop - count + 1].start(), ((Node)yyVals[0+yyTop].value), null, p.remove_begin(((Node)yyVals[-2+yyTop].value)));
                     p.fixpos(((Node)yyVal), ((Node)yyVals[0+yyTop].value));
                     /*% %*/
                     /*% ripper: unless_mod!($3, $1) %*/
-=======
-states[28] = (ParserSupport support, RubyLexer lexer, Object yyVal, ProductionState[] yyVals, int yyTop, int count, int yychar) -> {
-                    yyVal = support.new_if(support.getPosition(((Node)yyVals[-2+yyTop].value)), ((Node)yyVals[0+yyTop].value), support.remove_begin(((Node)yyVals[-2+yyTop].value)), null);
-                    support.fixpos(((Node)yyVal), ((Node)yyVals[0+yyTop].value));
-  return yyVal;
-};
-states[29] = (ParserSupport support, RubyLexer lexer, Object yyVal, ProductionState[] yyVals, int yyTop, int count, int yychar) -> {
-                    yyVal = support.new_if(support.getPosition(((Node)yyVals[-2+yyTop].value)), ((Node)yyVals[0+yyTop].value), null, support.remove_begin(((Node)yyVals[-2+yyTop].value)));
-                    support.fixpos(((Node)yyVal), ((Node)yyVals[0+yyTop].value));
->>>>>>> 9cd1d20a
   return yyVal;
 };
 states[30] = (RubyParser p, Object yyVal, ProductionState[] yyVals, int yyTop, int count, int yychar) -> {
@@ -3628,18 +3617,12 @@
                     yyVal = p.new_defined(yyVals[yyTop - count + 1].start(), ((Node)yyVals[0+yyTop].value));
   return yyVal;
 };
-<<<<<<< HEAD
 states[277] = (RubyParser p, Object yyVal, ProductionState[] yyVals, int yyTop, int count, int yychar) -> {
                     /*%%%*/
                     p.value_expr(((Node)yyVals[-5+yyTop].value));
-                    yyVal = p.new_if(yyVals[yyTop - count + 1].start(), p.cond(((Node)yyVals[-5+yyTop].value)), ((Node)yyVals[-3+yyTop].value), ((Node)yyVals[0+yyTop].value));
+                    yyVal = p.new_if(yyVals[yyTop - count + 1].start(), ((Node)yyVals[-5+yyTop].value), ((Node)yyVals[-3+yyTop].value), ((Node)yyVals[0+yyTop].value));
                     /*% %*/
                     /*% ripper: ifop!($1, $3, $6) %*/
-=======
-states[277] = (ParserSupport support, RubyLexer lexer, Object yyVal, ProductionState[] yyVals, int yyTop, int count, int yychar) -> {
-                    support.value_expr(lexer, ((Node)yyVals[-5+yyTop].value));
-                    yyVal = support.new_if(support.getPosition(((Node)yyVals[-5+yyTop].value)), ((Node)yyVals[-5+yyTop].value), ((Node)yyVals[-3+yyTop].value), ((Node)yyVals[0+yyTop].value));
->>>>>>> 9cd1d20a
   return yyVal;
 };
 states[278] = (RubyParser p, Object yyVal, ProductionState[] yyVals, int yyTop, int count, int yychar) -> {
@@ -4151,27 +4134,18 @@
                     yyVal = ((LambdaNode)yyVals[0+yyTop].value);
   return yyVal;
 };
-<<<<<<< HEAD
 states[362] = (RubyParser p, Object yyVal, ProductionState[] yyVals, int yyTop, int count, int yychar) -> {
                     /*%%%*/
-                    yyVal = p.new_if(((Integer)yyVals[-5+yyTop].value), p.cond(((Node)yyVals[-4+yyTop].value)), ((Node)yyVals[-2+yyTop].value), ((Node)yyVals[-1+yyTop].value));
+                    yyVal = p.new_if(((Integer)yyVals[-5+yyTop].value), ((Node)yyVals[-4+yyTop].value), ((Node)yyVals[-2+yyTop].value), ((Node)yyVals[-1+yyTop].value));
                     /*% %*/
                     /*% ripper: if!($2, $4, escape_Qundef($5)) %*/
   return yyVal;
 };
 states[363] = (RubyParser p, Object yyVal, ProductionState[] yyVals, int yyTop, int count, int yychar) -> {
                     /*%%%*/
-                    yyVal = p.new_if(((Integer)yyVals[-5+yyTop].value), p.cond(((Node)yyVals[-4+yyTop].value)), ((Node)yyVals[-1+yyTop].value), ((Node)yyVals[-2+yyTop].value));
+                    yyVal = p.new_if(((Integer)yyVals[-5+yyTop].value), ((Node)yyVals[-4+yyTop].value), ((Node)yyVals[-1+yyTop].value), ((Node)yyVals[-2+yyTop].value));
                     /*% %*/
                     /*% ripper: unless!($2, $4, escape_Qundef($5)) %*/
-=======
-states[362] = (ParserSupport support, RubyLexer lexer, Object yyVal, ProductionState[] yyVals, int yyTop, int count, int yychar) -> {
-                    yyVal = support.new_if(((Integer)yyVals[-5+yyTop].value), ((Node)yyVals[-4+yyTop].value), ((Node)yyVals[-2+yyTop].value), ((Node)yyVals[-1+yyTop].value));
-  return yyVal;
-};
-states[363] = (ParserSupport support, RubyLexer lexer, Object yyVal, ProductionState[] yyVals, int yyTop, int count, int yychar) -> {
-                    yyVal = support.new_if(((Integer)yyVals[-5+yyTop].value), ((Node)yyVals[-4+yyTop].value), ((Node)yyVals[-1+yyTop].value), ((Node)yyVals[-2+yyTop].value));
->>>>>>> 9cd1d20a
   return yyVal;
 };
 states[364] = (RubyParser p, Object yyVal, ProductionState[] yyVals, int yyTop, int count, int yychar) -> {
@@ -4432,16 +4406,11 @@
                     yyVal = ((Integer)yyVals[0+yyTop].value);
   return yyVal;
 };
-<<<<<<< HEAD
 states[410] = (RubyParser p, Object yyVal, ProductionState[] yyVals, int yyTop, int count, int yychar) -> {
                     /*%%%*/
-                    yyVal = p.new_if(((Integer)yyVals[-4+yyTop].value), p.cond(((Node)yyVals[-3+yyTop].value)), ((Node)yyVals[-1+yyTop].value), ((Node)yyVals[0+yyTop].value));
+                    yyVal = p.new_if(((Integer)yyVals[-4+yyTop].value), ((Node)yyVals[-3+yyTop].value), ((Node)yyVals[-1+yyTop].value), ((Node)yyVals[0+yyTop].value));
                     /*% %*/
                     /*% ripper: elsif!($2, $4, escape_Qundef($5)) %*/
-=======
-states[410] = (ParserSupport support, RubyLexer lexer, Object yyVal, ProductionState[] yyVals, int yyTop, int count, int yychar) -> {
-                    yyVal = support.new_if(((Integer)yyVals[-4+yyTop].value), ((Node)yyVals[-3+yyTop].value), ((Node)yyVals[-1+yyTop].value), ((Node)yyVals[0+yyTop].value));
->>>>>>> 9cd1d20a
   return yyVal;
 };
 states[412] = (RubyParser p, Object yyVal, ProductionState[] yyVals, int yyTop, int count, int yychar) -> {
@@ -5524,11 +5493,7 @@
                     /*%%%*/
                     Node node;
                     if (((Node)yyVals[-3+yyTop].value) != null) {
-<<<<<<< HEAD
-                        node = p.appendToBlock(node_assign(((Node)yyVals[-3+yyTop].value), new GlobalVarNode(((Integer)yyVals[-5+yyTop].value), p.symbolID(DOLLAR_BANG))), ((Node)yyVals[-1+yyTop].value));
-=======
-                        node = support.appendToBlock(node_assign(((Node)yyVals[-3+yyTop].value), new GlobalVarNode(((Integer)yyVals[-5+yyTop].value), support.symbolID(lexer.DOLLAR_BANG))), support.makeNullNil(((Node)yyVals[-1+yyTop].value)));
->>>>>>> 9cd1d20a
+                        node = p.appendToBlock(node_assign(((Node)yyVals[-3+yyTop].value), new GlobalVarNode(((Integer)yyVals[-5+yyTop].value), p.symbolID(DOLLAR_BANG))), p.makeNullNil(((Node)yyVals[-1+yyTop].value)));
                         if (((Node)yyVals[-1+yyTop].value) != null) {
                             node.setLine(((Integer)yyVals[-5+yyTop].value));
                         }
