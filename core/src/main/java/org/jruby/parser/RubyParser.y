%{
/***** BEGIN LICENSE BLOCK *****
 * Version: EPL 1.0/GPL 2.0/LGPL 2.1
 *
 * The contents of this file are subject to the Common Public
 * License Version 1.0 (the "License"); you may not use this file
 * except in compliance with the License. You may obtain a copy of
 * the License at http://www.eclipse.org/legal/cpl-v10.html
 *
 * Software distributed under the License is distributed on an "AS
 * IS" basis, WITHOUT WARRANTY OF ANY KIND, either express or
 * implied. See the License for the specific language governing
 * rights and limitations under the License.
 *
 * Copyright (C) 2008-2009 Thomas E Enebo <enebo@acm.org>
 * 
 * Alternatively, the contents of this file may be used under the terms of
 * either of the GNU General Public License Version 2 or later (the "GPL"),
 * or the GNU Lesser General Public License Version 2.1 or later (the "LGPL"),
 * in which case the provisions of the GPL or the LGPL are applicable instead
 * of those above. If you wish to allow use of your version of this file only
 * under the terms of either the GPL or the LGPL, and not to allow others to
 * use your version of this file under the terms of the EPL, indicate your
 * decision by deleting the provisions above and replace them with the notice
 * and other provisions required by the GPL or the LGPL. If you do not delete
 * the provisions above, a recipient may use your version of this file under
 * the terms of any one of the EPL, the GPL or the LGPL.
 ***** END LICENSE BLOCK *****/
package org.jruby.parser;

import java.io.IOException;

import org.jruby.ast.ArgsNode;
<<<<<<< HEAD
 import org.jruby.ast.ArgumentNode;
=======
import org.jruby.ast.ArgumentNode;
>>>>>>> e699ba3a
import org.jruby.ast.ArrayNode;
import org.jruby.ast.AssignableNode;
import org.jruby.ast.BackRefNode;
import org.jruby.ast.BeginNode;
import org.jruby.ast.BlockAcceptingNode;
import org.jruby.ast.BlockArgNode;
import org.jruby.ast.BlockNode;
import org.jruby.ast.BlockPassNode;
import org.jruby.ast.BreakNode;
import org.jruby.ast.ClassNode;
import org.jruby.ast.ClassVarNode;
import org.jruby.ast.ClassVarAsgnNode;
import org.jruby.ast.Colon3Node;
import org.jruby.ast.ConstNode;
import org.jruby.ast.ConstDeclNode;
import org.jruby.ast.DStrNode;
import org.jruby.ast.DSymbolNode;
import org.jruby.ast.DXStrNode;
import org.jruby.ast.DefnNode;
import org.jruby.ast.DefsNode;
import org.jruby.ast.DotNode;
import org.jruby.ast.EncodingNode;
import org.jruby.ast.EnsureNode;
import org.jruby.ast.EvStrNode;
import org.jruby.ast.FalseNode;
import org.jruby.ast.FileNode;
import org.jruby.ast.FCallNode;
import org.jruby.ast.FixnumNode;
import org.jruby.ast.FloatNode;
import org.jruby.ast.ForNode;
import org.jruby.ast.GlobalAsgnNode;
import org.jruby.ast.GlobalVarNode;
import org.jruby.ast.HashNode;
import org.jruby.ast.IfNode;
import org.jruby.ast.InstAsgnNode;
import org.jruby.ast.InstVarNode;
import org.jruby.ast.IterNode;
import org.jruby.ast.LambdaNode;
import org.jruby.ast.ListNode;
import org.jruby.ast.LiteralNode;
import org.jruby.ast.ModuleNode;
import org.jruby.ast.MultipleAsgnNode;
import org.jruby.ast.NextNode;
import org.jruby.ast.NilImplicitNode;
import org.jruby.ast.NilNode;
import org.jruby.ast.Node;
import org.jruby.ast.NonLocalControlFlowNode;
import org.jruby.ast.NumericNode;
import org.jruby.ast.OpAsgnAndNode;
import org.jruby.ast.OpAsgnNode;
import org.jruby.ast.OpAsgnOrNode;
import org.jruby.ast.OptArgNode;
import org.jruby.ast.PostExeNode;
import org.jruby.ast.PreExe19Node;
import org.jruby.ast.RationalNode;
import org.jruby.ast.RedoNode;
import org.jruby.ast.RegexpNode;
import org.jruby.ast.RequiredKeywordArgumentValueNode;
import org.jruby.ast.RescueBodyNode;
import org.jruby.ast.RescueNode;
import org.jruby.ast.RestArgNode;
import org.jruby.ast.RetryNode;
import org.jruby.ast.ReturnNode;
import org.jruby.ast.SClassNode;
import org.jruby.ast.SelfNode;
import org.jruby.ast.StarNode;
import org.jruby.ast.StrNode;
import org.jruby.ast.TrueNode;
import org.jruby.ast.UnnamedRestArgNode;
import org.jruby.ast.UntilNode;
import org.jruby.ast.VAliasNode;
import org.jruby.ast.WhileNode;
import org.jruby.ast.XStrNode;
import org.jruby.ast.YieldNode;
import org.jruby.ast.ZArrayNode;
import org.jruby.ast.ZSuperNode;
import org.jruby.ast.types.ILiteralNode;
import org.jruby.common.IRubyWarnings;
import org.jruby.common.IRubyWarnings.ID;
import org.jruby.lexer.yacc.ISourcePosition;
import org.jruby.lexer.yacc.ISourcePositionHolder;
import org.jruby.lexer.LexerSource;
import org.jruby.lexer.yacc.RubyLexer;
import org.jruby.lexer.yacc.RubyLexer.LexState;
import org.jruby.lexer.yacc.StrTerm;
import org.jruby.lexer.yacc.SyntaxException;
import org.jruby.lexer.yacc.SyntaxException.PID;
import org.jruby.util.ByteList;
import org.jruby.util.KeyValuePair;
import org.jruby.util.cli.Options;
import org.jruby.util.StringSupport;
 
public class RubyParser {
    protected ParserSupport support;
    protected RubyLexer lexer;

    public RubyParser(LexerSource source) {
        this(new ParserSupport(), source);
    }

    public RubyParser(ParserSupport support, LexerSource source) {
        this.support = support;
        lexer = new RubyLexer(support, source);
        support.setLexer(lexer);
    }

    public void setWarnings(IRubyWarnings warnings) {
        support.setWarnings(warnings);
        lexer.setWarnings(warnings);
    }
%}

%token <ISourcePosition> kCLASS kMODULE kDEF kUNDEF kBEGIN kRESCUE kENSURE kEND kIF
  kUNLESS kTHEN kELSIF kELSE kCASE kWHEN kWHILE kUNTIL kFOR kBREAK kNEXT
  kREDO kRETRY kIN kDO kDO_COND kDO_BLOCK kRETURN kYIELD kSUPER kSELF kNIL
  kTRUE kFALSE kAND kOR kNOT kIF_MOD kUNLESS_MOD kWHILE_MOD kUNTIL_MOD
  kRESCUE_MOD kALIAS kDEFINED klBEGIN klEND k__LINE__ k__FILE__
  k__ENCODING__ kDO_LAMBDA 

%token <String> tIDENTIFIER tFID tGVAR tIVAR tCONSTANT tCVAR tLABEL
%token <StrNode> tCHAR
%type <String> sym symbol operation operation2 operation3 cname fname op 
%type <String> f_norm_arg dot_or_colon restarg_mark blkarg_mark
%token <String> tUPLUS         /* unary+ */
%token <String> tUMINUS        /* unary- */
%token <String> tUMINUS_NUM    /* unary- */
%token <String> tPOW           /* ** */
%token <String> tCMP           /* <=> */
%token <String> tEQ            /* == */
%token <String> tEQQ           /* === */
%token <String> tNEQ           /* != */
%token <String> tGEQ           /* >= */
%token <String> tLEQ           /* <= */
%token <String> tANDOP tOROP   /* && and || */
%token <String> tMATCH tNMATCH /* =~ and !~ */
%token <String>  tDOT           /* Is just '.' in ruby and not a token */
%token <String> tDOT2 tDOT3    /* .. and ... */
%token <String> tAREF tASET    /* [] and []= */
%token <String> tLSHFT tRSHFT  /* << and >> */
%token <String> tANDDOT	       /* &. */
%token <String> tCOLON2        /* :: */
%token <String> tCOLON3        /* :: at EXPR_BEG */
%token <String> tOP_ASGN       /* +=, -=  etc. */
%token <String> tASSOC         /* => */
%token <ISourcePosition> tLPAREN       /* ( */
%token <ISourcePosition> tLPAREN2      /* ( Is just '(' in ruby and not a token */
%token <String> tRPAREN        /* ) */
%token <ISourcePosition> tLPAREN_ARG    /* ( */
%token <String> tLBRACK        /* [ */
%token <String> tRBRACK        /* ] */
%token <ISourcePosition> tLBRACE        /* { */
%token <ISourcePosition> tLBRACE_ARG    /* { */
%token <String> tSTAR          /* * */
%token <String> tSTAR2         /* *  Is just '*' in ruby and not a token */
%token <String> tAMPER         /* & */
%token <String> tAMPER2        /* &  Is just '&' in ruby and not a token */
%token <String> tTILDE         /* ` is just '`' in ruby and not a token */
%token <String> tPERCENT       /* % is just '%' in ruby and not a token */
%token <String> tDIVIDE        /* / is just '/' in ruby and not a token */
%token <String> tPLUS          /* + is just '+' in ruby and not a token */
%token <String> tMINUS         /* - is just '-' in ruby and not a token */
%token <String> tLT            /* < is just '<' in ruby and not a token */
%token <String> tGT            /* > is just '>' in ruby and not a token */
%token <String> tPIPE          /* | is just '|' in ruby and not a token */
%token <String> tBANG          /* ! is just '!' in ruby and not a token */
%token <String> tCARET         /* ^ is just '^' in ruby and not a token */
%token <ISourcePosition> tLCURLY        /* { is just '{' in ruby and not a token */
%token <String> tRCURLY        /* } is just '}' in ruby and not a token */
%token <String> tBACK_REF2     /* { is just '`' in ruby and not a token */
%token <String> tSYMBEG tSTRING_BEG tXSTRING_BEG tREGEXP_BEG tWORDS_BEG tQWORDS_BEG
%token <String> tSTRING_DBEG tSTRING_DVAR tSTRING_END
%token <String> tLAMBDA tLAMBEG
%token <Node> tNTH_REF tBACK_REF tSTRING_CONTENT tINTEGER tIMAGINARY
%token <FloatNode> tFLOAT  
%token <RationalNode> tRATIONAL
%token <RegexpNode>  tREGEXP_END
%type <RestArgNode> f_rest_arg
%type <Node> singleton strings string string1 xstring regexp
%type <Node> string_contents xstring_contents method_call
%type <Object> string_content
%type <Node> regexp_contents
%type <Node> words qwords word literal dsym cpath command_asgn command_call
%type <NumericNode> numeric simple_numeric 
%type <Node> mrhs_arg
%type <Node> compstmt bodystmt stmts stmt expr arg primary command 
%type <Node> stmt_or_begin
%type <Node> expr_value primary_value opt_else cases if_tail exc_var
   // ENEBO: missing call_args2, open_args
%type <Node> call_args opt_ensure paren_args superclass
%type <Node> command_args var_ref opt_paren_args block_call block_command
%type <Node> f_opt
%type <Node> undef_list
%type <Node> string_dvar backref
%type <ArgsNode> f_args f_larglist block_param block_param_def opt_block_param
%type <Object> f_arglist
%type <Node> mrhs mlhs_item mlhs_node arg_value case_body exc_list aref_args
   // ENEBO: missing block_var == for_var, opt_block_var
%type <Node> lhs none args
%type <ListNode> qword_list word_list
%type <ListNode> f_arg f_optarg
%type <ListNode> f_marg_list, symbol_list
%type <ListNode> qsym_list, symbols, qsymbols
   // FIXME: These are node until a better understanding of underlying type
%type <ArgsTailHolder> opt_args_tail, opt_block_args_tail, block_args_tail, args_tail
%type <Node> f_kw, f_block_kw
%type <ListNode> f_block_kwarg, f_kwarg
   // ENEBO: missing when_args
%type <HashNode> assoc_list
%type <HashNode> assocs
%type <KeyValuePair> assoc
%type <ListNode> mlhs_head mlhs_post
%type <ListNode> f_block_optarg
%type <BlockPassNode> opt_block_arg block_arg none_block_pass
%type <BlockArgNode> opt_f_block_arg f_block_arg
%type <IterNode> brace_block do_block cmd_brace_block
   // ENEBO: missing mhls_entry
%type <MultipleAsgnNode> mlhs mlhs_basic 
%type <RescueBodyNode> opt_rescue
%type <AssignableNode> var_lhs
%type <LiteralNode> fsym
%type <Node> fitem
   // ENEBO: begin all new types
%type <Node> f_arg_item
%type <Node> bv_decls
%type <Node> opt_bv_decl lambda_body 
%type <LambdaNode> lambda
%type <Node> mlhs_inner f_block_opt for_var
%type <Node> opt_call_args f_marg f_margs
%type <String> bvar
   // ENEBO: end all new types

%type <String> rparen rbracket reswords f_bad_arg
%type <Node> top_compstmt top_stmts top_stmt
%type <ArgumentNode> f_norm_arg_int
%token <String> tSYMBOLS_BEG
%token <String> tQSYMBOLS_BEG
%token <String> tDSTAR
%token <String> tSTRING_DEND
%type <String> kwrest_mark, f_kwrest, f_label
%type <String> call_op call_op2
%type <ArgumentNode> f_arg_asgn
%type <FCallNode> fcall
%token <String> tLABEL_END, tSTRING_DEND

/*
 *    precedence table
 */

%nonassoc tLOWEST
%nonassoc tLBRACE_ARG

%nonassoc  kIF_MOD kUNLESS_MOD kWHILE_MOD kUNTIL_MOD
%left  kOR kAND
%right kNOT
%nonassoc kDEFINED
%right '=' tOP_ASGN
%left kRESCUE_MOD
%right '?' ':'
%nonassoc tDOT2 tDOT3
%left  tOROP
%left  tANDOP
%nonassoc  tCMP tEQ tEQQ tNEQ tMATCH tNMATCH
%left  tGT tGEQ tLT tLEQ
%left  tPIPE tCARET
%left  tAMPER2
%left  tLSHFT tRSHFT
%left  tPLUS tMINUS
%left  tSTAR2 tDIVIDE tPERCENT
%right tUMINUS_NUM tUMINUS
%right tPOW
%right tBANG tTILDE tUPLUS

   //%token <Integer> tLAST_TOKEN

%%
program       : {
                  lexer.setState(LexState.EXPR_BEG);
                  support.initTopLocalVariables();
              } top_compstmt {
  // ENEBO: Removed !compile_for_eval which probably is to reduce warnings
                  if ($2 != null) {
                      /* last expression should not be void */
                      if ($2 instanceof BlockNode) {
                          support.checkUselessStatement($<BlockNode>2.getLast());
                      } else {
                          support.checkUselessStatement($2);
                      }
                  }
                  support.getResult().setAST(support.addRootNode($2));
              }

top_compstmt  : top_stmts opt_terms {
                  if ($1 instanceof BlockNode) {
                      support.checkUselessStatements($<BlockNode>1);
                  }
                  $$ = $1;
              }

top_stmts     : none
              | top_stmt {
                    $$ = support.newline_node($1, support.getPosition($1));
              }
              | top_stmts terms top_stmt {
                    $$ = support.appendToBlock($1, support.newline_node($3, support.getPosition($3)));
              }
              | error top_stmt {
                    $$ = $2;
              }

top_stmt      : stmt
              | klBEGIN {
                    if (support.isInDef() || support.isInSingle()) {
                        support.yyerror("BEGIN in method");
                    }
              } tLCURLY top_compstmt tRCURLY {
                    support.getResult().addBeginNode(new PreExe19Node($1, support.getCurrentScope(), $4));
                    $$ = null;
              }

bodystmt      : compstmt opt_rescue opt_else opt_ensure {
                  Node node = $1;

                  if ($2 != null) {
                      node = new RescueNode(support.getPosition($1), $1, $2, $3);
                  } else if ($3 != null) {
                      support.warn(ID.ELSE_WITHOUT_RESCUE, support.getPosition($1), "else without rescue is useless");
                      node = support.appendToBlock($1, $3);
                  }
                  if ($4 != null) {
                      if (node == null) node = NilImplicitNode.NIL;
                      node = new EnsureNode(support.getPosition($1), node, $4);
                  }

                  support.fixpos(node, $1);
                  $$ = node;
                }

compstmt        : stmts opt_terms {
                    if ($1 instanceof BlockNode) {
                        support.checkUselessStatements($<BlockNode>1);
                    }
                    $$ = $1;
                }

stmts           : none
                | stmt_or_begin {
                    $$ = support.newline_node($1, support.getPosition($1));
                }
                | stmts terms stmt_or_begin {
                    $$ = support.appendToBlock($1, support.newline_node($3, support.getPosition($3)));
                }
                | error stmt {
                    $$ = $2;
                }

stmt_or_begin   : stmt {
                    $$ = $1;
                }
// FIXME: How can this new begin ever work?  is yyerror conditional in MRI?
                | kBEGIN {
                   support.yyerror("BEGIN is permitted only at toplevel");
                } tLCURLY top_compstmt tRCURLY {
                    $$ = new BeginNode($1, $2 == null ? NilImplicitNode.NIL : $2);
                }

stmt            : kALIAS fitem {
                    lexer.setState(LexState.EXPR_FNAME);
                } fitem {
                    $$ = support.newAlias($1, $2, $4);
                }
                | kALIAS tGVAR tGVAR {
                    $$ = new VAliasNode($1, $2, $3);
                }
                | kALIAS tGVAR tBACK_REF {
                    $$ = new VAliasNode($1, $2, "$" + $<BackRefNode>3.getType());
                }
                | kALIAS tGVAR tNTH_REF {
                    support.yyerror("can't make alias for the number variables");
                }
                | kUNDEF undef_list {
                    $$ = $2;
                }
                | stmt kIF_MOD expr_value {
                    $$ = new IfNode(support.getPosition($1), support.getConditionNode($3), $1, null);
                    support.fixpos($<Node>$, $3);
                }
                | stmt kUNLESS_MOD expr_value {
                    $$ = new IfNode(support.getPosition($1), support.getConditionNode($3), null, $1);
                    support.fixpos($<Node>$, $3);
                }
                | stmt kWHILE_MOD expr_value {
                    if ($1 != null && $1 instanceof BeginNode) {
                        $$ = new WhileNode(support.getPosition($1), support.getConditionNode($3), $<BeginNode>1.getBodyNode(), false);
                    } else {
                        $$ = new WhileNode(support.getPosition($1), support.getConditionNode($3), $1, true);
                    }
                }
                | stmt kUNTIL_MOD expr_value {
                    if ($1 != null && $1 instanceof BeginNode) {
                        $$ = new UntilNode(support.getPosition($1), support.getConditionNode($3), $<BeginNode>1.getBodyNode(), false);
                    } else {
                        $$ = new UntilNode(support.getPosition($1), support.getConditionNode($3), $1, true);
                    }
                }
                | stmt kRESCUE_MOD stmt {
                    $$ = support.newRescueModNode($1, $3);
                }
                | klEND tLCURLY compstmt tRCURLY {
                    if (support.isInDef() || support.isInSingle()) {
                        support.warn(ID.END_IN_METHOD, $1, "END in method; use at_exit");
                    }
                    $$ = new PostExeNode($1, $3);
                }
                | command_asgn
                | mlhs '=' command_call {
                    support.checkExpression($3);
                    $1.setValueNode($3);
                    $$ = $1;
                }
                | var_lhs tOP_ASGN command_call {
                    support.checkExpression($3);

                    ISourcePosition pos = $1.getPosition();
                    String asgnOp = $2;
                    if (asgnOp.equals("||")) {
                        $1.setValueNode($3);
                        $$ = new OpAsgnOrNode(pos, support.gettable2($1), $1);
                    } else if (asgnOp.equals("&&")) {
                        $1.setValueNode($3);
                        $$ = new OpAsgnAndNode(pos, support.gettable2($1), $1);
                    } else {
                        $1.setValueNode(support.getOperatorCallNode(support.gettable2($1), asgnOp, $3));
                        $1.setPosition(pos);
                        $$ = $1;
                    }
                }
                | primary_value '[' opt_call_args rbracket tOP_ASGN command_call {
  // FIXME: arg_concat logic missing for opt_call_args
                    $$ = support.new_opElementAsgnNode($1, $5, $3, $6);
                }
                | primary_value call_op tIDENTIFIER tOP_ASGN command_call {
                    $$ = support.newOpAsgn(support.getPosition($1), $1, $2, $5, $3, $4);
                }
                | primary_value call_op tCONSTANT tOP_ASGN command_call {
                    $$ = support.newOpAsgn(support.getPosition($1), $1, $2, $5, $3, $4);
                }
                | primary_value tCOLON2 tCONSTANT tOP_ASGN command_call {
                    support.yyerror("can't make alias for the number variables");
                    $$ = null;
                }

                | primary_value tCOLON2 tIDENTIFIER tOP_ASGN command_call {
                    $$ = support.newOpAsgn(support.getPosition($1), $1, $2, $5, $3, $4);
                }
                | backref tOP_ASGN command_call {
                    support.backrefAssignError($1);
                }
                | lhs '=' mrhs {
                    $$ = support.node_assign($1, $3);
                }
                | mlhs '=' mrhs_arg {
                    $<AssignableNode>1.setValueNode($3);
                    $$ = $1;
                    $1.setPosition(support.getPosition($1));
                }
                | expr

command_asgn    : lhs '=' command_call {
                    support.checkExpression($3);
                    $$ = support.node_assign($1, $3);
                }
                | lhs '=' command_asgn {
                    support.checkExpression($3);
                    $$ = support.node_assign($1, $3);
                }

// Node:expr *CURRENT* all but arg so far
expr            : command_call
                | expr kAND expr {
                    $$ = support.newAndNode(support.getPosition($1), $1, $3);
                }
                | expr kOR expr {
                    $$ = support.newOrNode(support.getPosition($1), $1, $3);
                }
                | kNOT opt_nl expr {
                    $$ = support.getOperatorCallNode(support.getConditionNode($3), "!");
                }
                | tBANG command_call {
                    $$ = support.getOperatorCallNode(support.getConditionNode($2), "!");
                }
                | arg

expr_value      : expr {
                    support.checkExpression($1);
                }

// Node:command - call with or with block on end [!null]
command_call    : command
                | block_command

// Node:block_command - A call with a block (foo.bar {...}, foo::bar {...}, bar {...}) [!null]
block_command   : block_call
                | block_call call_op2 operation2 command_args {
                    $$ = support.new_call($1, $2, $3, $4, null);
                }

// :brace_block - [!null]
cmd_brace_block : tLBRACE_ARG {
                    support.pushBlockScope();
                } opt_block_param compstmt tRCURLY {
                    $$ = new IterNode($1, $3, $4, support.getCurrentScope());
                    support.popCurrentScope();
                }

fcall           : operation {
                    $$ = support.new_fcall($1);
                }

// Node:command - fcall/call/yield/super [!null]
command        : fcall command_args %prec tLOWEST {
                    support.frobnicate_fcall_args($1, $2, null);
                    $$ = $1;
                }
                | fcall command_args cmd_brace_block {
                    support.frobnicate_fcall_args($1, $2, $3);
                    $$ = $1;
                }
                | primary_value call_op operation2 command_args %prec tLOWEST {
                    $$ = support.new_call($1, $2, $3, $4, null);
                }
                | primary_value call_op operation2 command_args cmd_brace_block {
                    $$ = support.new_call($1, $2, $3, $4, $5); 
                }
                | primary_value tCOLON2 operation2 command_args %prec tLOWEST {
                    $$ = support.new_call($1, $3, $4, null);
                }
                | primary_value tCOLON2 operation2 command_args cmd_brace_block {
                    $$ = support.new_call($1, $3, $4, $5);
                }
                | kSUPER command_args {
                    $$ = support.new_super($1, $2);
                }
                | kYIELD command_args {
                    $$ = support.new_yield($1, $2);
                }
                | kRETURN call_args {
                    $$ = new ReturnNode($1, support.ret_args($2, $1));
                }
                | kBREAK call_args {
                    $$ = new BreakNode($1, support.ret_args($2, $1));
                }
                | kNEXT call_args {
                    $$ = new NextNode($1, support.ret_args($2, $1));
                }

// MultipleAssigNode:mlhs - [!null]
mlhs            : mlhs_basic
                | tLPAREN mlhs_inner rparen {
                    $$ = $2;
                }

// MultipleAssignNode:mlhs_entry - mlhs w or w/o parens [!null]
mlhs_inner      : mlhs_basic {
                    $$ = $1;
                }
                | tLPAREN mlhs_inner rparen {
                    $$ = new MultipleAsgnNode($1, support.newArrayNode($1, $2), null, null);
                }

// MultipleAssignNode:mlhs_basic - multiple left hand side (basic because used in multiple context) [!null]
mlhs_basic      : mlhs_head {
                    $$ = new MultipleAsgnNode($1.getPosition(), $1, null, null);
                }
                | mlhs_head mlhs_item {
                    $$ = new MultipleAsgnNode($1.getPosition(), $1.add($2), null, null);
                }
                | mlhs_head tSTAR mlhs_node {
                    $$ = new MultipleAsgnNode($1.getPosition(), $1, $3, (ListNode) null);
                }
                | mlhs_head tSTAR mlhs_node ',' mlhs_post {
                    $$ = new MultipleAsgnNode($1.getPosition(), $1, $3, $5);
                }
                | mlhs_head tSTAR {
                    $$ = new MultipleAsgnNode($1.getPosition(), $1, new StarNode(lexer.getPosition()), null);
                }
                | mlhs_head tSTAR ',' mlhs_post {
                    $$ = new MultipleAsgnNode($1.getPosition(), $1, new StarNode(lexer.getPosition()), $4);
                }
                | tSTAR mlhs_node {
                    $$ = new MultipleAsgnNode($2.getPosition(), null, $2, null);
                }
                | tSTAR mlhs_node ',' mlhs_post {
                    $$ = new MultipleAsgnNode($2.getPosition(), null, $2, $4);
                }
                | tSTAR {
                      $$ = new MultipleAsgnNode(lexer.getPosition(), null, new StarNode(lexer.getPosition()), null);
                }
                | tSTAR ',' mlhs_post {
                      $$ = new MultipleAsgnNode(lexer.getPosition(), null, new StarNode(lexer.getPosition()), $3);
                }

mlhs_item       : mlhs_node
                | tLPAREN mlhs_inner rparen {
                    $$ = $2;
                }

// Set of mlhs terms at front of mlhs (a, *b, d, e = arr  # a is head)
mlhs_head       : mlhs_item ',' {
                    $$ = support.newArrayNode($1.getPosition(), $1);
                }
                | mlhs_head mlhs_item ',' {
                    $$ = $1.add($2);
                }

// Set of mlhs terms at end of mlhs (a, *b, d, e = arr  # d,e is post)
mlhs_post       : mlhs_item {
                    $$ = support.newArrayNode($1.getPosition(), $1);
                }
                | mlhs_post ',' mlhs_item {
                    $$ = $1.add($3);
                }

mlhs_node       : /*mri:user_variable*/ tIDENTIFIER {
                    $$ = support.assignableLabelOrIdentifier($1, null);
                }
                | tIVAR {
                   $$ = new InstAsgnNode(lexer.getPosition(), $1, NilImplicitNode.NIL);
                }
                | tGVAR {
                   $$ = new GlobalAsgnNode(lexer.getPosition(), $1, NilImplicitNode.NIL);
                }
                | tCONSTANT {
                    if (support.isInDef() || support.isInSingle()) support.compile_error("dynamic constant assignment");

                    $$ = new ConstDeclNode(lexer.getPosition(), $1, null, NilImplicitNode.NIL);
                }
                | tCVAR {
                    $$ = new ClassVarAsgnNode(lexer.getPosition(), $1, NilImplicitNode.NIL);
                } /*mri:user_variable*/
                | /*mri:keyword_variable*/ kNIL {
                    support.compile_error("Can't assign to nil");
                    $$ = null;
                }
                | kSELF {
                    support.compile_error("Can't change the value of self");
                    $$ = null;
                }
                | kTRUE {
                    support.compile_error("Can't assign to true");
                    $$ = null;
                }
                | kFALSE {
                    support.compile_error("Can't assign to false");
                    $$ = null;
                }
                | k__FILE__ {
                    support.compile_error("Can't assign to __FILE__");
                    $$ = null;
                }
                | k__LINE__ {
                    support.compile_error("Can't assign to __LINE__");
                    $$ = null;
                }
                | k__ENCODING__ {
                    support.compile_error("Can't assign to __ENCODING__");
                    $$ = null;
                } /*mri:keyword_variable*/
                | primary_value '[' opt_call_args rbracket {
                    $$ = support.aryset($1, $3);
                }
                | primary_value call_op tIDENTIFIER {
                    $$ = support.attrset($1, $2, $3);
                }
                | primary_value tCOLON2 tIDENTIFIER {
                    $$ = support.attrset($1, $3);
                }
                | primary_value call_op tCONSTANT {
                    $$ = support.attrset($1, $2, $3);
                }
                | primary_value tCOLON2 tCONSTANT {
                    if (support.isInDef() || support.isInSingle()) {
                        support.yyerror("dynamic constant assignment");
                    }

                    ISourcePosition position = support.getPosition($1);

                    $$ = new ConstDeclNode(position, null, support.new_colon2(position, $1, $3), NilImplicitNode.NIL);
                }
                | tCOLON3 tCONSTANT {
                    if (support.isInDef() || support.isInSingle()) {
                        support.yyerror("dynamic constant assignment");
                    }

                    ISourcePosition position = lexer.getPosition();

                    $$ = new ConstDeclNode(position, null, support.new_colon3(position, $2), NilImplicitNode.NIL);
                }
                | backref {
                    support.backrefAssignError($1);
                }

lhs             : /*mri:user_variable*/ tIDENTIFIER {
                    $$ = support.assignableLabelOrIdentifier($1, null);
                }
                | tIVAR {
                   $$ = new InstAsgnNode(lexer.getPosition(), $1, NilImplicitNode.NIL);
                }
                | tGVAR {
                   $$ = new GlobalAsgnNode(lexer.getPosition(), $1, NilImplicitNode.NIL);
                }
                | tCONSTANT {
                    if (support.isInDef() || support.isInSingle()) support.compile_error("dynamic constant assignment");

                    $$ = new ConstDeclNode(lexer.getPosition(), $1, null, NilImplicitNode.NIL);
                }
                | tCVAR {
                    $$ = new ClassVarAsgnNode(lexer.getPosition(), $1, NilImplicitNode.NIL);
                } /*mri:user_variable*/
                | /*mri:keyword_variable*/ kNIL {
                    support.compile_error("Can't assign to nil");
                    $$ = null;
                }
                | kSELF {
                    support.compile_error("Can't change the value of self");
                    $$ = null;
                }
                | kTRUE {
                    support.compile_error("Can't assign to true");
                    $$ = null;
                }
                | kFALSE {
                    support.compile_error("Can't assign to false");
                    $$ = null;
                }
                | k__FILE__ {
                    support.compile_error("Can't assign to __FILE__");
                    $$ = null;
                }
                | k__LINE__ {
                    support.compile_error("Can't assign to __LINE__");
                    $$ = null;
                }
                | k__ENCODING__ {
                    support.compile_error("Can't assign to __ENCODING__");
                    $$ = null;
                } /*mri:keyword_variable*/
                | primary_value '[' opt_call_args rbracket {
                    $$ = support.aryset($1, $3);
                }
                | primary_value call_op tIDENTIFIER {
                    $$ = support.attrset($1, $2, $3);
                }
                | primary_value tCOLON2 tIDENTIFIER {
                    $$ = support.attrset($1, $3);
                }
                | primary_value call_op tCONSTANT {
                    $$ = support.attrset($1, $2, $3);
                }
                | primary_value tCOLON2 tCONSTANT {
                    if (support.isInDef() || support.isInSingle()) {
                        support.yyerror("dynamic constant assignment");
                    }

                    ISourcePosition position = support.getPosition($1);

                    $$ = new ConstDeclNode(position, null, support.new_colon2(position, $1, $3), NilImplicitNode.NIL);
                }
                | tCOLON3 tCONSTANT {
                    if (support.isInDef() || support.isInSingle()) {
                        support.yyerror("dynamic constant assignment");
                    }

                    ISourcePosition position = lexer.getPosition();

                    $$ = new ConstDeclNode(position, null, support.new_colon3(position, $2), NilImplicitNode.NIL);
                }
                | backref {
                    support.backrefAssignError($1);
                }

cname           : tIDENTIFIER {
                    support.yyerror("class/module name must be CONSTANT");
                }
                | tCONSTANT

cpath           : tCOLON3 cname {
                    $$ = support.new_colon3(lexer.getPosition(), $2);
                }
                | cname {
                    $$ = support.new_colon2(lexer.getPosition(), null, $1);
                }
                | primary_value tCOLON2 cname {
                    $$ = support.new_colon2(support.getPosition($1), $1, $3);
                }

// String:fname - A function name [!null]
fname          : tIDENTIFIER | tCONSTANT | tFID 
               | op {
                   lexer.setState(LexState.EXPR_ENDFN);
                   $$ = $1;
               }
               | reswords {
                   lexer.setState(LexState.EXPR_ENDFN);
                   $$ = $1;
               }

// LiteralNode:fsym
fsym           : fname {
                    $$ = new LiteralNode(lexer.getPosition(), $1);
                }
                | symbol {
                    $$ = new LiteralNode(lexer.getPosition(), $1);
                }

// Node:fitem
fitem           : fsym {
                    $$ = $1;
                }
                | dsym {
                    $$ = $1;
                }

undef_list      : fitem {
                    $$ = support.newUndef($1.getPosition(), $1);
                }
                | undef_list ',' {
                    lexer.setState(LexState.EXPR_FNAME);
                } fitem {
                    $$ = support.appendToBlock($1, support.newUndef($1.getPosition(), $4));
                }

// String:op
op              : tPIPE | tCARET | tAMPER2 | tCMP | tEQ | tEQQ | tMATCH
                | tNMATCH | tGT | tGEQ | tLT | tLEQ | tNEQ | tLSHFT | tRSHFT
                | tDSTAR | tPLUS | tMINUS | tSTAR2 | tSTAR | tDIVIDE | tPERCENT 
                | tPOW | tBANG | tTILDE | tUPLUS | tUMINUS | tAREF | tASET 
                | tBACK_REF2

// String:op
reswords        : k__LINE__ {
                    $$ = "__LINE__";
                }
                | k__FILE__ {
                    $$ = "__FILE__";
                }
                | k__ENCODING__ {
                    $$ = "__ENCODING__";
                }
                | klBEGIN {
                    $$ = "BEGIN";
                }
                | klEND {
                    $$ = "END";
                }
                | kALIAS {
                    $$ = "alias";
                }
                | kAND {
                    $$ = "and";
                }
                | kBEGIN {
                    $$ = "begin";
                }
                | kBREAK {
                    $$ = "break";
                }
                | kCASE {
                    $$ = "case";
                }
                | kCLASS {
                    $$ = "class";
                }
                | kDEF {
                    $$ = "def";
                }
                | kDEFINED {
                    $$ = "defined?";
                }
                | kDO {
                    $$ = "do";
                }
                | kELSE {
                    $$ = "else";
                }
                | kELSIF {
                    $$ = "elsif";
                }
                | kEND {
                    $$ = "end";
                }
                | kENSURE {
                    $$ = "ensure";
                }
                | kFALSE {
                    $$ = "false";
                }
                | kFOR {
                    $$ = "for";
                }
                | kIN {
                    $$ = "in";
                }
                | kMODULE {
                    $$ = "module";
                }
                | kNEXT {
                    $$ = "next";
                }
                | kNIL {
                    $$ = "nil";
                }
                | kNOT {
                    $$ = "not";
                }
                | kOR {
                    $$ = "or";
                }
                | kREDO {
                    $$ = "redo";
                }
                | kRESCUE {
                    $$ = "rescue";
                }
                | kRETRY {
                    $$ = "retry";
                }
                | kRETURN {
                    $$ = "return";
                }
                | kSELF {
                    $$ = "self";
                }
                | kSUPER {
                    $$ = "super";
                }
                | kTHEN {
                    $$ = "then";
                }
                | kTRUE {
                    $$ = "true";
                }
                | kUNDEF {
                    $$ = "undef";
                }
                | kWHEN {
                    $$ = "when";
                }
                | kYIELD {
                    $$ = "yield";
                }
                | kIF {
                    $$ = "if";
                }
                | kUNLESS {
                    $$ = "unless";
                }
                | kWHILE {
                    $$ = "while";
                }
                | kUNTIL {
                    $$ = "until";
                }
                | kRESCUE_MOD {
                    $$ = "rescue";
                }

arg             : lhs '=' arg {
                    $$ = support.node_assign($1, $3);
                    // FIXME: Consider fixing node_assign itself rather than single case
                    $<Node>$.setPosition(support.getPosition($1));
                }
                | lhs '=' arg kRESCUE_MOD arg {
                    $$ = support.node_assign($1, support.newRescueModNode($3, $5));
                }
                | var_lhs tOP_ASGN arg {
                    support.checkExpression($3);

                    ISourcePosition pos = $1.getPosition();
                    String asgnOp = $2;
                    if (asgnOp.equals("||")) {
                        $1.setValueNode($3);
                        $$ = new OpAsgnOrNode(pos, support.gettable2($1), $1);
                    } else if (asgnOp.equals("&&")) {
                        $1.setValueNode($3);
                        $$ = new OpAsgnAndNode(pos, support.gettable2($1), $1);
                    } else {
                        $1.setValueNode(support.getOperatorCallNode(support.gettable2($1), asgnOp, $3));
                        $1.setPosition(pos);
                        $$ = $1;
                    }
                }
                | var_lhs tOP_ASGN arg kRESCUE_MOD arg {
                    support.checkExpression($3);
                    Node rescue = support.newRescueModNode($3, $5);

                    ISourcePosition pos = $1.getPosition();
                    String asgnOp = $2;
                    if (asgnOp.equals("||")) {
                        $1.setValueNode(rescue);
                        $$ = new OpAsgnOrNode(pos, support.gettable2($1), $1);
                    } else if (asgnOp.equals("&&")) {
                        $1.setValueNode(rescue);
                        $$ = new OpAsgnAndNode(pos, support.gettable2($1), $1);
                    } else {
                        $1.setValueNode(support.getOperatorCallNode(support.gettable2($1), asgnOp, rescue));
                        $1.setPosition(pos);
                        $$ = $1;
                    }
                }
                | primary_value '[' opt_call_args rbracket tOP_ASGN arg {
  // FIXME: arg_concat missing for opt_call_args
                    $$ = support.new_opElementAsgnNode($1, $5, $3, $6);
                }
                | primary_value call_op tIDENTIFIER tOP_ASGN arg {
                    $$ = support.newOpAsgn(support.getPosition($1), $1, $2, $5, $3, $4);
                }
                | primary_value call_op tCONSTANT tOP_ASGN arg {
                    $$ = support.newOpAsgn(support.getPosition($1), $1, $2, $5, $3, $4);
                }
                | primary_value tCOLON2 tIDENTIFIER tOP_ASGN arg {
                    $$ = support.newOpAsgn(support.getPosition($1), $1, $2, $5, $3, $4);
                }
                | primary_value tCOLON2 tCONSTANT tOP_ASGN arg {
                    support.yyerror("constant re-assignment");
                }
                | tCOLON3 tCONSTANT tOP_ASGN arg {
                    support.yyerror("constant re-assignment");
                }
                | backref tOP_ASGN arg {
                    support.backrefAssignError($1);
                }
                | arg tDOT2 arg {
                    support.checkExpression($1);
                    support.checkExpression($3);
    
                    boolean isLiteral = $1 instanceof FixnumNode && $3 instanceof FixnumNode;
                    $$ = new DotNode(support.getPosition($1), $1, $3, false, isLiteral);
                }
                | arg tDOT3 arg {
                    support.checkExpression($1);
                    support.checkExpression($3);

                    boolean isLiteral = $1 instanceof FixnumNode && $3 instanceof FixnumNode;
                    $$ = new DotNode(support.getPosition($1), $1, $3, true, isLiteral);
                }
                | arg tPLUS arg {
                    $$ = support.getOperatorCallNode($1, "+", $3, lexer.getPosition());
                }
                | arg tMINUS arg {
                    $$ = support.getOperatorCallNode($1, "-", $3, lexer.getPosition());
                }
                | arg tSTAR2 arg {
                    $$ = support.getOperatorCallNode($1, "*", $3, lexer.getPosition());
                }
                | arg tDIVIDE arg {
                    $$ = support.getOperatorCallNode($1, "/", $3, lexer.getPosition());
                }
                | arg tPERCENT arg {
                    $$ = support.getOperatorCallNode($1, "%", $3, lexer.getPosition());
                }
                | arg tPOW arg {
                    $$ = support.getOperatorCallNode($1, "**", $3, lexer.getPosition());
                }
                | tUMINUS_NUM simple_numeric tPOW arg {
                    $$ = support.getOperatorCallNode(support.getOperatorCallNode($2, "**", $4, lexer.getPosition()), "-@");
                }
                | tUPLUS arg {
                    $$ = support.getOperatorCallNode($2, "+@");
                }
                | tUMINUS arg {
                    $$ = support.getOperatorCallNode($2, "-@");
                }
                | arg tPIPE arg {
                    $$ = support.getOperatorCallNode($1, "|", $3, lexer.getPosition());
                }
                | arg tCARET arg {
                    $$ = support.getOperatorCallNode($1, "^", $3, lexer.getPosition());
                }
                | arg tAMPER2 arg {
                    $$ = support.getOperatorCallNode($1, "&", $3, lexer.getPosition());
                }
                | arg tCMP arg {
                    $$ = support.getOperatorCallNode($1, "<=>", $3, lexer.getPosition());
                }
                | arg tGT arg {
                    $$ = support.getOperatorCallNode($1, ">", $3, lexer.getPosition());
                }
                | arg tGEQ arg {
                    $$ = support.getOperatorCallNode($1, ">=", $3, lexer.getPosition());
                }
                | arg tLT arg {
                    $$ = support.getOperatorCallNode($1, "<", $3, lexer.getPosition());
                }
                | arg tLEQ arg {
                    $$ = support.getOperatorCallNode($1, "<=", $3, lexer.getPosition());
                }
                | arg tEQ arg {
                    $$ = support.getOperatorCallNode($1, "==", $3, lexer.getPosition());
                }
                | arg tEQQ arg {
                    $$ = support.getOperatorCallNode($1, "===", $3, lexer.getPosition());
                }
                | arg tNEQ arg {
                    $$ = support.getOperatorCallNode($1, "!=", $3, lexer.getPosition());
                }
                | arg tMATCH arg {
                    $$ = support.getMatchNode($1, $3);
                  /* ENEBO
                        $$ = match_op($1, $3);
                        if (nd_type($1) == NODE_LIT && TYPE($1->nd_lit) == T_REGEXP) {
                            $$ = reg_named_capture_assign($1->nd_lit, $$);
                        }
                  */
                }
                | arg tNMATCH arg {
                    $$ = support.getOperatorCallNode($1, "!~", $3, lexer.getPosition());
                }
                | tBANG arg {
                    $$ = support.getOperatorCallNode(support.getConditionNode($2), "!");
                }
                | tTILDE arg {
                    $$ = support.getOperatorCallNode($2, "~");
                }
                | arg tLSHFT arg {
                    $$ = support.getOperatorCallNode($1, "<<", $3, lexer.getPosition());
                }
                | arg tRSHFT arg {
                    $$ = support.getOperatorCallNode($1, ">>", $3, lexer.getPosition());
                }
                | arg tANDOP arg {
                    $$ = support.newAndNode($1.getPosition(), $1, $3);
                }
                | arg tOROP arg {
                    $$ = support.newOrNode($1.getPosition(), $1, $3);
                }
                | kDEFINED opt_nl arg {
                    $$ = support.new_defined($1, $3);
                }
                | arg '?' {
                    lexer.getConditionState().begin();
                } arg opt_nl ':' {
                    lexer.getConditionState().end();
                } arg {
                    $$ = new IfNode(support.getPosition($1), support.getConditionNode($1), $4, $8);
                }
                | primary {
                    $$ = $1;
                }

arg_value       : arg {
                    support.checkExpression($1);
                    $$ = $1 != null ? $1 : NilImplicitNode.NIL;
                }

aref_args       : none
                | args trailer {
                    $$ = $1;
                }
                | args ',' assocs trailer {
                    $$ = support.arg_append($1, $3);
                }
                | assocs trailer {
                    $$ = support.newArrayNode($1.getPosition(), $1);
                }

paren_args      : tLPAREN2 opt_call_args rparen {
                    $$ = $2;
                    if ($$ != null) $<Node>$.setPosition($1);
                }

opt_paren_args  : none | paren_args

opt_call_args   : none 
                | call_args
                | args ',' {
                    $$ = $1;
                }
                | args ',' assocs ',' {
                    $$ = support.arg_append($1, $3);
                }
                | assocs ',' {
                    $$ = support.newArrayNode($1.getPosition(), $1);
                }
   

// [!null]
call_args       : command {
                    $$ = support.newArrayNode(support.getPosition($1), $1);
                }
                | args opt_block_arg {
                    $$ = support.arg_blk_pass($1, $2);
                }
                | assocs opt_block_arg {
                    $$ = support.newArrayNode($1.getPosition(), $1);
                    $$ = support.arg_blk_pass((Node)$$, $2);
                }
                | args ',' assocs opt_block_arg {
                    $$ = support.arg_append($1, $3);
                    $$ = support.arg_blk_pass((Node)$$, $4);
                }
                | block_arg {
                }

command_args    : /* none */ {
                    $$ = Long.valueOf(lexer.getCmdArgumentState().getStack());
                    lexer.getCmdArgumentState().begin();
                } call_args {
                    lexer.getCmdArgumentState().reset($<Long>1.longValue());
                    $$ = $2;
                }

block_arg       : tAMPER arg_value {
                    $$ = new BlockPassNode(support.getPosition($2), $2);
                }

opt_block_arg   : ',' block_arg {
                    $$ = $2;
                }
                | none_block_pass

// [!null]
args            : arg_value { // ArrayNode
                    ISourcePosition pos = $1 == null ? lexer.getPosition() : $1.getPosition();
                    $$ = support.newArrayNode(pos, $1);
                }
                | tSTAR arg_value { // SplatNode
                    $$ = support.newSplatNode(support.getPosition($2), $2);
                }
                | args ',' arg_value { // ArgsCatNode, SplatNode, ArrayNode
                    Node node = support.splat_array($1);

                    if (node != null) {
                        $$ = support.list_append(node, $3);
                    } else {
                        $$ = support.arg_append($1, $3);
                    }
                }
                | args ',' tSTAR arg_value { // ArgsCatNode, SplatNode, ArrayNode
                    Node node = null;

                    // FIXME: lose syntactical elements here (and others like this)
                    if ($4 instanceof ArrayNode &&
                        (node = support.splat_array($1)) != null) {
                        $$ = support.list_concat(node, $4);
                    } else {
                        $$ = support.arg_concat(support.getPosition($1), $1, $4);
                    }
                }

mrhs_arg	: mrhs {
                    $$ = $1;
                }
		| arg_value {
                    $$ = $1;
                }


mrhs            : args ',' arg_value {
                    Node node = support.splat_array($1);

                    if (node != null) {
                        $$ = support.list_append(node, $3);
                    } else {
                        $$ = support.arg_append($1, $3);
                    }
                }
                | args ',' tSTAR arg_value {
                    Node node = null;

                    if ($4 instanceof ArrayNode &&
                        (node = support.splat_array($1)) != null) {
                        $$ = support.list_concat(node, $4);
                    } else {
                        $$ = support.arg_concat($1.getPosition(), $1, $4);
                    }
                }
                | tSTAR arg_value {
                     $$ = support.newSplatNode(support.getPosition($2), $2);
                }

primary         : literal
                | strings
                | xstring
                | regexp
                | words
                | qwords
                | symbols { 
                     $$ = $1; // FIXME: Why complaining without $$ = $1;
                }
                | qsymbols {
                     $$ = $1; // FIXME: Why complaining without $$ = $1;
                }
                | var_ref
                | backref
                | tFID {
                    $$ = support.new_fcall($1);
                }
                | kBEGIN {
                    $$ = lexer.getCmdArgumentState().getStack();
                    lexer.getCmdArgumentState().reset();
                } bodystmt kEND {
                    lexer.getCmdArgumentState().reset($<Long>2.longValue());
                    $$ = new BeginNode($1, $3 == null ? NilImplicitNode.NIL : $3);
                }
                | tLPAREN_ARG {
                    lexer.setState(LexState.EXPR_ENDARG);
                } rparen {
                    $$ = null; //FIXME: Should be implicit nil?
                }
                | tLPAREN_ARG {
                    $$ = lexer.getCmdArgumentState().getStack();
                    lexer.getCmdArgumentState().reset();
                } expr {
                    lexer.setState(LexState.EXPR_ENDARG); 
                } rparen {
                    lexer.getCmdArgumentState().reset($<Long>2.longValue());
                    if (Options.PARSER_WARN_GROUPED_EXPRESSIONS.load()) {
                      support.warning(ID.GROUPED_EXPRESSION, $1, "(...) interpreted as grouped expression");
                    }
                    $$ = $3;
                }
                | tLPAREN compstmt tRPAREN {
                    if ($2 != null) {
                        // compstmt position includes both parens around it
                        ((ISourcePositionHolder) $2).setPosition($1);
                        $$ = $2;
                    } else {
                        $$ = new NilNode($1);
                    }
                }
                | primary_value tCOLON2 tCONSTANT {
                    $$ = support.new_colon2(support.getPosition($1), $1, $3);
                }
                | tCOLON3 tCONSTANT {
                    $$ = support.new_colon3(lexer.getPosition(), $2);
                }
                | tLBRACK aref_args tRBRACK {
                    ISourcePosition position = support.getPosition($2);
                    if ($2 == null) {
                        $$ = new ZArrayNode(position); /* zero length array */
                    } else {
                        $$ = $2;
                    }
                }
                | tLBRACE assoc_list tRCURLY {
                    $$ = $2;
                }
                | kRETURN {
                    $$ = new ReturnNode($1, NilImplicitNode.NIL);
                }
                | kYIELD tLPAREN2 call_args rparen {
                    $$ = support.new_yield($1, $3);
                }
                | kYIELD tLPAREN2 rparen {
                    $$ = new YieldNode($1, null);
                }
                | kYIELD {
                    $$ = new YieldNode($1, null);
                }
                | kDEFINED opt_nl tLPAREN2 expr rparen {
                    $$ = support.new_defined($1, $4);
                }
                | kNOT tLPAREN2 expr rparen {
                    $$ = support.getOperatorCallNode(support.getConditionNode($3), "!");
                }
                | kNOT tLPAREN2 rparen {
                    $$ = support.getOperatorCallNode(NilImplicitNode.NIL, "!");
                }
                | fcall brace_block {
                    support.frobnicate_fcall_args($1, null, $2);
                    $$ = $1;                    
                }
                | method_call
                | method_call brace_block {
                    if ($1 != null && 
                          $<BlockAcceptingNode>1.getIterNode() instanceof BlockPassNode) {
                          lexer.compile_error(PID.BLOCK_ARG_AND_BLOCK_GIVEN, "Both block arg and actual block given.");
                    }
                    $$ = $<BlockAcceptingNode>1.setIterNode($2);
                    $<Node>$.setPosition($1.getPosition());
                }
                | tLAMBDA lambda {
                    $$ = $2;
                }
                | kIF expr_value then compstmt if_tail kEND {
                    $$ = new IfNode($1, support.getConditionNode($2), $4, $5);
                }
                | kUNLESS expr_value then compstmt opt_else kEND {
                    $$ = new IfNode($1, support.getConditionNode($2), $5, $4);
                }
                | kWHILE {
                    lexer.getConditionState().begin();
                } expr_value do {
                    lexer.getConditionState().end();
                } compstmt kEND {
                    Node body = $6 == null ? NilImplicitNode.NIL : $6;
                    $$ = new WhileNode($1, support.getConditionNode($3), body);
                }
                | kUNTIL {
                  lexer.getConditionState().begin();
                } expr_value do {
                  lexer.getConditionState().end();
                } compstmt kEND {
                    Node body = $6 == null ? NilImplicitNode.NIL : $6;
                    $$ = new UntilNode($1, support.getConditionNode($3), body);
                }
                | kCASE expr_value opt_terms case_body kEND {
                    $$ = support.newCaseNode($1, $2, $4);
                }
                | kCASE opt_terms case_body kEND {
                    $$ = support.newCaseNode($1, null, $3);
                }
                | kFOR for_var kIN {
                    lexer.getConditionState().begin();
                } expr_value do {
                    lexer.getConditionState().end();
                } compstmt kEND {
                      // ENEBO: Lots of optz in 1.9 parser here
                    $$ = new ForNode($1, $2, $8, $5, support.getCurrentScope());
                }
                | kCLASS cpath superclass {
                    if (support.isInDef() || support.isInSingle()) {
                        support.yyerror("class definition in method body");
                    }
                    support.pushLocalScope();
                } bodystmt kEND {
                    Node body = $5 == null ? NilImplicitNode.NIL : $5;

                    $$ = new ClassNode($1, $<Colon3Node>2, support.getCurrentScope(), body, $3);
                    support.popCurrentScope();
                }
                | kCLASS tLSHFT expr {
                    $$ = Boolean.valueOf(support.isInDef());
                    support.setInDef(false);
                } term {
                    $$ = Integer.valueOf(support.getInSingle());
                    support.setInSingle(0);
                    support.pushLocalScope();
                } bodystmt kEND {
                    Node body = $7 == null ? NilImplicitNode.NIL : $7;

                    $$ = new SClassNode($1, $3, support.getCurrentScope(), body);
                    support.popCurrentScope();
                    support.setInDef($<Boolean>4.booleanValue());
                    support.setInSingle($<Integer>6.intValue());
                }
                | kMODULE cpath {
                    if (support.isInDef() || support.isInSingle()) { 
                        support.yyerror("module definition in method body");
                    }
                    support.pushLocalScope();
                } bodystmt kEND {
                    Node body = $4 == null ? NilImplicitNode.NIL : $4;

                    $$ = new ModuleNode($1, $<Colon3Node>2, support.getCurrentScope(), body);
                    support.popCurrentScope();
                }
                | kDEF fname {
                    support.setInDef(true);
                    support.pushLocalScope();
                } f_arglist bodystmt kEND {
                    Node body = $5;
                    if (body == null) body = NilImplicitNode.NIL;

                    $$ = new DefnNode($1, $2, (ArgsNode) $4, support.getCurrentScope(), body);
                    support.popCurrentScope();
                    support.setInDef(false);
                }
                | kDEF singleton dot_or_colon {
                    lexer.setState(LexState.EXPR_FNAME);
                } fname {
                    support.setInSingle(support.getInSingle() + 1);
                    support.pushLocalScope();
                    lexer.setState(LexState.EXPR_ENDFN); /* force for args */
                } f_arglist bodystmt kEND {
                    Node body = $8;
                    if (body == null) body = NilImplicitNode.NIL;

                    $$ = new DefsNode($1, $2, $5, (ArgsNode) $7, support.getCurrentScope(), body);
                    support.popCurrentScope();
                    support.setInSingle(support.getInSingle() - 1);
                }
                | kBREAK {
                    $$ = new BreakNode($1, NilImplicitNode.NIL);
                }
                | kNEXT {
                    $$ = new NextNode($1, NilImplicitNode.NIL);
                }
                | kREDO {
                    $$ = new RedoNode($1);
                }
                | kRETRY {
                    $$ = new RetryNode($1);
                }

primary_value   : primary {
                    support.checkExpression($1);
                    $$ = $1;
                    if ($$ == null) $$ = NilImplicitNode.NIL;
                }

then            : term
                | kTHEN
                | term kTHEN

do              : term
                | kDO_COND

if_tail         : opt_else
                | kELSIF expr_value then compstmt if_tail {
                    $$ = new IfNode($1, support.getConditionNode($2), $4, $5);
                }

opt_else        : none
                | kELSE compstmt {
                    $$ = $2;
                }

for_var         : lhs
                | mlhs {
                }

f_marg          : f_norm_arg {
                     $$ = support.assignableInCurr($1, NilImplicitNode.NIL);
                }
                | tLPAREN f_margs rparen {
                    $$ = $2;
                }

// [!null]
f_marg_list     : f_marg {
                    $$ = support.newArrayNode($1.getPosition(), $1);
                }
                | f_marg_list ',' f_marg {
                    $$ = $1.add($3);
                }

f_margs         : f_marg_list {
                    $$ = new MultipleAsgnNode($1.getPosition(), $1, null, null);
                }
                | f_marg_list ',' tSTAR f_norm_arg {
                    $$ = new MultipleAsgnNode($1.getPosition(), $1, support.assignableInCurr($4, null), null);
                }
                | f_marg_list ',' tSTAR f_norm_arg ',' f_marg_list {
                    $$ = new MultipleAsgnNode($1.getPosition(), $1, support.assignableInCurr($4, null), $6);
                }
                | f_marg_list ',' tSTAR {
                    $$ = new MultipleAsgnNode($1.getPosition(), $1, new StarNode(lexer.getPosition()), null);
                }
                | f_marg_list ',' tSTAR ',' f_marg_list {
                    $$ = new MultipleAsgnNode($1.getPosition(), $1, new StarNode(lexer.getPosition()), $5);
                }
                | tSTAR f_norm_arg {
                    $$ = new MultipleAsgnNode(lexer.getPosition(), null, support.assignableInCurr($2, null), null);
                }
                | tSTAR f_norm_arg ',' f_marg_list {
                    $$ = new MultipleAsgnNode(lexer.getPosition(), null, support.assignableInCurr($2, null), $4);
                }
                | tSTAR {
                    $$ = new MultipleAsgnNode(lexer.getPosition(), null, new StarNode(lexer.getPosition()), null);
                }
                | tSTAR ',' f_marg_list {
                    $$ = new MultipleAsgnNode(support.getPosition($3), null, null, $3);
                }

block_args_tail : f_block_kwarg ',' f_kwrest opt_f_block_arg {
                    $$ = support.new_args_tail($1.getPosition(), $1, $3, $4);
                }
                | f_block_kwarg opt_f_block_arg {
                    $$ = support.new_args_tail($1.getPosition(), $1, null, $2);
                }
                | f_kwrest opt_f_block_arg {
                    $$ = support.new_args_tail(lexer.getPosition(), null, $1, $2);
                }
                | f_block_arg {
                    $$ = support.new_args_tail($1.getPosition(), null, null, $1);
                }

opt_block_args_tail : ',' block_args_tail {
                    $$ = $2;
                }
                | /* none */ {
                    $$ = support.new_args_tail(lexer.getPosition(), null, null, null);
                }

// [!null]
block_param     : f_arg ',' f_block_optarg ',' f_rest_arg opt_block_args_tail {
                    $$ = support.new_args($1.getPosition(), $1, $3, $5, null, $6);
                }
                | f_arg ',' f_block_optarg ',' f_rest_arg ',' f_arg opt_block_args_tail {
                    $$ = support.new_args($1.getPosition(), $1, $3, $5, $7, $8);
                }
                | f_arg ',' f_block_optarg opt_block_args_tail {
                    $$ = support.new_args($1.getPosition(), $1, $3, null, null, $4);
                }
                | f_arg ',' f_block_optarg ',' f_arg opt_block_args_tail {
                    $$ = support.new_args($1.getPosition(), $1, $3, null, $5, $6);
                }
                | f_arg ',' f_rest_arg opt_block_args_tail {
                    $$ = support.new_args($1.getPosition(), $1, null, $3, null, $4);
                }
                | f_arg ',' {
                    RestArgNode rest = new UnnamedRestArgNode($1.getPosition(), null, support.getCurrentScope().addVariable("*"));
                    $$ = support.new_args($1.getPosition(), $1, null, rest, null, (ArgsTailHolder) null);
                }
                | f_arg ',' f_rest_arg ',' f_arg opt_block_args_tail {
                    $$ = support.new_args($1.getPosition(), $1, null, $3, $5, $6);
                }
                | f_arg opt_block_args_tail {
                    $$ = support.new_args($1.getPosition(), $1, null, null, null, $2);
                }
                | f_block_optarg ',' f_rest_arg opt_block_args_tail {
                    $$ = support.new_args(support.getPosition($1), null, $1, $3, null, $4);
                }
                | f_block_optarg ',' f_rest_arg ',' f_arg opt_block_args_tail {
                    $$ = support.new_args(support.getPosition($1), null, $1, $3, $5, $6);
                }
                | f_block_optarg opt_block_args_tail {
                    $$ = support.new_args(support.getPosition($1), null, $1, null, null, $2);
                }
                | f_block_optarg ',' f_arg opt_block_args_tail {
                    $$ = support.new_args($1.getPosition(), null, $1, null, $3, $4);
                }
                | f_rest_arg opt_block_args_tail {
                    $$ = support.new_args($1.getPosition(), null, null, $1, null, $2);
                }
                | f_rest_arg ',' f_arg opt_block_args_tail {
                    $$ = support.new_args($1.getPosition(), null, null, $1, $3, $4);
                }
                | block_args_tail {
                    $$ = support.new_args($1.getPosition(), null, null, null, null, $1);
                }

opt_block_param : none {
    // was $$ = null;
                    $$ = support.new_args(lexer.getPosition(), null, null, null, null, (ArgsTailHolder) null);
                }
                | block_param_def {
                    lexer.commandStart = true;
                    $$ = $1;
                }

block_param_def : tPIPE opt_bv_decl tPIPE {
                    $$ = support.new_args(lexer.getPosition(), null, null, null, null, (ArgsTailHolder) null);
                }
                | tOROP {
                    $$ = support.new_args(lexer.getPosition(), null, null, null, null, (ArgsTailHolder) null);
                }
                | tPIPE block_param opt_bv_decl tPIPE {
                    $$ = $2;
                }

// shadowed block variables....
opt_bv_decl     : opt_nl {
                    $$ = null;
                }
                | opt_nl ';' bv_decls opt_nl {
                    $$ = null;
                }

// ENEBO: This is confusing...
bv_decls        : bvar {
                    $$ = null;
                }
                | bv_decls ',' bvar {
                    $$ = null;
                }

bvar            : tIDENTIFIER {
                    support.new_bv($1);
                }
                | f_bad_arg {
                    $$ = null;
                }

lambda          : /* none */  {
                    support.pushBlockScope();
                    $$ = lexer.getLeftParenBegin();
                    lexer.setLeftParenBegin(lexer.incrementParenNest());
                } f_larglist lambda_body {
                    $$ = new LambdaNode($2.getPosition(), $2, $3, support.getCurrentScope());
                    support.popCurrentScope();
                    lexer.setLeftParenBegin($<Integer>1);
                }

f_larglist      : tLPAREN2 f_args opt_bv_decl tRPAREN {
                    $$ = $2;
                }
                | f_args {
                    $$ = $1;
                }

lambda_body     : tLAMBEG compstmt tRCURLY {
                    $$ = $2;
                }
                | kDO_LAMBDA compstmt kEND {
                    $$ = $2;
                }

do_block        : kDO_BLOCK {
                    support.pushBlockScope();
                } opt_block_param compstmt kEND {
                    $$ = new IterNode($1, $3, $4, support.getCurrentScope());
                    support.popCurrentScope();
                }

  // JRUBY-2326 and GH #305 both end up hitting this production whereas in
  // MRI these do not.  I have never isolated the cause but I can work around
  // the individual reported problems with a few extra conditionals in this
  // first production
block_call      : command do_block {
                    // Workaround for JRUBY-2326 (MRI does not enter this production for some reason)
                    if ($1 instanceof YieldNode) {
                        lexer.compile_error(PID.BLOCK_GIVEN_TO_YIELD, "block given to yield");
                    }
                    if ($1 instanceof BlockAcceptingNode && $<BlockAcceptingNode>1.getIterNode() instanceof BlockPassNode) {
                        lexer.compile_error(PID.BLOCK_ARG_AND_BLOCK_GIVEN, "Both block arg and actual block given.");
                    }
                    if ($1 instanceof NonLocalControlFlowNode) {
                        ((BlockAcceptingNode) $<NonLocalControlFlowNode>1.getValueNode()).setIterNode($2);
                    } else {
                        $<BlockAcceptingNode>1.setIterNode($2);
                    }
                    $$ = $1;
                    $<Node>$.setPosition($1.getPosition());
                }
                | block_call call_op2 operation2 opt_paren_args {
                    $$ = support.new_call($1, $2, $3, $4, null);
                }
                | block_call call_op2 operation2 opt_paren_args brace_block {
                    $$ = support.new_call($1, $2, $3, $4, $5);
                }
                | block_call call_op2 operation2 command_args do_block {
                    $$ = support.new_call($1, $2, $3, $4, $5);
                }

// [!null]
method_call     : fcall paren_args {
                    support.frobnicate_fcall_args($1, $2, null);
                    $$ = $1;
                }
                | primary_value call_op operation2 opt_paren_args {
                    $$ = support.new_call($1, $2, $3, $4, null);
                }
                | primary_value tCOLON2 operation2 paren_args {
                    $$ = support.new_call($1, $3, $4, null);
                }
                | primary_value tCOLON2 operation3 {
                    $$ = support.new_call($1, $3, null, null);
                }
                | primary_value call_op paren_args {
                    $$ = support.new_call($1, $2, "call", $3, null);
                }
                | primary_value tCOLON2 paren_args {
                    $$ = support.new_call($1, "call", $3, null);
                }
                | kSUPER paren_args {
                    $$ = support.new_super($1, $2);
                }
                | kSUPER {
                    $$ = new ZSuperNode($1);
                }
                | primary_value '[' opt_call_args rbracket {
                    if ($1 instanceof SelfNode) {
                        $$ = support.new_fcall("[]");
                        support.frobnicate_fcall_args($<FCallNode>$, $3, null);
                    } else {
                        $$ = support.new_call($1, "[]", $3, null);
                    }
                }

brace_block     : tLCURLY {
                    support.pushBlockScope();
                } opt_block_param compstmt tRCURLY {
                    $$ = new IterNode($1, $3, $4, support.getCurrentScope());
                    support.popCurrentScope();
                }
                | kDO {
                    support.pushBlockScope();
                } opt_block_param compstmt kEND {
                    $$ = new IterNode($1, $3, $4, support.getCurrentScope());
                    support.popCurrentScope();
                }

case_body       : kWHEN args then compstmt cases {
                    $$ = support.newWhenNode($1, $2, $4, $5);
                }

cases           : opt_else | case_body

opt_rescue      : kRESCUE exc_list exc_var then compstmt opt_rescue {
                    Node node;
                    if ($3 != null) {
                        node = support.appendToBlock(support.node_assign($3, new GlobalVarNode($1, "$!")), $5);
                        if ($5 != null) {
                            node.setPosition($1);
                        }
                    } else {
                        node = $5;
                    }
                    Node body = node == null ? NilImplicitNode.NIL : node;
                    $$ = new RescueBodyNode($1, $2, body, $6);
                }
                | { 
                    $$ = null; 
                }

exc_list        : arg_value {
                    $$ = support.newArrayNode($1.getPosition(), $1);
                }
                | mrhs {
                    $$ = support.splat_array($1);
                    if ($$ == null) $$ = $1; // ArgsCat or ArgsPush
                }
                | none

exc_var         : tASSOC lhs {
                    $$ = $2;
                }
                | none

opt_ensure      : kENSURE compstmt {
                    $$ = $2;
                }
                | none

literal         : numeric {
                    $$ = $1;
                }
                | symbol {
                    $$ = support.asSymbol(lexer.getPosition(), $1);
                }
                | dsym

strings         : string {
                    $$ = $1 instanceof EvStrNode ? new DStrNode($1.getPosition(), lexer.getEncoding()).add($1) : $1;
                    /*
                    NODE *node = $1;
                    if (!node) {
                        node = NEW_STR(STR_NEW0());
                    } else {
                        node = evstr2dstr(node);
                    }
                    $$ = node;
                    */
                }

// [!null]
string          : tCHAR {
                    $$ = $1;
                }
                | string1 {
                    $$ = $1;
                }
                | string string1 {
                    $$ = support.literal_concat($1.getPosition(), $1, $2);
                }

string1         : tSTRING_BEG string_contents tSTRING_END {
                    $$ = $2;
                }

xstring         : tXSTRING_BEG xstring_contents tSTRING_END {
                    ISourcePosition position = support.getPosition($2);

                    if ($2 == null) {
                        $$ = new XStrNode(position, null, StringSupport.CR_7BIT);
                    } else if ($2 instanceof StrNode) {
                        $$ = new XStrNode(position, (ByteList) $<StrNode>2.getValue().clone(), $<StrNode>2.getCodeRange());
                    } else if ($2 instanceof DStrNode) {
                        $$ = new DXStrNode(position, $<DStrNode>2);

                        $<Node>$.setPosition(position);
                    } else {
                        $$ = new DXStrNode(position).add($2);
                    }
                }

regexp          : tREGEXP_BEG regexp_contents tREGEXP_END {
                    $$ = support.newRegexpNode(support.getPosition($2), $2, (RegexpNode) $3);
                }

words           : tWORDS_BEG ' ' tSTRING_END {
                    $$ = new ZArrayNode(lexer.getPosition());
                }
                | tWORDS_BEG word_list tSTRING_END {
                    $$ = $2;
                }

word_list       : /* none */ {
                    $$ = new ArrayNode(lexer.getPosition());
                }
                | word_list word ' ' {
                     $$ = $1.add($2 instanceof EvStrNode ? new DStrNode($1.getPosition(), lexer.getEncoding()).add($2) : $2);
                }

word            : string_content {
                     $$ = $<Node>1;
                }
                | word string_content {
                     $$ = support.literal_concat(support.getPosition($1), $1, $<Node>2);
                }

symbols         : tSYMBOLS_BEG ' ' tSTRING_END {
                    $$ = new ArrayNode(lexer.getPosition());
                }
                | tSYMBOLS_BEG symbol_list tSTRING_END {
                    $$ = $2;
                }

symbol_list     : /* none */ {
                    $$ = new ArrayNode(lexer.getPosition());
                }
                | symbol_list word ' ' {
                    $$ = $1.add($2 instanceof EvStrNode ? new DSymbolNode($1.getPosition()).add($2) : support.asSymbol($1.getPosition(), $2));
                }

qwords          : tQWORDS_BEG ' ' tSTRING_END {
                     $$ = new ZArrayNode(lexer.getPosition());
                }
                | tQWORDS_BEG qword_list tSTRING_END {
                    $$ = $2;
                }

qsymbols        : tQSYMBOLS_BEG ' ' tSTRING_END {
                    $$ = new ZArrayNode(lexer.getPosition());
                }
                | tQSYMBOLS_BEG qsym_list tSTRING_END {
                    $$ = $2;
                }


qword_list      : /* none */ {
                    $$ = new ArrayNode(lexer.getPosition());
                }
                | qword_list tSTRING_CONTENT ' ' {
                    $$ = $1.add($2);
                }

qsym_list      : /* none */ {
                    $$ = new ArrayNode(lexer.getPosition());
                }
                | qsym_list tSTRING_CONTENT ' ' {
                    $$ = $1.add(support.asSymbol($1.getPosition(), $2));
                }

string_contents : /* none */ {
                    ByteList aChar = ByteList.create("");
                    aChar.setEncoding(lexer.getEncoding());
                    $$ = lexer.createStr(aChar, 0);
                }
                | string_contents string_content {
                    $$ = support.literal_concat($1.getPosition(), $1, $<Node>2);
                }

xstring_contents: /* none */ {
                    $$ = null;
                }
                | xstring_contents string_content {
                    $$ = support.literal_concat(support.getPosition($1), $1, $<Node>2);
                }

regexp_contents :  /* none */ {
                    $$ = null;
                }
                | regexp_contents string_content {
    // FIXME: mri is different here.
                    $$ = support.literal_concat(support.getPosition($1), $1, $<Node>2);
                }

string_content  : tSTRING_CONTENT {
                    $$ = $1;
                }
                | tSTRING_DVAR {
                    $$ = lexer.getStrTerm();
                    lexer.setStrTerm(null);
                    lexer.setState(LexState.EXPR_BEG);
                } string_dvar {
                    lexer.setStrTerm($<StrTerm>2);
                    $$ = new EvStrNode(support.getPosition($3), $3);
                }
                | tSTRING_DBEG {
                   $$ = lexer.getStrTerm();
                   lexer.setStrTerm(null);
                   lexer.getConditionState().stop();
                } {
                   $$ = lexer.getCmdArgumentState().getStack();
                   lexer.getCmdArgumentState().reset();
                } {
                   $$ = lexer.getState();
                   lexer.setState(LexState.EXPR_BEG);
                } {
                   $$ = lexer.getBraceNest();
                   lexer.setBraceNest(0);
                } compstmt tSTRING_DEND {
                   lexer.getConditionState().restart();
                   lexer.setStrTerm($<StrTerm>2);
                   lexer.getCmdArgumentState().reset($<Long>3.longValue());
                   lexer.setState($<LexState>4);
                   lexer.setBraceNest($<Integer>5);

                   $$ = support.newEvStrNode(support.getPosition($6), $6);
                }

string_dvar     : tGVAR {
                     $$ = new GlobalVarNode(lexer.getPosition(), $1);
                }
                | tIVAR {
                     $$ = new InstVarNode(lexer.getPosition(), $1);
                }
                | tCVAR {
                     $$ = new ClassVarNode(lexer.getPosition(), $1);
                }
                | backref

// String:symbol
symbol          : tSYMBEG sym {
                     lexer.setState(LexState.EXPR_END);
                     $$ = $2;
                }

// String:symbol
sym             : fname | tIVAR | tGVAR | tCVAR

dsym            : tSYMBEG xstring_contents tSTRING_END {
                     lexer.setState(LexState.EXPR_END);

                     // DStrNode: :"some text #{some expression}"
                     // StrNode: :"some text"
                     // EvStrNode :"#{some expression}"
                     // Ruby 1.9 allows empty strings as symbols
                     if ($2 == null) {
                         $$ = support.asSymbol(lexer.getPosition(), "");
                     } else if ($2 instanceof DStrNode) {
                         $$ = new DSymbolNode($2.getPosition(), $<DStrNode>2);
                     } else if ($2 instanceof StrNode) {
                         $$ = support.asSymbol($2.getPosition(), $2);
                     } else {
                         $$ = new DSymbolNode($2.getPosition());
                         $<DSymbolNode>$.add($2);
                     }
                }

 numeric        : simple_numeric {
                    $$ = $1;  
                }
                | tUMINUS_NUM simple_numeric %prec tLOWEST {
                     $$ = support.negateNumeric($2);
                }

simple_numeric  : tINTEGER {
                    $$ = $1;
                }
                | tFLOAT {
                     $$ = $1;
                }
                | tRATIONAL {
                     $$ = $1;
                }
                | tIMAGINARY {
                     $$ = $1;
                }

// [!null]
var_ref         : /*mri:user_variable*/ tIDENTIFIER {
                    $$ = support.declareIdentifier($1);
                }
                | tIVAR {
                    $$ = new InstVarNode(lexer.getPosition(), $1);
                }
                | tGVAR {
                    $$ = new GlobalVarNode(lexer.getPosition(), $1);
                }
                | tCONSTANT {
                    $$ = new ConstNode(lexer.getPosition(), $1);
                }
                | tCVAR {
                    $$ = new ClassVarNode(lexer.getPosition(), $1);
                } /*mri:user_variable*/
                | /*mri:keyword_variable*/ kNIL { 
                    $$ = new NilNode(lexer.getPosition());
                }
                | kSELF {
                    $$ = new SelfNode(lexer.getPosition());
                }
                | kTRUE { 
                    $$ = new TrueNode(lexer.getPosition());
                }
                | kFALSE {
                    $$ = new FalseNode(lexer.getPosition());
                }
                | k__FILE__ {
                    $$ = new FileNode(lexer.getPosition(), new ByteList(lexer.getFile().getBytes(),
                    support.getConfiguration().getRuntime().getEncodingService().getLocaleEncoding()));
                }
                | k__LINE__ {
                    $$ = new FixnumNode(lexer.getPosition(), lexer.tokline.getLine()+1);
                }
                | k__ENCODING__ {
                    $$ = new EncodingNode(lexer.getPosition(), lexer.getEncoding());
                } /*mri:keyword_variable*/

// [!null]
var_lhs         : /*mri:user_variable*/ tIDENTIFIER {
                    $$ = support.assignableLabelOrIdentifier($1, null);
                }
                | tIVAR {
                   $$ = new InstAsgnNode(lexer.getPosition(), $1, NilImplicitNode.NIL);
                }
                | tGVAR {
                   $$ = new GlobalAsgnNode(lexer.getPosition(), $1, NilImplicitNode.NIL);
                }
                | tCONSTANT {
                    if (support.isInDef() || support.isInSingle()) support.compile_error("dynamic constant assignment");

                    $$ = new ConstDeclNode(lexer.getPosition(), $1, null, NilImplicitNode.NIL);
                }
                | tCVAR {
                    $$ = new ClassVarAsgnNode(lexer.getPosition(), $1, NilImplicitNode.NIL);
                } /*mri:user_variable*/
                | /*mri:keyword_variable*/ kNIL {
                    support.compile_error("Can't assign to nil");
                    $$ = null;
                }
                | kSELF {
                    support.compile_error("Can't change the value of self");
                    $$ = null;
                }
                | kTRUE {
                    support.compile_error("Can't assign to true");
                    $$ = null;
                }
                | kFALSE {
                    support.compile_error("Can't assign to false");
                    $$ = null;
                }
                | k__FILE__ {
                    support.compile_error("Can't assign to __FILE__");
                    $$ = null;
                }
                | k__LINE__ {
                    support.compile_error("Can't assign to __LINE__");
                    $$ = null;
                }
                | k__ENCODING__ {
                    support.compile_error("Can't assign to __ENCODING__");
                    $$ = null;
                } /*mri:keyword_variable*/

// [!null]
backref         : tNTH_REF {
                    $$ = $1;
                }
                | tBACK_REF {
                    $$ = $1;
                }

superclass      : term {
                    $$ = null;
                }
                | tLT {
                   lexer.setState(LexState.EXPR_BEG);
                   lexer.commandStart = true;
                } expr_value term {
                    $$ = $3;
                }
                | error term {
                   $$ = null;
                }

// [!null]
// ENEBO: Look at command_start stuff I am ripping out
f_arglist       : tLPAREN2 f_args rparen {
                    $$ = $2;
                    lexer.setState(LexState.EXPR_BEG);
                    lexer.commandStart = true;
                }
                | {
                   $$ = lexer.inKwarg;
                   lexer.inKwarg = true;
                } f_args term {
                   lexer.inKwarg = $<Boolean>1;
                    $$ = $2;
                    lexer.setState(LexState.EXPR_BEG);
                    lexer.commandStart = true;
                }


args_tail       : f_kwarg ',' f_kwrest opt_f_block_arg {
                    $$ = support.new_args_tail($1.getPosition(), $1, $3, $4);
                }
                | f_kwarg opt_f_block_arg {
                    $$ = support.new_args_tail($1.getPosition(), $1, null, $2);
                }
                | f_kwrest opt_f_block_arg {
                    $$ = support.new_args_tail(lexer.getPosition(), null, $1, $2);
                }
                | f_block_arg {
                    $$ = support.new_args_tail($1.getPosition(), null, null, $1);
                }

opt_args_tail   : ',' args_tail {
                    $$ = $2;
                }
                | /* none */ {
                    $$ = support.new_args_tail(lexer.getPosition(), null, null, null);
                }

// [!null]
f_args          : f_arg ',' f_optarg ',' f_rest_arg opt_args_tail {
                    $$ = support.new_args($1.getPosition(), $1, $3, $5, null, $6);
                }
                | f_arg ',' f_optarg ',' f_rest_arg ',' f_arg opt_args_tail {
                    $$ = support.new_args($1.getPosition(), $1, $3, $5, $7, $8);
                }
                | f_arg ',' f_optarg opt_args_tail {
                    $$ = support.new_args($1.getPosition(), $1, $3, null, null, $4);
                }
                | f_arg ',' f_optarg ',' f_arg opt_args_tail {
                    $$ = support.new_args($1.getPosition(), $1, $3, null, $5, $6);
                }
                | f_arg ',' f_rest_arg opt_args_tail {
                    $$ = support.new_args($1.getPosition(), $1, null, $3, null, $4);
                }
                | f_arg ',' f_rest_arg ',' f_arg opt_args_tail {
                    $$ = support.new_args($1.getPosition(), $1, null, $3, $5, $6);
                }
                | f_arg opt_args_tail {
                    $$ = support.new_args($1.getPosition(), $1, null, null, null, $2);
                }
                | f_optarg ',' f_rest_arg opt_args_tail {
                    $$ = support.new_args($1.getPosition(), null, $1, $3, null, $4);
                }
                | f_optarg ',' f_rest_arg ',' f_arg opt_args_tail {
                    $$ = support.new_args($1.getPosition(), null, $1, $3, $5, $6);
                }
                | f_optarg opt_args_tail {
                    $$ = support.new_args($1.getPosition(), null, $1, null, null, $2);
                }
                | f_optarg ',' f_arg opt_args_tail {
                    $$ = support.new_args($1.getPosition(), null, $1, null, $3, $4);
                }
                | f_rest_arg opt_args_tail {
                    $$ = support.new_args($1.getPosition(), null, null, $1, null, $2);
                }
                | f_rest_arg ',' f_arg opt_args_tail {
                    $$ = support.new_args($1.getPosition(), null, null, $1, $3, $4);
                }
                | args_tail {
                    $$ = support.new_args($1.getPosition(), null, null, null, null, $1);
                }
                | /* none */ {
                    $$ = support.new_args(lexer.getPosition(), null, null, null, null, (ArgsTailHolder) null);
                }

f_bad_arg       : tCONSTANT {
                    support.yyerror("formal argument cannot be a constant");
                }
                | tIVAR {
                    support.yyerror("formal argument cannot be an instance variable");
                }
                | tGVAR {
                    support.yyerror("formal argument cannot be a global variable");
                }
                | tCVAR {
                    support.yyerror("formal argument cannot be a class variable");
                }

// String:f_norm_arg [!null]
f_norm_arg      : f_bad_arg
                | tIDENTIFIER {
                    $$ = support.formal_argument($1);
                }

f_arg_asgn      : f_norm_arg {
                    $$ = support.arg_var($1);
                }

f_arg_item      : f_arg_asgn {
                    $$ = $1;
                }
                | tLPAREN f_margs rparen {
                    $$ = $2;
                    /*            {
            ID tid = internal_id();
            arg_var(tid);
            if (dyna_in_block()) {
                $2->nd_value = NEW_DVAR(tid);
            }
            else {
                $2->nd_value = NEW_LVAR(tid);
            }
            $$ = NEW_ARGS_AUX(tid, 1);
            $$->nd_next = $2;*/
                }

// [!null]
f_arg           : f_arg_item {
                    $$ = new ArrayNode(lexer.getPosition(), $1);
                }
                | f_arg ',' f_arg_item {
                    $1.add($3);
                    $$ = $1;
                }

f_label 	: tLABEL {
                    support.arg_var(support.formal_argument($1));
                    $$ = $1;
                }

f_kw            : f_label arg_value {
                    $$ = support.keyword_arg($2.getPosition(), support.assignableLabelOrIdentifier($1, $2));
                }
                | f_label {
                    $$ = support.keyword_arg(lexer.getPosition(), support.assignableLabelOrIdentifier($1, new RequiredKeywordArgumentValueNode()));
                }

f_block_kw      : f_label primary_value {
                    $$ = support.keyword_arg(support.getPosition($2), support.assignableLabelOrIdentifier($1, $2));
                }
                | f_label {
                    $$ = support.keyword_arg(lexer.getPosition(), support.assignableLabelOrIdentifier($1, new RequiredKeywordArgumentValueNode()));
                }
             

f_block_kwarg   : f_block_kw {
                    $$ = new ArrayNode($1.getPosition(), $1);
                }
                | f_block_kwarg ',' f_block_kw {
                    $$ = $1.add($3);
                }

f_kwarg         : f_kw {
                    $$ = new ArrayNode($1.getPosition(), $1);
                }
                | f_kwarg ',' f_kw {
                    $$ = $1.add($3);
                }

kwrest_mark     : tPOW {
                    $$ = $1;
                }
                | tDSTAR {
                    $$ = $1;
                }

f_kwrest        : kwrest_mark tIDENTIFIER {
                    support.shadowing_lvar($2);
                    $$ = $2;
                }
                | kwrest_mark {
                    $$ = support.internalId();
                }

<<<<<<< HEAD
f_opt           : f_arg_asgn '=' arg_value {
                    $$ = new OptArgNode(support.getPosition($3), support.assignableLabelOrIdentifier($1.getName(), $3));
=======
f_opt           : f_norm_arg_int '=' arg_value {
                    $$ = new OptArgNode(support.getPosition($3), support.assignableLabelOrIdentifier($1.getName(), $3));
                }

f_norm_arg_int  : f_norm_arg {
                    $$ = support.arg_var($1);
>>>>>>> e699ba3a
                }

f_block_opt     : f_arg_asgn '=' primary_value {
                    $$ = new OptArgNode(support.getPosition($3), support.assignableLabelOrIdentifier($1.getName(), $3));
                }

f_block_optarg  : f_block_opt {
                    $$ = new BlockNode($1.getPosition()).add($1);
                }
                | f_block_optarg ',' f_block_opt {
                    $$ = support.appendToBlock($1, $3);
                }

f_optarg        : f_opt {
                    $$ = new BlockNode($1.getPosition()).add($1);
                }
                | f_optarg ',' f_opt {
                    $$ = support.appendToBlock($1, $3);
                }

restarg_mark    : tSTAR2 | tSTAR

// [!null]
f_rest_arg      : restarg_mark tIDENTIFIER {
                    if (!support.is_local_id($2)) {
                        support.yyerror("rest argument must be local variable");
                    }
                    
                    $$ = new RestArgNode(support.arg_var(support.shadowing_lvar($2)));
                }
                | restarg_mark {
                    $$ = new UnnamedRestArgNode(lexer.getPosition(), "", support.getCurrentScope().addVariable("*"));
                }

// [!null]
blkarg_mark     : tAMPER2 | tAMPER

// f_block_arg - Block argument def for function (foo(&block)) [!null]
f_block_arg     : blkarg_mark tIDENTIFIER {
                    if (!support.is_local_id($2)) {
                        support.yyerror("block argument must be local variable");
                    }
                    
                    $$ = new BlockArgNode(support.arg_var(support.shadowing_lvar($2)));
                }

opt_f_block_arg : ',' f_block_arg {
                    $$ = $2;
                }
                | /* none */ {
                    $$ = null;
                }

singleton       : var_ref {
                    if (!($1 instanceof SelfNode)) {
                        support.checkExpression($1);
                    }
                    $$ = $1;
                }
                | tLPAREN2 {
                    lexer.setState(LexState.EXPR_BEG);
                } expr rparen {
                    if ($3 == null) {
                        support.yyerror("can't define single method for ().");
                    } else if ($3 instanceof ILiteralNode) {
                        support.yyerror("can't define single method for literals.");
                    }
                    support.checkExpression($3);
                    $$ = $3;
                }

// HashNode: [!null]
assoc_list      : none {
                    $$ = new HashNode(lexer.getPosition());
                }
                | assocs trailer {
                    $$ = $1;
                }

// [!null]
assocs          : assoc {
                    $$ = new HashNode(lexer.getPosition(), $1);
                }
                | assocs ',' assoc {
                    $$ = $1.add($3);
                }

// Cons: [!null]
assoc           : arg_value tASSOC arg_value {
                    $$ = support.createKeyValue($1, $3);
                }
                | tLABEL arg_value {
                    Node label = support.asSymbol(support.getPosition($2), $1);
                    $$ = support.createKeyValue(label, $2);
                }
                | tSTRING_BEG string_contents tLABEL_END arg_value {
                    if ($2 instanceof StrNode) {
                        DStrNode dnode = new DStrNode(support.getPosition($2), lexer.getEncoding());
                        dnode.add($2);
                        $$ = support.createKeyValue(new DSymbolNode(support.getPosition($2), dnode), $4);
                    } else if ($2 instanceof DStrNode) {
                        $$ = support.createKeyValue(new DSymbolNode(support.getPosition($2), $<DStrNode>2), $4);
                    } else {
                        support.compile_error("Uknown type for assoc in strings: " + $2);
                    }

                }
                | tDSTAR arg_value {
                    $$ = support.createKeyValue(null, $2);
                }

operation       : tIDENTIFIER | tCONSTANT | tFID
operation2      : tIDENTIFIER | tCONSTANT | tFID | op
operation3      : tIDENTIFIER | tFID | op
dot_or_colon    : tDOT | tCOLON2

call_op 	: tDOT {
                    $$ = $1;
                }
                | tANDDOT {
                    $$ = $1;
                }

call_op2        : call_op
                | tCOLON2 {
                    $$ = tCOLON2;
                }
  
opt_terms       : /* none */ | terms
opt_nl          : /* none */ | '\n'
rparen          : opt_nl tRPAREN {
                    $$ = $2;
                }
rbracket        : opt_nl tRBRACK {
                    $$ = $2;
                }
trailer         : /* none */ | '\n' | ','

term            : ';'
                | '\n'

terms           : term
                | terms ';'

none            : /* none */ {
                      $$ = null;
                }

none_block_pass : /* none */ {  
                  $$ = null;
                }

%%

    /** The parse method use an lexer stream and parse it to an AST node 
     * structure
     */
    public RubyParserResult parse(ParserConfiguration configuration) throws IOException {
        support.reset();
        support.setConfiguration(configuration);
        support.setResult(new RubyParserResult());
        
        yyparse(lexer, configuration.isDebug() ? new YYDebug() : null);
        
        return support.getResult();
    }
}<|MERGE_RESOLUTION|>--- conflicted
+++ resolved
@@ -31,11 +31,7 @@
 import java.io.IOException;
 
 import org.jruby.ast.ArgsNode;
-<<<<<<< HEAD
- import org.jruby.ast.ArgumentNode;
-=======
 import org.jruby.ast.ArgumentNode;
->>>>>>> e699ba3a
 import org.jruby.ast.ArrayNode;
 import org.jruby.ast.AssignableNode;
 import org.jruby.ast.BackRefNode;
@@ -2390,17 +2386,12 @@
                     $$ = support.internalId();
                 }
 
-<<<<<<< HEAD
-f_opt           : f_arg_asgn '=' arg_value {
-                    $$ = new OptArgNode(support.getPosition($3), support.assignableLabelOrIdentifier($1.getName(), $3));
-=======
 f_opt           : f_norm_arg_int '=' arg_value {
                     $$ = new OptArgNode(support.getPosition($3), support.assignableLabelOrIdentifier($1.getName(), $3));
                 }
 
 f_norm_arg_int  : f_norm_arg {
                     $$ = support.arg_var($1);
->>>>>>> e699ba3a
                 }
 
 f_block_opt     : f_arg_asgn '=' primary_value {
