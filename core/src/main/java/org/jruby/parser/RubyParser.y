%{
/*
 **** BEGIN LICENSE BLOCK *****
 * Version: EPL 2.0/GPL 2.0/LGPL 2.1
  * The contents of this file are subject to the Eclipse Public
 * License Version 2.0 (the "License"); you may not use this file
 * except in compliance with the License. You may obtain a copy of
 * the License at http://www.eclipse.org/legal/epl-v20.html
 *
 * Software distributed under the License is distributed on an "AS
 * IS" basis, WITHOUT WARRANTY OF ANY KIND, either express or
 * implied. See the License for the specific language governing
 * rights and limitations under the License.
 *
 * Copyright (C) 2008-2017 Thomas E Enebo <enebo@acm.org>
 * 
 * Alternatively, the contents of this file may be used under the terms of
 * either of the GNU General Public License Version 2 or later (the "GPL"),
 * or the GNU Lesser General Public License Version 2.1 or later (the "LGPL"),
 * in which case the provisions of the GPL or the LGPL are applicable instead
 * of those above. If you wish to allow use of your version of this file only
 * under the terms of either the GPL or the LGPL, and not to allow others to
 * use your version of this file under the terms of the EPL, indicate your
 * decision by deleting the provisions above and replace them with the notice
 * and other provisions required by the GPL or the LGPL. If you do not delete
 * the provisions above, a recipient may use your version of this file under
 * the terms of any one of the EPL, the GPL or the LGPL.
 ***** END LICENSE BLOCK *****/

package org.jruby.parser;

import java.io.IOException;
import java.util.Set;

import org.jruby.RubySymbol;
import org.jruby.ast.ArgsNode;
import org.jruby.ast.ArgumentNode;
import org.jruby.ast.ArrayNode;
import org.jruby.ast.ArrayPatternNode;
import org.jruby.ast.AssignableNode;
import org.jruby.ast.BackRefNode;
import org.jruby.ast.BeginNode;
import org.jruby.ast.BlockAcceptingNode;
import org.jruby.ast.BlockArgNode;
import org.jruby.ast.BlockNode;
import org.jruby.ast.BlockPassNode;
import org.jruby.ast.BreakNode;
import org.jruby.ast.ClassNode;
import org.jruby.ast.ClassVarNode;
import org.jruby.ast.ClassVarAsgnNode;
import org.jruby.ast.Colon3Node;
import org.jruby.ast.ConstNode;
import org.jruby.ast.ConstDeclNode;
import org.jruby.ast.DefHolder;
import org.jruby.ast.DefinedNode;
import org.jruby.ast.DStrNode;
import org.jruby.ast.DSymbolNode;
import org.jruby.ast.DVarNode;
import org.jruby.ast.DXStrNode;
import org.jruby.ast.DefnNode;
import org.jruby.ast.DefsNode;
import org.jruby.ast.DotNode;
import org.jruby.ast.EncodingNode;
import org.jruby.ast.EnsureNode;
import org.jruby.ast.EvStrNode;
import org.jruby.ast.FalseNode;
import org.jruby.ast.FileNode;
import org.jruby.ast.FindPatternNode;
import org.jruby.ast.FCallNode;
import org.jruby.ast.FixnumNode;
import org.jruby.ast.FloatNode;
import org.jruby.ast.ForNode;
import org.jruby.ast.GlobalAsgnNode;
import org.jruby.ast.GlobalVarNode;
import org.jruby.ast.HashNode;
import org.jruby.ast.HashPatternNode;
import org.jruby.ast.InNode;
import org.jruby.ast.InstAsgnNode;
import org.jruby.ast.InstVarNode;
import org.jruby.ast.IterNode;
import org.jruby.ast.KeywordArgNode;
import org.jruby.ast.LambdaNode;
import org.jruby.ast.ListNode;
import org.jruby.ast.LiteralNode;
import org.jruby.ast.LocalVarNode;
import org.jruby.ast.ModuleNode;
import org.jruby.ast.MultipleAsgnNode;
import org.jruby.ast.NextNode;
import org.jruby.ast.NilImplicitNode;
import org.jruby.ast.NilNode;
import org.jruby.ast.Node;
import org.jruby.ast.NonLocalControlFlowNode;
import org.jruby.ast.NumericNode;
import org.jruby.ast.OptArgNode;
import org.jruby.ast.PostExeNode;
import org.jruby.ast.PreExe19Node;
import org.jruby.ast.RationalNode;
import org.jruby.ast.RedoNode;
import org.jruby.ast.RegexpNode;
import org.jruby.ast.RequiredKeywordArgumentValueNode;
import org.jruby.ast.RescueBodyNode;
import org.jruby.ast.RestArgNode;
import org.jruby.ast.RetryNode;
import org.jruby.ast.ReturnNode;
import org.jruby.ast.SClassNode;
import org.jruby.ast.SelfNode;
import org.jruby.ast.StarNode;
import org.jruby.ast.StrNode;
import org.jruby.ast.TrueNode;
import org.jruby.ast.UnnamedRestArgNode;
import org.jruby.ast.UntilNode;
import org.jruby.ast.VAliasNode;
import org.jruby.ast.WhileNode;
import org.jruby.ast.XStrNode;
import org.jruby.ast.YieldNode;
import org.jruby.ast.ZArrayNode;
import org.jruby.ast.ZSuperNode;
import org.jruby.ast.types.ILiteralNode;
import org.jruby.common.IRubyWarnings;
import org.jruby.common.IRubyWarnings.ID;
import org.jruby.lexer.LexerSource;
import org.jruby.lexer.LexingCommon;
import org.jruby.lexer.yacc.LexContext;
import org.jruby.lexer.yacc.RubyLexer;
import org.jruby.lexer.yacc.StackState;
import org.jruby.lexer.yacc.StrTerm;
import org.jruby.util.ByteList;
import org.jruby.util.CommonByteLists;
import org.jruby.util.KeyValuePair;
import org.jruby.util.StringSupport;
import static org.jruby.lexer.LexingCommon.AMPERSAND;
import static org.jruby.lexer.LexingCommon.BACKTICK;
import static org.jruby.lexer.LexingCommon.BANG;
import static org.jruby.lexer.LexingCommon.CARET;
import static org.jruby.lexer.LexingCommon.DOT;
import static org.jruby.lexer.LexingCommon.GT;
import static org.jruby.lexer.LexingCommon.LCURLY;
import static org.jruby.lexer.LexingCommon.LT;
import static org.jruby.lexer.LexingCommon.MINUS;
import static org.jruby.lexer.LexingCommon.PERCENT;
import static org.jruby.lexer.LexingCommon.OR;
import static org.jruby.lexer.LexingCommon.PLUS;
import static org.jruby.lexer.LexingCommon.RBRACKET;
import static org.jruby.lexer.LexingCommon.RCURLY;
import static org.jruby.lexer.LexingCommon.RPAREN;
import static org.jruby.lexer.LexingCommon.SLASH;
import static org.jruby.lexer.LexingCommon.STAR;
import static org.jruby.lexer.LexingCommon.TILDE;
import static org.jruby.lexer.LexingCommon.EXPR_BEG;
import static org.jruby.lexer.LexingCommon.EXPR_FITEM;
import static org.jruby.lexer.LexingCommon.EXPR_FNAME;
import static org.jruby.lexer.LexingCommon.EXPR_ENDFN;
import static org.jruby.lexer.LexingCommon.EXPR_ENDARG;
import static org.jruby.lexer.LexingCommon.EXPR_END;
import static org.jruby.lexer.LexingCommon.EXPR_LABEL;
import static org.jruby.util.CommonByteLists.FWD_BLOCK;
import static org.jruby.util.CommonByteLists.FWD_KWREST;
import static org.jruby.parser.ParserSupport.arg_blk_pass;
import static org.jruby.parser.ParserSupport.node_assign;

 
public class RubyParser {
    protected ParserSupport support;
    protected RubyLexer lexer;

    public RubyParser(LexerSource source, IRubyWarnings warnings) {
        this.support = new ParserSupport();
        this.lexer = new RubyLexer(support, source, warnings);
        support.setLexer(lexer);
        support.setWarnings(warnings);
    }

    @Deprecated
    public RubyParser(LexerSource source) {
        this(new ParserSupport(), source);
    }

    @Deprecated
    public RubyParser(ParserSupport support, LexerSource source) {
        this.support = support;
        lexer = new RubyLexer(support, source);
        support.setLexer(lexer);
    }

    public void setWarnings(IRubyWarnings warnings) {
        support.setWarnings(warnings);
        lexer.setWarnings(warnings);
    }
%}

// patch_parser.rb will look for token lines with {{ and }} within it to put
// in reasonable strings we expect during a parsing error.
%token <Integer> keyword_class        /* {{`class''}} */
%token <Integer> keyword_module       /* {{`module'}} */
%token <Integer> keyword_def          /* {{`def'}} */
%token <Integer> keyword_undef        /* {{`undef'}} */
%token <Integer> keyword_begin        /* {{`begin'}} */
%token <Integer> keyword_rescue       /* {{`rescue'}} */
%token <Integer> keyword_ensure       /* {{`ensure'}} */
%token <Integer> keyword_end          /* {{`end'}} */
%token <Integer> keyword_if           /* {{`if'}} */
%token <Integer> keyword_unless       /* {{`unless'}} */
%token <Integer> keyword_then         /* {{`then'}} */
%token <Integer> keyword_elsif        /* {{`elsif'}} */
%token <Integer> keyword_else         /* {{`else'}} */
%token <Integer> keyword_case         /* {{`case'}} */
%token <Integer> keyword_when         /* {{`when'}} */
%token <Integer> keyword_while        /* {{`while'}} */
%token <Integer> keyword_until        /* {{`until'}} */
%token <Integer> keyword_for          /* {{`for'}} */
%token <Integer> keyword_break        /* {{`break'}} */
%token <Integer> keyword_next         /* {{`next'}} */
%token <Integer> keyword_redo         /* {{`redo'}} */
%token <Integer> keyword_retry        /* {{`retry'}} */
%token <Object> keyword_in           /* {{`in'}} */
%token <Integer> keyword_do           /* {{`do'}} */
%token <Integer> keyword_do_cond      /* {{`do' for condition}} */
%token <Integer> keyword_do_block     /* {{`do' for block}} */
%token <Integer> keyword_do_LAMBDA    /* {{`do' for lambda}} */
%token <Integer> keyword_return       /* {{`return'}} */
%token <Integer> keyword_yield        /* {{`yield'}} */
%token <Integer> keyword_super        /* {{`super'}} */
%token <Integer> keyword_self         /* {{`self'}} */
%token <Integer> keyword_nil          /* {{`nil'}} */
%token <Integer> keyword_true         /* {{`true'}} */
%token <Integer> keyword_false        /* {{`false'}} */
%token <Integer> keyword_and          /* {{`and'}} */
%token <Integer> keyword_or           /* {{`or'}} */
%token <Integer> keyword_not          /* {{`not'}} */
%token <Integer> modifier_if          /* {{`if' modifier}} */
%token <Integer> modifier_unless      /* {{`unless' modifier}} */
%token <Integer> modifier_while       /* {{`while' modifier}} */
%token <Integer> modifier_until       /* {{`until' modifier}} */
%token <Integer> modifier_rescue      /* {{`rescue' modifier}} */
%token <Integer> keyword_alias        /* {{`alias'}} */
%token <Integer> keyword_defined      /* {{`defined'}} */
%token <Integer> keyword_BEGIN        /* {{`BEGIN'}} */
%token <Integer> keyword_END          /* {{`END'}} */
%token <Integer> keyword__LINE__      /* {{`__LINE__'}} */
%token <Integer> keyword__FILE__      /* {{`__FILE__'}} */
%token <Integer> keyword__ENCODING__  /* {{`__ENCODING__'}} */
  
%token <ByteList> tIDENTIFIER         /* {{local variable or method}} */
%token <ByteList> tFID                /* {{method}} */
%token <ByteList> tGVAR               /* {{global variable}} */
%token <ByteList> tIVAR               /* {{instance variable}} */
%token <ByteList> tCONSTANT           /* {{constant}} */
%token <ByteList> tCVAR               /* {{class variable}} */
%token <ByteList> tLABEL              /* {{label}} */
%token <Node> tINTEGER                /* {{integer literal}} */
%token <FloatNode> tFLOAT             /* {{float literal}} */
%token <RationalNode> tRATIONAL       /* {{rational literal}} */
%token <Node> tIMAGINARY              /* {{imaginary literal}} */
%token <StrNode> tCHAR                /* {{char literal}} */
%token <Node> tNTH_REF                /* {{numbered reference}} */
%token <Node> tBACK_REF               /* {{back reference}} */
%token <Node> tSTRING_CONTENT         /* {{literal content}} */
%token <RegexpNode>  tREGEXP_END

%type <Node> singleton strings string string1 xstring regexp
%type <Node> string_contents xstring_contents regexp_contents
%type <Object> string_content
%type <ListNode> words symbols symbol_list qwords qsymbols
%type <ListNode> word_list qword_list qsym_list  
%type <Node> word 
%type <Node> literal
%type <NumericNode> numeric simple_numeric
%type <Node> ssym dsym symbol cpath
%type <DefHolder> def_name defn_head defs_head
%type <Node> top_compstmt top_stmts top_stmt begin_block
%type <Node> bodystmt compstmt stmts stmt_or_begin stmt expr arg primary command command_call method_call
%type <Node> expr_value expr_value_do arg_value primary_value 
%type <FCallNode> fcall
%type <Node> rel_expr
%type <Node> if_tail opt_else case_body case_args cases 
%type <RescueBodyNode> opt_rescue
%type <Node> exc_list exc_var opt_ensure
%type <Node> args call_args opt_call_args 
%type <Node> paren_args opt_paren_args
%type <ArgsTailHolder> args_tail opt_args_tail block_args_tail opt_block_args_tail 
%type <Node> command_args aref_args
%type <BlockPassNode> opt_block_arg block_arg
%type <Node> var_ref
%type <AssignableNode> var_lhs
%type <Node> command_rhs arg_rhs
%type <Node> command_asgn mrhs mrhs_arg superclass block_call block_command
%type <ListNode> f_block_optarg
%type <Node> f_block_opt
%type <ArgsNode> f_arglist f_opt_paren_args f_paren_args f_args
%type <ListNode> f_arg
%type <Node> f_arg_item
%type <ListNode> f_optarg
%type <Node> f_marg
%type <ListNode> f_marg_list 
%type <Node> f_margs f_rest_marg
%type <HashNode> assoc_list assocs
%type <KeyValuePair> assoc
%type <Node> undef_list backref string_dvar for_var
%type <ArgsNode> block_param opt_block_param block_param_def
%type <Node> f_opt
%type <ListNode> f_kwarg
%type <KeywordArgNode> f_kw
%type <ListNode> f_block_kwarg
%type <Node> f_block_kw
%type <Node> bv_decls opt_bv_decl 
%type <ByteList> bvar
%type <LambdaNode> lambda
%type <ArgsNode> f_larglist
%type <Node> lambda_body
%type <IterNode> brace_body do_body
%type <IterNode> brace_block cmd_brace_block do_block
%type <Node> lhs none fitem
%type <MultipleAsgnNode> mlhs
%type <ListNode> mlhs_head
%type <MultipleAsgnNode> mlhs_basic   
%type <Node> mlhs_item mlhs_node
%type <ListNode> mlhs_post
%type <Node> mlhs_inner
%type <InNode> p_case_body
%type <Node> p_cases p_top_expr p_top_expr_body
%type <Node> p_expr p_as p_alt p_expr_basic
%type <FindPatternNode> p_find
%type <ArrayPatternNode> p_args 
%type <ListNode> p_args_head
%type <ArrayPatternNode> p_args_tail
%type <ListNode> p_args_post p_arg
%type <Node> p_value p_primitive p_variable p_var_ref p_expr_ref p_const
%type <HashPatternNode> p_kwargs
%type <HashNode> p_kwarg
%type <KeyValuePair> p_kw
  /* keyword_variable + user_variable are inlined into the grammar */
%type <ByteList> sym operation operation2 operation3
%type <ByteList> cname op fname 
%type <RestArgNode> f_rest_arg
%type <BlockArgNode> f_block_arg opt_f_block_arg
%type <ByteList> f_norm_arg f_bad_arg
%type <ByteList> f_kwrest f_label 
%type <ArgumentNode> f_arg_asgn
%type <ByteList> call_op call_op2 reswords relop dot_or_colon
%type <ByteList> p_rest p_kwrest p_kwnorest p_any_kwrest p_kw_label
%type <ByteList> f_no_kwarg f_any_kwrest args_forward excessed_comma nonlocal_var
%type <LexContext> lex_ctxt
// Things not declared in MRI - start
%type <ByteList> blkarg_mark restarg_mark kwrest_mark rparen rbracket
%type <BlockPassNode> none_block_pass
%type <Integer> k_return
%type <LexContext> k_class k_module
%type <Integer> k_else k_when k_begin k_if k_do
%type <Integer> k_do_block k_rescue k_ensure k_elsif
%token <ByteList> tUMINUS_NUM
%type <Integer> rbrace
%type <Integer> k_def k_end k_while k_until k_for k_case k_unless
%type <Node> p_lparen p_lbracket
// Things not declared in MRI - end  


%token <Integer> '\\'                   /* {{backslash}} */
%token <Integer> tSP                    /* {{escaped space}} */
%token <Integer> '\t'                   /* {{escaped horizontal tab}} */
%token <Integer> '\f'                   /* {{escaped form feed}} */
%token <Integer> '\r'                   /* {{escaped carriage return}} */
%token <Integer> '\v'                   /* {{escaped vertical tab}} */
%token <ByteList> tUPLUS               /* {{unary+}} */
%token <ByteList> tUMINUS              /* {{unary-}} */
%token <ByteList> tPOW                 /* {{**}} */
%token <ByteList> tCMP                 /* {{<=>}} */
%token <ByteList> tEQ                  /* {{==}} */
%token <ByteList> tEQQ                 /* {{===}} */
%token <ByteList> tNEQ                 /* {{!=}} */
%token <ByteList> tGEQ                 /* {{>=}} */
%token <ByteList> tLEQ                 /* {{<=}} */
%token <ByteList> tANDOP               /* {{&&}}*/
%token <ByteList> tOROP                /* {{||}} */
%token <ByteList> tMATCH               /* {{=~}} */
%token <ByteList> tNMATCH              /* {{!~}} */
%token <ByteList> tDOT2                /* {{..}} */
%token <ByteList> tDOT3                /* {{...}} */
%token <ByteList> tBDOT2               /* {{(..}} */
%token <ByteList> tBDOT3               /* {{(...}} */
%token <ByteList> tAREF                /* {{[]}} */
%token <ByteList> tASET                /* {{[]=}} */
%token <ByteList> tLSHFT               /* {{<<}} */
%token <ByteList> tRSHFT               /* {{>>}} */
%token <ByteList> tANDDOT              /* {{&.}} */
%token <ByteList> tCOLON2              /* {{::}} */
%token <ByteList> tCOLON3              /* {{:: at EXPR_BEG}} */
%token <ByteList> tOP_ASGN             /* {{operator assignment}} +=, etc. */
%token <ByteList> tASSOC               /* {{=>}} */
%token <Integer> tLPAREN               /* {{(}} */
%token <Integer> tLPAREN_ARG           /* {{( arg}} */
%token <ByteList> tLBRACK              /* {{[}} */
%token <Object> tLBRACE               /* {{{}} */
%token <Integer> tLBRACE_ARG           /* {{{ arg}} */
%token <ByteList> tSTAR                /* {{*}} */
%token <ByteList> tDSTAR                /* {{**arg}} */
%token <ByteList> tAMPER               /* {{&}} */
%token <ByteList> tLAMBDA              /* {{->}} */
%token <ByteList> tSYMBEG              /* {{symbol literal}} */
%token <ByteList> tSTRING_BEG          /* {{string literal}} */
%token <ByteList> tXSTRING_BEG         /* {{backtick literal}} */
%token <ByteList> tREGEXP_BEG          /* {{regexp literal}} */
%token <ByteList> tWORDS_BEG           /* {{word list}} */
%token <ByteList> tQWORDS_BEG          /* {{verbatim work list}} */
%token <ByteList> tSTRING_END          /* {{terminator}} */
%token <ByteList> tSYMBOLS_BEG          /* {{symbol list}} */
%token <ByteList> tQSYMBOLS_BEG         /* {{verbatim symbol list}} */
%token <ByteList> tSTRING_DEND          /* {{'}'}} */
%token <ByteList> tSTRING_DBEG tSTRING_DVAR tLAMBEG tLABEL_END


/*
 *    precedence table
 */

%nonassoc tLOWEST
%nonassoc tLBRACE_ARG

%nonassoc  modifier_if modifier_unless modifier_while modifier_until keyword_in
%left  keyword_or keyword_and
%right keyword_not
%nonassoc keyword_defined
%right '=' tOP_ASGN
%left modifier_rescue
%right '?' ':'
%nonassoc tDOT2 tDOT3 tBDOT2 tBDOT3
%left  tOROP
%left  tANDOP
%nonassoc  tCMP tEQ tEQQ tNEQ tMATCH tNMATCH
%left  '>' tGEQ '<' tLEQ
%left  '|' '^'
%left  '&'
%left  tLSHFT tRSHFT
%left  '+' '-'
%left  '*' '/' '%'
%right tUMINUS_NUM tUMINUS
%right tPOW
%right '!' '~' tUPLUS

   //%token <Integer> tLAST_TOKEN

%%
program       : {
                  lexer.setState(EXPR_BEG);
                  support.initTopLocalVariables();
              } top_compstmt {
                  Node expr = $2;
                  if (expr != null && !support.getConfiguration().isEvalParse()) {
                      /* last expression should not be void */
                      if ($2 instanceof BlockNode) {
                        expr = $<BlockNode>2.getLast();
                      } else {
                        expr = $2;
                      }
                      expr = support.remove_begin(expr);
                      support.void_expr(expr);
                  }
                  support.getResult().setAST(support.addRootNode($2));
              }

top_compstmt  : top_stmts opt_terms {
                  $$ = support.void_stmts($1);
              }

top_stmts     : none 
              | top_stmt {
                  $$ = support.newline_node($1, support.getPosition($1));
              }
              | top_stmts terms top_stmt {
                  $$ = support.appendToBlock($1, support.newline_node($3, support.getPosition($3)));
              }
              | error top_stmt {
                  $$ = support.remove_begin($2);
              }

top_stmt      : stmt
              | keyword_BEGIN begin_block {
                  $$ = null;
              }

begin_block   : '{' top_compstmt '}' {
                  support.getResult().addBeginNode(new PreExe19Node(@1.start(), support.getCurrentScope(), $2, lexer.getRubySourceline()));
                  //                  $$ = new BeginNode(@1.start(), support.makeNullNil($2));
                  $$ = null;
              }

bodystmt      : compstmt opt_rescue k_else {
                   if ($2 == null) support.yyerror("else without rescue is useless"); 
              } compstmt opt_ensure {
                   $$ = support.new_bodystmt($1, $2, $5, $6);
              }
              | compstmt opt_rescue opt_ensure {
                   $$ = support.new_bodystmt($1, $2, null, $3);
              }

compstmt        : stmts opt_terms {
                    $$ = support.void_stmts($1);
                }

stmts           : none
                | stmt_or_begin {
                    $$ = support.newline_node($1, support.getPosition($1));
                }
                | stmts terms stmt_or_begin {
                    $$ = support.appendToBlock($1, support.newline_node($3, support.getPosition($3)));
                }
                | error stmt {
                    $$ = $2;
                }

stmt_or_begin   : stmt {
                    $$ = $1;
                }
                | keyword_BEGIN {
                   support.yyerror("BEGIN is permitted only at toplevel");
                } begin_block {
                   $$ = $3;
                }

stmt            : keyword_alias fitem {
                    lexer.setState(EXPR_FNAME|EXPR_FITEM);
                } fitem {
                    $$ = ParserSupport.newAlias($1, $2, $4);
                }
                | keyword_alias tGVAR tGVAR {
                    $$ = new VAliasNode($1, support.symbolID($2), support.symbolID($3));
                }
                | keyword_alias tGVAR tBACK_REF {
                    $$ = new VAliasNode($1, support.symbolID($2), support.symbolID($<BackRefNode>3.getByteName()));
                }
                | keyword_alias tGVAR tNTH_REF {
                    support.yyerror("can't make alias for the number variables");
                }
                | keyword_undef undef_list {
                    $$ = $2;
                }
                | stmt modifier_if expr_value {
<<<<<<< HEAD
                    $$ = support.new_if(support.getPosition($1), support.cond($3), support.remove_begin($1), null);
                    support.fixpos($<Node>$, $3);
                }
                | stmt modifier_unless expr_value {
                    $$ = support.new_if(support.getPosition($1), support.cond($3), null, support.remove_begin($1));
=======
                    $$ = support.new_if(support.getPosition($1), $3, $1, null);
                    support.fixpos($<Node>$, $3);
                }
                | stmt modifier_unless expr_value {
                    $$ = support.new_if(support.getPosition($1), $3, null, $1);
>>>>>>> d20ec8e4
                    support.fixpos($<Node>$, $3);
                }
                | stmt modifier_while expr_value {
                    if ($1 != null && $1 instanceof BeginNode) {
                        $$ = new WhileNode(support.getPosition($1), support.cond($3), $<BeginNode>1.getBodyNode(), false);
                    } else {
                        $$ = new WhileNode(support.getPosition($1), support.cond($3), $1, true);
                    }
                }
                | stmt modifier_until expr_value {
                    if ($1 != null && $1 instanceof BeginNode) {
                        $$ = new UntilNode(support.getPosition($1), support.cond($3), $<BeginNode>1.getBodyNode(), false);
                    } else {
                        $$ = new UntilNode(support.getPosition($1), support.cond($3), $1, true);
                    }
                }
                | stmt modifier_rescue stmt {
                    $$ = support.newRescueModNode($1, $3);
                }
                | keyword_END '{' compstmt '}' {
                   if (lexer.getLexContext().in_def) {
                       support.warn(ID.END_IN_METHOD, $1, "END in method; use at_exit");
                    }
                    $$ = new PostExeNode($1, $3, lexer.getRubySourceline());
                }
                | command_asgn
                | mlhs '=' lex_ctxt command_call {
                    $$ = node_assign($1, $4);
                }
                | lhs '=' lex_ctxt mrhs {
                    support.value_expr(lexer, $4);
                    $$ = node_assign($1, $4);
                }
                | mlhs '=' lex_ctxt mrhs_arg modifier_rescue stmt {
                    $$ = node_assign($1, support.newRescueModNode($4, $6));
                }
                | mlhs '=' lex_ctxt mrhs_arg {
                    $$ = node_assign($1, $4);
                }
                | expr

command_asgn    : lhs '=' lex_ctxt command_rhs {
                    support.value_expr(lexer, $4);
                    $$ = node_assign($1, $4);
                }
                | var_lhs tOP_ASGN lex_ctxt command_rhs {
                    support.value_expr(lexer, $4);
                    $$ = support.new_op_assign($1, $2, $4);
                }
                | primary_value '[' opt_call_args rbracket tOP_ASGN lex_ctxt command_rhs {
                    support.value_expr(lexer, $7);
                    $$ = support.new_ary_op_assign($1, $5, $3, $7);
                }
                | primary_value call_op tIDENTIFIER tOP_ASGN lex_ctxt command_rhs {
                    support.value_expr(lexer, $6);
                    $$ = support.new_attr_op_assign($1, $2, $6, $3, $4);
                }
                | primary_value call_op tCONSTANT tOP_ASGN lex_ctxt command_rhs {
                    support.value_expr(lexer, $6);
                    $$ = support.new_attr_op_assign($1, $2, $6, $3, $4);
                }
                | primary_value tCOLON2 tCONSTANT tOP_ASGN lex_ctxt command_rhs {
                    int line = $1.getLine();
                    $$ = support.new_const_op_assign(line, support.new_colon2(line, $1, $3), $4, $6);
                }

                | primary_value tCOLON2 tIDENTIFIER tOP_ASGN lex_ctxt command_rhs {
                    support.value_expr(lexer, $6);
                    $$ = support.new_attr_op_assign($1, $2, $6, $3, $4);
                }
 		| defn_head f_opt_paren_args '=' command {
                    support.endless_method_name($1);
                    support.restore_defun($1);
                    $$ = new DefnNode($1.line, $1.name, $2, support.getCurrentScope(), support.reduce_nodes(support.remove_begin($4)), @4.end());
                    support.popCurrentScope();
                }
                | defn_head f_opt_paren_args '=' command modifier_rescue arg {
                    support.endless_method_name($1);
                    support.restore_defun($1);
                    Node body = support.reduce_nodes(support.remove_begin(support.rescued_expr(@1.start(), $4, $6)));
                    $$ = new DefnNode($1.line, $1.name, $2, support.getCurrentScope(), body, @6.end());
                    support.popCurrentScope();
                }
                | defs_head f_opt_paren_args '=' command {
                    support.endless_method_name($1);
                    support.restore_defun($1);
                    $$ = new DefsNode($1.line, $1.singleton, $1.name, $2, support.getCurrentScope(), support.reduce_nodes(support.remove_begin($4)), @4.end());
                    support.popCurrentScope();
                }
                | defs_head f_opt_paren_args '=' command modifier_rescue arg {
                    support.endless_method_name($1);
                    support.restore_defun($1);
                    Node body = support.reduce_nodes(support.remove_begin(support.rescued_expr(@1.start(), $4, $6)));
                    $$ = new DefsNode($1.line, $1.singleton, $1.name, $2, support.getCurrentScope(), body, @6.end());
                    support.popCurrentScope();
                }
                | backref tOP_ASGN lex_ctxt command_rhs {
                    support.backrefAssignError($1);
                }

command_rhs     : command_call %prec tOP_ASGN {
                    support.value_expr(lexer, $1);
                    $$ = $1;
                }
		| command_call modifier_rescue stmt {
                    support.value_expr(lexer, $1);
                    $$ = support.newRescueModNode($1, $3);
                }
		| command_asgn
 

// Node:expr *CURRENT* all but arg so far
expr            : command_call
                | expr keyword_and expr {
                    $$ = support.newAndNode($1, $3);
                }
                | expr keyword_or expr {
                    $$ = support.newOrNode($1, $3);
                }
                | keyword_not opt_nl expr {
                    $$ = support.getOperatorCallNode(support.method_cond($3), lexer.BANG);
                }
                | '!' command_call {
                    $$ = support.getOperatorCallNode(support.method_cond($2), BANG);
                }
                | arg tASSOC {
                    support.value_expr(lexer, $1);
                    lexer.setState(EXPR_BEG|EXPR_LABEL);
                    lexer.commandStart = false;
                    // MRI 3.1 uses $2 but we want tASSOC typed?
                    LexContext ctxt = lexer.getLexContext();
                    $$ = ctxt.in_kwarg;
                    ctxt.in_kwarg = true;
                } {
                    $$ = support.push_pvtbl();
                } p_top_expr_body {
                    support.pop_pvtbl($<Set>4);
                    LexContext ctxt = lexer.getLexContext();
                    ctxt.in_kwarg = $<Boolean>3;
                    $$ = support.newPatternCaseNode($1.getLine(), $1, support.newIn(@1.start(), $5, null, null));
                }
                | arg keyword_in {
                    support.value_expr(lexer, $1);
                    lexer.setState(EXPR_BEG|EXPR_LABEL);
                    lexer.commandStart = false;
                    LexContext ctxt = lexer.getLexContext();
                    $$ = ctxt.in_kwarg;
                    ctxt.in_kwarg = true;
                } {
                    $$ = support.push_pvtbl();
                } p_top_expr_body {
                    support.pop_pvtbl($<Set>4);
                    LexContext ctxt = lexer.getLexContext();
                    ctxt.in_kwarg = $<Boolean>3;
                    $$ = support.newPatternCaseNode($1.getLine(), $1, support.newIn(@1.start(), $5, new TrueNode(lexer.tokline), new FalseNode(lexer.tokline)));
                }
		| arg %prec tLBRACE_ARG

// FIXME:  If we ever want to match MRI's AST mode we may need to make a node
// [!null] - RubySymbol
def_name        : fname {
                    support.pushLocalScope();
                    LexContext ctxt = lexer.getLexContext();
                    RubySymbol name = support.symbolID($1);
                    support.numparam_name(name);
                    $$ = new DefHolder(support.symbolID($1), lexer.getCurrentArg(), (LexContext) ctxt.clone());
                    ctxt.in_def = true;
                    lexer.setCurrentArg(null);
                }

// [!null] - DefnNode
defn_head       : k_def def_name {
                    $2.line = $1;
                    $$ = $2;
                }

// [!null] - DefsNode
defs_head       : k_def singleton dot_or_colon {
                    lexer.setState(EXPR_FNAME); 
                    LexContext ctxt = lexer.getLexContext();
                    ctxt.in_argdef = true;
                } def_name {
                    lexer.setState(EXPR_ENDFN|EXPR_LABEL);
                    $5.line = $1;
                    $5.setSingleton($2);
                    $$ = $5;
                }

expr_value      : expr {
                    support.value_expr(lexer, $1);
                }

expr_value_do   : {
                    lexer.getConditionState().push1();
                } expr_value do {
                    lexer.getConditionState().pop();
                    $$ = $2;
                }

// Node:command - call with or with block on end [!null]
command_call    : command
                | block_command

// Node:block_command - A call with a block (foo.bar {...}, foo::bar {...}, bar {...}) [!null]
block_command   : block_call
                | block_call call_op2 operation2 command_args {
                    $$ = support.new_call($1, $2, $3, $4, null, @3.start());
                }

// :brace_block - [!null]
cmd_brace_block : tLBRACE_ARG brace_body '}' {
                    $$ = $2;
                }

fcall           : operation {
                    $$ = support.new_fcall($1);
                }

// Node:command - fcall/call/yield/super [!null]
command        : fcall command_args %prec tLOWEST {
                    support.frobnicate_fcall_args($1, $2, null);
                    $$ = $1;
                }
                | fcall command_args cmd_brace_block {
                    support.frobnicate_fcall_args($1, $2, $3);
                    $$ = $1;
                }
                | primary_value call_op operation2 command_args %prec tLOWEST {
                    $$ = support.new_call($1, $2, $3, $4, null, @3.start());
                }
                | primary_value call_op operation2 command_args cmd_brace_block {
                    $$ = support.new_call($1, $2, $3, $4, $5, @3.start());
                }
                | primary_value tCOLON2 operation2 command_args %prec tLOWEST {
                    $$ = support.new_call($1, $3, $4, null);
                }
                | primary_value tCOLON2 operation2 command_args cmd_brace_block {
                    $$ = support.new_call($1, $3, $4, $5);
                }
                | keyword_super command_args {
                    $$ = support.new_super($1, $2);
                }
                | keyword_yield command_args {
                    $$ = support.new_yield($1, $2);
                }
                | k_return call_args {
                    $$ = new ReturnNode($1, support.ret_args($2, $1));
                }
                | keyword_break call_args {
                    $$ = new BreakNode($1, support.ret_args($2, $1));
                }
                | keyword_next call_args {
                    $$ = new NextNode($1, support.ret_args($2, $1));
                }

// MultipleAssigNode:mlhs - [!null]
mlhs            : mlhs_basic
                | tLPAREN mlhs_inner rparen {
                    $$ = $2;
                }

// MultipleAssignNode:mlhs_entry - mlhs w or w/o parens [!null]
mlhs_inner      : mlhs_basic {
                    $$ = $1;
                }
                | tLPAREN mlhs_inner rparen {
                    $$ = new MultipleAsgnNode($1, support.newArrayNode($1, $2), null, null);
                }

// MultipleAssignNode:mlhs_basic - multiple left hand side (basic because used in multiple context) [!null]
mlhs_basic      : mlhs_head {
                    $$ = new MultipleAsgnNode($1.getLine(), $1, null, null);
                }
                | mlhs_head mlhs_item {
                    $$ = new MultipleAsgnNode($1.getLine(), $1.add($2), null, null);
                }
                | mlhs_head tSTAR mlhs_node {
                    $$ = new MultipleAsgnNode($1.getLine(), $1, $3, (ListNode) null);
                }
                | mlhs_head tSTAR mlhs_node ',' mlhs_post {
                    $$ = new MultipleAsgnNode($1.getLine(), $1, $3, $5);
                }
                | mlhs_head tSTAR {
                    $$ = new MultipleAsgnNode($1.getLine(), $1, new StarNode(lexer.getRubySourceline()), null);
                }
                | mlhs_head tSTAR ',' mlhs_post {
                    $$ = new MultipleAsgnNode($1.getLine(), $1, new StarNode(lexer.getRubySourceline()), $4);
                }
                | tSTAR mlhs_node {
                    $$ = new MultipleAsgnNode($2.getLine(), null, $2, null);
                }
                | tSTAR mlhs_node ',' mlhs_post {
                    $$ = new MultipleAsgnNode($2.getLine(), null, $2, $4);
                }
                | tSTAR {
                      $$ = new MultipleAsgnNode(lexer.getRubySourceline(), null, new StarNode(lexer.getRubySourceline()), null);
                }
                | tSTAR ',' mlhs_post {
                      $$ = new MultipleAsgnNode(lexer.getRubySourceline(), null, new StarNode(lexer.getRubySourceline()), $3);
                }

mlhs_item       : mlhs_node
                | tLPAREN mlhs_inner rparen {
                    $$ = $2;
                }

// Set of mlhs terms at front of mlhs (a, *b, d, e = arr  # a is head)
mlhs_head       : mlhs_item ',' {
                    $$ = support.newArrayNode($1.getLine(), $1);
                }
                | mlhs_head mlhs_item ',' {
                    $$ = $1.add($2);
                }

// Set of mlhs terms at end of mlhs (a, *b, d, e = arr  # d,e is post)
mlhs_post       : mlhs_item {
                    $$ = support.newArrayNode($1.getLine(), $1);
                }
                | mlhs_post ',' mlhs_item {
                    $$ = $1.add($3);
                }

mlhs_node       : /*mri:user_variable*/ tIDENTIFIER {
                   $$ = support.assignableLabelOrIdentifier($1, null);
                }
                | tIVAR {
                   $$ = new InstAsgnNode(lexer.tokline, support.symbolID($1), NilImplicitNode.NIL);
                }
                | tGVAR {
                   $$ = new GlobalAsgnNode(lexer.tokline, support.symbolID($1), NilImplicitNode.NIL);
                }
                | tCONSTANT {
                    if (lexer.getLexContext().in_def) support.compile_error("dynamic constant assignment");
                    $$ = new ConstDeclNode(lexer.tokline, support.symbolID($1), null, NilImplicitNode.NIL);
                }
                | tCVAR {
                    $$ = new ClassVarAsgnNode(lexer.tokline, support.symbolID($1), NilImplicitNode.NIL);
                } /*mri:user_variable*/
                | /*mri:keyword_variable*/ keyword_nil {
                    support.compile_error("Can't assign to nil");
                    $$ = null;
                }
                | keyword_self {
                    support.compile_error("Can't change the value of self");
                    $$ = null;
                }
                | keyword_true {
                    support.compile_error("Can't assign to true");
                    $$ = null;
                }
                | keyword_false {
                    support.compile_error("Can't assign to false");
                    $$ = null;
                }
                | keyword__FILE__ {
                    support.compile_error("Can't assign to __FILE__");
                    $$ = null;
                }
                | keyword__LINE__ {
                    support.compile_error("Can't assign to __LINE__");
                    $$ = null;
                }
                | keyword__ENCODING__ {
                    support.compile_error("Can't assign to __ENCODING__");
                    $$ = null;
                } /*mri:keyword_variable*/
                | primary_value '[' opt_call_args rbracket {
                    $$ = support.aryset($1, $3);
                }
                | primary_value call_op tIDENTIFIER {
                    $$ = support.attrset($1, $2, $3);
                }
                | primary_value tCOLON2 tIDENTIFIER {
                    $$ = support.attrset($1, $3);
                }
                | primary_value call_op tCONSTANT {
                    $$ = support.attrset($1, $2, $3);
                }
                | primary_value tCOLON2 tCONSTANT {
                    if (lexer.getLexContext().in_def) support.yyerror("dynamic constant assignment");

                    Integer position = support.getPosition($1);

                    $$ = new ConstDeclNode(position, (RubySymbol) null, support.new_colon2(position, $1, $3), NilImplicitNode.NIL);
                }
                | tCOLON3 tCONSTANT {
                    if (lexer.getLexContext().in_def) {
                        support.yyerror("dynamic constant assignment");
                    }

                    Integer position = lexer.tokline;

                    $$ = new ConstDeclNode(position, (RubySymbol) null, support.new_colon3(position, $2), NilImplicitNode.NIL);
                }
                | backref {
                    support.backrefAssignError($1);
                }

// [!null or throws]
lhs             : /*mri:user_variable*/ tIDENTIFIER {
                    $$ = support.assignableLabelOrIdentifier($1, null);
                }
                | tIVAR {
                    $$ = new InstAsgnNode(lexer.tokline, support.symbolID($1), NilImplicitNode.NIL);
                }
                | tGVAR {
                    $$ = new GlobalAsgnNode(lexer.tokline, support.symbolID($1), NilImplicitNode.NIL);
                }
                | tCONSTANT {
                    if (lexer.getLexContext().in_def) support.compile_error("dynamic constant assignment");

                    $$ = new ConstDeclNode(lexer.tokline, support.symbolID($1), null, NilImplicitNode.NIL);
                }
                | tCVAR {
                    $$ = new ClassVarAsgnNode(lexer.tokline, support.symbolID($1), NilImplicitNode.NIL);
                } /*mri:user_variable*/
                | /*mri:keyword_variable*/ keyword_nil {
                    support.compile_error("Can't assign to nil");
                    $$ = null;
                }
                | keyword_self {
                    support.compile_error("Can't change the value of self");
                    $$ = null;
                }
                | keyword_true {
                    support.compile_error("Can't assign to true");
                    $$ = null;
                }
                | keyword_false {
                    support.compile_error("Can't assign to false");
                    $$ = null;
                }
                | keyword__FILE__ {
                    support.compile_error("Can't assign to __FILE__");
                    $$ = null;
                }
                | keyword__LINE__ {
                    support.compile_error("Can't assign to __LINE__");
                    $$ = null;
                }
                | keyword__ENCODING__ {
                    support.compile_error("Can't assign to __ENCODING__");
                    $$ = null;
                } /*mri:keyword_variable*/
                | primary_value '[' opt_call_args rbracket {
                    $$ = support.aryset($1, $3);
                }
                | primary_value call_op tIDENTIFIER {
                    $$ = support.attrset($1, $2, $3);
                }
                | primary_value tCOLON2 tIDENTIFIER {
                    $$ = support.attrset($1, $3);
                }
                | primary_value call_op tCONSTANT {
                    $$ = support.attrset($1, $2, $3);
                }
                | primary_value tCOLON2 tCONSTANT {
                    if (lexer.getLexContext().in_def) {
                        support.yyerror("dynamic constant assignment");
                    }

                    Integer position = support.getPosition($1);

                    $$ = new ConstDeclNode(position, (RubySymbol) null, support.new_colon2(position, $1, $3), NilImplicitNode.NIL);
                }
                | tCOLON3 tCONSTANT {
                    if (lexer.getLexContext().in_def) {
                        support.yyerror("dynamic constant assignment");
                    }

                    Integer position = lexer.tokline;

                    $$ = new ConstDeclNode(position, (RubySymbol) null, support.new_colon3(position, $2), NilImplicitNode.NIL);
                }
                | backref {
                    support.backrefAssignError($1);
                }

cname           : tIDENTIFIER {
                    support.yyerror("class/module name must be CONSTANT", @1);
                }
                | tCONSTANT {
                   $$ = $1;
                }

cpath           : tCOLON3 cname {
                    $$ = support.new_colon3(lexer.tokline, $2);
                }
                | cname {
                    $$ = support.new_colon2(lexer.tokline, null, $1);
                }
                | primary_value tCOLON2 cname {
                    $$ = support.new_colon2(support.getPosition($1), $1, $3);
                }

// ByteList:fname - A function name [!null]
fname          : tIDENTIFIER {
                   $$ = $1;
               }
               | tCONSTANT {
                   $$ = $1;
               }
               | tFID  {
                   $$ = $1;
               }
               | op {
                   lexer.setState(EXPR_ENDFN);
                   $$ = $1;
               }
               | reswords {
                   $$ = $1;
               }

// Node:fitem
fitem           : fname {  // LiteralNode
                    $$ =  new LiteralNode(lexer.getRubySourceline(), support.symbolID($1));
                }
                | symbol {  // SymbolNode/DSymbolNode
                    $$ = $1;
                }

undef_list      : fitem {
                    $$ = ParserSupport.newUndef($1.getLine(), $1);
                }
                | undef_list ',' {
                    lexer.setState(EXPR_FNAME|EXPR_FITEM);
                } fitem {
                    $$ = support.appendToBlock($1, ParserSupport.newUndef($1.getLine(), $4));
                }

// ByteList:op
op               : '|' {
                     $$ = OR;
                 }
                 | '^' {
                     $$ = CARET;
                 }
                 | '&' {
                     $$ = AMPERSAND;
                 }
                 | tCMP {
                     $$ = $1;
                 }
                 | tEQ {
                     $$ = $1;
                 }
                 | tEQQ {
                     $$ = $1;
                 }
                 | tMATCH {
                     $$ = $1;
                 }
                 | tNMATCH {
                     $$ = $1;
                 }
                 | '>' {
                     $$ = GT;
                 }
                 | tGEQ {
                     $$ = $1;
                 }
                 | '<' {
                     $$ = LT;
                 }
                 | tLEQ {
                     $$ = $1;
                 }
                 | tNEQ {
                     $$ = $1;
                 }
                 | tLSHFT {
                     $$ = $1;
                 }
                 | tRSHFT{
                     $$ = $1;
                 }
                 | '+' {
                     $$ = PLUS;
                 }
                 | '-' {
                     $$ = MINUS;
                 }
                 | '*' {
                     $$ = STAR;
                 }
                 | tSTAR {
                     $$ = $1;
                 }
                 | '/' {
                     $$ = SLASH;
                 }
                 | '%' {
                     $$ = PERCENT;
                 }
                 | tPOW {
                     $$ = $1;
                 }
                 | tDSTAR {
                     $$ = $1;
                 }
                 | '!' {
                     $$ = BANG;
                 }
                 | '~' {
                     $$ = TILDE;
                 }
                 | tUPLUS {
                     $$ = $1;
                 }
                 | tUMINUS {
                     $$ = $1;
                 }
                 | tAREF {
                     $$ = $1;
                 }
                 | tASET {
                     $$ = $1;
                 }
                 | '`' {
                     $$ = BACKTICK;
                 }
 
// String:op
reswords        : keyword__LINE__ {
                    $$ = RubyLexer.Keyword.__LINE__.bytes;
                }
                | keyword__FILE__ {
                    $$ = RubyLexer.Keyword.__FILE__.bytes;
                }
                | keyword__ENCODING__ {
                    $$ = RubyLexer.Keyword.__ENCODING__.bytes;
                }
                | keyword_BEGIN {
                    $$ = RubyLexer.Keyword.LBEGIN.bytes;
                }
                | keyword_END {
                    $$ = RubyLexer.Keyword.LEND.bytes;
                }
                | keyword_alias {
                    $$ = RubyLexer.Keyword.ALIAS.bytes;
                }
                | keyword_and {
                    $$ = RubyLexer.Keyword.AND.bytes;
                }
                | keyword_begin {
                    $$ = RubyLexer.Keyword.BEGIN.bytes;
                }
                | keyword_break {
                    $$ = RubyLexer.Keyword.BREAK.bytes;
                }
                | keyword_case {
                    $$ = RubyLexer.Keyword.CASE.bytes;
                }
                | keyword_class {
                    $$ = RubyLexer.Keyword.CLASS.bytes;
                }
                | keyword_def {
                    $$ = RubyLexer.Keyword.DEF.bytes;
                }
                | keyword_defined {
                    $$ = RubyLexer.Keyword.DEFINED_P.bytes;
                }
                | keyword_do {
                    $$ = RubyLexer.Keyword.DO.bytes;
                }
                | keyword_else {
                    $$ = RubyLexer.Keyword.ELSE.bytes;
                }
                | keyword_elsif {
                    $$ = RubyLexer.Keyword.ELSIF.bytes;
                }
                | keyword_end {
                    $$ = RubyLexer.Keyword.END.bytes;
                }
                | keyword_ensure {
                    $$ = RubyLexer.Keyword.ENSURE.bytes;
                }
                | keyword_false {
                    $$ = RubyLexer.Keyword.FALSE.bytes;
                }
                | keyword_for {
                    $$ = RubyLexer.Keyword.FOR.bytes;
                }
                | keyword_in {
                    $$ = RubyLexer.Keyword.IN.bytes;
                }
                | keyword_module {
                    $$ = RubyLexer.Keyword.MODULE.bytes;
                }
                | keyword_next {
                    $$ = RubyLexer.Keyword.NEXT.bytes;
                }
                | keyword_nil {
                    $$ = RubyLexer.Keyword.NIL.bytes;
                }
                | keyword_not {
                    $$ = RubyLexer.Keyword.NOT.bytes;
                }
                | keyword_or {
                    $$ = RubyLexer.Keyword.OR.bytes;
                }
                | keyword_redo {
                    $$ = RubyLexer.Keyword.REDO.bytes;
                }
                | keyword_rescue {
                    $$ = RubyLexer.Keyword.RESCUE.bytes;
                }
                | keyword_retry {
                    $$ = RubyLexer.Keyword.RETRY.bytes;
                }
                | keyword_return {
                    $$ = RubyLexer.Keyword.RETURN.bytes;
                }
                | keyword_self {
                    $$ = RubyLexer.Keyword.SELF.bytes;
                }
                | keyword_super {
                    $$ = RubyLexer.Keyword.SUPER.bytes;
                }
                | keyword_then {
                    $$ = RubyLexer.Keyword.THEN.bytes;
                }
                | keyword_true {
                    $$ = RubyLexer.Keyword.TRUE.bytes;
                }
                | keyword_undef {
                    $$ = RubyLexer.Keyword.UNDEF.bytes;
                }
                | keyword_when {
                    $$ = RubyLexer.Keyword.WHEN.bytes;
                }
                | keyword_yield {
                    $$ = RubyLexer.Keyword.YIELD.bytes;
                }
                | keyword_if {
                    $$ = RubyLexer.Keyword.IF.bytes;
                }
                | keyword_unless {
                    $$ = RubyLexer.Keyword.UNLESS.bytes;
                }
                | keyword_while {
                    $$ = RubyLexer.Keyword.WHILE.bytes;
                }
                | keyword_until {
                    $$ = RubyLexer.Keyword.UNTIL.bytes;
                }

arg             : lhs '=' lex_ctxt arg_rhs {
                    $$ = node_assign($1, $4);
                }
                | var_lhs tOP_ASGN lex_ctxt arg_rhs {
                    $$ = support.new_op_assign($1, $2, $4);
                }
                | primary_value '[' opt_call_args rbracket tOP_ASGN lex_ctxt arg_rhs {
                    support.value_expr(lexer, $7);
                    $$ = support.new_ary_op_assign($1, $5, $3, $7);
                }
                | primary_value call_op tIDENTIFIER tOP_ASGN lex_ctxt arg_rhs {
                    support.value_expr(lexer, $6);
                    $$ = support.new_attr_op_assign($1, $2, $6, $3, $4);
                }
                | primary_value call_op tCONSTANT tOP_ASGN lex_ctxt arg_rhs {
                    support.value_expr(lexer, $6);
                    $$ = support.new_attr_op_assign($1, $2, $6, $3, $4);
                }
                | primary_value tCOLON2 tIDENTIFIER tOP_ASGN lex_ctxt arg_rhs {
                    support.value_expr(lexer, $6);
                    $$ = support.new_attr_op_assign($1, $2, $6, $3, $4);
                }
                | primary_value tCOLON2 tCONSTANT tOP_ASGN lex_ctxt arg_rhs {
                    Integer pos = support.getPosition($1);
                    $$ = support.new_const_op_assign(pos, support.new_colon2(pos, $1, $3), $4, $6);
                }
                | tCOLON3 tCONSTANT tOP_ASGN lex_ctxt arg_rhs {
                    Integer pos = lexer.getRubySourceline();
                    $$ = support.new_const_op_assign(pos, new Colon3Node(pos, support.symbolID($2)), $3, $5);
                }
                | backref tOP_ASGN lex_ctxt arg_rhs {
                    support.backrefAssignError($1);
                }
                | arg tDOT2 arg {
                    support.value_expr(lexer, $1);
                    support.value_expr(lexer, $3);
    
                    boolean isLiteral = $1 instanceof FixnumNode && $3 instanceof FixnumNode;
                    $$ = new DotNode(support.getPosition($1), support.makeNullNil($1), support.makeNullNil($3), false, isLiteral);
                }
                | arg tDOT3 arg {
                    support.value_expr(lexer, $1);
                    support.value_expr(lexer, $3);

                    boolean isLiteral = $1 instanceof FixnumNode && $3 instanceof FixnumNode;
                    $$ = new DotNode(support.getPosition($1), support.makeNullNil($1), support.makeNullNil($3), true, isLiteral);
                }
                | arg tDOT2 {
                    support.value_expr(lexer, $1);

                    boolean isLiteral = $1 instanceof FixnumNode;
                    $$ = new DotNode(support.getPosition($1), support.makeNullNil($1), NilImplicitNode.NIL, false, isLiteral);
                }
                | arg tDOT3 {
                    support.value_expr(lexer, $1);

                    boolean isLiteral = $1 instanceof FixnumNode;
                    $$ = new DotNode(support.getPosition($1), support.makeNullNil($1), NilImplicitNode.NIL, true, isLiteral);
                }
                | tBDOT2 arg {
                    support.value_expr(lexer, $2);
                    boolean isLiteral = $2 instanceof FixnumNode;
                    $$ = new DotNode(@1.start(), NilImplicitNode.NIL, support.makeNullNil($2), false, isLiteral);
                }
                | tBDOT3 arg {
                    support.value_expr(lexer, $2);
                    boolean isLiteral = $2 instanceof FixnumNode;
                    $$ = new DotNode(@1.start(), NilImplicitNode.NIL, support.makeNullNil($2), true, isLiteral);
                }
                | arg '+' arg {
                    $$ = support.getOperatorCallNode($1, PLUS, $3, lexer.getRubySourceline());
                }
                | arg '-' arg {
                    $$ = support.getOperatorCallNode($1, MINUS, $3, lexer.getRubySourceline());
                }
                | arg '*' arg {
                    $$ = support.getOperatorCallNode($1, STAR, $3, lexer.getRubySourceline());
                }
                | arg '/' arg {
                    $$ = support.getOperatorCallNode($1, SLASH, $3, lexer.getRubySourceline());
                }
                | arg '%' arg {
                    $$ = support.getOperatorCallNode($1, PERCENT, $3, lexer.getRubySourceline());
                }
                | arg tPOW arg {
                    $$ = support.getOperatorCallNode($1, $2, $3, lexer.getRubySourceline());
                }
                | tUMINUS_NUM simple_numeric tPOW arg {
                    $$ = support.getOperatorCallNode(support.getOperatorCallNode($2, $3, $4, lexer.getRubySourceline()), $1);
                }
                | tUPLUS arg {
                    $$ = support.getOperatorCallNode($2, $1);
                }
                | tUMINUS arg {
                    $$ = support.getOperatorCallNode($2, $1);
                }
                | arg '|' arg {
                    $$ = support.getOperatorCallNode($1, OR, $3, lexer.getRubySourceline());
                }
                | arg '^' arg {
                    $$ = support.getOperatorCallNode($1, CARET, $3, lexer.getRubySourceline());
                }
                | arg '&' arg {
                    $$ = support.getOperatorCallNode($1, AMPERSAND, $3, lexer.getRubySourceline());
                }
                | arg tCMP arg {
                    $$ = support.getOperatorCallNode($1, $2, $3, lexer.getRubySourceline());
                }
                | rel_expr   %prec tCMP {
                    $$ = $1;
                }
                | arg tEQ arg {
                    $$ = support.getOperatorCallNode($1, $2, $3, lexer.getRubySourceline());
                }
                | arg tEQQ arg {
                    $$ = support.getOperatorCallNode($1, $2, $3, lexer.getRubySourceline());
                }
                | arg tNEQ arg {
                    $$ = support.getOperatorCallNode($1, $2, $3, lexer.getRubySourceline());
                }
                | arg tMATCH arg {
                    $$ = support.getMatchNode($1, $3);
                }
                | arg tNMATCH arg {
                    $$ = support.getOperatorCallNode($1, $2, $3, lexer.getRubySourceline());
                }
                | '!' arg {
                    $$ = support.getOperatorCallNode(support.method_cond($2), BANG);
                }
                | '~' arg {
                    $$ = support.getOperatorCallNode($2, TILDE);
                }
                | arg tLSHFT arg {
                    $$ = support.getOperatorCallNode($1, $2, $3, lexer.getRubySourceline());
                }
                | arg tRSHFT arg {
                    $$ = support.getOperatorCallNode($1, $2, $3, lexer.getRubySourceline());
                }
                | arg tANDOP arg {
                    $$ = support.newAndNode($1, $3);
                }
                | arg tOROP arg {
                    $$ = support.newOrNode($1, $3);
                }
                | keyword_defined opt_nl {
                    lexer.getLexContext().in_defined = true;
                } arg {
                    lexer.getLexContext().in_defined = false;                    
                    $$ = new DefinedNode($1, $4);
                }
                | arg '?' arg opt_nl ':' arg {
                    support.value_expr(lexer, $1);
                    $$ = support.new_if(support.getPosition($1), $1, $3, $6);
                }
                | defn_head f_opt_paren_args '=' arg {
                    support.endless_method_name($1);
                    support.restore_defun($1);
                    $$ = new DefnNode($1.line, $1.name, $2, support.getCurrentScope(), support.reduce_nodes(support.remove_begin($4)), @4.end());
                    if (support.isNextBreak) $<DefnNode>$.setContainsNextBreak();
                    support.popCurrentScope();
		}
                | defn_head f_opt_paren_args '=' arg modifier_rescue arg {
                    support.endless_method_name($1);
                    support.restore_defun($1);
                    Node body = support.reduce_nodes(support.remove_begin(support.rescued_expr(@1.start(), $4, $6)));
                    $$ = new DefnNode($1.line, $1.name, $2, support.getCurrentScope(), body, @6.end());
                    if (support.isNextBreak) $<DefnNode>$.setContainsNextBreak();
                    support.popCurrentScope();
		}
                | defs_head f_opt_paren_args '=' arg {
                    support.endless_method_name($1);
                    support.restore_defun($1);
                    $$ = new DefsNode($1.line, $1.singleton, $1.name, $2, support.getCurrentScope(), support.reduce_nodes(support.remove_begin($4)), @4.end());
                    if (support.isNextBreak) $<DefsNode>$.setContainsNextBreak();
                    support.popCurrentScope();
		}
                | defs_head f_opt_paren_args '=' arg modifier_rescue arg {
                    support.endless_method_name($1);
                    support.restore_defun($1);
                    Node body = support.reduce_nodes(support.remove_begin(support.rescued_expr(@1.start(), $4, $6)));
                    $$ = new DefsNode($1.line, $1.singleton, $1.name, $2, support.getCurrentScope(), body, @6.end());
                    if (support.isNextBreak) $<DefsNode>$.setContainsNextBreak();                    support.popCurrentScope();
                }
                | primary {
                    $$ = $1;
                }
 
relop           : '>' {
                    $$ = GT;
                }
                | '<' {
                    $$ = LT;
                }
                | tGEQ {
                     $$ = $1;
                }
                | tLEQ {
                     $$ = $1;
                }

rel_expr        : arg relop arg   %prec '>' {
                     $$ = support.getOperatorCallNode($1, $2, $3, lexer.getRubySourceline());
                }
		| rel_expr relop arg   %prec '>' {
                     support.warning(ID.MISCELLANEOUS, lexer.getRubySourceline(), "comparison '" + $2 + "' after comparison");
                     $$ = support.getOperatorCallNode($1, $2, $3, lexer.getRubySourceline());
                }

lex_ctxt        : tSP {
                   $$ = (LexContext) lexer.getLexContext().clone();
                }
                | none {
                   $$ = (LexContext) lexer.getLexContext().clone();
                }
 
arg_value       : arg {
                    support.value_expr(lexer, $1);
                    $$ = support.makeNullNil($1);
                }

aref_args       : none
                | args trailer {
                    $$ = $1;
                }
                | args ',' assocs trailer {
                    $$ = support.arg_append($1, support.remove_duplicate_keys($3));
                }
                | assocs trailer {
                    $$ = support.newArrayNode($1.getLine(), support.remove_duplicate_keys($1));
                }

arg_rhs         : arg %prec tOP_ASGN {
                    support.value_expr(lexer, $1);
                    $$ = $1;
                }
                | arg modifier_rescue arg {
                    support.value_expr(lexer, $1);
                    $$ = support.newRescueModNode($1, $3);
                }

paren_args      : '(' opt_call_args rparen {
                    $$ = $2;
                }
                | '(' args ',' args_forward rparen {
                    if (!support.check_forwarding_args()) {
                        $$ = null;
                    } else {
                        $$ = support.new_args_forward_call(@1.start(), $2);
                    }
               }
               | '(' args_forward rparen {
                    if (!support.check_forwarding_args()) {
                        $$ = null;
                    } else {
                        $$ = support.new_args_forward_call(@1.start(), null);
                    }
               }
 
opt_paren_args  : none | paren_args

opt_call_args   : none
                | call_args
                | args ',' {
                    $$ = $1;
                }
                | args ',' assocs ',' {
                    $$ = support.arg_append($1, support.remove_duplicate_keys($3));
                }
                | assocs ',' {
                    $$ = support.newArrayNode($1.getLine(), support.remove_duplicate_keys($1));
                }
   

// [!null] - ArgsCatNode, SplatNode, ArrayNode, HashNode, BlockPassNode
call_args       : command {
                    support.value_expr(lexer, $1);
                    $$ = support.newArrayNode(support.getPosition($1), $1);
                }
                | args opt_block_arg {
                    $$ = arg_blk_pass($1, $2);
                }
                | assocs opt_block_arg {
                    $$ = support.newArrayNode($1.getLine(), support.remove_duplicate_keys($1));
                    $$ = arg_blk_pass($<Node>$, $2);
                }
                | args ',' assocs opt_block_arg {
                    $$ = support.arg_append($1, support.remove_duplicate_keys($3));
                    $$ = arg_blk_pass($<Node>$, $4);
                }
                | block_arg {
                }

// [!null] - ArgsCatNode, SplatNode, ArrayNode, HashNode, BlockPassNode
command_args    : /* none */ {
                    boolean lookahead = false;
                    switch (yychar) {
                    case '(': case tLPAREN: case tLPAREN_ARG: case '[': case tLBRACK:
                       lookahead = true;
                    }
                    StackState cmdarg = lexer.getCmdArgumentState();
                    if (lookahead) cmdarg.pop();
                    cmdarg.push1();
                    if (lookahead) cmdarg.push0();
                } call_args {
                    StackState cmdarg = lexer.getCmdArgumentState();
                    boolean lookahead = false;
                    switch (yychar) {
                    case tLBRACE_ARG:
                       lookahead = true;
                    }
                      
                    if (lookahead) cmdarg.pop();
                    cmdarg.pop();
                    if (lookahead) cmdarg.push0();
                    $$ = $2;
                }

block_arg       : tAMPER arg_value {
                    $$ = new BlockPassNode(support.getPosition($2), $2);
                }
                | tAMPER {
                    if (!support.local_id(FWD_BLOCK)) support.compile_error("no anonymous block parameter");
                    $$ = new BlockPassNode(lexer.tokline, support.arg_var(FWD_BLOCK));
                }
 

opt_block_arg   : ',' block_arg {
                    $$ = $2;
                }
                | none_block_pass

// [!null]
args            : arg_value { // ArrayNode
                    int line = $1 instanceof NilImplicitNode ? lexer.getRubySourceline() : $1.getLine();
                    $$ = support.newArrayNode(line, $1);
                }
                | tSTAR arg_value { // SplatNode
                    $$ = support.newSplatNode($2);
                }
                | args ',' arg_value { // ArgsCatNode, SplatNode, ArrayNode
                    Node node = support.splat_array($1);

                    if (node != null) {
                        $$ = support.list_append(node, $3);
                    } else {
                        $$ = support.arg_append($1, $3);
                    }
                }
                | args ',' tSTAR arg_value { // ArgsCatNode, SplatNode, ArrayNode
                    Node node = null;

                    // FIXME: lose syntactical elements here (and others like this)
                    if ($4 instanceof ArrayNode &&
                        (node = support.splat_array($1)) != null) {
                        $$ = support.list_concat(node, $4);
                    } else {
                        $$ = ParserSupport.arg_concat($1, $4);
                    }
                }

mrhs_arg	: mrhs {
                    $$ = $1;
                }
		| arg_value {
                    $$ = $1;
                }


mrhs            : args ',' arg_value {
                    Node node = support.splat_array($1);

                    if (node != null) {
                        $$ = support.list_append(node, $3);
                    } else {
                        $$ = support.arg_append($1, $3);
                    }
                }
                | args ',' tSTAR arg_value {
                    Node node = null;

                    if ($4 instanceof ArrayNode &&
                        (node = support.splat_array($1)) != null) {
                        $$ = support.list_concat(node, $4);
                    } else {
                        $$ = ParserSupport.arg_concat($1, $4);
                    }
                }
                | tSTAR arg_value {
                     $$ = support.newSplatNode($2);
                }

primary         : literal
                | strings
                | xstring
                | regexp
                | words { 
                     $$ = $1; // FIXME: Why complaining without $$ = $1;
                }
                | qwords { 
                     $$ = $1; // FIXME: Why complaining without $$ = $1;
                }
                | symbols { 
                     $$ = $1; // FIXME: Why complaining without $$ = $1;
                }
                | qsymbols {
                     $$ = $1; // FIXME: Why complaining without $$ = $1;
                }
                | var_ref 
                | backref
                | tFID {
                     $$ = support.new_fcall($1);
                }
                | k_begin {
                    lexer.getCmdArgumentState().push0();
                } bodystmt k_end {
                    lexer.getCmdArgumentState().pop();
                    $$ = new BeginNode($1, support.makeNullNil($3));
                }
                | tLPAREN_ARG {
                    lexer.setState(EXPR_ENDARG);
                } rparen {
                    $$ = null; //FIXME: Should be implicit nil?
                }
                | tLPAREN_ARG stmt {
                    lexer.setState(EXPR_ENDARG); 
                } rparen {
                    $$ = $2;
                }
                | tLPAREN compstmt ')' {
                    if ($2 != null) {
                        // compstmt position includes both parens around it
                        $<Node>2.setLine($1);
                        $$ = $2;
                    } else {
                        $$ = new NilNode($1);
                    }
                }
                | primary_value tCOLON2 tCONSTANT {
                    $$ = support.new_colon2(support.getPosition($1), $1, $3);
                }
                | tCOLON3 tCONSTANT {
                    $$ = support.new_colon3(lexer.tokline, $2);
                }
                | tLBRACK aref_args ']' {
                    Integer position = support.getPosition($2);
                    if ($2 == null) {
                        $$ = new ZArrayNode(position); /* zero length array */
                    } else {
                        $$ = $2;
                    }
                }
                | tLBRACE assoc_list '}' {
                    $$ = $2;
                    $<HashNode>$.setIsLiteral();
                }
                | k_return {
                    $$ = new ReturnNode($1, NilImplicitNode.NIL);
                }
                | keyword_yield '(' call_args rparen {
                    $$ = support.new_yield($1, $3);
                }
                | keyword_yield '(' rparen {
                    $$ = new YieldNode($1, null);
                }
                | keyword_yield {
                    $$ = new YieldNode($1, null);
                }
                | keyword_defined opt_nl '(' {
                    lexer.getLexContext().in_defined = true;
                } expr rparen {
                    lexer.getLexContext().in_defined = false;
                    $$ = new DefinedNode($1, $5);
                }
                | keyword_not '(' expr rparen {
                    $$ = support.getOperatorCallNode(support.method_cond($3), lexer.BANG);
                }
                | keyword_not '(' rparen {
                    $$ = support.getOperatorCallNode(support.method_cond(NilImplicitNode.NIL), lexer.BANG);
                }
                | fcall brace_block {
                    support.frobnicate_fcall_args($1, null, $2);
                    $$ = $1;                    
                }
                | method_call
                | method_call brace_block {
                    if ($1 != null && 
                          $<BlockAcceptingNode>1.getIterNode() instanceof BlockPassNode) {
                          lexer.compile_error("Both block arg and actual block given.");
                    }
                    $$ = $<BlockAcceptingNode>1.setIterNode($2);
                    $<Node>$.setLine($1.getLine());
                }
                | lambda {
                    $$ = $1;
                }
<<<<<<< HEAD
                | k_if expr_value then compstmt if_tail k_end {
                    $$ = support.new_if($1, support.cond($2), $4, $5);
                }
                | k_unless expr_value then compstmt opt_else k_end {
                    $$ = support.new_if($1, support.cond($2), $5, $4);
=======
                | keyword_if expr_value then compstmt if_tail keyword_end {
                    $$ = support.new_if($1, $2, $4, $5);
                }
                | keyword_unless expr_value then compstmt opt_else keyword_end {
                    $$ = support.new_if($1, $2, $5, $4);
>>>>>>> d20ec8e4
                }
                | k_while expr_value_do compstmt k_end {
                    $$ = new WhileNode($1, support.cond($2), support.makeNullNil($3));
                }
                | k_until expr_value_do compstmt k_end {
                    $$ = new UntilNode($1, support.cond($2), support.makeNullNil($3));
                }
                | k_case expr_value opt_terms {
                    $$ = support.case_labels;
                    support.case_labels = support.getConfiguration().getRuntime().getNil();
                } case_body k_end {
                    $$ = support.newCaseNode($1, $2, $5);
                    support.fixpos($<Node>$, $2);
                }
                | k_case opt_terms {
                    $$ = support.case_labels;
                    support.case_labels = null;
                } case_body k_end {
                    $$ = support.newCaseNode($1, null, $4);
                }
		| k_case expr_value opt_terms p_case_body k_end {
                    $$ = support.newPatternCaseNode($1, $2, $4);
                }
                | k_for for_var keyword_in expr_value_do compstmt k_end {
                    $$ = new ForNode($1, $2, $5, $4, support.getCurrentScope(), 111);
                }
                | k_class cpath superclass {
                    LexContext ctxt = lexer.getLexContext();
                    if (ctxt.in_def) {
                        support.yyerror("class definition in method body");
                    }
                    ctxt.in_class = true;
                    support.pushLocalScope();
                } bodystmt k_end {
                    Node body = support.makeNullNil($5);

                    $$ = new ClassNode(@1.start(), $<Colon3Node>2, support.getCurrentScope(), body, $3, lexer.getRubySourceline());
                    LexContext ctxt = lexer.getLexContext();
                    support.popCurrentScope();
                    ctxt.in_class = $1.in_class;
                    ctxt.shareable_constant_value = $1.shareable_constant_value;
                }
                | k_class tLSHFT expr {
                    LexContext ctxt = lexer.getLexContext();
                    ctxt.in_def = false;
                    ctxt.in_class = false;
                    support.pushLocalScope();
                } term bodystmt k_end {
                    Node body = support.makeNullNil($6);

                    $$ = new SClassNode(@1.start(), $3, support.getCurrentScope(), body, lexer.getRubySourceline());
                    LexContext ctxt = lexer.getLexContext();
                    ctxt.in_def = $1.in_def;
                    ctxt.in_class = $1.in_class;
                    ctxt.shareable_constant_value = $1.shareable_constant_value;
                    support.popCurrentScope();
                }
                | k_module cpath {
                    LexContext ctxt = lexer.getLexContext();
                    if (ctxt.in_def) { 
                        support.yyerror("module definition in method body");
                    }
                    ctxt.in_class = true;
                    support.pushLocalScope();
                } bodystmt k_end {
                    Node body = support.makeNullNil($4);

                    $$ = new ModuleNode(@1.start(), $<Colon3Node>2, support.getCurrentScope(), body, lexer.getRubySourceline());
                    support.popCurrentScope();
                    LexContext ctxt = lexer.getLexContext();
                    ctxt.in_class = $1.in_class;
                    ctxt.shareable_constant_value = $1.shareable_constant_value;
                }
                | defn_head f_arglist bodystmt k_end {
                    support.restore_defun($1);
                    Node body = support.reduce_nodes(support.remove_begin(support.makeNullNil($3)));
                    $$ = new DefnNode($1.line, $1.name, $2, support.getCurrentScope(), body, @4.end());
                    if (support.isNextBreak) $<DefnNode>$.setContainsNextBreak();                    support.popCurrentScope();
                }
                | defs_head f_arglist bodystmt k_end {
                    support.restore_defun($1);
                    Node body = support.reduce_nodes(support.remove_begin(support.makeNullNil($3)));
                    $$ = new DefsNode($1.line, $1.singleton, $1.name, $2, support.getCurrentScope(), body, @4.end());
                    if (support.isNextBreak) $<DefsNode>$.setContainsNextBreak();
                    support.popCurrentScope();
                }
                | keyword_break {
                    support.isNextBreak = true;
                    $$ = new BreakNode($1, NilImplicitNode.NIL);
                }
                | keyword_next {
                    support.isNextBreak = true;
                    $$ = new NextNode($1, NilImplicitNode.NIL);
                }
                | keyword_redo {
                    $$ = new RedoNode($1);
                }
                | keyword_retry {
                    $$ = new RetryNode($1);
                }

primary_value   : primary {
                    support.value_expr(lexer, $1);
                    $$ = $1;
                    if ($$ == null) $$ = NilImplicitNode.NIL;
                }

k_begin         : keyword_begin {
                    $$ = $1;
                }

k_if            : keyword_if {
                    $$ = $1;
                }

k_unless        : keyword_unless {
                    $$ = $1;
                }
 
k_while         : keyword_while {
                    $$ = $1;
                }
 
k_until         : keyword_until {
                    $$ = $1;
                }
 
k_case          : keyword_case {
                    $$ = $1;
                }
 
k_for           : keyword_for {
                    $$ = $1;
                }
 
k_class         : keyword_class {
                    $$ = (LexContext) lexer.getLexContext().clone();
                }

k_module        : keyword_module {
                    $$ = (LexContext) lexer.getLexContext().clone();  
                }

k_def           : keyword_def {
                    $$ = $1;
                    lexer.getLexContext().in_argdef = true;
                }

k_do            : keyword_do {
                    $$ = $1;
                }

k_do_block      : keyword_do_block {
                    $$ = $1;
                }

k_rescue        : keyword_rescue {
                    $$ = $1;
                }

k_ensure        : keyword_ensure {
                    $$ = $1;
                }
 
k_when          : keyword_when {
                    $$ = $1;
                }

k_else          : keyword_else {
                    $$ = $1;
                }

k_elsif         : keyword_elsif {
                    $$ = $1;
                }
 
k_end           : keyword_end {
                    $$ = $1;
                }

k_return        : keyword_return {
                    LexContext ctxt = lexer.getLexContext();
                    if (ctxt.in_class && !ctxt.in_def && !support.getCurrentScope().isBlockScope()) {
                        lexer.compile_error("Invalid return in class/module body");
                    }
                    $$ = $1;
                }

then            : term
                | keyword_then
                | term keyword_then

do              : term
                | keyword_do_cond

if_tail         : opt_else
<<<<<<< HEAD
                | k_elsif expr_value then compstmt if_tail {
                    $$ = support.new_if($1, support.cond($2), $4, $5);
=======
                | keyword_elsif expr_value then compstmt if_tail {
                    $$ = support.new_if($1, $2, $4, $5);
>>>>>>> d20ec8e4
                }

opt_else        : none
                | k_else compstmt {
                    $$ = $2 == null ? NilImplicitNode.NIL : $2;
                }

// [!null]
for_var         : lhs
                | mlhs {
                }

f_marg          : f_norm_arg {
                    $$ = support.assignableInCurr($1, NilImplicitNode.NIL);
                }
                | tLPAREN f_margs rparen {
                    $$ = $2;
                }

// [!null]
f_marg_list     : f_marg {
                    $$ = support.newArrayNode($1.getLine(), $1);
                }
                | f_marg_list ',' f_marg {
                    $$ = $1.add($3);
                }

f_margs         : f_marg_list {
                    $$ = new MultipleAsgnNode($1.getLine(), $1, null, null);
                }
                | f_marg_list ',' f_rest_marg {
                    $$ = new MultipleAsgnNode($1.getLine(), $1, $3, null);
                }
                | f_marg_list ',' f_rest_marg ',' f_marg_list {
                    $$ = new MultipleAsgnNode($1.getLine(), $1, $3, $5);
                }
                | f_rest_marg {
                    $$ = new MultipleAsgnNode(lexer.getRubySourceline(), null, $1, null);
                }
                | f_rest_marg ',' f_marg_list {
                    $$ = new MultipleAsgnNode(lexer.getRubySourceline(), null, $1, $3);
                }

f_rest_marg     : tSTAR f_norm_arg {
                    $$ = support.assignableInCurr($2, null);
                }
                | tSTAR {
                    $$ = new StarNode(lexer.getRubySourceline());
                }

f_any_kwrest    : f_kwrest
                | f_no_kwarg {
                    $$ = LexingCommon.NIL;
                }

f_eq            : {
                    lexer.getLexContext().in_argdef = false;
                } '='

 
block_args_tail : f_block_kwarg ',' f_kwrest opt_f_block_arg {
                    $$ = support.new_args_tail($1.getLine(), $1, $3, $4);
                }
                | f_block_kwarg opt_f_block_arg {
                    $$ = support.new_args_tail($1.getLine(), $1, (ByteList) null, $2);
                }
                | f_any_kwrest opt_f_block_arg {
                    $$ = support.new_args_tail(lexer.getRubySourceline(), null, $1, $2);
                }
                | f_block_arg {
                    $$ = support.new_args_tail($1.getLine(), null, (ByteList) null, $1);
                }

opt_block_args_tail : ',' block_args_tail {
                    $$ = $2;
                }
                | /* none */ {
                    $$ = support.new_args_tail(lexer.getRubySourceline(), null, (ByteList) null, null);
                }

excessed_comma  : ',' { // no need for this other than to look similar to MRI.
                    $$ = null;
                }

// [!null]
block_param     : f_arg ',' f_block_optarg ',' f_rest_arg opt_block_args_tail {
                    $$ = support.new_args($1.getLine(), $1, $3, $5, null, $6);
                }
                | f_arg ',' f_block_optarg ',' f_rest_arg ',' f_arg opt_block_args_tail {
                    $$ = support.new_args($1.getLine(), $1, $3, $5, $7, $8);
                }
                | f_arg ',' f_block_optarg opt_block_args_tail {
                    $$ = support.new_args($1.getLine(), $1, $3, null, null, $4);
                }
                | f_arg ',' f_block_optarg ',' f_arg opt_block_args_tail {
                    $$ = support.new_args($1.getLine(), $1, $3, null, $5, $6);
                }
                | f_arg ',' f_rest_arg opt_block_args_tail {
                    $$ = support.new_args($1.getLine(), $1, null, $3, null, $4);
                }
                | f_arg excessed_comma {
                    RestArgNode rest = new UnnamedRestArgNode($1.getLine(), null, support.getCurrentScope().addVariable("*"));
                    $$ = support.new_args($1.getLine(), $1, null, rest, null, (ArgsTailHolder) null);
                }
                | f_arg ',' f_rest_arg ',' f_arg opt_block_args_tail {
                    $$ = support.new_args($1.getLine(), $1, null, $3, $5, $6);
                }
                | f_arg opt_block_args_tail {
                    $$ = support.new_args($1.getLine(), $1, null, null, null, $2);
                }
                | f_block_optarg ',' f_rest_arg opt_block_args_tail {
                    $$ = support.new_args(support.getPosition($1), null, $1, $3, null, $4);
                }
                | f_block_optarg ',' f_rest_arg ',' f_arg opt_block_args_tail {
                    $$ = support.new_args(support.getPosition($1), null, $1, $3, $5, $6);
                }
                | f_block_optarg opt_block_args_tail {
                    $$ = support.new_args(support.getPosition($1), null, $1, null, null, $2);
                }
                | f_block_optarg ',' f_arg opt_block_args_tail {
                    $$ = support.new_args($1.getLine(), null, $1, null, $3, $4);
                }
                | f_rest_arg opt_block_args_tail {
                    $$ = support.new_args($1.getLine(), null, null, $1, null, $2);
                }
                | f_rest_arg ',' f_arg opt_block_args_tail {
                    $$ = support.new_args($1.getLine(), null, null, $1, $3, $4);
                }
                | block_args_tail {
                    $$ = support.new_args($1.getLine(), null, null, null, null, $1);
                }

opt_block_param : none {
    // was $$ = null;
                    $$ = support.new_args(lexer.getRubySourceline(), null, null, null, null, (ArgsTailHolder) null);
                }
                | block_param_def {
                    lexer.commandStart = true;
                    $$ = $1;
                }

block_param_def : '|' opt_bv_decl '|' {
                    lexer.setCurrentArg(null);
                    support.ordinalMaxNumParam();
                    lexer.getLexContext().in_argdef = false;
                    $$ = support.new_args(lexer.getRubySourceline(), null, null, null, null, (ArgsTailHolder) null);
                }
                | '|' block_param opt_bv_decl '|' {
                    lexer.setCurrentArg(null);
                    support.ordinalMaxNumParam();
                    lexer.getLexContext().in_argdef = false;
                    $$ = $2;
                }

// shadowed block variables....
opt_bv_decl     : opt_nl {
                    $$ = null;
                }
                | opt_nl ';' bv_decls opt_nl {
                    $$ = null;
                }

// ENEBO: This is confusing...
bv_decls        : bvar {
                    $$ = null;
                }
                | bv_decls ',' bvar {
                    $$ = null;
                }

bvar            : tIDENTIFIER {
                    support.new_bv($1);
                }
                | f_bad_arg {
                    $$ = null;
                }

lambda          : tLAMBDA {
                    support.pushBlockScope();
                    $$ = lexer.getLeftParenBegin();
                    lexer.setLeftParenBegin(lexer.getParenNest());
                } {
                    $$ = support.resetMaxNumParam();
                } {
                    $$ = support.numparam_push();
                } f_larglist {
                    lexer.getCmdArgumentState().push0();
                } lambda_body {
                    int max_numparam = support.restoreMaxNumParam($<Integer>3);
                    ArgsNode args = support.args_with_numbered($5, max_numparam);
                    lexer.getCmdArgumentState().pop();
                    $$ = new LambdaNode(@1.start(), args, $7, support.getCurrentScope(), lexer.getRubySourceline());
                    lexer.setLeftParenBegin($<Integer>2);
                    support.numparam_pop($<Node>4);
                    support.popCurrentScope();
                }

f_larglist      : '(' f_args opt_bv_decl ')' {
                    $$ = $2;
                    support.ordinalMaxNumParam();
                    lexer.getLexContext().in_argdef = false;
                }
                | f_args {
                    lexer.getLexContext().in_argdef = false;
                    if (!support.isArgsInfoEmpty($1)) {
                        support.ordinalMaxNumParam();
                    }
                    $$ = $1;
                }

lambda_body     : tLAMBEG compstmt '}' {
                    $$ = $2;
                }
                | keyword_do_LAMBDA bodystmt k_end {
                    $$ = $2;
                }

do_block        : k_do_block do_body k_end {
                    $$ = $2;
                }

  // JRUBY-2326 and GH #305 both end up hitting this production whereas in
  // MRI these do not.  I have never isolated the cause but I can work around
  // the individual reported problems with a few extra conditionals in this
  // first production
block_call      : command do_block {
                    // Workaround for JRUBY-2326 (MRI does not enter this production for some reason)
                    if ($1 instanceof YieldNode) {
                        lexer.compile_error("block given to yield");
                    }
                    if ($1 instanceof BlockAcceptingNode && $<BlockAcceptingNode>1.getIterNode() instanceof BlockPassNode) {
                        lexer.compile_error("Both block arg and actual block given.");
                    }
                    if ($1 instanceof NonLocalControlFlowNode) {
                        ((BlockAcceptingNode) $<NonLocalControlFlowNode>1.getValueNode()).setIterNode($2);
                    } else {
                        $<BlockAcceptingNode>1.setIterNode($2);
                    }
                    $$ = $1;
                    $<Node>$.setLine($1.getLine());
                }
                | block_call call_op2 operation2 opt_paren_args {
                    $$ = support.new_call($1, $2, $3, $4, null, @3.start());
                }
                | block_call call_op2 operation2 opt_paren_args brace_block {
                    $$ = support.new_call($1, $2, $3, $4, $5, @3.start());
                }
                | block_call call_op2 operation2 command_args do_block {
                    $$ = support.new_call($1, $2, $3, $4, $5, @3.start());
                }

// [!null]
method_call     : fcall paren_args {
                    support.frobnicate_fcall_args($1, $2, null);
                    $$ = $1;
                }
                | primary_value call_op operation2 opt_paren_args {
                    $$ = support.new_call($1, $2, $3, $4, null, @3.start());
                }
                | primary_value tCOLON2 operation2 paren_args {
                    $$ = support.new_call($1, $3, $4, null);
                }
                | primary_value tCOLON2 operation3 {
                    $$ = support.new_call($1, $3, null, null);
                }
                | primary_value call_op paren_args {
                    $$ = support.new_call($1, $2, LexingCommon.CALL, $3, null, @3.start());
                }
                | primary_value tCOLON2 paren_args {
                    $$ = support.new_call($1, LexingCommon.CALL, $3, null);
                }
                | keyword_super paren_args {
                    $$ = support.new_super($1, $2);
                }
                | keyword_super {
                    $$ = new ZSuperNode($1);
                }
                | primary_value '[' opt_call_args rbracket {
                    if ($1 instanceof SelfNode) {
                        $$ = support.new_fcall(LexingCommon.LBRACKET_RBRACKET);
                        support.frobnicate_fcall_args($<FCallNode>$, $3, null);
                    } else {
                        $$ = support.new_call($1, lexer.LBRACKET_RBRACKET, $3, null);
                    }
                }

brace_block     : '{' brace_body '}' {
                    $$ = $2;
                }
                | k_do do_body k_end {
                    $$ = $2;
                }

brace_body      : {
                    support.pushBlockScope();
                } {
                    $$ = support.resetMaxNumParam();
                } {
                    $$ = support.numparam_push();
                } opt_block_param compstmt {
                    int max_numparam = support.restoreMaxNumParam($<Integer>2);
                    ArgsNode args = support.args_with_numbered($4, max_numparam);
                    $$ = new IterNode(@1.start(), args, $5, support.getCurrentScope(), lexer.getRubySourceline());
                    support.numparam_pop($<Node>3);
                    support.popCurrentScope();
                }

do_body 	: {
                    support.pushBlockScope();
                } {
                    $$ = support.resetMaxNumParam();
                } {
                    $$ = support.numparam_push();
                    lexer.getCmdArgumentState().push0();
                } opt_block_param bodystmt {
                    int max_numparam = support.restoreMaxNumParam($<Integer>2);
                    ArgsNode args = support.args_with_numbered($4, max_numparam);
                    $$ = new IterNode(@1.start(), args, $5, support.getCurrentScope(), lexer.getRubySourceline());
                    lexer.getCmdArgumentState().pop();
                    support.numparam_pop($<Node>3);
                    support.popCurrentScope();
                }

case_args	: arg_value {
                     support.check_literal_when($1);
                     $$ = support.newArrayNode($1.getLine(), $1);
                }
                | tSTAR arg_value {
                    $$ = support.newSplatNode($2);
                }
                | case_args ',' arg_value {
                    support.check_literal_when($3);
                    $$ = support.last_arg_append($1, $3);
                }
                | case_args ',' tSTAR arg_value {
                    $$ = support.rest_arg_append($1, $4);
                }
 
case_body       : k_when case_args then compstmt cases {
                    $$ = support.newWhenNode($1, $2, $4, $5);
                }

cases           : opt_else
                | case_body

// InNode - [!null]
p_case_body     : keyword_in {
                    lexer.setState(EXPR_BEG|EXPR_LABEL);
                    lexer.commandStart = false;
                    LexContext ctxt = (LexContext) lexer.getLexContext();
                    $1 = ctxt.in_kwarg;
                    ctxt.in_kwarg = true;
                    $$ = support.push_pvtbl();
                } {
                    $$ = support.push_pktbl();
                } p_top_expr then {
                    support.pop_pktbl($<Set>3);
                    support.pop_pvtbl($<Set>2);
                    lexer.getLexContext().in_kwarg = $<Boolean>1;
                } compstmt p_cases {
                    $$ = support.newIn(@1.start(), $4, $7, $8);
                }

p_cases         : opt_else
                | p_case_body {
                    $$ = $1;
                }

p_top_expr      : p_top_expr_body
                | p_top_expr_body modifier_if expr_value {
                    $$ = support.new_if(@1.start(), $3, $1, null);
                    support.fixpos($<Node>$, $3);
                }
                | p_top_expr_body modifier_unless expr_value {
                    $$ = support.new_if(@1.start(), $3, null, $1);
                    support.fixpos($<Node>$, $3);
                }

// FindPatternNode, HashPatternNode, ArrayPatternNode + p_expr(a lot)
p_top_expr_body : p_expr
                | p_expr ',' {
                    $$ = support.new_array_pattern(@1.start(), null, $1,
                                                   support.new_array_pattern_tail(@1.start(), null, true, null, null));
                }
                | p_expr ',' p_args {
                    $$ = support.new_array_pattern(@1.start(), null, $1, $3);
                   support.nd_set_first_loc($<Node>$, @1.start());
                }
                | p_find {
                    $$ = support.new_find_pattern(null, $1);
                }
                | p_args_tail {
                    $$ = support.new_array_pattern(@1.start(), null, null, $1);
                }
                | p_kwargs {
                    $$ = support.new_hash_pattern(null, $1);
                }

p_expr          : p_as

p_as            : p_expr tASSOC p_variable {
                    $$ = new HashNode(@1.start(), new KeyValuePair($1, $3));
                }
                | p_alt

p_alt           : p_alt '|' p_expr_basic {
                    $$ = support.newOrNode($1, $3);
                }
                | p_expr_basic

p_lparen        : '(' {
                    $$ = support.push_pktbl();
                }
p_lbracket      : '[' {
                    $$ = support.push_pktbl();
                }

p_expr_basic    : p_value
                | p_variable
                | p_const p_lparen p_args rparen {
                    support.pop_pktbl($<Set>2);
                    $$ = support.new_array_pattern(@1.start(), $1, null, $3);
                    support.nd_set_first_loc($<Node>$, @1.start());
                }
                | p_const p_lparen p_find rparen {
                     support.pop_pktbl($<Set>2);
                     $$ = support.new_find_pattern($1, $3);
                     support.nd_set_first_loc($<Node>$, @1.start());
                }
                | p_const p_lparen p_kwargs rparen {
                     support.pop_pktbl($<Set>2);
                     $$ = support.new_hash_pattern($1, $3);
                     support.nd_set_first_loc($<Node>$, @1.start());
                }
                | p_const '(' rparen {
                     $$ = support.new_array_pattern(@1.start(), $1, null,
                                                    support.new_array_pattern_tail(@1.start(), null, false, null, null));
                }
                | p_const p_lbracket p_args rbracket {
                     support.pop_pktbl($<Set>2);
                     $$ = support.new_array_pattern(@1.start(), $1, null, $3);
                     support.nd_set_first_loc($<Node>$, @1.start());
                }
                | p_const p_lbracket p_find rbracket {
                    support.pop_pktbl($<Set>2);
                    $$ = support.new_find_pattern($1, $3);
                    support.nd_set_first_loc($<Node>$, @1.start());
                }
                | p_const p_lbracket p_kwargs rbracket {
                    support.pop_pktbl($<Set>2);
                    $$ = support.new_hash_pattern($1, $3);
                    support.nd_set_first_loc($<Node>$, @1.start());
                }
                | p_const '[' rbracket {
                    $$ = support.new_array_pattern(@1.start(), $1, null,
                            support.new_array_pattern_tail(@1.start(), null, false, null, null));
                }
                | tLBRACK p_args rbracket {
                    $$ = support.new_array_pattern(@1.start(), null, null, $2);
                }
                | tLBRACK p_find rbracket {
                    $$ = support.new_find_pattern(null, $2);
                }
                | tLBRACK rbracket {
                    $$ = support.new_array_pattern(@1.start(), null, null,
                            support.new_array_pattern_tail(@1.start(), null, false, null, null));
                }
                | tLBRACE {
                    $$ = support.push_pktbl();
                    LexContext ctxt = lexer.getLexContext();
                    $1 = ctxt.in_kwarg;
                    ctxt.in_kwarg = false;
                } p_kwargs rbrace {
                    support.pop_pktbl($<Set>2);
                    lexer.getLexContext().in_kwarg = $<Boolean>1;
                    $$ = support.new_hash_pattern(null, $3);
                }
                | tLBRACE rbrace {
                    $$ = support.new_hash_pattern(null, support.new_hash_pattern_tail(@1.start(), null, null));
                }
                | tLPAREN {
                    $$ = support.push_pktbl();
                 } p_expr rparen {
                    support.pop_pktbl($<Set>2);
                    $$ = $3;
                }

p_args          : p_expr {
                     ListNode preArgs = support.newArrayNode($1.getLine(), $1);
                     $$ = support.new_array_pattern_tail(@1.start(), preArgs, false, null, null);
                }
                | p_args_head {
                     $$ = support.new_array_pattern_tail(@1.start(), $1, true, null, null);
                }
                | p_args_head p_arg {
                     $$ = support.new_array_pattern_tail(@1.start(), support.list_concat($1, $2), false, null, null);
                }
                | p_args_head tSTAR tIDENTIFIER {
                     $$ = support.new_array_pattern_tail(@1.start(), $1, true, $3, null);
                }
                | p_args_head tSTAR tIDENTIFIER ',' p_args_post {
                     $$ = support.new_array_pattern_tail(@1.start(), $1, true, $3, $5);
                }
                | p_args_head tSTAR {
                     $$ = support.new_array_pattern_tail(@1.start(), $1, true, null, null);
                }
                | p_args_head tSTAR ',' p_args_post {
                     $$ = support.new_array_pattern_tail(@1.start(), $1, true, null, $4);
                }
                | p_args_tail {
                     $$ = $1;
                }

// ListNode - [!null]
p_args_head     : p_arg ',' {
                     $$ = $1;
                }
                | p_args_head p_arg ',' {
                     $$ = support.list_concat($1, $2);
                }

p_args_tail     : p_rest {
                     $$ = support.new_array_pattern_tail(@1.start(), null, true, $1, null);
                }
                | p_rest ',' p_args_post {
                     $$ = support.new_array_pattern_tail(@1.start(), null, true, $1, $3);
                }

// FindPatternNode - [!null]
p_find          : p_rest ',' p_args_post ',' p_rest {
                     $$ = support.new_find_pattern_tail(@1.start(), $1, $3, $5);
                     support.warn_experimental(@1.start(), "Find pattern is experimental, and the behavior may change in future versions of Ruby!");
                }

// ByteList
p_rest          : tSTAR tIDENTIFIER {
                    $$ = $2;
                }
                | tSTAR {
                    $$ = null;
                }

// ListNode - [!null]
p_args_post     : p_arg
                | p_args_post ',' p_arg {
                    $$ = support.list_concat($1, $3);
                }

// ListNode - [!null]
p_arg           : p_expr {
                    $$ = support.newArrayNode($1.getLine(), $1);
                }

// HashPatternNode - [!null]
p_kwargs        : p_kwarg ',' p_any_kwrest {
                    $$ = support.new_hash_pattern_tail(@1.start(), $1, $3);
                }
		| p_kwarg {
                    $$ = support.new_hash_pattern_tail(@1.start(), $1, null);
                }
                | p_kwarg ',' {
                    $$ = support.new_hash_pattern_tail(@1.start(), $1, null);
                }
                | p_any_kwrest {
                    $$ = support.new_hash_pattern_tail(@1.start(), null, $1);
                }

// HashNode - [!null]
p_kwarg         : p_kw {
                    $$ = new HashNode(@1.start(), $1);
                }
                | p_kwarg ',' p_kw {
                    $1.add($3);
                    $$ = $1;
                }

// KeyValuePair - [!null]
p_kw            : p_kw_label p_expr {
                    support.error_duplicate_pattern_key($1);

                    Node label = support.asSymbol(@1.start(), $1);

                    $$ = new KeyValuePair(label, $2);
                }
                | p_kw_label {
                    support.error_duplicate_pattern_key($1);
                    if ($1 != null && !support.is_local_id($1)) {
                        support.yyerror("key must be valid as local variables");
                    }
                    support.error_duplicate_pattern_variable($1);

                    Node label = support.asSymbol(@1.start(), $1);
                    $$ = new KeyValuePair(label, support.assignableLabelOrIdentifier($1, null));
                }

// ByteList
p_kw_label      : tLABEL
                | tSTRING_BEG string_contents tLABEL_END {
                    if ($2 == null || $2 instanceof StrNode) {
                        $$ = $<StrNode>2.getValue();
                    } else {
                        support.yyerror("symbol literal with interpolation is not allowed");
                        $$ = null;
                    }
                }

p_kwrest        : kwrest_mark tIDENTIFIER {
                    $$ = $2;
                }
                | kwrest_mark {
                    $$ = null;
                }

p_kwnorest      : kwrest_mark keyword_nil {
                    $$ = null;
                }

p_any_kwrest    : p_kwrest
                | p_kwnorest {
                    $$ = support.KWNOREST;
                }

p_value         : p_primitive
                | p_primitive tDOT2 p_primitive {
                    support.value_expr(lexer, $1);
                    support.value_expr(lexer, $3);
                    boolean isLiteral = $1 instanceof FixnumNode && $3 instanceof FixnumNode;
                    $$ = new DotNode(@1.start(), support.makeNullNil($1), support.makeNullNil($3), false, isLiteral);
                }
                | p_primitive tDOT3 p_primitive {
                    support.value_expr(lexer, $1);
                    support.value_expr(lexer, $3);
                    boolean isLiteral = $1 instanceof FixnumNode && $3 instanceof FixnumNode;
                    $$ = new DotNode(@1.start(), support.makeNullNil($1), support.makeNullNil($3), true, isLiteral);
                }
                | p_primitive tDOT2 {
                    support.value_expr(lexer, $1);
                    boolean isLiteral = $1 instanceof FixnumNode;
                    $$ = new DotNode(@1.start(), support.makeNullNil($1), NilImplicitNode.NIL, false, isLiteral);
                }
                | p_primitive tDOT3 {
                    support.value_expr(lexer, $1);
                    boolean isLiteral = $1 instanceof FixnumNode;
                    $$ = new DotNode(@1.start(), support.makeNullNil($1), NilImplicitNode.NIL, true, isLiteral);
                }
                | p_var_ref
                | p_expr_ref
                | p_const
                | tBDOT2 p_primitive {
                    support.value_expr(lexer, $2);
                    boolean isLiteral = $2 instanceof FixnumNode;
                    $$ = new DotNode(@1.start(), NilImplicitNode.NIL, support.makeNullNil($2), false, isLiteral);
                }
                | tBDOT3 p_primitive {
                    support.value_expr(lexer, $2);
                    boolean isLiteral = $2 instanceof FixnumNode;
                    $$ = new DotNode(@1.start(), NilImplicitNode.NIL, support.makeNullNil($2), true, isLiteral);
                }

p_primitive     : literal
                | strings
                | xstring
                | regexp
                | words {
                    $$ = $1;
                }
                | qwords {
                    $$ = $1;
                }
                | symbols {
                    $$ = $1;
                }
                | qsymbols {
                    $$ = $1;
                } 
                | /*mri:keyword_variable*/ keyword_nil {
                    $$ = new NilNode(lexer.tokline);
                }
                | keyword_self {
                    $$ = new SelfNode(lexer.tokline);
                }
                | keyword_true { 
                    $$ = new TrueNode(lexer.tokline);
                }
                | keyword_false {
                    $$ = new FalseNode(lexer.tokline);
                }
                | keyword__FILE__ {
                    $$ = new FileNode(lexer.tokline, new ByteList(lexer.getFile().getBytes(),
                    support.getConfiguration().getRuntime().getEncodingService().getLocaleEncoding()));
                }
                | keyword__LINE__ {
                    $$ = new FixnumNode(lexer.tokline, lexer.tokline+1);
                }
                | keyword__ENCODING__ {
                    $$ = new EncodingNode(lexer.tokline, lexer.getEncoding());
                } /*mri:keyword_variable*/
                | lambda {
                    $$ = $1;
                } 

p_variable      : tIDENTIFIER {
                    support.error_duplicate_pattern_variable($1);
                    $$ = support.assignableInCurr($1, null);
                }

p_var_ref       : '^' tIDENTIFIER {
                    Node n = support.gettable($2);
                    if (!(n instanceof LocalVarNode || n instanceof DVarNode)) {
                        support.compile_error("" + $2 + ": no such local variable");
                    }
                    $$ = n;
                }
                | '^' nonlocal_var {
                    $$ = support.gettable($2);
                    if ($$ == null) $$ = new BeginNode(lexer.tokline, NilImplicitNode.NIL);

                }

p_expr_ref      : '^' tLPAREN expr_value ')' {
                    $$ = new BeginNode(lexer.tokline, $3);
                }

p_const         : tCOLON3 cname {
                    $$ = support.new_colon3(lexer.tokline, $2);
                }
                | p_const tCOLON2 cname {
                    $$ = support.new_colon2(lexer.tokline, $1, $3);
                }
                | tCONSTANT {
                    $$ = new ConstNode(lexer.tokline, support.symbolID($1));
                }

opt_rescue      : k_rescue exc_list exc_var then compstmt opt_rescue {
                    Node node;
                    if ($3 != null) {
                        node = support.appendToBlock(node_assign($3, new GlobalVarNode($1, support.symbolID(lexer.DOLLAR_BANG))), support.makeNullNil($5));
                        if ($5 != null) {
                            node.setLine($1);
                        }
                    } else {
                        node = $5;
                    }
                    Node body = support.makeNullNil(node);
                    $$ = new RescueBodyNode($1, $2, body, $6);
                }
                | none {
                    $$ = null; 
                }

exc_list        : arg_value {
                    $$ = support.newArrayNode($1.getLine(), $1);
                }
                | mrhs {
                    $$ = support.splat_array($1);
                    if ($$ == null) $$ = $1; // ArgsCat or ArgsPush
                }
                | none

exc_var         : tASSOC lhs {
                    $$ = $2;
                }
                | none

opt_ensure      : k_ensure compstmt {
                    $$ = $2;
                }
                | none

literal         : numeric {
                    $$ = $1;
                }
                | symbol {
                    $$ = $1;
                }


strings         : string {
                    $$ = $1 instanceof EvStrNode ? new DStrNode($1.getLine(), lexer.getEncoding()).add($1) : $1;
                    /*
                    NODE *node = $1;
                    if (!node) {
                        node = NEW_STR(STR_NEW0());
                    } else {
                        node = evstr2dstr(node);
                    }
                    $$ = node;
                    */
                }

// [!null]
string          : tCHAR {
                    $$ = $1;
                }
                | string1 {
                    $$ = $1;
                }
                | string string1 {
                    $$ = support.literal_concat($1, $2);
                }

string1         : tSTRING_BEG string_contents tSTRING_END {
                    lexer.heredoc_dedent($2);
		    lexer.setHeredocIndent(0);
                    $$ = $2;
                }

xstring         : tXSTRING_BEG xstring_contents tSTRING_END {
                    int line = support.getPosition($2);

                    lexer.heredoc_dedent($2);
		    lexer.setHeredocIndent(0);

                    if ($2 == null) {
                        $$ = new XStrNode(line, null, StringSupport.CR_7BIT);
                    } else if ($2 instanceof StrNode) {
                        $$ = new XStrNode(line, (ByteList) $<StrNode>2.getValue().clone(), $<StrNode>2.getCodeRange());
                    } else if ($2 instanceof DStrNode) {
                        $$ = new DXStrNode(line, $<DStrNode>2);

                        $<Node>$.setLine(line);
                    } else {
                        $$ = new DXStrNode(line).add($2);
                    }
                }

regexp          : tREGEXP_BEG regexp_contents tREGEXP_END {
                    $$ = support.newRegexpNode(support.getPosition($2), $2, (RegexpNode) $3);
                }

// [!null] - ListNode
words           : tWORDS_BEG ' ' word_list tSTRING_END {
                    $$ = $3;
                }

// [!null] - ListNode
word_list       : /* none */ {
                     $$ = new ArrayNode(lexer.getRubySourceline());
                }
                | word_list word ' ' {
                     $$ = $1.add($2 instanceof EvStrNode ? new DStrNode($1.getLine(), lexer.getEncoding()).add($2) : $2);
                }

// [!null] - StrNode, ListNode (usually D*)
word            : string_content {
                     $$ = $<Node>1;
                }
                | word string_content {
                     $$ = support.literal_concat($1, $<Node>2);
                }

symbols         : tSYMBOLS_BEG ' ' symbol_list tSTRING_END {
                    $$ = $3;
                }

symbol_list     : /* none */ {
                    $$ = new ArrayNode(lexer.getRubySourceline());
                }
                | symbol_list word ' ' {
                    $$ = $1.add($2 instanceof EvStrNode ? new DSymbolNode($1.getLine()).add($2) : support.asSymbol($1.getLine(), $2));
                }

// [!null] - ListNode
qwords          : tQWORDS_BEG ' ' qword_list tSTRING_END {
                    $$ = $3;
                }

// [!null] - ListNode
qsymbols        : tQSYMBOLS_BEG ' ' qsym_list tSTRING_END {
                    $$ = $3;
                }


// [!null] - ListNode
qword_list      : /* none */ {
                    $$ = new ArrayNode(lexer.getRubySourceline());
                }
                | qword_list tSTRING_CONTENT ' ' {
                    $$ = $1.add($2);
                }

// [!null] - ListNode
qsym_list      : /* none */ {
                    $$ = new ArrayNode(lexer.getRubySourceline());
                }
                | qsym_list tSTRING_CONTENT ' ' {
                    $$ = $1.add(support.asSymbol($1.getLine(), $2));
                }

string_contents : /* none */ {
                    ByteList aChar = ByteList.create("");
                    aChar.setEncoding(lexer.getEncoding());
                    $$ = lexer.createStr(aChar, 0);
                }
                | string_contents string_content {
                    $$ = support.literal_concat($1, $<Node>2);
                }

xstring_contents: /* none */ {
                    ByteList aChar = ByteList.create("");
                    aChar.setEncoding(lexer.getEncoding());
                    $$ = lexer.createStr(aChar, 0);
                }
                | xstring_contents string_content {
                    $$ = support.literal_concat($1, $<Node>2);
                }

regexp_contents: /* none */ {
                    $$ = null;
                }
                | regexp_contents string_content {
    // FIXME: mri is different here.
                    $$ = support.literal_concat($1, $<Node>2);
                }

// [!null] - StrNode, EvStrNode
string_content  : tSTRING_CONTENT {
                    $$ = $1;
                }
                | tSTRING_DVAR {
                    $$ = lexer.getStrTerm();
                    lexer.setStrTerm(null);
                    lexer.setState(EXPR_BEG);
                } string_dvar {
                    lexer.setStrTerm($<StrTerm>2);
                    $$ = new EvStrNode(support.getPosition($3), $3);
                }
                | tSTRING_DBEG {
                   $$ = lexer.getStrTerm();
                   lexer.setStrTerm(null);
                   lexer.getConditionState().push0();
                   lexer.getCmdArgumentState().push0();
                } {
                   $$ = lexer.getState();
                   lexer.setState(EXPR_BEG);
                } {
                   $$ = lexer.getBraceNest();
                   lexer.setBraceNest(0);
                } {
                   $$ = lexer.getHeredocIndent();
                   lexer.setHeredocIndent(0);
                } compstmt tSTRING_DEND {
                   lexer.getConditionState().pop();
                   lexer.getCmdArgumentState().pop();
                   lexer.setStrTerm($<StrTerm>2);
                   lexer.setState($<Integer>3);
                   lexer.setBraceNest($<Integer>4);
                   lexer.setHeredocIndent($<Integer>5);
                   lexer.setHeredocLineIndent(-1);

                   if ($6 != null) $6.unsetNewline();
                   $$ = support.newEvStrNode(support.getPosition($6), $6);
                }

string_dvar     : tGVAR {
                     $$ = new GlobalVarNode(lexer.getRubySourceline(), support.symbolID($1));
                }
                | tIVAR {
                     $$ = new InstVarNode(lexer.getRubySourceline(), support.symbolID($1));
                }
                | tCVAR {
                     $$ = new ClassVarNode(lexer.getRubySourceline(), support.symbolID($1));
                }
                | backref

// [!null] - SymbolNode, DSymbolNode
symbol          : ssym
                | dsym

// [!null] - SymbolNode:symbol  
ssym            : tSYMBEG sym {
                     lexer.setState(EXPR_END);
                     $$ = support.asSymbol(lexer.getRubySourceline(), $2);
                }

// [!null] - ByteList:symbol
sym             : fname
                | tIVAR {
                    $$ = $1;
                }
                | tGVAR {
                    $$ = $1;
                }
                | tCVAR {
                    $$ = $1;
                }

// [!null] - SymbolNode, DSymbolNode 
dsym            : tSYMBEG string_contents tSTRING_END {
                     lexer.setState(EXPR_END);

                     // DStrNode: :"some text #{some expression}"
                     // StrNode: :"some text"
                     // EvStrNode :"#{some expression}"
                     // Ruby 1.9 allows empty strings as symbols
                     if ($2 == null) {
                         $$ = support.asSymbol(lexer.getRubySourceline(), new ByteList(new byte[] {}));
                     } else if ($2 instanceof DStrNode) {
                         $$ = new DSymbolNode($2.getLine(), $<DStrNode>2);
                     } else if ($2 instanceof StrNode) {
                         $$ = support.asSymbol($2.getLine(), $2);
                     } else {
                         $$ = new DSymbolNode($2.getLine());
                         $<DSymbolNode>$.add($2);
                     }
                }

numeric         : simple_numeric {
                    $$ = $1;  
                }
                | tUMINUS_NUM simple_numeric %prec tLOWEST {
                     $$ = support.negateNumeric($2);
                }

nonlocal_var    : tIVAR
                | tGVAR
                | tCVAR

simple_numeric  : tINTEGER {
                    $$ = $1;
                }
                | tFLOAT {
                     $$ = $1;
                }
                | tRATIONAL {
                     $$ = $1;
                }
                | tIMAGINARY {
                     $$ = $1;
                } 

// [!null]
var_ref         : /*mri:user_variable*/ tIDENTIFIER {
                    $$ = support.declareIdentifier($1);
                }
                | tIVAR {
                    $$ = new InstVarNode(lexer.tokline, support.symbolID($1));
                }
                | tGVAR {
                    $$ = new GlobalVarNode(lexer.tokline, support.symbolID($1));
                }
                | tCONSTANT {
                    $$ = new ConstNode(lexer.tokline, support.symbolID($1));
                }
                | tCVAR {
                    $$ = new ClassVarNode(lexer.tokline, support.symbolID($1));
                } /*mri:user_variable*/
                | /*mri:keyword_variable*/ keyword_nil { 
                    $$ = new NilNode(lexer.tokline);
                }
                | keyword_self {
                    $$ = new SelfNode(lexer.tokline);
                }
                | keyword_true { 
                    $$ = new TrueNode(lexer.tokline);
                }
                | keyword_false {
                    $$ = new FalseNode(lexer.tokline);
                }
                | keyword__FILE__ {
                    $$ = new FileNode(lexer.tokline, new ByteList(lexer.getFile().getBytes(),
                    support.getConfiguration().getRuntime().getEncodingService().getLocaleEncoding()));
                }
                | keyword__LINE__ {
                    $$ = new FixnumNode(lexer.tokline, lexer.tokline+1);
                }
                | keyword__ENCODING__ {
                    $$ = new EncodingNode(lexer.tokline, lexer.getEncoding());
                } /*mri:keyword_variable*/

// [!null]
var_lhs         : /*mri:user_variable*/ tIDENTIFIER {
                    $$ = support.assignableLabelOrIdentifier($1, null);
                }
                | tIVAR {
                    $$ = new InstAsgnNode(lexer.tokline, support.symbolID($1), NilImplicitNode.NIL);
                }
                | tGVAR {
                    $$ = new GlobalAsgnNode(lexer.tokline, support.symbolID($1), NilImplicitNode.NIL);
                }
                | tCONSTANT {
                    if (lexer.getLexContext().in_def) support.compile_error("dynamic constant assignment");

                    $$ = new ConstDeclNode(lexer.tokline, support.symbolID($1), null, NilImplicitNode.NIL);
                }
                | tCVAR {
                    $$ = new ClassVarAsgnNode(lexer.tokline, support.symbolID($1), NilImplicitNode.NIL);
                } /*mri:user_variable*/
                | /*mri:keyword_variable*/ keyword_nil {
                    support.compile_error("Can't assign to nil");
                    $$ = null;
                }
                | keyword_self {
                    support.compile_error("Can't change the value of self");
                    $$ = null;
                }
                | keyword_true {
                    support.compile_error("Can't assign to true");
                    $$ = null;
                }
                | keyword_false {
                    support.compile_error("Can't assign to false");
                    $$ = null;
                }
                | keyword__FILE__ {
                    support.compile_error("Can't assign to __FILE__");
                    $$ = null;
                }
                | keyword__LINE__ {
                    support.compile_error("Can't assign to __LINE__");
                    $$ = null;
                }
                | keyword__ENCODING__ {
                    support.compile_error("Can't assign to __ENCODING__");
                    $$ = null;
                } /*mri:keyword_variable*/

// [!null]
backref         : tNTH_REF {
                    $$ = $1;
                }
                | tBACK_REF {
                    $$ = $1;
                }

superclass      : '<' {
                   lexer.setState(EXPR_BEG);
                   lexer.commandStart = true;
                } expr_value term {
                    $$ = $3;
                }
                | /* none */ {
                   $$ = null;
                }

f_opt_paren_args: f_paren_args
                | none {
                    lexer.getLexContext().in_argdef = false;
                    $$ = support.new_args(lexer.tokline, null, null, null, null, 
                                          support.new_args_tail(lexer.getRubySourceline(), null, (ByteList) null, null));
                }

f_paren_args    : '(' f_args rparen {
                    $$ = $2;
                    lexer.setState(EXPR_BEG);
                    lexer.getLexContext().in_argdef = false;
                    lexer.commandStart = true;
                }

// [!null]
f_arglist       : f_paren_args {
                   $$ = $1;
                }
                | {
                    LexContext ctxt = lexer.getLexContext();
                    $$ = ctxt.in_kwarg;
                    ctxt.in_kwarg = true;
                    ctxt.in_argdef = true;
                    lexer.setState(lexer.getState() | EXPR_LABEL);
                } f_args term {
                    LexContext ctxt = lexer.getLexContext();
                    ctxt.in_kwarg = $<Boolean>1;
                    ctxt.in_argdef = false;
                    $$ = $2;
                    lexer.setState(EXPR_BEG);
                    lexer.commandStart = true;
                }


args_tail       : f_kwarg ',' f_kwrest opt_f_block_arg {
                    $$ = support.new_args_tail($1.getLine(), $1, $3, $4);
                }
                | f_kwarg opt_f_block_arg {
                    $$ = support.new_args_tail($1.getLine(), $1, (ByteList) null, $2);
                }
                | f_any_kwrest opt_f_block_arg {
                    $$ = support.new_args_tail(lexer.getRubySourceline(), null, $1, $2);
                }
                | f_block_arg {
                    $$ = support.new_args_tail($1.getLine(), null, (ByteList) null, $1);
                }
                | args_forward {
                    support.add_forwarding_args();
                    $$ = support.new_args_tail(lexer.tokline, null, $1, new BlockArgNode(support.arg_var(FWD_BLOCK)));
                }

opt_args_tail   : ',' args_tail {
                    $$ = $2;
                }
                | /* none */ {
                    $$ = support.new_args_tail(lexer.getRubySourceline(), null, (ByteList) null, null);
                }

// [!null]
f_args          : f_arg ',' f_optarg ',' f_rest_arg opt_args_tail {
                    $$ = support.new_args($1.getLine(), $1, $3, $5, null, $6);
                }
                | f_arg ',' f_optarg ',' f_rest_arg ',' f_arg opt_args_tail {
                    $$ = support.new_args($1.getLine(), $1, $3, $5, $7, $8);
                }
                | f_arg ',' f_optarg opt_args_tail {
                    $$ = support.new_args($1.getLine(), $1, $3, null, null, $4);
                }
                | f_arg ',' f_optarg ',' f_arg opt_args_tail {
                    $$ = support.new_args($1.getLine(), $1, $3, null, $5, $6);
                }
                | f_arg ',' f_rest_arg opt_args_tail {
                    $$ = support.new_args($1.getLine(), $1, null, $3, null, $4);
                }
                | f_arg ',' f_rest_arg ',' f_arg opt_args_tail {
                    $$ = support.new_args($1.getLine(), $1, null, $3, $5, $6);
                }
                | f_arg opt_args_tail {
                    $$ = support.new_args($1.getLine(), $1, null, null, null, $2);
                }
                | f_optarg ',' f_rest_arg opt_args_tail {
                    $$ = support.new_args($1.getLine(), null, $1, $3, null, $4);
                }
                | f_optarg ',' f_rest_arg ',' f_arg opt_args_tail {
                    $$ = support.new_args($1.getLine(), null, $1, $3, $5, $6);
                }
                | f_optarg opt_args_tail {
                    $$ = support.new_args($1.getLine(), null, $1, null, null, $2);
                }
                | f_optarg ',' f_arg opt_args_tail {
                    $$ = support.new_args($1.getLine(), null, $1, null, $3, $4);
                }
                | f_rest_arg opt_args_tail {
                    $$ = support.new_args($1.getLine(), null, null, $1, null, $2);
                }
                | f_rest_arg ',' f_arg opt_args_tail {
                    $$ = support.new_args($1.getLine(), null, null, $1, $3, $4);
                }
                | args_tail {
                    $$ = support.new_args($1.getLine(), null, null, null, null, $1);
                }
                | /* none */ {
                    $$ = support.new_args(lexer.getRubySourceline(), null, null, null, null, (ArgsTailHolder) null);
                }

// [!null] - ByteList
args_forward    : tBDOT3 {
                    $$ = FWD_KWREST;
                }

f_bad_arg       : tCONSTANT {
                    support.yyerror("formal argument cannot be a constant");
                }
                | tIVAR {
                    support.yyerror("formal argument cannot be an instance variable");
                }
                | tGVAR {
                    support.yyerror("formal argument cannot be a global variable");
                }
                | tCVAR {
                    support.yyerror("formal argument cannot be a class variable");
                }

// ByteList:f_norm_arg [!null]
f_norm_arg      : f_bad_arg {
                    $$ = $1; // Not really reached
                }
                | tIDENTIFIER {
                    $$ = support.formal_argument($1);
                    support.ordinalMaxNumParam();
                }

f_arg_asgn      : f_norm_arg {
                    lexer.setCurrentArg($1);
                    $$ = support.arg_var($1);
                }

f_arg_item      : f_arg_asgn {
                    lexer.setCurrentArg(null);
                    $$ = $1;
                }
                | tLPAREN f_margs rparen {
                    $$ = $2;
                }

// [!null]
f_arg           : f_arg_item {
                    $$ = new ArrayNode(lexer.getRubySourceline(), $1);
                }
                | f_arg ',' f_arg_item {
                    $1.add($3);
                    $$ = $1;
                }

f_label 	: tLABEL {
                    support.arg_var(support.formal_argument($1));
                    lexer.setCurrentArg($1);
                    support.ordinalMaxNumParam();
                    lexer.getLexContext().in_argdef = false;
                    $$ = $1;
                }

// KeywordArgNode - [!null]
f_kw            : f_label arg_value {
                    lexer.setCurrentArg(null);
                    lexer.getLexContext().in_argdef = true;
                    $$ = new KeywordArgNode($2.getLine(), support.assignableKeyword($1, $2));
                }
                | f_label {
                    lexer.setCurrentArg(null);
                    lexer.getLexContext().in_argdef = true;
                    $$ = new KeywordArgNode(lexer.getRubySourceline(), support.assignableKeyword($1, new RequiredKeywordArgumentValueNode()));
                }

f_block_kw      : f_label primary_value {
                    lexer.getLexContext().in_argdef = true;
                    $$ = new KeywordArgNode(support.getPosition($2), support.assignableKeyword($1, $2));
                }
                | f_label {
                    lexer.getLexContext().in_argdef = true;
                    $$ = new KeywordArgNode(lexer.getRubySourceline(), support.assignableKeyword($1, new RequiredKeywordArgumentValueNode()));
                }
             

f_block_kwarg   : f_block_kw {
                    $$ = new ArrayNode($1.getLine(), $1);
                }
                | f_block_kwarg ',' f_block_kw {
                    $$ = $1.add($3);
                }

// ListNode - [!null]
f_kwarg         : f_kw {
                    $$ = new ArrayNode($1.getLine(), $1);
                }
                | f_kwarg ',' f_kw {
                    $$ = $1.add($3);
                }

kwrest_mark     : tPOW {
                    $$ = $1;
                }
                | tDSTAR {
                    $$ = $1;
                }

f_no_kwarg      : kwrest_mark keyword_nil {
                    $$ = $2;
                }

f_kwrest        : kwrest_mark tIDENTIFIER {
                    support.shadowing_lvar($2);
                    $$ = $2;
                }
                | kwrest_mark {
                    $$ = support.INTERNAL_ID;
                }

f_opt           : f_arg_asgn f_eq arg_value {
                    lexer.setCurrentArg(null);
                    lexer.getLexContext().in_argdef = true;
                    $$ = new OptArgNode(support.getPosition($3), support.assignableLabelOrIdentifier($1.getName().getBytes(), $3));
                }

f_block_opt     : f_arg_asgn f_eq primary_value {
                    lexer.getLexContext().in_argdef = true;
                    lexer.setCurrentArg(null);
                    $$ = new OptArgNode(support.getPosition($3), support.assignableLabelOrIdentifier($1.getName().getBytes(), $3));
                }

f_block_optarg  : f_block_opt {
                    $$ = new BlockNode($1.getLine()).add($1);
                }
                | f_block_optarg ',' f_block_opt {
                    $$ = support.appendToBlock($1, $3);
                }

f_optarg        : f_opt {
                    $$ = new BlockNode($1.getLine()).add($1);
                }
                | f_optarg ',' f_opt {
                    $$ = support.appendToBlock($1, $3);
                }

restarg_mark    : '*' {
                    $$ = STAR;
                }
                | tSTAR {
                    $$ = $1;
                }

// [!null]
f_rest_arg      : restarg_mark tIDENTIFIER {
                    if (!support.is_local_id($2)) {
                        support.yyerror("rest argument must be local variable");
                    }
                    
                    $$ = new RestArgNode(support.arg_var(support.shadowing_lvar($2)));
                }
                | restarg_mark {
  // FIXME: bytelist_love: somewhat silly to remake the empty bytelist over and over but this type should change (using null vs "" is a strange distinction).
  $$ = new UnnamedRestArgNode(lexer.getRubySourceline(), support.symbolID(CommonByteLists.EMPTY), support.getCurrentScope().addVariable("*"));
                }

// [!null]
blkarg_mark     : '&' {
                    $$ = AMPERSAND;
                }
                | tAMPER {
                    $$ = $1;
                }

// f_block_arg - Block argument def for function (foo(&block)) [!null]
f_block_arg     : blkarg_mark tIDENTIFIER {
                    if (!support.is_local_id($2)) {
                        support.yyerror("block argument must be local variable");
                    }
                    
                    $$ = new BlockArgNode(support.arg_var(support.shadowing_lvar($2)));
                }
                | blkarg_mark {
                    $$ = new BlockArgNode(support.arg_var(support.shadowing_lvar(FWD_BLOCK)));
                }


opt_f_block_arg : ',' f_block_arg {
                    $$ = $2;
                }
                | /* none */ {
                    $$ = null;
                }

singleton       : var_ref {
                    support.value_expr(lexer, $1);
                    $$ = $1;
                }
                | '(' {
                    lexer.setState(EXPR_BEG);
                } expr rparen {
                    if ($3 == null) {
                        support.yyerror("can't define single method for ().");
                    } else if ($3 instanceof ILiteralNode) {
                        support.yyerror("can't define single method for literals.");
                    }
                    support.value_expr(lexer, $3);
                    $$ = $3;
                }

// HashNode: [!null]
assoc_list      : none {
                    $$ = new HashNode(lexer.getRubySourceline());
                }
                | assocs trailer {
                    $$ = support.remove_duplicate_keys($1);
                }

// [!null]
assocs          : assoc {
                    $$ = new HashNode(lexer.getRubySourceline(), $1);
                }
                | assocs ',' assoc {
                    $$ = $1.add($3);
                }

// Cons: [!null]
assoc           : arg_value tASSOC arg_value {
                    $$ = support.createKeyValue($1, $3);
                }
                | tLABEL arg_value {
                    Node label = support.asSymbol(support.getPosition($2), $1);
                    $$ = support.createKeyValue(label, $2);
                }
                | tLABEL {
                    Node label = support.asSymbol(lexer.tokline, $1);
                    Node var = support.gettable($1);
                    if (var == null) var = new BeginNode(lexer.tokline, NilImplicitNode.NIL);
                    $$ = support.createKeyValue(label, var);
                }
 
                | tSTRING_BEG string_contents tLABEL_END arg_value {
                    if ($2 instanceof StrNode) {
                        DStrNode dnode = new DStrNode(support.getPosition($2), lexer.getEncoding());
                        dnode.add($2);
                        $$ = support.createKeyValue(new DSymbolNode(support.getPosition($2), dnode), $4);
                    } else if ($2 instanceof DStrNode) {
                        $$ = support.createKeyValue(new DSymbolNode(support.getPosition($2), $<DStrNode>2), $4);
                    } else {
                        support.compile_error("Uknown type for assoc in strings: " + $2);
                    }

                }
                | tDSTAR arg_value {
                    $$ = support.createKeyValue(null, $2);
                }

operation       : tIDENTIFIER {
                    $$ = $1;
                }
                | tCONSTANT {
                    $$ = $1;
                }
                | tFID {
                    $$ = $1;
                }
operation2      : tIDENTIFIER  {
                    $$ = $1;
                }
                | tCONSTANT {
                    $$ = $1;
                }
                | tFID {
                    $$ = $1;
                }
                | op {
                    $$ = $1;
                }
                    
operation3      : tIDENTIFIER {
                    $$ = $1;
                }
                | tFID {
                    $$ = $1;
                }
                | op {
                    $$ = $1;
                }
                    
dot_or_colon    : '.' {
                    $$ = DOT;
                }
                | tCOLON2 {
                    $$ = $1;
                }

call_op 	: '.' {
                    $$ = DOT;
                }
                | tANDDOT {
                    $$ = $1;
                }

call_op2        : call_op
                | tCOLON2 {
                    $$ = $1;
                }
  
opt_terms       : /* none */ | terms
opt_nl          : /* none */ | '\n'
rparen          : opt_nl ')' {
                    $$ = RPAREN;
                }
rbracket        : opt_nl ']' {
                    $$ = RBRACKET;
                }
rbrace          : opt_nl '}' {
                    $$ = RCURLY;
                }
trailer         : /* none */ | '\n' | ','

term            : ';'
                | '\n'

terms           : term
                | terms ';'

none            : /* none */ {
                      $$ = null;
                }

none_block_pass : /* none */ {  
                  $$ = null;
                }

%%

    /** The parse method use an lexer stream and parse it to an AST node 
     * structure
     */
    public RubyParserResult parse(ParserConfiguration configuration) throws IOException {
        support.reset();
        support.setConfiguration(configuration);
        support.setResult(new RubyParserResult());
        
        yyparse(lexer, configuration.isDebug() ? new YYDebug() : null);
        
        return support.getResult();
    }
}<|MERGE_RESOLUTION|>--- conflicted
+++ resolved
@@ -534,19 +534,11 @@
                     $$ = $2;
                 }
                 | stmt modifier_if expr_value {
-<<<<<<< HEAD
-                    $$ = support.new_if(support.getPosition($1), support.cond($3), support.remove_begin($1), null);
+                    $$ = support.new_if(support.getPosition($1), $3, support.remove_begin($1), null);
                     support.fixpos($<Node>$, $3);
                 }
                 | stmt modifier_unless expr_value {
-                    $$ = support.new_if(support.getPosition($1), support.cond($3), null, support.remove_begin($1));
-=======
-                    $$ = support.new_if(support.getPosition($1), $3, $1, null);
-                    support.fixpos($<Node>$, $3);
-                }
-                | stmt modifier_unless expr_value {
-                    $$ = support.new_if(support.getPosition($1), $3, null, $1);
->>>>>>> d20ec8e4
+                    $$ = support.new_if(support.getPosition($1), $3, null, support.remove_begin($1));
                     support.fixpos($<Node>$, $3);
                 }
                 | stmt modifier_while expr_value {
@@ -1789,19 +1781,11 @@
                 | lambda {
                     $$ = $1;
                 }
-<<<<<<< HEAD
                 | k_if expr_value then compstmt if_tail k_end {
-                    $$ = support.new_if($1, support.cond($2), $4, $5);
+                    $$ = support.new_if($1, $2, $4, $5);
                 }
                 | k_unless expr_value then compstmt opt_else k_end {
-                    $$ = support.new_if($1, support.cond($2), $5, $4);
-=======
-                | keyword_if expr_value then compstmt if_tail keyword_end {
-                    $$ = support.new_if($1, $2, $4, $5);
-                }
-                | keyword_unless expr_value then compstmt opt_else keyword_end {
                     $$ = support.new_if($1, $2, $5, $4);
->>>>>>> d20ec8e4
                 }
                 | k_while expr_value_do compstmt k_end {
                     $$ = new WhileNode($1, support.cond($2), support.makeNullNil($3));
@@ -1998,13 +1982,8 @@
                 | keyword_do_cond
 
 if_tail         : opt_else
-<<<<<<< HEAD
                 | k_elsif expr_value then compstmt if_tail {
-                    $$ = support.new_if($1, support.cond($2), $4, $5);
-=======
-                | keyword_elsif expr_value then compstmt if_tail {
                     $$ = support.new_if($1, $2, $4, $5);
->>>>>>> d20ec8e4
                 }
 
 opt_else        : none
