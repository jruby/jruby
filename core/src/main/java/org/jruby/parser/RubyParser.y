%{
// We ERB for ripper grammar and we need an alternative substitution value.
/*@@=
  SUBS = {
    'import_ripper' => [
         '',
         'import org.jruby.util.KeyValuePair; import org.jruby.RubyArray;'
    ],
    'program_production' => [
         '',
         '%type <IRubyObject> program'
    ],
    'ParserConstructorParams' => [
        'LexerSource source, IRubyWarnings warnings',
        'ThreadContext context, IRubyObject ripper, LexerSource source'
    ],
    'ParserConstructorBody' => [
        'super(warnings); setLexer(new RubyLexer(this, source, warnings));',
        'super(context, ripper, source);'
    ],
    'lexer' => [
        'org.jruby.lexer.yacc.RubyLexer', 
        'org.jruby.ext.ripper.RubyLexer'
    ],
    'package' => ['org.jruby.parser', 'org.jruby.ext.ripper'],
    'lex_package' => ['org.jruby.lexer.yacc', 'org.jruby.ext.ripper'],
    'Parser' => ['Ruby', 'Ripper'],
    'keyword_type' => ['Integer', 'IRubyObject'],
    'token_type' => ['ByteList', 'IRubyObject'],
    'token_integer_type' => ['Node', 'IRubyObject'],
    'token_float_type' => ['FloatNode', 'IRubyObject'],
    'token_rational_type' => ['RationalNode', 'IRubyObject'],
    'token_imaginary_type' => ['ComplexNode', 'IRubyObject'],
    'token_char_type' => ['StrNode', 'IRubyObject'],
    'token_nthref_type' => ['Node', 'IRubyObject'],
    'token_backref_type' => ['Node', 'IRubyObject'],
    'token_string_type' => ['Node', 'IRubyObject'],
    'token_regexp_type' => ['RegexpNode', 'IRubyObject'],
    'prod_undef_list_type' => ['Node', 'RubyArray'],
    'prod_bv_decls_type' => ['Node', 'RubyArray'],
    'prod_type' => ['Node', 'IRubyObject'],
    'prod_string_type' => ['Node', 'IRubyObject'],
    'prod_words_type' => ['ListNode', 'IRubyObject'],
    'prod_numeric_type' => ['NumericNode', 'IRubyObject'],
    'prod_blockarg_type' => ['BlockPassNode', 'IRubyObject'],
    'prod_fcall_type' => ['FCallNode', 'IRubyObject'],
    'prod_rescue_type' => ['RescueBodyNode', 'IRubyObject'],
    'prod_lhs_type' => ['AssignableNode', 'IRubyObject'],
    'prod_block_optarg_type' => ['ListNode', 'RubyArray'],
    'prod_args_type' => ['ArgsNode', 'IRubyObject'],
    'prod_farg_type' => ['ListNode', 'RubyArray'],
    'prod_marg_type' => ['ListNode', 'IRubyObject'],
    'prod_assoc_list_type' => ['HashNode', 'IRubyObject'],
    'prod_assocs_type' => ['HashNode', 'RubyArray'],
    'prod_assoc_type' => ['KeyValuePair', 'IRubyObject'],
    'prod_block_param_type' => ['ArgsNode', 'IRubyObject'],
    'prod_f_kwarg_type' => ['ListNode', 'RubyArray'],
    'prod_f_kw_type' => ['KeywordArgNode', 'IRubyObject'],
    'prod_bvar_type' => ['ByteList', 'IRubyObject'],
    'prod_lambda_type' => ['LambdaNode', 'IRubyObject'],
    'prod_f_larglist_type' => ['ArgsNode', 'IRubyObject'],
    'prod_brace_block_type' => ['IterNode', 'IRubyObject'],
    'prod_mlhs_type' => ['MultipleAsgnNode', 'IRubyObject'],
    'prod_mlhs_head_type' => ['ListNode', 'IRubyObject'],
    'prod_p_case_body_type' => ['InNode', 'IRubyObject'],
    'prod_p_find_type' => ['FindPatternNode', 'RubyArray'],
    'prod_p_args_type' => ['ArrayPatternNode', 'RubyArray'],
    'prod_p_args_head_type' => ['ListNode', 'RubyArray'],
    'prod_p_arg_type' => ['ListNode', 'RubyArray'],
    'prod_p_kwarg_type' => ['HashNode', 'RubyArray'],
    'prod_p_kwargs_type' => ['HashPatternNode', 'RubyArray'],
    'prod_p_kw_type' => ['KeyValuePair', 'RubyArray'],
    'prod_f_rest_arg_type' => ['RestArgNode', 'IRubyObject'],
    'prod_f_block_arg_type' => ['BlockArgNode', 'IRubyObject'],
    'prod_f_arg_asgn_type' => ['ArgumentNode', 'IRubyObject'],
    'prod_regexp_contents_type' => ['Node', 'IRubyObject'],
    'prod_excessed_comma_type' => ['RestArgNode', 'IRubyObject'],
  }
=@@*/
/*
 **** BEGIN LICENSE BLOCK *****
 * Version: EPL 2.0/GPL 2.0/LGPL 2.1
  * The contents of this file are subject to the Eclipse Public
 * License Version 2.0 (the "License"); you may not use this file
 * except in compliance with the License. You may obtain a copy of
 * the License at http://www.eclipse.org/legal/epl-v20.html
 *
 * Software distributed under the License is distributed on an "AS
 * IS" basis, WITHOUT WARRANTY OF ANY KIND, either express or
 * implied. See the License for the specific language governing
 * rights and limitations under the License.
 *
 * Copyright (C) 2008-2017 Thomas E Enebo <enebo@acm.org>
 * 
 * Alternatively, the contents of this file may be used under the terms of
 * either of the GNU General Public License Version 2 or later (the "GPL"),
 * or the GNU Lesser General Public License Version 2.1 or later (the "LGPL"),
 * in which case the provisions of the GPL or the LGPL are applicable instead
 * of those above. If you wish to allow use of your version of this file only
 * under the terms of either the GPL or the LGPL, and not to allow others to
 * use your version of this file under the terms of the EPL, indicate your
 * decision by deleting the provisions above and replace them with the notice
 * and other provisions required by the GPL or the LGPL. If you do not delete
 * the provisions above, a recipient may use your version of this file under
 * the terms of any one of the EPL, the GPL or the LGPL.
 ***** END LICENSE BLOCK *****/

package @@package@@;

import java.io.IOException;
import java.util.Set;

import org.jruby.RubySymbol;
import org.jruby.ast.*;
import org.jruby.common.IRubyWarnings;
import org.jruby.common.IRubyWarnings.ID;
import org.jruby.lexer.LexerSource;
import org.jruby.lexer.LexingCommon;
import @@lex_package@@.StrTerm;
@@import_ripper@@
import org.jruby.util.ByteList;
import org.jruby.util.CommonByteLists;
import org.jruby.util.KeyValuePair;
import org.jruby.util.StringSupport;
import org.jruby.lexer.yacc.LexContext;
import @@lex_package@@.RubyLexer;
import org.jruby.lexer.yacc.StackState;
import org.jruby.parser.ProductionState;
import org.jruby.parser.ParserState;
import org.jruby.runtime.ThreadContext;
import org.jruby.runtime.builtin.IRubyObject;
import static org.jruby.lexer.yacc.RubyLexer.*;
import static org.jruby.lexer.LexingCommon.AMPERSAND;
import static org.jruby.lexer.LexingCommon.AMPERSAND_AMPERSAND;
import static org.jruby.lexer.LexingCommon.AMPERSAND_DOT;
import static org.jruby.lexer.LexingCommon.BACKTICK;
import static org.jruby.lexer.LexingCommon.BANG;
import static org.jruby.lexer.LexingCommon.CARET;
import static org.jruby.lexer.LexingCommon.DOLLAR_BANG;
import static org.jruby.lexer.LexingCommon.DOT;
import static org.jruby.lexer.LexingCommon.GT;
import static org.jruby.lexer.LexingCommon.LBRACKET_RBRACKET;
import static org.jruby.lexer.LexingCommon.LCURLY;
import static org.jruby.lexer.LexingCommon.LT;
import static org.jruby.lexer.LexingCommon.LT_LT;
import static org.jruby.lexer.LexingCommon.MINUS;
import static org.jruby.lexer.LexingCommon.PERCENT;
import static org.jruby.lexer.LexingCommon.OR;
import static org.jruby.lexer.LexingCommon.OR_OR;
import static org.jruby.lexer.LexingCommon.PLUS;
import static org.jruby.lexer.LexingCommon.RBRACKET;
import static org.jruby.lexer.LexingCommon.RCURLY;
import static org.jruby.lexer.LexingCommon.RPAREN;
import static org.jruby.lexer.LexingCommon.SLASH;
import static org.jruby.lexer.LexingCommon.STAR;
import static org.jruby.lexer.LexingCommon.TILDE;
import static org.jruby.lexer.LexingCommon.EXPR_BEG;
import static org.jruby.lexer.LexingCommon.EXPR_FITEM;
import static org.jruby.lexer.LexingCommon.EXPR_FNAME;
import static org.jruby.lexer.LexingCommon.EXPR_ENDFN;
import static org.jruby.lexer.LexingCommon.EXPR_ENDARG;
import static org.jruby.lexer.LexingCommon.EXPR_END;
import static org.jruby.lexer.LexingCommon.EXPR_LABEL;
import static org.jruby.util.CommonByteLists.FWD_BLOCK;
import static org.jruby.util.CommonByteLists.FWD_KWREST;
 
 public class @@Parser@@Parser extends @@Parser@@ParserBase {
    public @@Parser@@Parser(@@ParserConstructorParams@@) {
        @@ParserConstructorBody@@
    }
%}

// patch_parser.rb will look for token lines with {{ and }} within it to put
// in reasonable strings we expect during a parsing error.
%token <@@keyword_type@@> keyword_class        /* {{`class''}} */
%token <@@keyword_type@@> keyword_module       /* {{`module'}} */
%token <@@keyword_type@@> keyword_def          /* {{`def'}} */
%token <@@keyword_type@@> keyword_undef        /* {{`undef'}} */
%token <@@keyword_type@@> keyword_begin        /* {{`begin'}} */
%token <@@keyword_type@@> keyword_rescue       /* {{`rescue'}} */
%token <@@keyword_type@@> keyword_ensure       /* {{`ensure'}} */
%token <@@keyword_type@@> keyword_end          /* {{`end'}} */
%token <@@keyword_type@@> keyword_if           /* {{`if'}} */
%token <@@keyword_type@@> keyword_unless       /* {{`unless'}} */
%token <@@keyword_type@@> keyword_then         /* {{`then'}} */
%token <@@keyword_type@@> keyword_elsif        /* {{`elsif'}} */
%token <@@keyword_type@@> keyword_else         /* {{`else'}} */
%token <@@keyword_type@@> keyword_case         /* {{`case'}} */
%token <@@keyword_type@@> keyword_when         /* {{`when'}} */
%token <@@keyword_type@@> keyword_while        /* {{`while'}} */
%token <@@keyword_type@@> keyword_until        /* {{`until'}} */
%token <@@keyword_type@@> keyword_for          /* {{`for'}} */
%token <@@keyword_type@@> keyword_break        /* {{`break'}} */
%token <@@keyword_type@@> keyword_next         /* {{`next'}} */
%token <@@keyword_type@@> keyword_redo         /* {{`redo'}} */
%token <@@keyword_type@@> keyword_retry        /* {{`retry'}} */
%token <Object> keyword_in                     /* {{`in'}} */
%token <@@keyword_type@@> keyword_do           /* {{`do'}} */
%token <@@keyword_type@@> keyword_do_cond      /* {{`do' for condition}} */
%token <@@keyword_type@@> keyword_do_block     /* {{`do' for block}} */
%token <@@keyword_type@@> keyword_do_LAMBDA    /* {{`do' for lambda}} */
%token <@@keyword_type@@> keyword_return       /* {{`return'}} */
%token <@@keyword_type@@> keyword_yield        /* {{`yield'}} */
%token <@@keyword_type@@> keyword_super        /* {{`super'}} */
%token <@@keyword_type@@> keyword_self         /* {{`self'}} */
%token <@@keyword_type@@> keyword_nil          /* {{`nil'}} */
%token <@@keyword_type@@> keyword_true         /* {{`true'}} */
%token <@@keyword_type@@> keyword_false        /* {{`false'}} */
%token <@@keyword_type@@> keyword_and          /* {{`and'}} */
%token <@@keyword_type@@> keyword_or           /* {{`or'}} */
%token <@@keyword_type@@> keyword_not          /* {{`not'}} */
%token <@@keyword_type@@> modifier_if          /* {{`if' modifier}} */
%token <@@keyword_type@@> modifier_unless      /* {{`unless' modifier}} */
%token <@@keyword_type@@> modifier_while       /* {{`while' modifier}} */
%token <@@keyword_type@@> modifier_until       /* {{`until' modifier}} */
%token <@@keyword_type@@> modifier_rescue      /* {{`rescue' modifier}} */
%token <@@keyword_type@@> keyword_alias        /* {{`alias'}} */
%token <@@keyword_type@@> keyword_defined      /* {{`defined'}} */
%token <@@keyword_type@@> keyword_BEGIN        /* {{`BEGIN'}} */
%token <@@keyword_type@@> keyword_END          /* {{`END'}} */
%token <@@keyword_type@@> keyword__LINE__      /* {{`__LINE__'}} */
%token <@@keyword_type@@> keyword__FILE__      /* {{`__FILE__'}} */
%token <@@keyword_type@@> keyword__ENCODING__  /* {{`__ENCODING__'}} */
%token <@@token_type@@> tIDENTIFIER          /* {{local variable or method}} */
%token <@@token_type@@> tFID                 /* {{method}} */
%token <@@token_type@@> tGVAR                /* {{global variable}} */
%token <@@token_type@@> tIVAR                /* {{instance variable}} */
%token <@@token_type@@> tCONSTANT            /* {{constant}} */
%token <@@token_type@@> tCVAR                /* {{class variable}} */
%token <@@token_type@@> tLABEL               /* {{label}} */
%token <@@token_integer_type@@> tINTEGER     /* {{integer literal}} */
%token <@@token_float_type@@> tFLOAT         /* {{float literal}} */
%token <@@token_rational_type@@> tRATIONAL   /* {{rational literal}} */
%token <@@token_imaginary_type@@> tIMAGINARY /* {{imaginary literal}} */
%token <@@token_char_type@@> tCHAR           /* {{char literal}} */
%token <@@token_nthref_type@@> tNTH_REF      /* {{numbered reference}} */
%token <@@token_backref_type@@> tBACK_REF    /* {{back reference}} */
%token <@@token_string_type@@> tSTRING_CONTENT /* {{literal content}} */
%token <@@token_regexp_type@@>  tREGEXP_END

%type <@@prod_type@@> singleton strings string string1 xstring regexp
%type <@@prod_type@@> string_contents xstring_contents
%type <@@prod_regexp_contents_type@@> regexp_contents
%type <@@prod_string_type@@> string_content
%type <@@prod_words_type@@> words symbols symbol_list qwords qsymbols
%type <@@prod_words_type@@> word_list qword_list qsym_list  
%type <@@prod_type@@> word 
%type <@@prod_type@@> literal
%type <@@prod_numeric_type@@> numeric simple_numeric
%type <@@prod_type@@> ssym dsym symbol cpath
%type <DefHolder> def_name defn_head defs_head
%type <@@prod_type@@> top_compstmt top_stmts top_stmt begin_block
%type <@@prod_type@@> bodystmt compstmt stmts stmt_or_begin stmt expr arg primary command command_call method_call
%type <@@prod_type@@> expr_value expr_value_do arg_value primary_value 
%type <@@prod_fcall_type@@> fcall
%type <@@prod_type@@> rel_expr
%type <@@prod_type@@> if_tail opt_else case_body case_args cases 
%type <@@prod_rescue_type@@> opt_rescue
%type <@@prod_type@@> exc_list exc_var opt_ensure
%type <@@prod_type@@> args call_args opt_call_args 
%type <@@prod_type@@> paren_args opt_paren_args
%type <ArgsTailHolder> args_tail opt_args_tail block_args_tail opt_block_args_tail 
%type <@@prod_type@@> command_args aref_args
%type <@@prod_blockarg_type@@> opt_block_arg block_arg
%type <@@prod_type@@> var_ref
%type <@@prod_lhs_type@@> var_lhs
%type <@@prod_type@@> command_rhs arg_rhs
%type <@@prod_type@@> command_asgn mrhs mrhs_arg superclass block_call block_command
%type <@@prod_block_optarg_type@@> f_block_optarg
%type <@@prod_type@@> f_block_opt
%type <@@prod_args_type@@> f_arglist f_opt_paren_args f_paren_args f_args
%type <@@prod_farg_type@@> f_arg
%type <@@prod_type@@> f_arg_item
%type <@@prod_farg_type@@> f_optarg
%type <@@prod_type@@> f_marg
%type <@@prod_marg_type@@> f_marg_list 
%type <@@prod_type@@> f_margs f_rest_marg
%type <@@prod_assoc_list_type@@> assoc_list
%type <@@prod_assocs_type@@> assocs
%type <@@prod_assoc_type@@> assoc
%type <@@prod_undef_list_type@@> undef_list
%type <@@prod_type@@> backref string_dvar for_var
%type <@@prod_block_param_type@@> block_param opt_block_param block_param_def
%type <@@prod_type@@> f_opt
%type <@@prod_f_kwarg_type@@> f_kwarg
%type <@@prod_f_kw_type@@> f_kw
%type <@@prod_f_kwarg_type@@> f_block_kwarg
%type <@@prod_type@@> f_block_kw
%type <@@prod_bv_decls_type@@> bv_decls opt_bv_decl 
%type <@@prod_bvar_type@@> bvar
%type <@@prod_lambda_type@@> lambda
%type <@@prod_f_larglist_type@@> f_larglist
%type <@@prod_type@@> lambda_body
%type <@@prod_brace_block_type@@> brace_body do_body
%type <@@prod_brace_block_type@@> brace_block cmd_brace_block do_block
%type <@@prod_type@@> lhs none fitem
%type <@@prod_mlhs_type@@> mlhs
%type <@@prod_mlhs_head_type@@> mlhs_head
%type <@@prod_mlhs_type@@> mlhs_basic   
%type <@@prod_type@@> mlhs_item mlhs_node
%type <@@prod_mlhs_head_type@@> mlhs_post
%type <@@prod_type@@> mlhs_inner
%type <@@prod_p_case_body_type@@> p_case_body
%type <@@prod_type@@> p_cases p_top_expr p_top_expr_body
%type <@@prod_type@@> p_expr p_as p_alt p_expr_basic
%type <@@prod_p_find_type@@> p_find
%type <@@prod_p_args_type@@> p_args 
%type <@@prod_p_args_head_type@@> p_args_head
%type <@@prod_p_args_type@@> p_args_tail
%type <@@prod_p_arg_type@@> p_args_post p_arg
%type <@@prod_type@@> p_value p_primitive p_variable p_var_ref p_expr_ref p_const
%type <@@prod_p_kwargs_type@@> p_kwargs
%type <@@prod_p_kwarg_type@@> p_kwarg
%type <@@prod_p_kw_type@@> p_kw
  /* keyword_variable + user_variable are inlined into the grammar */
%type <@@token_type@@> sym operation operation2 operation3
%type <@@token_type@@> cname op
%type <@@token_type@@> fname 
%type <@@prod_f_rest_arg_type@@> f_rest_arg
%type <@@prod_f_block_arg_type@@> f_block_arg opt_f_block_arg
%type <@@token_type@@> f_norm_arg f_bad_arg
%type <@@token_type@@> f_kwrest f_label 
%type <@@prod_f_arg_asgn_type@@> f_arg_asgn
%type <@@token_type@@> call_op call_op2 reswords relop dot_or_colon
%type <@@token_type@@> p_rest p_kwrest p_kwnorest p_any_kwrest p_kw_label
%type <@@token_type@@> f_no_kwarg f_any_kwrest args_forward
%type <@@prod_excessed_comma_type@@> excessed_comma
%type <@@token_type@@> nonlocal_var
%type <LexContext> lex_ctxt
// Things not declared in MRI - start
%type <@@token_type@@> blkarg_mark restarg_mark kwrest_mark rparen rbracket
%type <@@prod_blockarg_type@@> none_block_pass
%type <@@keyword_type@@> k_return
%type <LexContext> k_class k_module
%type <@@keyword_type@@> k_else k_when k_begin k_if k_do
%type <@@keyword_type@@> k_do_block k_rescue k_ensure k_elsif
%token <ByteList> tUMINUS_NUM
%type <@@keyword_type@@> rbrace
%type <@@keyword_type@@> k_def k_end k_while k_until k_for k_case k_unless
%type <@@prod_type@@> p_lparen p_lbracket
// Things not declared in MRI - end  


%token <Integer> '\\'                   /* {{backslash}} */
%token <Integer> tSP                    /* {{escaped space}} */
%token <Integer> '\t'                   /* {{escaped horizontal tab}} */
%token <Integer> '\f'                   /* {{escaped form feed}} */
%token <Integer> '\r'                   /* {{escaped carriage return}} */
%token <Integer> '\v'                   /* {{escaped vertical tab}} */
%token <ByteList> tUPLUS               /* {{unary+}} */
%token <@@token_type@@> tUMINUS              /* {{unary-}} */
%token <@@token_type@@> tPOW                 /* {{**}} */
%token <@@token_type@@> tCMP                 /* {{<=>}} */
%token <@@token_type@@> tEQ                  /* {{==}} */
%token <@@token_type@@> tEQQ                 /* {{===}} */
%token <@@token_type@@> tNEQ                 /* {{!=}} */
%token <@@token_type@@> tGEQ                 /* {{>=}} */
%token <@@token_type@@> tLEQ                 /* {{<=}} */
%token <@@token_type@@> tANDOP               /* {{&&}}*/
%token <@@token_type@@> tOROP                /* {{||}} */
%token <@@token_type@@> tMATCH               /* {{=~}} */
%token <@@token_type@@> tNMATCH              /* {{!~}} */
%token <@@token_type@@> tDOT2                /* {{..}} */
%token <@@token_type@@> tDOT3                /* {{...}} */
%token <@@token_type@@> tBDOT2               /* {{(..}} */
%token <@@token_type@@> tBDOT3               /* {{(...}} */
%token <@@token_type@@> tAREF                /* {{[]}} */
%token <@@token_type@@> tASET                /* {{[]=}} */
%token <@@token_type@@> tLSHFT               /* {{<<}} */
%token <@@token_type@@> tRSHFT               /* {{>>}} */
%token <@@token_type@@> tANDDOT              /* {{&.}} */
%token <ByteList> tCOLON2                    /* {{::}} */
%token <@@token_type@@> tCOLON3              /* {{:: at EXPR_BEG}} */
%token <@@token_type@@> tOP_ASGN             /* {{operator assignment}} +=, etc. */
%token <@@token_type@@> tASSOC               /* {{=>}} */
%token <Integer> tLPAREN               /* {{(}} */
%token <Integer> tLPAREN_ARG           /* {{( arg}} */
%token <@@token_type@@> tLBRACK              /* {{[}} */
%token <Object> tLBRACE               /* {{{}} */
%token <Integer> tLBRACE_ARG           /* {{{ arg}} */
%token <@@token_type@@> tSTAR                /* {{*}} */
%token <@@token_type@@> tDSTAR                /* {{**arg}} */
%token <@@token_type@@> tAMPER               /* {{&}} */
%token <@@token_type@@> tLAMBDA              /* {{->}} */
%token <@@token_type@@> tSYMBEG              /* {{symbol literal}} */
%token <@@token_type@@> tSTRING_BEG          /* {{string literal}} */
%token <@@token_type@@> tXSTRING_BEG         /* {{backtick literal}} */
%token <@@token_type@@> tREGEXP_BEG          /* {{regexp literal}} */
%token <@@token_type@@> tWORDS_BEG           /* {{word list}} */
%token <@@token_type@@> tQWORDS_BEG          /* {{verbatim work list}} */
%token <@@token_type@@> tSTRING_END          /* {{terminator}} */
%token <@@token_type@@> tSYMBOLS_BEG          /* {{symbol list}} */
%token <@@token_type@@> tQSYMBOLS_BEG         /* {{verbatim symbol list}} */
%token <@@token_type@@> tSTRING_DEND          /* {{'}'}} */
%token <@@token_type@@> tSTRING_DBEG tSTRING_DVAR tLAMBEG tLABEL_END
/* RIPPER-ONY TOKENS { */
%token <IRubyObject> tIGNORED_NL tCOMMENT tEMBDOC_BEG tEMBDOC tEMBDOC_END
%token <IRubyObject> tHEREDOC_BEG tHEREDOC_END
@@program_production@@
/* } RIPPER-ONY TOKENS */


/*
 *    precedence table
 */

%nonassoc tLOWEST
%nonassoc tLBRACE_ARG

%nonassoc  modifier_if modifier_unless modifier_while modifier_until keyword_in
%left  keyword_or keyword_and
%right keyword_not
%nonassoc keyword_defined
%right '=' tOP_ASGN
%left modifier_rescue
%right '?' ':'
%nonassoc tDOT2 tDOT3 tBDOT2 tBDOT3
%left  tOROP
%left  tANDOP
%nonassoc  tCMP tEQ tEQQ tNEQ tMATCH tNMATCH
%left  '>' tGEQ '<' tLEQ
%left  '|' '^'
%left  '&'
%left  tLSHFT tRSHFT
%left  '+' '-'
%left  '*' '/' '%'
%right tUMINUS_NUM tUMINUS
%right tPOW
%right '!' '~' tUPLUS

   //%token <Integer> tLAST_TOKEN

%%
program       : {
                  p.setState(EXPR_BEG);
                  p.initTopLocalVariables();
              } top_compstmt {
                  /*%%%*/
                  Node expr = $2;
                  if (expr != null && !p.getConfiguration().isEvalParse()) {
                      /* last expression should not be void */
                      if ($2 instanceof BlockNode) {
                        expr = $<BlockNode>2.getLast();
                      } else {
                        expr = $2;
                      }
                      expr = p.remove_begin(expr);
                      p.void_expr(expr);
                  }
                  p.getResult().setAST(p.addRootNode($2));
                  /*% %*/
                  /*% ripper[final]: program!($2) %*/
              }

top_compstmt  : top_stmts opt_terms {
                  $$ = p.void_stmts($1);
              }

top_stmts     : none {
                  /*%%%*/
                  $$ = null;
                  /*% %*/
                  /*% ripper: stmts_add!(stmts_new!, void_stmt!) %*/
              }
              | top_stmt {
                  /*%%%*/
                  $$ = p.newline_node($1, @1.start());
                  /*% %*/
                  /*% ripper: stmts_add!(stmts_new!, $1) %*/
              }
              | top_stmts terms top_stmt {
                  /*%%%*/
                  $$ = p.appendToBlock($1, p.newline_node($3, @3.start()));
                  /*% %*/
                  /*% ripper: stmts_add!($1, $3) %*/
              }
              | error top_stmt {
                  $$ = p.remove_begin($2);
              }

top_stmt      : stmt
              | keyword_BEGIN begin_block {
                  $$ = null;
              }

begin_block   : '{' top_compstmt '}' {
                  /*%%%*/
                  p.getResult().addBeginNode(new PreExe19Node(@1.start(), p.getCurrentScope(), $2, p.src_line()));
                  //                  $$ = new BeginNode(@1.start(), p.makeNullNil($2));
                  $$ = null;
                  /*% %*/
                  /*% ripper: BEGIN!($2) %*/
              }

bodystmt      : compstmt opt_rescue k_else {
                   if ($2 == null) p.yyerror("else without rescue is useless"); 
              } compstmt opt_ensure {
                  /*%%%*/
                   $$ = p.new_bodystmt($1, $2, $5, $6);
                  /*% %*/
                  /*% ripper: bodystmt!(escape_Qundef($1), escape_Qundef($2), escape_Qundef($5), escape_Qundef($6)) %*/
              }
              | compstmt opt_rescue opt_ensure {
                  /*%%%*/
                   $$ = p.new_bodystmt($1, $2, null, $3);
                  /*% %*/
                  /*% ripper: bodystmt!(escape_Qundef($1), escape_Qundef($2), Qnil, escape_Qundef($3)) %*/
              }

compstmt        : stmts opt_terms {
                    $$ = p.void_stmts($1);
                }

stmts           : none {
                   /*%%%*/
                   $$ = null;
                   /*% %*/
                   /*% ripper: stmts_add!(stmts_new!, void_stmt!) %*/
                }
                | stmt_or_begin {
                   /*%%%*/
                    $$ = p.newline_node($1, @1.start());
                   /*% %*/
                   /*% ripper: stmts_add!(stmts_new!, $1) %*/
                }
                | stmts terms stmt_or_begin {
                   /*%%%*/
                    $$ = p.appendToBlock($1, p.newline_node($3, @3.start()));
                   /*% %*/
                   /*% ripper: stmts_add!($1, $3) %*/
                }
                | error stmt {
                    $$ = $2;
                }

stmt_or_begin   : stmt {
                    $$ = $1;
                }
                | keyword_BEGIN {
                   p.yyerror("BEGIN is permitted only at toplevel");
                } begin_block {
                   $$ = $3;
                }

stmt            : keyword_alias fitem {
                    p.setState(EXPR_FNAME|EXPR_FITEM);
                } fitem {
                    /*%%%*/
                    $$ = newAlias($1, $2, $4);
                    /*% %*/
                    /*% ripper: alias!($2, $4) %*/
                }
                | keyword_alias tGVAR tGVAR {
                    /*%%%*/
                    $$ = new VAliasNode($1, p.symbolID($2), p.symbolID($3));
                    /*% %*/
                    /*% ripper: var_alias!($2, $3) %*/
                }
                | keyword_alias tGVAR tBACK_REF {
                    /*%%%*/
                    $$ = new VAliasNode($1, p.symbolID($2), p.symbolID($<BackRefNode>3.getByteName()));
                    /*% %*/
                    /*% ripper: var_alias!($2, $3) %*/
                }
                | keyword_alias tGVAR tNTH_REF {
                    String message = "can't make alias for the number variables";
                    /*%%%*/
                    p.yyerror(message);
                    /*% %*/
                    /*% ripper[error]: alias_error!(ERR_MESG(), $3) %*/
                }
                | keyword_undef undef_list {
                    /*%%%*/
                    $$ = $2;
                    /*% %*/
                    /*% ripper: undef!($2) %*/
                }
                | stmt modifier_if expr_value {
<<<<<<< HEAD
                    /*%%%*/
                    $$ = p.new_if(@1.start(), p.cond($3), p.remove_begin($1), null);
                    p.fixpos($<Node>$, $3);
                    /*% %*/
                    /*% ripper: if_mod!($3, $1) %*/
                }
                | stmt modifier_unless expr_value {
                    /*%%%*/
                    $$ = p.new_if(@1.start(), p.cond($3), null, p.remove_begin($1));
                    p.fixpos($<Node>$, $3);
                    /*% %*/
                    /*% ripper: unless_mod!($3, $1) %*/
=======
                    $$ = support.new_if(support.getPosition($1), $3, support.remove_begin($1), null);
                    support.fixpos($<Node>$, $3);
                }
                | stmt modifier_unless expr_value {
                    $$ = support.new_if(support.getPosition($1), $3, null, support.remove_begin($1));
                    support.fixpos($<Node>$, $3);
>>>>>>> 9cd1d20a
                }
                | stmt modifier_while expr_value {
                    /*%%%*/
                    if ($1 != null && $1 instanceof BeginNode) {
                        $$ = new WhileNode(@1.start(), p.cond($3), $<BeginNode>1.getBodyNode(), false);
                    } else {
                        $$ = new WhileNode(@1.start(), p.cond($3), $1, true);
                    }
                    /*% %*/
                    /*% ripper: while_mod!($3, $1) %*/
                }
                | stmt modifier_until expr_value {
                    /*%%%*/
                    if ($1 != null && $1 instanceof BeginNode) {
                        $$ = new UntilNode(@1.start(), p.cond($3), $<BeginNode>1.getBodyNode(), false);
                    } else {
                        $$ = new UntilNode(@1.start(), p.cond($3), $1, true);
                    }
                    /*% %*/
                    /*% ripper: until_mod!($3, $1) %*/
                }
                | stmt modifier_rescue stmt {
                    /*%%%*/
                    $$ = p.newRescueModNode($1, $3);
                    /*% %*/
                    /*% ripper: rescue_mod!($1, $3) %*/
                }
                | keyword_END '{' compstmt '}' {
                   if (p.getLexContext().in_def) {
                       p.warn("END in method; use at_exit");
                    }
                    /*%%%*/
                    $$ = new PostExeNode($1, $3, p.src_line());
                    /*% %*/
                    /*% ripper: END!($3) %*/
                }
                | command_asgn
                | mlhs '=' lex_ctxt command_call {
                    /*%%%*/
                    $$ = node_assign($1, $4);
                    /*% %*/
                    /*% ripper: massign!($1, $4) %*/
                }
                | lhs '=' lex_ctxt mrhs {
                    /*%%%*/
                    p.value_expr($4);
                    $$ = node_assign($1, $4);
                    /*% %*/
                    /*% ripper: assign!($1, $4) %*/
                }
                | mlhs '=' lex_ctxt mrhs_arg modifier_rescue stmt {
                    /*%%%*/
                    $$ = node_assign($1, p.newRescueModNode($4, $6));
                    /*% %*/
                    /*% ripper: massign!($1, rescue_mod!($4, $6)) %*/
                }
                | mlhs '=' lex_ctxt mrhs_arg {
                    /*%%%*/
                    $$ = node_assign($1, $4);
                    /*% %*/
                    /*% ripper: massign!($1, $4) %*/
                }
                | expr

command_asgn    : lhs '=' lex_ctxt command_rhs {
                    /*%%%*/
                    p.value_expr($4);
                    $$ = node_assign($1, $4);
                    /*% %*/
                    /*% ripper: assign!($1, $4) %*/
                }
                | var_lhs tOP_ASGN lex_ctxt command_rhs {
                    /*%%%*/
                    p.value_expr($4);
                    $$ = p.new_op_assign($1, $2, $4);
                    /*% %*/
                    /*% ripper: opassign!($1, $2, $4) %*/
                }
                | primary_value '[' opt_call_args rbracket tOP_ASGN lex_ctxt command_rhs {
                    /*%%%*/
                    p.value_expr($7);
                    $$ = p.new_ary_op_assign($1, $5, $3, $7);
                    /*% %*/
                    /*% ripper: opassign!(aref_field!($1, escape_Qundef($3)), $5, $7) %*/
                }
                | primary_value call_op tIDENTIFIER tOP_ASGN lex_ctxt command_rhs {
                    /*%%%*/
                    p.value_expr($6);
                    $$ = p.new_attr_op_assign($1, $2, $6, $3, $4);
                    /*% %*/
                    /*% ripper: opassign!(field!($1, $2, $3), $4, $6) %*/
                }
                | primary_value call_op tCONSTANT tOP_ASGN lex_ctxt command_rhs {
                    /*%%%*/
                    p.value_expr($6);
                    $$ = p.new_attr_op_assign($1, $2, $6, $3, $4);
                    /*% %*/
                    /*% ripper: opassign!(field!($1, $2, $3), $4, $6) %*/
                }
                | primary_value tCOLON2 tCONSTANT tOP_ASGN lex_ctxt command_rhs {
                    /*%%%*/
                    int line = @1.start();
                    $$ = p.new_const_op_assign(line, p.new_colon2(line, $1, $3), $4, $6);
                    /*% %*/
                    /*% ripper: opassign!(const_path_field!($1, $3), $4, $6) %*/
                }

                | primary_value tCOLON2 tIDENTIFIER tOP_ASGN lex_ctxt command_rhs {
                    /*%%%*/
                    p.value_expr($6);
                    $$ = p.new_attr_op_assign($1, $2, $6, $3, $4);
                    /*% %*/
                    /*% ripper: opassign!(field!($1, ID2VAL(idCOLON2), $3), $4, $6) %*/
                }
 		| defn_head f_opt_paren_args '=' command {
                    p.endless_method_name($1);
                    p.restore_defun($1);
                    /*%%%*/
                    $$ = new DefnNode($1.line, $1.name, $2, p.getCurrentScope(), p.reduce_nodes(p.remove_begin($4)), @4.end());
                    // Changed from MRI
                    /*% %*/
                    /*% ripper: def!(get_value($1), $2, bodystmt!($4, Qnil, Qnil, Qnil)) %*/
                    p.popCurrentScope();
                }
                | defn_head f_opt_paren_args '=' command modifier_rescue arg {
                    p.endless_method_name($1);
                    p.restore_defun($1);
                    /*%%%*/
                    Node body = p.reduce_nodes(p.remove_begin(p.rescued_expr(@1.start(), $4, $6)));
                    $$ = new DefnNode($1.line, $1.name, $2, p.getCurrentScope(), body, @6.end());
                    // Changed from MRI (cmobined two stmts)
                    /*% %*/
                    /*% ripper: def!(get_value($1), $2, bodystmt!(rescue_mod!($4, $6), Qnil, Qnil, Qnil)) %*/

                    p.popCurrentScope();
                }
                | defs_head f_opt_paren_args '=' command {
                    p.endless_method_name($1);
                    p.restore_defun($1);
                    /*%%%*/
                    $$ = new DefsNode($1.line, (Node) $1.singleton, $1.name, $2, p.getCurrentScope(), p.reduce_nodes(p.remove_begin($4)), @4.end());
                    /*% %*/                    
                    /*% ripper: defs!(AREF($1, 0), AREF($1, 1), AREF($1, 2), $2, bodystmt!($4, Qnil, Qnil, Qnil)) %*/
                    p.popCurrentScope();
                }
                | defs_head f_opt_paren_args '=' command modifier_rescue arg {
                    p.endless_method_name($1);
                    p.restore_defun($1);
                    /*%%%*/
                    Node body = p.reduce_nodes(p.remove_begin(p.rescued_expr(@1.start(), $4, $6)));
                    $$ = new DefsNode($1.line, (Node) $1.singleton, $1.name, $2, p.getCurrentScope(), body, @6.end());
                    /*% %*/                    
                    /*% ripper: defs!(AREF($1, 0), AREF($1, 1), AREF($1, 2), $2, bodystmt!(rescue_mod!($4, $6), Qnil, Qnil, Qnil)) %*/
                    p.popCurrentScope();
                }
                | backref tOP_ASGN lex_ctxt command_rhs {
                    /*%%%*/
                    p.backrefAssignError($1);
                    /*% %*/
                    /*% ripper[error]: backref_error(p, RNODE($1), assign!(var_field(p, $1), $4)) %*/
                }

command_rhs     : command_call %prec tOP_ASGN {
                    p.value_expr($1);
                    $$ = $1;
                }
		| command_call modifier_rescue stmt {
                    /*%%%*/
                    p.value_expr($1);
                    $$ = p.newRescueModNode($1, $3);
                    /*% %*/
                    /*% ripper: rescue_mod!($1, $3) %*/
                }
		| command_asgn
 

// Node:expr *CURRENT* all but arg so far
expr            : command_call
                | expr keyword_and expr {
                    $$ = p.logop($1, AMPERSAND_AMPERSAND, $3);
                }
                | expr keyword_or expr {
                    $$ = p.logop($1, OR_OR, $3);
                }
                | keyword_not opt_nl expr {
                    $$ = p.call_uni_op(p.method_cond($3), BANG);
                }
                | '!' command_call {
                    $$ = p.call_uni_op(p.method_cond($2), BANG);
                }
                | arg tASSOC {
                    p.value_expr($1);
                    p.setState(EXPR_BEG|EXPR_LABEL);
                    p.setCommandStart(false);
                    // MRI 3.1 uses $2 but we want tASSOC typed?
                    LexContext ctxt = p.getLexContext();
                    $$ = ctxt.in_kwarg;
                    ctxt.in_kwarg = true;
                } {
                    $$ = p.push_pvtbl();
                } p_top_expr_body {
                    p.pop_pvtbl($<Set>4);
                    LexContext ctxt = p.getLexContext();
                    ctxt.in_kwarg = $<Boolean>3;
                    /*%%%*/
                    $$ = p.newPatternCaseNode(@1.start(), $1, p.newIn(@1.start(), $5, null, null));
                    /*% %*/
                    /*% ripper: case!($1, in!($5, Qnil, Qnil)) %*/
                }
                | arg keyword_in {
                    p.value_expr($1);
                    p.setState(EXPR_BEG|EXPR_LABEL);
                    p.setCommandStart(false);
                    LexContext ctxt = p.getLexContext();
                    $$ = ctxt.in_kwarg;
                    ctxt.in_kwarg = true;
                } {
                    $$ = p.push_pvtbl();
                } p_top_expr_body {
                    p.pop_pvtbl($<Set>4);
                    LexContext ctxt = p.getLexContext();
                    ctxt.in_kwarg = $<Boolean>3;
                    /*%%%*/
                    $$ = p.newPatternCaseNode(@1.start(), $1, p.newIn(@1.start(), $5, new TrueNode(p.tokline()), new FalseNode(p.tokline())));
                    /*% %*/
                    /*% ripper: case!($1, in!($5, Qnil, Qnil)) %*/
                }
		| arg %prec tLBRACE_ARG

/* note[ripper]: We use DefHolder and we ignore MRI ripper code */
// [!null] - DefHolder
def_name        : fname {
                    p.pushLocalScope();
                    ByteList currentArg = p.getCurrentArg();
                    p.setCurrentArg(null);
                    LexContext ctxt = p.getLexContext();
                    RubySymbol name = p.get_id($1);
                    /*%%%*/
                    p.numparam_name($1);
                    $$ = new DefHolder(name, currentArg, (LexContext) ctxt.clone());
                    // Changed from MRI
                    /*% 
                    p.numparam_name(@1.id);
                        $$ = new DefHolder(name, currentArg, p.get_value($1), (LexContext) ctxt.clone());
                    %*/
                    ctxt.in_def = true;
                    p.setCurrentArg(null);
                }

// [!null] - DefHolder
defn_head       : k_def def_name {
                    $$ = $2;
                }

// [!null] - DefHolder
defs_head       : k_def singleton dot_or_colon {
                    p.setState(EXPR_FNAME); 
                    LexContext ctxt = p.getLexContext();
                    ctxt.in_argdef = true;
                } def_name {
                    p.setState(EXPR_ENDFN|EXPR_LABEL);
                    $$ = $5;
                    /*%%%*/
                    $5.line = @1.start();
                    $5.setSingleton($2);
                    $5.setDotOrColon(p.extractByteList($3));
                    // Changed from MRI
                    /*%
                       $<DefHolder>$.value = p.new_array($2, $3, $<DefHolder>$.value);
                    %*/
                }

expr_value      : expr {
                    p.value_expr($1);
                }

expr_value_do   : {
                    p.getConditionState().push1();
                } expr_value do {
                    p.getConditionState().pop();
                    $$ = $2;
                }

// Node:command - call with or with block on end [!null]
command_call    : command
                | block_command

// Node:block_command - A call with a block (foo.bar {...}, foo::bar {...}, bar {...}) [!null]
block_command   : block_call
                | block_call call_op2 operation2 command_args {
                    /*%%%*/
                    $$ = p.new_call($1, $2, $3, $4, null, @3.start());
                    /*% %*/
                    /*% ripper: method_add_arg!(call!($1, $2, $3), $4) %*/
                }

// :brace_block - [!null]
cmd_brace_block : tLBRACE_ARG brace_body '}' {
                    $$ = $2;
                    /*%%%*/
                    // FIXME: Missing loc stuff here.
                    /*% %*/
                }

fcall           : operation {
                    /*%%%*/
                    $$ = p.new_fcall($1);
                    /*% %*/
                    /*% ripper: $1 %*/
                }

// Node:command - fcall/call/yield/super [!null]
command        : fcall command_args %prec tLOWEST {
                    /*%%%*/
                    p.frobnicate_fcall_args($1, $2, null);
                    $$ = $1;
                    /*% %*/
                    /*% ripper: command!($1, $2) %*/
                }
                | fcall command_args cmd_brace_block {
                    /*%%%*/
                    p.frobnicate_fcall_args($1, $2, $3);
                    $$ = $1;
                    /*% %*/
                    /*% ripper: method_add_block!(command!($1, $2), $3) %*/
                }
                | primary_value call_op operation2 command_args %prec tLOWEST {
                    /*%%%*/
                    $$ = p.new_call($1, $2, $3, $4, null, @3.start());
                    /*% %*/
                    /*% ripper: command_call!($1, $2, $3, $4) %*/
                }
                | primary_value call_op operation2 command_args cmd_brace_block {
                    /*%%%*/
                    $$ = p.new_call($1, $2, $3, $4, $5, @3.start());
                    /*% %*/
                    /*% ripper: method_add_block!(command_call!($1, $2, $3, $4), $5) %*/
                }
                | primary_value tCOLON2 operation2 command_args %prec tLOWEST {
                    /*%%%*/
                    $$ = p.new_call($1, $3, $4, null);
                    /*% %*/
                    /*% ripper: command_call!($1, ID2VAL(idCOLON2), $3, $4) %*/
                }
                | primary_value tCOLON2 operation2 command_args cmd_brace_block {
                    /*%%%*/
                    $$ = p.new_call($1, $3, $4, $5);
                    /*% %*/
                    /*% ripper: method_add_block!(command_call!($1, ID2VAL(idCOLON2), $3, $4), $5) %*/
                }
                | keyword_super command_args {
                    /*%%%*/
                    $$ = p.new_super($1, $2);
                    /*% %*/
                    /*% ripper: super!($2) %*/
                }
                | keyword_yield command_args {
                    /*%%%*/
                    $$ = p.new_yield($1, $2);
                    /*% %*/
                    /*% ripper: yield!($2) %*/
                }
                | k_return call_args {
                    /*%%%*/
                    $$ = new ReturnNode($1, p.ret_args($2, $1));
                    /*% %*/
                    /*% ripper: return!($2) %*/
                }
                | keyword_break call_args {
                    /*%%%*/
                    $$ = new BreakNode($1, p.ret_args($2, $1));
                    /*% %*/
                    /*% ripper: break!($2) %*/
                }
                | keyword_next call_args {
                    /*%%%*/
                    $$ = new NextNode($1, p.ret_args($2, $1));
                    /*% %*/
                    /*% ripper: next!($2) %*/
                }

// MultipleAssigNode:mlhs - [!null]
mlhs            : mlhs_basic
                | tLPAREN mlhs_inner rparen {
                    /*%%%*/
                    $$ = $2;
                    /*% %*/
                    /*% ripper: mlhs_paren!($2) %*/
                }

// MultipleAssignNode:mlhs_entry - mlhs w or w/o parens [!null]
mlhs_inner      : mlhs_basic {
                    $$ = $1;
                }
                | tLPAREN mlhs_inner rparen {
                    /*%%%*/
                    $$ = new MultipleAsgnNode($1, p.newArrayNode($1, $2), null, null);
                    /*% %*/
                    /*% ripper: mlhs_paren!($2) %*/
                }

// MultipleAssignNode:mlhs_basic - multiple left hand side (basic because used in multiple context) [!null]
mlhs_basic      : mlhs_head {
                    /*%%%*/
                    $$ = new MultipleAsgnNode(@1.start(), $1, null, null);
                    /*% %*/
                    /*% ripper: $1 %*/
                }
                | mlhs_head mlhs_item {
                    /*%%%*/
                    $$ = new MultipleAsgnNode(@1.start(), $1.add($2), null, null);
                    /*% %*/
                    /*% ripper: mlhs_add!($1, $2) %*/
                }
                | mlhs_head tSTAR mlhs_node {
                    /*%%%*/
                    $$ = new MultipleAsgnNode(@1.start(), $1, $3, (ListNode) null);
                    /*% %*/
                    /*% ripper: mlhs_add_star!($1, $3) %*/
                }
                | mlhs_head tSTAR mlhs_node ',' mlhs_post {
                    /*%%%*/
                    $$ = new MultipleAsgnNode(@1.start(), $1, $3, $5);
                    /*% %*/
                    /*% ripper: mlhs_add_post!(mlhs_add_star!($1, $3), $5) %*/
                }
                | mlhs_head tSTAR {
                    /*%%%*/
                    $$ = new MultipleAsgnNode(@1.start(), $1, new StarNode(p.src_line()), null);
                    /*% %*/
                    /*% ripper: mlhs_add_star!($1, Qnil) %*/
                }
                | mlhs_head tSTAR ',' mlhs_post {
                    /*%%%*/
                    $$ = new MultipleAsgnNode(@1.start(), $1, new StarNode(p.src_line()), $4);
                    /*% %*/
                    /*% ripper: mlhs_add_post!(mlhs_add_star!($1, Qnil), $4) %*/
                }
                | tSTAR mlhs_node {
                    /*%%%*/
                    $$ = new MultipleAsgnNode(@2.start(), null, $2, null);
                    /*% %*/
                    /*% ripper: mlhs_add_star!(mlhs_new!, $2) %*/
                }
                | tSTAR mlhs_node ',' mlhs_post {
                    /*%%%*/
                    $$ = new MultipleAsgnNode(@2.start(), null, $2, $4);
                    /*% %*/
                    /*% ripper: mlhs_add_post!(mlhs_add_star!(mlhs_new!, $2), $4) %*/
                }
                | tSTAR {
                    /*%%%*/
                    $$ = new MultipleAsgnNode(p.src_line(), null, new StarNode(p.src_line()), null);
                    /*% %*/
                    /*% ripper: mlhs_add_star!(mlhs_new!, Qnil) %*/
                }
                | tSTAR ',' mlhs_post {
                    /*%%%*/
                    $$ = new MultipleAsgnNode(p.src_line(), null, new StarNode(p.src_line()), $3);
                    /*% %*/
                    /*% ripper: mlhs_add_post!(mlhs_add_star!(mlhs_new!, Qnil), $3) %*/
                }

mlhs_item       : mlhs_node
                | tLPAREN mlhs_inner rparen {
                    /*%%%*/
                    $$ = $2;
                    /*% %*/
                    /*% ripper: mlhs_paren!($2) %*/
                }

// Set of mlhs terms at front of mlhs (a, *b, d, e = arr  # a is head)
mlhs_head       : mlhs_item ',' {
                    /*%%%*/
                    $$ = p.newArrayNode(@1.start(), $1);
                    /*% %*/
                    /*% ripper: mlhs_add!(mlhs_new!, $1) %*/
                }
                | mlhs_head mlhs_item ',' {
                    /*%%%*/
                    $$ = $1.add($2);
                    /*% %*/
                    /*% ripper: mlhs_add!($1, $2) %*/
                }

// Set of mlhs terms at end of mlhs (a, *b, d, e = arr  # d,e is post)
mlhs_post       : mlhs_item {
                    /*%%%*/
                    $$ = p.newArrayNode(@1.start(), $1);
                    /*% %*/
                    /*% ripper: mlhs_add!(mlhs_new!, $1) %*/
                }
                | mlhs_post ',' mlhs_item {
                    /*%%%*/
                    $$ = $1.add($3);
                    /*% %*/
                    /*% ripper: mlhs_add!($1, $3) %*/
                }

mlhs_node       : /*mri:user_variable*/ tIDENTIFIER {
                    /*%%%*/
                   $$ = p.assignableLabelOrIdentifier($1, null);
                    /*%
                      $$ = p.assignable(@1.id, p.var_field($1));
                    %*/
                }
                | tIVAR {
                    /*%%%*/
                   $$ = new InstAsgnNode(p.tokline(), p.symbolID($1), NilImplicitNode.NIL);
                    /*%
                      $$ = p.assignable(@1.id, p.var_field($1));
                    %*/
                }
                | tGVAR {
                    /*%%%*/
                   $$ = new GlobalAsgnNode(p.tokline(), p.symbolID($1), NilImplicitNode.NIL);
                    /*%
                      $$ = p.assignable(@1.id, p.var_field($1));
                    %*/
                }
                | tCONSTANT {
                    /*%%%*/
                    if (p.getLexContext().in_def) p.compile_error("dynamic constant assignment");
                    $$ = new ConstDeclNode(p.tokline(), p.symbolID($1), null, NilImplicitNode.NIL);
                    /*%
                      $$ = p.assignable(@1.id, p.var_field($1));
                    %*/
                }
                | tCVAR {
                    /*%%%*/
                    $$ = new ClassVarAsgnNode(p.tokline(), p.symbolID($1), NilImplicitNode.NIL);
                    /*%
                      $$ = p.assignable(@1.id, p.var_field($1));
                    %*/
                } /*mri:user_variable*/
                | /*mri:keyword_variable*/ keyword_nil {
                    /*%%%*/
                    p.compile_error("Can't assign to nil");
                    $$ = null;
                    /*%
                      $$ = p.assignable(@1.id, p.var_field($1));
                    %*/
                }
                | keyword_self {
                    /*%%%*/
                    p.compile_error("Can't change the value of self");
                    $$ = null;
                    /*%
                      $$ = p.assignable(@1.id, p.var_field($1));
                    %*/
                }
                | keyword_true {
                    /*%%%*/
                    p.compile_error("Can't assign to true");
                    $$ = null;
                    /*%
                      $$ = p.assignable(@1.id, p.var_field($1));
                    %*/
                }
                | keyword_false {
                    /*%%%*/
                    p.compile_error("Can't assign to false");
                    $$ = null;
                    /*%
                      $$ = p.assignable(@1.id, p.var_field($1));
                    %*/
                }
                | keyword__FILE__ {
                    /*%%%*/
                    p.compile_error("Can't assign to __FILE__");
                    $$ = null;
                    /*%
                      $$ = p.assignable(@1.id, p.var_field($1));
                    %*/
                }
                | keyword__LINE__ {
                    /*%%%*/
                    p.compile_error("Can't assign to __LINE__");
                    $$ = null;
                    /*%
                      $$ = p.assignable(@1.id, p.var_field($1));
                    %*/
                }
                | keyword__ENCODING__ {
                    /*%%%*/
                    p.compile_error("Can't assign to __ENCODING__");
                    $$ = null;
                    /*%
                      $$ = p.assignable(@1.id, p.var_field($1));
                    %*/
                } /*mri:keyword_variable*/
                | primary_value '[' opt_call_args rbracket {
                    /*%%%*/
                    $$ = p.aryset($1, $3);
                    /*% %*/
                    /*% ripper: aref_field!($1, escape_Qundef($3)) %*/
                }
                | primary_value call_op tIDENTIFIER {
                    if ($2 == AMPERSAND_DOT) {
                        p.compile_error("&. inside multiple assignment destination");
                    }
                    /*%%%*/
                    $$ = p.attrset($1, $2, $3);
                    /*% %*/
                    /*% ripper: field!($1, $2, $3) %*/
                }
                | primary_value tCOLON2 tIDENTIFIER {
                    /*%%%*/
                    $$ = p.attrset($1, $3);
                    /*% %*/
                    /*% ripper: const_path_field!($1, $3) %*/
                }
                | primary_value call_op tCONSTANT {
                    if ($2 == AMPERSAND_DOT) {
                        p.compile_error("&. inside multiple assignment destination");
                    }
                    /*%%%*/
                    $$ = p.attrset($1, $2, $3);
                    /*% %*/
                    /*% ripper: field!($1, $2, $3) %*/
                }
                | primary_value tCOLON2 tCONSTANT {
                    /*%%%*/
                    if (p.getLexContext().in_def) p.yyerror("dynamic constant assignment");

                    Integer position = @1.start();

                    $$ = new ConstDeclNode(position, (RubySymbol) null, p.new_colon2(position, $1, $3), NilImplicitNode.NIL);
                    /*% %*/
                    /*% ripper: const_decl(p, const_path_field!($1, $3)) %*/
                }
                | tCOLON3 tCONSTANT {
                    /*%%%*/
                    if (p.getLexContext().in_def) {
                        p.yyerror("dynamic constant assignment");
                    }

                    Integer position = p.tokline();

                    $$ = new ConstDeclNode(position, (RubySymbol) null, p.new_colon3(position, $2), NilImplicitNode.NIL);
                    /*% %*/
                    /*% ripper: const_decl(p, top_const_field!($2)) %*/
                }
                | backref {
                    /*%%%*/
                    p.backrefAssignError($1);
                    /*% %*/
                    /*% ripper[error]: backref_error(p, RNODE($1), var_field(p, $1)) %*/
                }

// [!null or throws]
lhs             : /*mri:user_variable*/ tIDENTIFIER {
                    /*%%%*/
                    $$ = p.assignableLabelOrIdentifier($1, null);
                    /*%
                      $$ = p.assignable(@1.id, p.var_field($1));
                    %*/
                    
                }
                | tIVAR {
                    /*%%%*/
                    $$ = new InstAsgnNode(p.tokline(), p.symbolID($1), NilImplicitNode.NIL);
                    /*%
                      $$ = p.assignable(@1.id, p.var_field($1));
                    %*/
                }
                | tGVAR {
                    /*%%%*/
                    $$ = new GlobalAsgnNode(p.tokline(), p.symbolID($1), NilImplicitNode.NIL);
                    /*%
                      $$ = p.assignable(@1.id, p.var_field($1));
                    %*/
                }
                | tCONSTANT {
                    /*%%%*/
                    if (p.getLexContext().in_def) p.compile_error("dynamic constant assignment");

                    $$ = new ConstDeclNode(p.tokline(), p.symbolID($1), null, NilImplicitNode.NIL);
                    /*%
                      $$ = p.assignable(@1.id, p.var_field($1));
                    %*/
                }
                | tCVAR {
                    /*%%%*/
                    $$ = new ClassVarAsgnNode(p.tokline(), p.symbolID($1), NilImplicitNode.NIL);
                    /*%
                      $$ = p.assignable(@1.id, p.var_field($1));
                    %*/
                } /*mri:user_variable*/
                | /*mri:keyword_variable*/ keyword_nil {
                    /*%%%*/
                    p.compile_error("Can't assign to nil");
                    $$ = null;
                    /*%
                      $$ = p.assignable(@1.id, p.var_field($1));
                    %*/
                }
                | keyword_self {
                    /*%%%*/
                    p.compile_error("Can't change the value of self");
                    $$ = null;
                    /*%
                      $$ = p.assignable(@1.id, p.var_field($1));
                    %*/
                }
                | keyword_true {
                    /*%%%*/
                    p.compile_error("Can't assign to true");
                    $$ = null;
                    /*%
                      $$ = p.assignable(@1.id, p.var_field($1));
                    %*/
                }
                | keyword_false {
                    /*%%%*/
                    p.compile_error("Can't assign to false");
                    $$ = null;
                    /*%
                      $$ = p.assignable(@1.id, p.var_field($1));
                    %*/
                }
                | keyword__FILE__ {
                    /*%%%*/
                    p.compile_error("Can't assign to __FILE__");
                    $$ = null;
                    /*%
                      $$ = p.assignable(@1.id, p.var_field($1));
                    %*/
                }
                | keyword__LINE__ {
                    /*%%%*/
                    p.compile_error("Can't assign to __LINE__");
                    $$ = null;
                    /*%
                      $$ = p.assignable(@1.id, p.var_field($1));
                    %*/
                }
                | keyword__ENCODING__ {
                    /*%%%*/
                    p.compile_error("Can't assign to __ENCODING__");
                    $$ = null;
                    /*%
                      $$ = p.assignable(@1.id, p.var_field($1));
                    %*/
                } /*mri:keyword_variable*/
                | primary_value '[' opt_call_args rbracket {
                    /*%%%*/
                    $$ = p.aryset($1, $3);
                    /*% %*/
                    /*% ripper: aref_field!($1, escape_Qundef($3)) %*/
                }
                | primary_value call_op tIDENTIFIER {
                    /*%%%*/
                    $$ = p.attrset($1, $2, $3);
                    /*% %*/
                    /*% ripper: field!($1, $2, $3) %*/
                }
                | primary_value tCOLON2 tIDENTIFIER {
                    /*%%%*/
                    $$ = p.attrset($1, $3);
                    /*% %*/
                    /*% ripper: field!($1, ID2VAL(idCOLON2), $3) %*/
                }
                | primary_value call_op tCONSTANT {
                    /*%%%*/
                    $$ = p.attrset($1, $2, $3);
                    /*% %*/
                    /*% ripper: field!($1, $2, $3) %*/
                }
                | primary_value tCOLON2 tCONSTANT {
                    /*%%%*/
                    if (p.getLexContext().in_def) {
                        p.yyerror("dynamic constant assignment");
                    }

                    Integer position = @1.start();

                    $$ = new ConstDeclNode(position, (RubySymbol) null, p.new_colon2(position, $1, $3), NilImplicitNode.NIL);
                    /*% %*/
                    /*% ripper: const_decl(p, const_path_field!($1, $3)) %*/
                }
                | tCOLON3 tCONSTANT {
                    /*%%%*/
                    if (p.getLexContext().in_def) {
                        p.yyerror("dynamic constant assignment");
                    }

                    Integer position = p.tokline();

                    $$ = new ConstDeclNode(position, (RubySymbol) null, p.new_colon3(position, $2), NilImplicitNode.NIL);
                    /*% %*/
                    /*% ripper: const_decl(p, top_const_field!($2)) %*/
                }
                | backref {
                    /*%%%*/
                    p.backrefAssignError($1);
                    /*% %*/
                    /*% ripper[error]: backref_error(p, RNODE($1), var_field(p, $1)) %*/
                }

cname           : tIDENTIFIER {
                    String message = "class/module name must be CONSTANT";
                    /*%%%*/
                    p.yyerror(message, @1);
                    /*% %*/
                    /*% ripper[error]: class_name_error!(ERR_MESG(), $1) %*/
                }
                | tCONSTANT {
                   $$ = $1;
                }

cpath           : tCOLON3 cname {
                    /*%%%*/
                    $$ = p.new_colon3(p.tokline(), $2);
                    /*% %*/
                    /*% ripper: top_const_ref!($2) %*/
                }
                | cname {
                    /*%%%*/
                    $$ = p.new_colon2(p.tokline(), null, $1);
                    /*% %*/
                    /*% ripper: const_ref!($1) %*/
                }
                | primary_value tCOLON2 cname {
                    /*%%%*/
                    $$ = p.new_colon2(@1.start(), $1, $3);
                    /*% %*/
                    /*% ripper: const_path_ref!($1, $3) %*/
                }

// ByteList:fname - A function name [!null]
fname          : tIDENTIFIER {
                   $$ = $1;
               }
               | tCONSTANT {
                   $$ = $1;
               }
               | tFID  {
                   $$ = $1;
               }
               | op {
                   p.setState(EXPR_ENDFN);
                   $$ = $1;
               }
               | reswords {
                   $$ = $1;
               }

// Node:fitem
fitem           : fname {  // LiteralNode
                    /*%%%*/
                    $$ =  new LiteralNode(p.src_line(), p.symbolID($1));
                    /*% %*/
                    /*% ripper: symbol_literal!($1) %*/

                }
                | symbol {  // SymbolNode/DSymbolNode
                    $$ = $1;
                }

undef_list      : fitem {
                    /*%%%*/
                    $$ = newUndef(@1.start(), $1);
                    /*% %*/
                    /*% ripper: rb_ary_new3(1, get_value($1)) %*/
                }
                | undef_list ',' {
                    p.setState(EXPR_FNAME|EXPR_FITEM);
                } fitem {
                    /*%%%*/
                    $$ = p.appendToBlock($1, newUndef(@1.start(), $4));
                    /*% %*/
                    /*% ripper: rb_ary_push($1, get_value($4)) %*/
                }

// ByteList:op
op               : '|' {
                     $$ = p.maybe_symbolize(OR);
                 }
                 | '^' {
                     $$ = p.maybe_symbolize(CARET);
                 }
                 | '&' {
                     $$ = p.maybe_symbolize(AMPERSAND);
                 }
                 | tCMP {
                     $$ = $1;
                 }
                 | tEQ {
                     $$ = $1;
                 }
                 | tEQQ {
                     $$ = $1;
                 }
                 | tMATCH {
                     $$ = $1;
                 }
                 | tNMATCH {
                     $$ = $1;
                 }
                 | '>' {
                     $$ = p.maybe_symbolize(GT);
                 }
                 | tGEQ {
                     $$ = $1;
                 }
                 | '<' {
                     $$ = p.maybe_symbolize(LT);
                 }
                 | tLEQ {
                     $$ = $1;
                 }
                 | tNEQ {
                     $$ = $1;
                 }
                 | tLSHFT {
                     $$ = $1;
                 }
                 | tRSHFT{
                     $$ = $1;
                 }
                 | '+' {
                     $$ = p.maybe_symbolize(PLUS);
                 }
                 | '-' {
                     $$ = p.maybe_symbolize(MINUS);
                 }
                 | '*' {
                     $$ = p.maybe_symbolize(STAR);
                 }
                 | tSTAR {
                     $$ = $1;
                 }
                 | '/' {
                     $$ = p.maybe_symbolize(SLASH);
                 }
                 | '%' {
                     $$ = p.maybe_symbolize(PERCENT);
                 }
                 | tPOW {
                     $$ = $1;
                 }
                 | tDSTAR {
                     $$ = $1;
                 }
                 | '!' {
                     $$ = p.maybe_symbolize(BANG);
                 }
                 | '~' {
                     $$ = p.maybe_symbolize(TILDE);
                 }
                 | tUPLUS {
                     $$ = $1;
                 }
                 | tUMINUS {
                     $$ = $1;
                 }
                 | tAREF {
                     $$ = $1;
                 }
                 | tASET {
                     $$ = $1;
                 }
                 | '`' {
                     $$ = p.maybe_symbolize(BACKTICK);
                 }
 
// ByteList: reswords
reswords        : keyword__LINE__ {
                    $$ = p.maybe_symbolize(Keyword.__LINE__.bytes);
                }
                | keyword__FILE__ {
                    $$ = p.maybe_symbolize(Keyword.__FILE__.bytes);
                }
                | keyword__ENCODING__ {
                    $$ = p.maybe_symbolize(Keyword.__ENCODING__.bytes);
                }
                | keyword_BEGIN {
                    $$ = p.maybe_symbolize(Keyword.LBEGIN.bytes);
                }
                | keyword_END {
                    $$ = p.maybe_symbolize(Keyword.LEND.bytes);
                }
                | keyword_alias {
                    $$ = p.maybe_symbolize(Keyword.ALIAS.bytes);
                }
                | keyword_and {
                    $$ = p.maybe_symbolize(Keyword.AND.bytes);
                }
                | keyword_begin {
                    $$ = p.maybe_symbolize(Keyword.BEGIN.bytes);
                }
                | keyword_break {
                    $$ = p.maybe_symbolize(Keyword.BREAK.bytes);
                }
                | keyword_case {
                    $$ = p.maybe_symbolize(Keyword.CASE.bytes);
                }
                | keyword_class {
                    $$ = p.maybe_symbolize(Keyword.CLASS.bytes);
                }
                | keyword_def {
                    $$ = p.maybe_symbolize(Keyword.DEF.bytes);
                }
                | keyword_defined {
                    $$ = p.maybe_symbolize(Keyword.DEFINED_P.bytes);
                }
                | keyword_do {
                    $$ = p.maybe_symbolize(Keyword.DO.bytes);
                }
                | keyword_else {
                    $$ = p.maybe_symbolize(Keyword.ELSE.bytes);
                }
                | keyword_elsif {
                    $$ = p.maybe_symbolize(Keyword.ELSIF.bytes);
                }
                | keyword_end {
                    $$ = p.maybe_symbolize(Keyword.END.bytes);
                }
                | keyword_ensure {
                    $$ = p.maybe_symbolize(Keyword.ENSURE.bytes);
                }
                | keyword_false {
                    $$ = p.maybe_symbolize(Keyword.FALSE.bytes);
                }
                | keyword_for {
                    $$ = p.maybe_symbolize(Keyword.FOR.bytes);
                }
                | keyword_in {
                    $$ = p.maybe_symbolize(Keyword.IN.bytes);
                }
                | keyword_module {
                    $$ = p.maybe_symbolize(Keyword.MODULE.bytes);
                }
                | keyword_next {
                    $$ = p.maybe_symbolize(Keyword.NEXT.bytes);
                }
                | keyword_nil {
                    $$ = p.maybe_symbolize(Keyword.NIL.bytes);
                }
                | keyword_not {
                    $$ = p.maybe_symbolize(Keyword.NOT.bytes);
                }
                | keyword_or {
                    $$ = p.maybe_symbolize(Keyword.OR.bytes);
                }
                | keyword_redo {
                    $$ = p.maybe_symbolize(Keyword.REDO.bytes);
                }
                | keyword_rescue {
                    $$ = p.maybe_symbolize(Keyword.RESCUE.bytes);
                }
                | keyword_retry {
                    $$ = p.maybe_symbolize(Keyword.RETRY.bytes);
                }
                | keyword_return {
                    $$ = p.maybe_symbolize(Keyword.RETURN.bytes);
                }
                | keyword_self {
                    $$ = p.maybe_symbolize(Keyword.SELF.bytes);
                }
                | keyword_super {
                    $$ = p.maybe_symbolize(Keyword.SUPER.bytes);
                }
                | keyword_then {
                    $$ = p.maybe_symbolize(Keyword.THEN.bytes);
                }
                | keyword_true {
                    $$ = p.maybe_symbolize(Keyword.TRUE.bytes);
                }
                | keyword_undef {
                    $$ = p.maybe_symbolize(Keyword.UNDEF.bytes);
                }
                | keyword_when {
                    $$ = p.maybe_symbolize(Keyword.WHEN.bytes);
                }
                | keyword_yield {
                    $$ = p.maybe_symbolize(Keyword.YIELD.bytes);
                }
                | keyword_if {
                    $$ = p.maybe_symbolize(Keyword.IF.bytes);
                }
                | keyword_unless {
                    $$ = p.maybe_symbolize(Keyword.UNLESS.bytes);
                }
                | keyword_while {
                    $$ = p.maybe_symbolize(Keyword.WHILE.bytes);
                }
                | keyword_until {
                    $$ = p.maybe_symbolize(Keyword.UNTIL.bytes);
                }

arg             : lhs '=' lex_ctxt arg_rhs {
                    /*%%%*/
                    $$ = node_assign($1, $4);
                    /*% %*/
                    /*% ripper: assign!($1, $4) %*/
                }
                | var_lhs tOP_ASGN lex_ctxt arg_rhs {
                    /*%%%*/
                    $$ = p.new_op_assign($1, $2, $4);
                    /*% %*/
                    /*% ripper: opassign!($1, $2, $4) %*/
                }
                | primary_value '[' opt_call_args rbracket tOP_ASGN lex_ctxt arg_rhs {
                    /*%%%*/
                    p.value_expr($7);
                    $$ = p.new_ary_op_assign($1, $5, $3, $7);
                    /*% %*/
                    /*% ripper: opassign!(aref_field!($1, escape_Qundef($3)), $5, $7) %*/
                }
                | primary_value call_op tIDENTIFIER tOP_ASGN lex_ctxt arg_rhs {
                    /*%%%*/
                    p.value_expr($6);
                    $$ = p.new_attr_op_assign($1, $2, $6, $3, $4);
                    /*% %*/
                    /*% ripper: opassign!(field!($1, $2, $3), $4, $6) %*/
                }
                | primary_value call_op tCONSTANT tOP_ASGN lex_ctxt arg_rhs {
                    /*%%%*/
                    p.value_expr($6);
                    $$ = p.new_attr_op_assign($1, $2, $6, $3, $4);
                    /*% %*/
                    /*% ripper: opassign!(field!($1, $2, $3), $4, $6) %*/
                }
                | primary_value tCOLON2 tIDENTIFIER tOP_ASGN lex_ctxt arg_rhs {
                    /*%%%*/
                    p.value_expr($6);
                    $$ = p.new_attr_op_assign($1, $2, $6, $3, $4);
                    /*% %*/
                    /*% ripper: opassign!(field!($1, ID2VAL(idCOLON2), $3), $4, $6) %*/
                }
                | primary_value tCOLON2 tCONSTANT tOP_ASGN lex_ctxt arg_rhs {
                    /*%%%*/
                    Integer pos = @1.start();
                    $$ = p.new_const_op_assign(pos, p.new_colon2(pos, $1, $3), $4, $6);
                    /*% %*/
                    /*% ripper: opassign!(const_path_field!($1, $3), $4, $6) %*/
                }
                | tCOLON3 tCONSTANT tOP_ASGN lex_ctxt arg_rhs {
                    /*%%%*/
                    Integer pos = p.src_line();
                    $$ = p.new_const_op_assign(pos, new Colon3Node(pos, p.symbolID($2)), $3, $5);
                    /*% %*/
                    /*% ripper: opassign!(top_const_field!($2), $3, $5) %*/
                }
                | backref tOP_ASGN lex_ctxt arg_rhs {
                    /*%%%*/
                    p.backrefAssignError($1);
                    /*% %*/
                    /*% ripper[error]: backref_error(p, RNODE($1), opassign!(var_field(p, $1), $2, $4)) %*/
                }
                | arg tDOT2 arg {
                    /*%%%*/
                    p.value_expr($1);
                    p.value_expr($3);
    
                    boolean isLiteral = $1 instanceof FixnumNode && $3 instanceof FixnumNode;
                    $$ = new DotNode(@1.start(), p.makeNullNil($1), p.makeNullNil($3), false, isLiteral);
                    /*% %*/
                    /*% ripper: dot2!($1, $3) %*/
                }
                | arg tDOT3 arg {
                    /*%%%*/
                    p.value_expr($1);
                    p.value_expr($3);

                    boolean isLiteral = $1 instanceof FixnumNode && $3 instanceof FixnumNode;
                    $$ = new DotNode(@1.start(), p.makeNullNil($1), p.makeNullNil($3), true, isLiteral);
                    /*% %*/
                    /*% ripper: dot3!($1, $3) %*/
                }
                | arg tDOT2 {
                    /*%%%*/
                    p.value_expr($1);

                    boolean isLiteral = $1 instanceof FixnumNode;
                    $$ = new DotNode(@1.start(), p.makeNullNil($1), NilImplicitNode.NIL, false, isLiteral);
                    /*% %*/
                    /*% ripper: dot2!($1, Qnil) %*/
                }
                | arg tDOT3 {
                    /*%%%*/
                    p.value_expr($1);

                    boolean isLiteral = $1 instanceof FixnumNode;
                    $$ = new DotNode(@1.start(), p.makeNullNil($1), NilImplicitNode.NIL, true, isLiteral);
                    /*% %*/
                    /*% ripper: dot3!($1, Qnil) %*/
                }
                | tBDOT2 arg {
                    /*%%%*/
                    p.value_expr($2);
                    boolean isLiteral = $2 instanceof FixnumNode;
                    $$ = new DotNode(@1.start(), NilImplicitNode.NIL, p.makeNullNil($2), false, isLiteral);
                    /*% %*/
                    /*% ripper: dot2!(Qnil, $2) %*/
                }
                | tBDOT3 arg {
                    /*%%%*/
                    p.value_expr($2);
                    boolean isLiteral = $2 instanceof FixnumNode;
                    $$ = new DotNode(@1.start(), NilImplicitNode.NIL, p.makeNullNil($2), true, isLiteral);
                    /*% %*/
                    /*% ripper: dot3!(Qnil, $2) %*/
                }
                | arg '+' arg {
                    $$ = p.call_bin_op($1, PLUS, $3, p.src_line());
                }
                | arg '-' arg {
                    $$ = p.call_bin_op($1, MINUS, $3, p.src_line());
                }
                | arg '*' arg {
                    $$ = p.call_bin_op($1, STAR, $3, p.src_line());
                }
                | arg '/' arg {
                    $$ = p.call_bin_op($1, SLASH, $3, p.src_line());
                }
                | arg '%' arg {
                    $$ = p.call_bin_op($1, PERCENT, $3, p.src_line());
                }
                | arg tPOW arg {
                    $$ = p.call_bin_op($1, STAR_STAR, $3, p.src_line());
                }
                | tUMINUS_NUM simple_numeric tPOW arg {
                    $$ = p.call_uni_op(p.call_bin_op($2, $3, $4, p.src_line()), $1);
                }
                | tUPLUS arg {
                    $$ = p.call_uni_op($2, PLUS_AT);
                }
                | tUMINUS arg {
                    $$ = p.call_uni_op($2, MINUS_AT);
                }
                | arg '|' arg {
                    $$ = p.call_bin_op($1, OR, $3, p.src_line());
                }
                | arg '^' arg {
                    $$ = p.call_bin_op($1, CARET, $3, p.src_line());
                }
                | arg '&' arg {
                    $$ = p.call_bin_op($1, AMPERSAND, $3, p.src_line());
                }
                | arg tCMP arg {
                    $$ = p.call_bin_op($1, LT_EQ_RT, $3, p.src_line());
                }
                | rel_expr   %prec tCMP {
                    $$ = $1;
                }
                | arg tEQ arg {
                    $$ = p.call_bin_op($1, EQ_EQ, $3, p.src_line());
                }
                | arg tEQQ arg {
                    $$ = p.call_bin_op($1, EQ_EQ_EQ, $3, p.src_line());
                }
                | arg tNEQ arg {
                    $$ = p.call_bin_op($1, BANG_EQ, $3, p.src_line());
                }
                | arg tMATCH arg {
                    $$ = p.match_op($1, $3);
                }
                | arg tNMATCH arg {
                    $$ = p.call_bin_op($1, BANG_TILDE, $3, p.src_line());
                }
                | '!' arg {
                    $$ = p.call_uni_op(p.method_cond($2), BANG);
                }
                | '~' arg {
                    $$ = p.call_uni_op($2, TILDE);
                }
                | arg tLSHFT arg {
                    $$ = p.call_bin_op($1, LT_LT, $3, p.src_line());
                }
                | arg tRSHFT arg {
                    $$ = p.call_bin_op($1, GT_GT, $3, p.src_line());
                }
                | arg tANDOP arg {
                    $$ = p.logop($1, AMPERSAND_AMPERSAND, $3);
                }
                | arg tOROP arg {
                    $$ = p.logop($1, OR_OR, $3);
                }
                | keyword_defined opt_nl {
                    p.getLexContext().in_defined = true;
                } arg {
                    p.getLexContext().in_defined = false;                    
                    $$ = p.new_defined(@1.start(), $4);
                }
                | arg '?' arg opt_nl ':' arg {
<<<<<<< HEAD
                    /*%%%*/
                    p.value_expr($1);
                    $$ = p.new_if(@1.start(), p.cond($1), $3, $6);
                    /*% %*/
                    /*% ripper: ifop!($1, $3, $6) %*/
=======
                    support.value_expr(lexer, $1);
                    $$ = support.new_if(support.getPosition($1), $1, $3, $6);
>>>>>>> 9cd1d20a
                }
                | defn_head f_opt_paren_args '=' arg {
                    p.endless_method_name($1);
                    p.restore_defun($1);
                    /*%%%*/
                    $$ = new DefnNode($1.line, $1.name, $2, p.getCurrentScope(), p.reduce_nodes(p.remove_begin($4)), @4.end());
                    if (p.isNextBreak) $<DefnNode>$.setContainsNextBreak();
                    p.popCurrentScope();
                    // Changed from MRI (combined two stmts)
                    /*% %*/
                    /*% ripper: def!(get_value($1), $2, bodystmt!($4, Qnil, Qnil, Qnil)) %*/
		}
                | defn_head f_opt_paren_args '=' arg modifier_rescue arg {
                    p.endless_method_name($1);
                    p.restore_defun($1);
                    /*%%%*/
                    Node body = p.reduce_nodes(p.remove_begin(p.rescued_expr(@1.start(), $4, $6)));
                    $$ = new DefnNode($1.line, $1.name, $2, p.getCurrentScope(), body, @6.end());
                    if (p.isNextBreak) $<DefnNode>$.setContainsNextBreak();
                    p.popCurrentScope();
                    // Changed from MRI (combined two stmts)
                    /*% %*/
                    /*% ripper: def!(get_value($1), $2, bodystmt!(rescue_mod!($4, $6), Qnil, Qnil, Qnil)) %*/
		}
                | defs_head f_opt_paren_args '=' arg {
                    p.endless_method_name($1);
                    p.restore_defun($1);
                    /*%%%*/
                    $$ = new DefsNode($1.line, (Node) $1.singleton, $1.name, $2, p.getCurrentScope(), p.reduce_nodes(p.remove_begin($4)), @4.end());
                    if (p.isNextBreak) $<DefsNode>$.setContainsNextBreak();
                    p.popCurrentScope();
                    /*% %*/
                    /*% ripper: defs!(AREF($1, 0), AREF($1, 1), AREF($1, 2), $2, bodystmt!($4, Qnil, Qnil, Qnil)) %*/
		}
                | defs_head f_opt_paren_args '=' arg modifier_rescue arg {
                    /*%%%*/
                    p.endless_method_name($1);
                    p.restore_defun($1);
                    Node body = p.reduce_nodes(p.remove_begin(p.rescued_expr(@1.start(), $4, $6)));
                    $$ = new DefsNode($1.line, (Node) $1.singleton, $1.name, $2, p.getCurrentScope(), body, @6.end());
                    if (p.isNextBreak) $<DefsNode>$.setContainsNextBreak();
                    p.popCurrentScope();
                    /*% %*/
                    /*% ripper: defs!(AREF($1, 0), AREF($1, 1), AREF($1, 2), $2, bodystmt!(rescue_mod!($4, $6), Qnil, Qnil, Qnil)) %*/
                }
                | primary {
                    $$ = $1;
                }
 
relop           : '>' {
                    $$ = p.maybe_symbolize(GT);
                }
                | '<' {
                    $$ = p.maybe_symbolize(LT);
                }
                | tGEQ {
                    $$ = $1;
                }
                | tLEQ {
                    $$ = $1;
                }

rel_expr        : arg relop arg   %prec '>' {
                    $$ = p.call_bin_op($1, $2, $3, p.src_line());
                }
		| rel_expr relop arg   %prec '>' {
                    p.warning(p.src_line(), "comparison '" + $2 + "' after comparison");
                    $$ = p.call_bin_op($1, $2, $3, p.src_line());
                }

lex_ctxt        : tSP {
                    $$ = (LexContext) p.getLexContext().clone();
                }
                | none {
                    $$ = (LexContext) p.getLexContext().clone();
                }
 
arg_value       : arg {
                    p.value_expr($1);
                    $$ = p.makeNullNil($1);
                }

aref_args       : none
                | args trailer {
                    $$ = $1;
                }
                | args ',' assocs trailer {
                    /*%%%*/
                    $$ = p.arg_append($1, p.remove_duplicate_keys($3));
                    /*% %*/
                    /*% ripper: args_add!($1, bare_assoc_hash!($3)) %*/
                }
                | assocs trailer {
                    /*%%%*/
                    $$ = p.newArrayNode(@1.start(), p.remove_duplicate_keys($1));
                    /*% %*/
                    /*% ripper: args_add!(args_new!, bare_assoc_hash!($1)) %*/
                }

arg_rhs         : arg %prec tOP_ASGN {
                    p.value_expr($1);
                    $$ = $1;
                }
                | arg modifier_rescue arg {
                    /*%%%*/
                    p.value_expr($1);
                    $$ = p.newRescueModNode($1, $3);
                    /*% %*/
                    /*% ripper: rescue_mod!($1, $3) %*/
                }

paren_args      : '(' opt_call_args rparen {
                    /*%%%*/
                    $$ = $2;
                    /*% %*/
                    /*% ripper: arg_paren!(escape_Qundef($2)) %*/
                }
                | '(' args ',' args_forward rparen {
                    if (!p.check_forwarding_args()) {
                        $$ = null;
                    } else {
                    /*%%%*/
                        $$ = p.new_args_forward_call(@1.start(), $2);
                    /*% %*/
                    /*% ripper: arg_paren!(args_add!($2, $4)) %*/
                    }
               }
               | '(' args_forward rparen {
                    if (!p.check_forwarding_args()) {
                        $$ = null;
                    } else {
                    /*%%%*/
                        $$ = p.new_args_forward_call(@1.start(), null);
                    /*% %*/
                    /*% ripper: arg_paren!($2) %*/
                    }
               }
 
opt_paren_args  : none | paren_args

opt_call_args   : none
                | call_args
                | args ',' {
                    $$ = $1;
                }
                | args ',' assocs ',' {
                    /*%%%*/
                    $$ = p.arg_append($1, p.remove_duplicate_keys($3));
                    /*% %*/
                    /*% ripper: args_add!($1, bare_assoc_hash!($3)) %*/
                }
                | assocs ',' {
                    /*%%%*/
                    $$ = p.newArrayNode(@1.start(), p.remove_duplicate_keys($1));
                    /*% %*/
                    /*% ripper: args_add!(args_new!, bare_assoc_hash!($1)) %*/
                }
   

// [!null] - ArgsCatNode, SplatNode, ArrayNode, HashNode, BlockPassNode
call_args       : command {
                    /*%%%*/
                    p.value_expr($1);
                    $$ = p.newArrayNode(@1.start(), $1);
                    /*% %*/
                    /*% ripper: args_add!(args_new!, $1) %*/
                }
                | args opt_block_arg {
                    /*%%%*/
                    $$ = arg_blk_pass($1, $2);
                    /*% %*/
                    /*% ripper: args_add_block!($1, $2) %*/
                }
                | assocs opt_block_arg {
                    /*%%%*/
                    $$ = p.newArrayNode(@1.start(), p.remove_duplicate_keys($1));
                    $$ = arg_blk_pass($<Node>$, $2);
                    /*% %*/
                    /*% ripper: args_add_block!(args_add!(args_new!, bare_assoc_hash!($1)), $2) %*/
                }
                | args ',' assocs opt_block_arg {
                    /*%%%*/
                    $$ = p.arg_append($1, p.remove_duplicate_keys($3));
                    $$ = arg_blk_pass($<Node>$, $4);
                    /*% %*/
                    /*% ripper: args_add_block!(args_add!($1, bare_assoc_hash!($3)), $4) %*/
                }
                | block_arg {
                    /*% ripper[brace]: args_add_block!(args_new!, $1) %*/
                }

// [!null] - ArgsCatNode, SplatNode, ArrayNode, HashNode, BlockPassNode
command_args    :  {
                    boolean lookahead = false;
                    switch (yychar) {
                    case '(': case tLPAREN: case tLPAREN_ARG: case '[': case tLBRACK:
                       lookahead = true;
                    }
                    StackState cmdarg = p.getCmdArgumentState();
                    if (lookahead) cmdarg.pop();
                    cmdarg.push1();
                    if (lookahead) cmdarg.push0();
                } call_args {
                    StackState cmdarg = p.getCmdArgumentState();
                    boolean lookahead = false;
                    switch (yychar) {
                    case tLBRACE_ARG:
                       lookahead = true;
                    }
                      
                    if (lookahead) cmdarg.pop();
                    cmdarg.pop();
                    if (lookahead) cmdarg.push0();
                    $$ = $2;
                }

block_arg       : tAMPER arg_value {
                    /*%%%*/
                    $$ = new BlockPassNode(@2.start(), $2);
                    /*% %*/
                    /*% ripper: $2 %*/
                }
                | tAMPER {
                    /*%%%*/
                    if (!p.local_id(FWD_BLOCK)) p.compile_error("no anonymous block parameter");
                    $$ = new BlockPassNode(p.tokline(), p.arg_var(FWD_BLOCK));
                    // Changed from MRI
                    /*%
                    $$ = p.nil();
                    %*/
                }
 

opt_block_arg   : ',' block_arg {
                    $$ = $2;
                }
                | none_block_pass

// [!null]
args            : arg_value { // ArrayNode
                    /*%%%*/
                    int line = $1 instanceof NilImplicitNode ? p.src_line() : @1.start();
                    $$ = p.newArrayNode(line, $1);
                    /*% %*/
                    /*% ripper: args_add!(args_new!, $1) %*/
                }
                | tSTAR arg_value { // SplatNode
                    /*%%%*/
                    $$ = p.newSplatNode($2);
                    /*% %*/
                    /*% ripper: args_add_star!(args_new!, $2) %*/
                }
                | args ',' arg_value { // ArgsCatNode, SplatNode, ArrayNode
                    /*%%%*/
                    Node node = p.splat_array($1);

                    if (node != null) {
                        $$ = p.list_append(node, $3);
                    } else {
                        $$ = p.arg_append($1, $3);
                    }
                    /*% %*/
                    /*% ripper: args_add!($1, $3) %*/
                }
                | args ',' tSTAR arg_value { // ArgsCatNode, SplatNode, ArrayNode
                    /*%%%*/
                    Node node = null;

                    // FIXME: lose syntactical elements here (and others like this)
                    if ($4 instanceof ArrayNode &&
                        (node = p.splat_array($1)) != null) {
                        $$ = p.list_concat(node, $4);
                    } else {
                        $$ = arg_concat($1, $4);
                    }
                    /*% %*/
                    /*% ripper: args_add_star!($1, $4) %*/
                }

mrhs_arg	: mrhs {
                    $$ = $1;
                }
		| arg_value {
                    $$ = $1;
                }


mrhs            : args ',' arg_value {
                    /*%%%*/

                    Node node = p.splat_array($1);

                    if (node != null) {
                        $$ = p.list_append(node, $3);
                    } else {
                        $$ = p.arg_append($1, $3);
                    }
                    /*% %*/
                    /*% ripper: mrhs_add!(mrhs_new_from_args!($1), $3) %*/
                }
                | args ',' tSTAR arg_value {
                    /*%%%*/
                    Node node = null;

                    if ($4 instanceof ArrayNode &&
                        (node = p.splat_array($1)) != null) {
                        $$ = p.list_concat(node, $4);
                    } else {
                        $$ = arg_concat($1, $4);
                    }
                    /*% %*/
                    /*% ripper: mrhs_add_star!(mrhs_new_from_args!($1), $4) %*/
                }
                | tSTAR arg_value {
                    /*%%%*/
                    $$ = p.newSplatNode($2);
                    /*% %*/
                    /*% ripper: mrhs_add_star!(mrhs_new!, $2) %*/
                }

primary         : literal
                | strings
                | xstring
                | regexp
                | words { 
                     $$ = $1; // FIXME: Why complaining without $$ = $1;
                }
                | qwords { 
                     $$ = $1; // FIXME: Why complaining without $$ = $1;
                }
                | symbols { 
                     $$ = $1; // FIXME: Why complaining without $$ = $1;
                }
                | qsymbols {
                     $$ = $1; // FIXME: Why complaining without $$ = $1;
                }
                | var_ref 
                | backref
                | tFID {
                    /*%%%*/
                    $$ = p.new_fcall($1);
                    /*% %*/
                    /*% ripper: method_add_arg!(fcall!($1), args_new!) %*/
                }
                | k_begin {
                    p.getCmdArgumentState().push0();
                } bodystmt k_end {
                    p.getCmdArgumentState().pop();
                    /*%%%*/
                    $$ = new BeginNode($1, p.makeNullNil($3));
                    /*% %*/
                    /*% ripper: begin!($3) %*/
                }
                | tLPAREN_ARG {
                    p.setState(EXPR_ENDARG);
                } rparen {
                    /*%%%*/
                    $$ = null; //FIXME: Should be implicit nil?
                    /*% %*/
                    /*% ripper: paren!(0) %*/
                }
                | tLPAREN_ARG stmt {
                    p.setState(EXPR_ENDARG); 
                } rparen {
                    /*%%%*/
                    $$ = $2;
                    /*% %*/
                    /*% ripper: paren!($2) %*/
                }
                | tLPAREN compstmt ')' {
                    /*%%%*/
                    if ($2 != null) {
                        // compstmt position includes both parens around it
                        $<Node>2.setLine($1);
                        $$ = $2;
                    } else {
                        $$ = new NilNode($1);
                    }
                    /*% %*/
                    /*% ripper: paren!($2) %*/
                }
                | primary_value tCOLON2 tCONSTANT {
                    /*%%%*/
                    $$ = p.new_colon2(@1.start(), $1, $3);
                    /*% %*/
                    /*% ripper: const_path_ref!($1, $3) %*/
                }
                | tCOLON3 tCONSTANT {
                    /*%%%*/
                    $$ = p.new_colon3(p.tokline(), $2);
                    /*% %*/
                    /*% ripper: top_const_ref!($2) %*/
                }
                | tLBRACK aref_args ']' {
                    /*%%%*/
                    Integer position = @2.start();
                    if ($2 == null) {
                        $$ = new ZArrayNode(position); /* zero length array */
                    } else {
                        $$ = $2;
                    }
                    /*% %*/
                    /*% ripper: array!(escape_Qundef($2)) %*/
                }
                | tLBRACE assoc_list '}' {
                    /*%%%*/
                    $$ = $2;
                    $<HashNode>$.setIsLiteral();
                    /*% %*/
                    /*% ripper: hash!(escape_Qundef($2)) %*/
                }
                | k_return {
                    /*%%%*/
                    $$ = new ReturnNode($1, NilImplicitNode.NIL);
                    /*% %*/
                    /*% ripper: return0! %*/
                }
                | keyword_yield '(' call_args rparen {
                    /*%%%*/
                    $$ = p.new_yield($1, $3);
                    /*% %*/
                    /*% ripper: yield!(paren!($3)) %*/
                }
                | keyword_yield '(' rparen {
                    /*%%%*/
                    $$ = new YieldNode($1, null);
                    /*% %*/
                    /*% ripper: yield!(paren!(args_new!)) %*/
                }
                | keyword_yield {
                    /*%%%*/
                    $$ = new YieldNode($1, null);
                    /*% %*/
                    /*% ripper: yield0! %*/
                }
                | keyword_defined opt_nl '(' {
                    p.getLexContext().in_defined = true;
                } expr rparen {
                    p.getLexContext().in_defined = false;
                    $$ = p.new_defined(@1.start, $5);
                }
                | keyword_not '(' expr rparen {
                    $$ = p.call_uni_op(p.method_cond($3), BANG);
                }
                | keyword_not '(' rparen {
                    $$ = p.call_uni_op(p.method_cond(p.nil()), BANG);
                }
                | fcall brace_block {
                    /*%%%*/
                    p.frobnicate_fcall_args($1, null, $2);
                    $$ = $1;                    
                    /*% %*/
                    /*% ripper: method_add_block!(method_add_arg!(fcall!($1), args_new!), $2) %*/
                }
                | method_call
                | method_call brace_block {
                    /*%%%*/
                    if ($1 != null && 
                          $<BlockAcceptingNode>1.getIterNode() instanceof BlockPassNode) {
                          p.compile_error("Both block arg and actual block given.");
                    }
                    $$ = $<BlockAcceptingNode>1.setIterNode($2);
                    $<Node>$.setLine(@1.start());
                    /*% %*/
                    /*% ripper: method_add_block!($1, $2) %*/
                }
                | lambda {
                    $$ = $1;
                }
                | k_if expr_value then compstmt if_tail k_end {
<<<<<<< HEAD
                    /*%%%*/
                    $$ = p.new_if($1, p.cond($2), $4, $5);
                    /*% %*/
                    /*% ripper: if!($2, $4, escape_Qundef($5)) %*/
                }
                | k_unless expr_value then compstmt opt_else k_end {
                    /*%%%*/
                    $$ = p.new_if($1, p.cond($2), $5, $4);
                    /*% %*/
                    /*% ripper: unless!($2, $4, escape_Qundef($5)) %*/
=======
                    $$ = support.new_if($1, $2, $4, $5);
                }
                | k_unless expr_value then compstmt opt_else k_end {
                    $$ = support.new_if($1, $2, $5, $4);
>>>>>>> 9cd1d20a
                }
                | k_while expr_value_do compstmt k_end {
                    /*%%%*/
                    $$ = new WhileNode($1, p.cond($2), p.makeNullNil($3));
                    /*% %*/
                    /*% ripper: while!($2, $3) %*/
                }
                | k_until expr_value_do compstmt k_end {
                    /*%%%*/
                    $$ = new UntilNode($1, p.cond($2), p.makeNullNil($3));
                    /*% %*/
                    /*% ripper: until!($2, $3) %*/
                }
                | k_case expr_value opt_terms {
                    $$ = p.case_labels;
                    p.case_labels = p.getRuntime().getNil();
                } case_body k_end {
                    /*%%%*/
                    $$ = p.newCaseNode($1, $2, $5);
                    p.fixpos($<Node>$, $2);
                    /*% %*/
                    /*% ripper: case!($2, $5) %*/
                }
                | k_case opt_terms {
                    $$ = p.case_labels;
                    p.case_labels = null;
                } case_body k_end {
                    /*%%%*/
                    $$ = p.newCaseNode($1, null, $4);
                    /*% %*/
                    /*% ripper: case!(Qnil, $4) %*/
                }
		| k_case expr_value opt_terms p_case_body k_end {
                    /*%%%*/
                    $$ = p.newPatternCaseNode($1, $2, $4);
                    /*% %*/
                    /*% ripper: case!($2, $4) %*/
                }
                | k_for for_var keyword_in expr_value_do compstmt k_end {
                    /*%%%*/
                    $$ = new ForNode($1, $2, $5, $4, p.getCurrentScope(), 111);
                    /*% %*/
                    /*% ripper: for!($2, $4, $5) %*/
                }
                | k_class cpath superclass {
                    LexContext ctxt = p.getLexContext();
                    if (ctxt.in_def) {
                        p.yyerror("class definition in method body");
                    }
                    ctxt.in_class = true;
                    p.pushLocalScope();
                } bodystmt k_end {
                    /*%%%*/
                    Node body = p.makeNullNil($5);

                    $$ = new ClassNode(@1.start(), $<Colon3Node>2, p.getCurrentScope(), body, $3, p.src_line());
                    /*% %*/
                    /*% ripper: class!($2, $3, $5) %*/
                    LexContext ctxt = p.getLexContext();
                    p.popCurrentScope();
                    ctxt.in_class = $1.in_class;
                    ctxt.shareable_constant_value = $1.shareable_constant_value;
                }
                | k_class tLSHFT expr {
                    LexContext ctxt = p.getLexContext();
                    ctxt.in_def = false;
                    ctxt.in_class = false;
                    p.pushLocalScope();
                } term bodystmt k_end {
                    /*%%%*/
                    Node body = p.makeNullNil($6);

                    $$ = new SClassNode(@1.start(), $3, p.getCurrentScope(), body, p.src_line());
                    /*% %*/
                    /*% ripper: sclass!($3, $6) %*/
                    LexContext ctxt = p.getLexContext();
                    ctxt.in_def = $1.in_def;
                    ctxt.in_class = $1.in_class;
                    ctxt.shareable_constant_value = $1.shareable_constant_value;
                    p.popCurrentScope();
                }
                | k_module cpath {
                    LexContext ctxt = p.getLexContext();
                    if (ctxt.in_def) { 
                        p.yyerror("module definition in method body");
                    }
                    ctxt.in_class = true;
                    p.pushLocalScope();
                } bodystmt k_end {
                    /*%%%*/
                    Node body = p.makeNullNil($4);

                    $$ = new ModuleNode(@1.start(), $<Colon3Node>2, p.getCurrentScope(), body, p.src_line());
                    /*% %*/
                    /*% ripper: module!($2, $4) %*/
                    p.popCurrentScope();
                    LexContext ctxt = p.getLexContext();
                    ctxt.in_class = $1.in_class;
                    ctxt.shareable_constant_value = $1.shareable_constant_value;
                }
                | defn_head f_arglist bodystmt k_end {
                    /*%%%*/
                    p.restore_defun($1);
                    Node body = p.reduce_nodes(p.remove_begin(p.makeNullNil($3)));
                    $$ = new DefnNode($1.line, $1.name, $2, p.getCurrentScope(), body, @4.end());
                    if (p.isNextBreak) $<DefnNode>$.setContainsNextBreak();
                    p.popCurrentScope();
                    /*% %*/
                    /*% ripper: def!(get_value($1), $2, $3) %*/
                }
                | defs_head f_arglist bodystmt k_end {
                    /*%%%*/
                    p.restore_defun($1);
                    Node body = p.reduce_nodes(p.remove_begin(p.makeNullNil($3)));
                    $$ = new DefsNode($1.line, (Node) $1.singleton, $1.name, $2, p.getCurrentScope(), body, @4.end());
                    if (p.isNextBreak) $<DefsNode>$.setContainsNextBreak();
                    p.popCurrentScope();
                    // Changed from MRI (no more get_value)
                    /*% %*/                    
                    /*% ripper: defs!(AREF($1, 0), AREF($1, 1), AREF($1, 2), $2, $3) %*/
                }
                | keyword_break {
                    /*%%%*/
                    p.isNextBreak = true;
                    $$ = new BreakNode($1, NilImplicitNode.NIL);
                    /*% %*/
                    /*% ripper: break!(args_new!) %*/
                }
                | keyword_next {
                    /*%%%*/
                    p.isNextBreak = true;
                    $$ = new NextNode($1, NilImplicitNode.NIL);
                    /*% %*/
                    /*% ripper: next!(args_new!) %*/
                }
                | keyword_redo {
                    /*%%%*/
                    $$ = new RedoNode($1);
                    /*% %*/
                    /*% ripper: redo! %*/
                }
                | keyword_retry {
                    /*%%%*/
                    $$ = new RetryNode($1);
                    /*% %*/
                    /*% ripper: retry! %*/
                }

primary_value   : primary {
                    p.value_expr($1);
                    $$ = $1;
                    if ($$ == null) $$ = p.nil();
                }

// FIXME: token_info_push
k_begin         : keyword_begin {
                    $$ = $1;
                }

k_if            : keyword_if {
                    $$ = $1;
                }

k_unless        : keyword_unless {
                    $$ = $1;
                }
 
k_while         : keyword_while {
                    $$ = $1;
                }
 
k_until         : keyword_until {
                    $$ = $1;
                }
 
k_case          : keyword_case {
                    $$ = $1;
                }
 
k_for           : keyword_for {
                    $$ = $1;
                }
 
k_class         : keyword_class {
                    $$ = (LexContext) p.getLexContext().clone();
                }

k_module        : keyword_module {
                    $$ = (LexContext) p.getLexContext().clone();  
                }

k_def           : keyword_def {
                    $$ = $1;
                    p.getLexContext().in_argdef = true;
                }

k_do            : keyword_do {
                    $$ = $1;
                }

k_do_block      : keyword_do_block {
                    $$ = $1;
                }

k_rescue        : keyword_rescue {
                    $$ = $1;
                }

k_ensure        : keyword_ensure {
                    $$ = $1;
                }
 
k_when          : keyword_when {
                    $$ = $1;
                }

k_else          : keyword_else {
                    $$ = $1;
                }

k_elsif         : keyword_elsif {
                    $$ = $1;
                }
 
k_end           : keyword_end {
                    $$ = $1;
                }

k_return        : keyword_return {
                    LexContext ctxt = p.getLexContext();
                    if (ctxt.in_class && !ctxt.in_def && !p.getCurrentScope().isBlockScope()) {
                        p.compile_error("Invalid return in class/module body");
                    }
                    $$ = $1;
                }

then            : term
                | keyword_then
                | term keyword_then

do              : term
                | keyword_do_cond

if_tail         : opt_else
                | k_elsif expr_value then compstmt if_tail {
<<<<<<< HEAD
                    /*%%%*/
                    $$ = p.new_if($1, p.cond($2), $4, $5);
                    /*% %*/
                    /*% ripper: elsif!($2, $4, escape_Qundef($5)) %*/
=======
                    $$ = support.new_if($1, $2, $4, $5);
>>>>>>> 9cd1d20a
                }

opt_else        : none
                | k_else compstmt {
                    /*%%%*/
                    $$ = $2 == null ? NilImplicitNode.NIL : $2;
                    /*% %*/
                    /*% ripper: else!($2) %*/
                }

// [!null]
for_var         : lhs
                | mlhs {
                }

f_marg          : f_norm_arg {
                    /*%%%*/
                    $$ = p.assignableInCurr($1, NilImplicitNode.NIL);
                    /*%
                      $$ = p.assignable(@1.id, $1);
                    %*/
                }
                | tLPAREN f_margs rparen {
                    /*%%%*/
                    $$ = $2;
                    /*% %*/
                    /*% ripper: mlhs_paren!($2) %*/
                }

// [!null]
f_marg_list     : f_marg {
                    /*%%%*/
                    $$ = p.newArrayNode(@1.start(), $1);
                    /*% %*/
                    /*% ripper: mlhs_add!(mlhs_new!, $1) %*/
                }
                | f_marg_list ',' f_marg {
                    /*%%%*/
                    $$ = $1.add($3);
                    /*% %*/
                    /*% ripper: mlhs_add!($1, $3) %*/
                }

f_margs         : f_marg_list {
                    /*%%%*/
                    $$ = new MultipleAsgnNode(@1.start(), $1, null, null);
                    /*% %*/
                    /*% ripper: $1 %*/
                }
                | f_marg_list ',' f_rest_marg {
                    /*%%%*/
                    $$ = new MultipleAsgnNode(@1.start(), $1, $3, null);
                    /*% %*/
                    /*% ripper: mlhs_add_star!($1, $3) %*/
                }
                | f_marg_list ',' f_rest_marg ',' f_marg_list {
                    /*%%%*/
                    $$ = new MultipleAsgnNode(@1.start(), $1, $3, $5);
                    /*% %*/
                    /*% ripper: mlhs_add_post!(mlhs_add_star!($1, $3), $5) %*/
                }
                | f_rest_marg {
                    /*%%%*/
                    $$ = new MultipleAsgnNode(p.src_line(), null, $1, null);
                    /*% %*/
                    /*% ripper: mlhs_add_star!(mlhs_new!, $1) %*/
                }
                | f_rest_marg ',' f_marg_list {
                    /*%%%*/
                    $$ = new MultipleAsgnNode(p.src_line(), null, $1, $3);
                    /*% %*/
                    /*% ripper: mlhs_add_post!(mlhs_add_star!(mlhs_new!, $1), $3) %*/
                }

f_rest_marg     : tSTAR f_norm_arg {
                    ByteList id = @2.id;
                    /*%%%*/
                    $$ = p.assignableInCurr(id, null);
                    /*%
                      $$ = p.assignable(id, $2);
                    %*/
                }
                | tSTAR {
                    /*%%%*/
                    $$ = new StarNode(p.src_line());
                    /*% %*/
                    /*% ripper: Qnil %*/
                }

f_any_kwrest    : f_kwrest
                | f_no_kwarg {
                     $$ = p.maybe_symbolize(LexingCommon.NIL);
                }

f_eq            : {
                    p.getLexContext().in_argdef = false;
                } '='

 
block_args_tail : f_block_kwarg ',' f_kwrest opt_f_block_arg {
                    $$ = p.new_args_tail(@1.start(), $1, $3, $4);
                }
                | f_block_kwarg opt_f_block_arg {
                    $$ = p.new_args_tail(@1.start(), $1, (ByteList) null, $2);
                }
                | f_any_kwrest opt_f_block_arg {
                    $$ = p.new_args_tail(p.src_line(), null, $1, $2);
                }
                | f_block_arg {
                    $$ = p.new_args_tail(@1.start(), null, (ByteList) null, $1);
                }

opt_block_args_tail : ',' block_args_tail {
                    $$ = $2;
                }
                | {
                    $$ = p.new_args_tail(p.src_line(), null, (ByteList) null, (ByteList) null);
                }

excessed_comma  : ',' { // no need for this other than to look similar to MRI. 
                    /*%%%*/
                    $$ = new UnnamedRestArgNode(@1.start(), null, p.getCurrentScope().addVariable("*"));
                    /*% %*/
                    /*% ripper: excessed_comma! %*/
                }

// [!null]
block_param     : f_arg ',' f_block_optarg ',' f_rest_arg opt_block_args_tail {
                    $$ = p.new_args(@1.start(), $1, $3, $5, null, $6);
                }
                | f_arg ',' f_block_optarg ',' f_rest_arg ',' f_arg opt_block_args_tail {
                    $$ = p.new_args(@1.start(), $1, $3, $5, $7, $8);
                }
                | f_arg ',' f_block_optarg opt_block_args_tail {
                    $$ = p.new_args(@1.start(), $1, $3, null, null, $4);
                }
                | f_arg ',' f_block_optarg ',' f_arg opt_block_args_tail {
                    $$ = p.new_args(@1.start(), $1, $3, null, $5, $6);
                }
                | f_arg ',' f_rest_arg opt_block_args_tail {
                    $$ = p.new_args(@1.start(), $1, null, $3, null, $4);
                }
                | f_arg excessed_comma {
                    $$ = p.new_args(@1.start(), $1, null, $2, null, (ArgsTailHolder) null);
                }
                | f_arg ',' f_rest_arg ',' f_arg opt_block_args_tail {
                    $$ = p.new_args(@1.start(), $1, null, $3, $5, $6);
                }
                | f_arg opt_block_args_tail {
                    $$ = p.new_args(@1.start(), $1, null, null, null, $2);
                }
                | f_block_optarg ',' f_rest_arg opt_block_args_tail {
                    $$ = p.new_args(@1.start(), null, $1, $3, null, $4);
                }
                | f_block_optarg ',' f_rest_arg ',' f_arg opt_block_args_tail {
                    $$ = p.new_args(@1.start(), null, $1, $3, $5, $6);
                }
                | f_block_optarg opt_block_args_tail {
                    $$ = p.new_args(@1.start(), null, $1, null, null, $2);
                }
                | f_block_optarg ',' f_arg opt_block_args_tail {
                    $$ = p.new_args(@1.start(), null, $1, null, $3, $4);
                }
                | f_rest_arg opt_block_args_tail {
                    $$ = p.new_args(@1.start(), null, null, $1, null, $2);
                }
                | f_rest_arg ',' f_arg opt_block_args_tail {
                    $$ = p.new_args(@1.start(), null, null, $1, $3, $4);
                }
                | block_args_tail {
                    $$ = p.new_args(@1.start(), null, null, null, null, $1);
                }

opt_block_param : none {
                    $$ = p.new_args(p.src_line(), null, null, null, null, (ArgsTailHolder) null);
                }
                | block_param_def {
                    p.setCommandStart(true);
                    $$ = $1;
                }

block_param_def : '|' opt_bv_decl '|' {
                    p.setCurrentArg(null);
                    p.ordinalMaxNumParam();
                    p.getLexContext().in_argdef = false;
                    /*%%%*/
                    $$ = p.new_args(p.src_line(), null, null, null, null, (ArgsTailHolder) null);
                    /*% %*/
                    /*% ripper: block_var!(params!(Qnil,Qnil,Qnil,Qnil,Qnil,Qnil,Qnil), escape_Qundef($2)) %*/
                }
                | '|' block_param opt_bv_decl '|' {
                    p.setCurrentArg(null);
                    p.ordinalMaxNumParam();
                    p.getLexContext().in_argdef = false;
                    /*%%%*/
                    $$ = $2;
                    /*% %*/
                    /*% ripper: block_var!(escape_Qundef($2), escape_Qundef($3)) %*/
                }

// shadowed block variables....
opt_bv_decl     : opt_nl {
                    $$ = null;
                }
                | opt_nl ';' bv_decls opt_nl {
                    /*%%%*/
                    $$ = null;
                    /*% %*/
                    /*% ripper: $3 %*/
                }

// ENEBO: This is confusing...
bv_decls        : bvar {
                    $$ = null;
                    /*% ripper[brace]: rb_ary_new3(1, get_value($1)) %*/
                }
                | bv_decls ',' bvar {
                    $$ = null;
                    /*% ripper[brace]: rb_ary_push($1, get_value($3)) %*/
                }

bvar            : tIDENTIFIER {
                    p.new_bv(@1.id);
                    /*% ripper: get_value($1) %*/
                }
                | f_bad_arg {
                    $$ = null;
                }

lambda          : tLAMBDA {
                    p.pushBlockScope();
                    $$ = p.getLeftParenBegin();
                    p.setLeftParenBegin(p.getParenNest());
                } {
                    $$ = p.resetMaxNumParam();
                } {
                    $$ = p.numparam_push();
                } f_larglist {
                    p.getCmdArgumentState().push0();
                } lambda_body {
                    int max_numparam = p.restoreMaxNumParam($<Integer>3);
                    p.getCmdArgumentState().pop();
                    // Changed from MRI args_with_numbered put into parser codepath and not used by ripper (since it is just a passthrough method and types do not match).
                    /*%%%*/
                    ArgsNode args = p.args_with_numbered($5, max_numparam);
                    $$ = new LambdaNode(@1.start(), args, $7, p.getCurrentScope(), p.src_line());
                    /*% %*/
                    /*% ripper: lambda!($5, $7) %*/
                    p.setLeftParenBegin($<Integer>2);
                    p.numparam_pop($<Node>4);
                    p.popCurrentScope();
                }

f_larglist      : '(' f_args opt_bv_decl ')' {
                    p.getLexContext().in_argdef = false;
                    /*%%%*/
                    $$ = $2;
                    p.ordinalMaxNumParam();
                    /*% %*/
                    /*% ripper: paren!($2) %*/
                }
                | f_args {
                    p.getLexContext().in_argdef = false;
                    /*%%%*/
                    if (!p.isArgsInfoEmpty($1)) {
                        p.ordinalMaxNumParam();
                    }
                    /*% %*/
                    $$ = $1;
                }

lambda_body     : tLAMBEG compstmt '}' {
                    $$ = $2;
                }
                | keyword_do_LAMBDA bodystmt k_end {
                    $$ = $2;
                }

do_block        : k_do_block do_body k_end {
                    $$ = $2;
                    /*%%%*/
                    /*% %*/
                }

  // JRUBY-2326 and GH #305 both end up hitting this production whereas in
  // MRI these do not.  I have never isolated the cause but I can work around
  // the individual reported problems with a few extra conditionals in this
  // first production
block_call      : command do_block {
                    // Workaround for JRUBY-2326 (MRI does not enter this production for some reason)
                    /*%%%*/
                    if ($1 instanceof YieldNode) {
                        p.compile_error("block given to yield");
                    }
                    if ($1 instanceof BlockAcceptingNode && $<BlockAcceptingNode>1.getIterNode() instanceof BlockPassNode) {
                        p.compile_error("Both block arg and actual block given.");
                    }
                    if ($1 instanceof NonLocalControlFlowNode) {
                        ((BlockAcceptingNode) $<NonLocalControlFlowNode>1.getValueNode()).setIterNode($2);
                    } else {
                        $<BlockAcceptingNode>1.setIterNode($2);
                    }
                    $$ = $1;
                    $<Node>$.setLine(@1.start());
                    /*% %*/
                    /*% ripper: method_add_block!($1, $2) %*/
                }
                | block_call call_op2 operation2 opt_paren_args {
                    /*%%%*/
                    $$ = p.new_call($1, $2, $3, $4, null, @3.start());
                    /*% %*/
                    /*% ripper: opt_event(:method_add_arg!, call!($1, $2, $3), $4) %*/
                }
                | block_call call_op2 operation2 opt_paren_args brace_block {
                    /*%%%*/
                    $$ = p.new_call($1, $2, $3, $4, $5, @3.start());
                    /*% %*/
                    /*% ripper: opt_event(:method_add_block!, command_call!($1, $2, $3, $4), $5) %*/
                }
                | block_call call_op2 operation2 command_args do_block {
                    /*%%%*/
                    $$ = p.new_call($1, $2, $3, $4, $5, @3.start());
                    /*% %*/
                    /*% ripper: method_add_block!(command_call!($1, $2, $3, $4), $5) %*/
                }

// [!null]
method_call     : fcall paren_args {
                    /*%%%*/
                    p.frobnicate_fcall_args($1, $2, null);
                    $$ = $1;
                    /*% %*/
                    /*% ripper: method_add_arg!(fcall!($1), $2) %*/
                }
                | primary_value call_op operation2 opt_paren_args {
                    /*%%%*/
                    $$ = p.new_call($1, $2, $3, $4, null, @3.start());
                    /*% %*/
                    /*% ripper: opt_event(:method_add_arg!, call!($1, $2, $3), $4) %*/
                }
                | primary_value tCOLON2 operation2 paren_args {
                    /*%%%*/
                    $$ = p.new_call($1, $3, $4, null);
                    /*% %*/
                    /*% ripper: method_add_arg!(call!($1, ID2VAL(idCOLON2), $3), $4) %*/
                }
                | primary_value tCOLON2 operation3 {
                    /*%%%*/
                    $$ = p.new_call($1, $3, null, null);
                    /*% %*/
                    /*% ripper: call!($1, ID2VAL(idCOLON2), $3) %*/
                }
                | primary_value call_op paren_args {
                    /*%%%*/
                    $$ = p.new_call($1, $2, LexingCommon.CALL, $3, null, @3.start());
                    /*% %*/
                    /*% ripper: method_add_arg!(call!($1, $2, ID2VAL(idCall)), $3) %*/
                }
                | primary_value tCOLON2 paren_args {
                    /*%%%*/
                    $$ = p.new_call($1, LexingCommon.CALL, $3, null);
                    /*% %*/
                    /*% ripper: method_add_arg!(call!($1, ID2VAL(idCOLON2), ID2VAL(idCall)), $3) %*/
                }
                | keyword_super paren_args {
                    /*%%%*/
                    $$ = p.new_super($1, $2);
                    /*% %*/
                    /*% ripper: super!($2) %*/
                }
                | keyword_super {
                    /*%%%*/
                    $$ = new ZSuperNode($1);
                    /*% %*/
                    /*% ripper: zsuper! %*/
                }
                | primary_value '[' opt_call_args rbracket {
                    /*%%%*/
                    if ($1 instanceof SelfNode) {
                        $$ = p.new_fcall(LBRACKET_RBRACKET);
                        p.frobnicate_fcall_args($<FCallNode>$, $3, null);
                    } else {
                        $$ = p.new_call($1, LBRACKET_RBRACKET, $3, null);
                    }
                    /*% %*/
                    /*% ripper: aref!($1, escape_Qundef($3)) %*/
                }

brace_block     : '{' brace_body '}' {
                    $$ = $2;
                    /*%%%*/
                    // FIXME: empty pairs of comments are missing some pos stuff on MRI side
                    /*% %*/
                }
                | k_do do_body k_end {
                    $$ = $2;
                    /*%%%*/
                    // FIXME: empty pairs of comments are missing some pos stuff on MRI side
                    /*% %*/
                }

brace_body      : {
                    p.pushBlockScope();
                } {
                    $$ = p.resetMaxNumParam();
                } {
                    $$ = p.numparam_push();
                } opt_block_param compstmt {
                    int max_numparam = p.restoreMaxNumParam($<Integer>2);
                    // Changed from MRI args_with_numbered put into parser codepath and not used by ripper (since it is just a passthrough method and types do not match).
                    /*%%%*/
                    ArgsNode args = p.args_with_numbered($4, max_numparam);
                    $$ = new IterNode(@1.start(), args, $5, p.getCurrentScope(), p.src_line());
                    /*% %*/
                    /*% ripper: brace_block!(escape_Qundef($4), $5) %*/
                    p.numparam_pop($<Node>3);
                    p.popCurrentScope();                    
                }

do_body 	: {
                    p.pushBlockScope();
                } {
                    $$ = p.resetMaxNumParam();
                } {
                    $$ = p.numparam_push();
                    p.getCmdArgumentState().push0();
                } opt_block_param bodystmt {
                    int max_numparam = p.restoreMaxNumParam($<Integer>2);
                    // Changed from MRI args_with_numbered put into parser codepath and not used by ripper (since it is just a passthrough method and types do not match).
                    /*%%%*/
                    ArgsNode args = p.args_with_numbered($4, max_numparam);
                    $$ = new IterNode(@1.start(), args, $5, p.getCurrentScope(), p.src_line());
                    /*% %*/
                    /*% ripper: do_block!(escape_Qundef($4), $5) %*/
                    p.getCmdArgumentState().pop();
                    p.numparam_pop($<Node>3);
                    p.popCurrentScope();
                }

case_args	: arg_value {
                    /*%%%*/
                    p.check_literal_when($1);
                    $$ = p.newArrayNode(@1.start(), $1);
                    /*% %*/
                    /*% ripper: args_add!(args_new!, $1) %*/
                }
                | tSTAR arg_value {
                    /*%%%*/
                    $$ = p.newSplatNode($2);
                    /*% %*/
                    /*% ripper: args_add_star!(args_new!, $2) %*/
                }
                | case_args ',' arg_value {
                    /*%%%*/
                    p.check_literal_when($3);
                    $$ = p.last_arg_append($1, $3);
                    /*% %*/
                    /*% ripper: args_add!($1, $3) %*/
                }
                | case_args ',' tSTAR arg_value {
                    /*%%%*/
                    $$ = p.rest_arg_append($1, $4);
                    /*% %*/
                    /*% ripper: args_add_star!($1, $4) %*/
                }
 
case_body       : k_when case_args then compstmt cases {
                    /*%%%*/
                    $$ = p.newWhenNode($1, $2, $4, $5);
                    /*% %*/
                    /*% ripper: when!($2, $4, escape_Qundef($5)) %*/
                }

cases           : opt_else
                | case_body

// InNode - [!null]
p_case_body     : keyword_in {
                    p.setState(EXPR_BEG|EXPR_LABEL);
                    p.setCommandStart(false);
                    LexContext ctxt = (LexContext) p.getLexContext();
                    $1 = ctxt.in_kwarg;
                    ctxt.in_kwarg = true;
                    $$ = p.push_pvtbl();
                } {
                    $$ = p.push_pktbl();
                } p_top_expr then {
                    p.pop_pktbl($<Set>3);
                    p.pop_pvtbl($<Set>2);
                    p.getLexContext().in_kwarg = $<Boolean>1;
                } compstmt p_cases {
                    /*%%%*/
                    $$ = p.newIn(@1.start(), $4, $7, $8);
                    /*% %*/
                    /*% ripper: in!($4, $7, escape_Qundef($8)) %*/
                }

p_cases         : opt_else
                | p_case_body {
                    $$ = $1;
                }

p_top_expr      : p_top_expr_body
                | p_top_expr_body modifier_if expr_value {
                    /*%%%*/
                    $$ = p.new_if(@1.start(), $3, $1, null);
                    p.fixpos($<Node>$, $3);
                    /*% %*/
                    /*% ripper: if_mod!($3, $1) %*/
                }
                | p_top_expr_body modifier_unless expr_value {
                    /*%%%*/
                    $$ = p.new_if(@1.start(), $3, null, $1);
                    p.fixpos($<Node>$, $3);
                    /*% %*/
                    /*% ripper: unless_mod!($3, $1) %*/
                }

// FindPatternNode, HashPatternNode, ArrayPatternNode + p_expr(a lot)
p_top_expr_body : p_expr
                | p_expr ',' {
                    $$ = p.new_array_pattern(@1.start(), null, $1,
                                                   p.new_array_pattern_tail(@1.start(), null, true, null, null));
                }
                | p_expr ',' p_args {
                    $$ = p.new_array_pattern(@1.start(), null, $1, $3);
                    /*%%%*/
                    p.nd_set_first_loc($<Node>$, @1.start());
                    /*% %*/
                }
                | p_find {
                    $$ = p.new_find_pattern(null, $1);
                }
                | p_args_tail {
                    $$ = p.new_array_pattern(@1.start(), null, null, $1);
                }
                | p_kwargs {
                    $$ = p.new_hash_pattern(null, $1);
                }

p_expr          : p_as

p_as            : p_expr tASSOC p_variable {
                    /*%%%*/
                    $$ = new HashNode(@1.start(), new KeyValuePair($1, $3));
                    /*% %*/
                    /*% ripper: binary!($1, STATIC_ID2SYM((id_assoc)), $3) %*/
                }
                | p_alt

p_alt           : p_alt '|' p_expr_basic {
                    /*%%%*/
                    $$ = p.logop($1, OR_OR, $3);
                    /*% %*/
                    /*% ripper: binary!($1, STATIC_ID2SYM(idOr), $3) %*/
                }
                | p_expr_basic

p_lparen        : '(' {
                    $$ = p.push_pktbl();
                }
p_lbracket      : '[' {
                    $$ = p.push_pktbl();
                }

p_expr_basic    : p_value
                | p_variable
                | p_const p_lparen p_args rparen {
                    p.pop_pktbl($<Set>2);
                    $$ = p.new_array_pattern(@1.start(), $1, null, $3);
                    /*%%%*/
                    p.nd_set_first_loc($<Node>$, @1.start());
                    /*% %*/
                }
                | p_const p_lparen p_find rparen {
                    p.pop_pktbl($<Set>2);
                    $$ = p.new_find_pattern($1, $3);
                    /*%%%*/
                    p.nd_set_first_loc($<Node>$, @1.start());
                    /*% %*/
                }
                | p_const p_lparen p_kwargs rparen {
                    p.pop_pktbl($<Set>2);
                    $$ = p.new_hash_pattern($1, $3);
                    /*%%%*/
                    p.nd_set_first_loc($<Node>$, @1.start());
                    /*% %*/
                }
                | p_const '(' rparen {
                     $$ = p.new_array_pattern(@1.start(), $1, null,
                                                    p.new_array_pattern_tail(@1.start(), null, false, null, null));
                }
                | p_const p_lbracket p_args rbracket {
                    p.pop_pktbl($<Set>2);
                    $$ = p.new_array_pattern(@1.start(), $1, null, $3);
                    /*%%%*/
                    p.nd_set_first_loc($<Node>$, @1.start());
                    /*% %*/
                }
                | p_const p_lbracket p_find rbracket {
                    p.pop_pktbl($<Set>2);
                    $$ = p.new_find_pattern($1, $3);
                    /*%%%*/
                    p.nd_set_first_loc($<Node>$, @1.start());
                    /*% %*/
                }
                | p_const p_lbracket p_kwargs rbracket {
                    p.pop_pktbl($<Set>2);
                    $$ = p.new_hash_pattern($1, $3);
                    /*%%%*/
                    p.nd_set_first_loc($<Node>$, @1.start());
                    /*% %*/
                }
                | p_const '[' rbracket {
                    $$ = p.new_array_pattern(@1.start(), $1, null,
                            p.new_array_pattern_tail(@1.start(), null, false, null, null));
                }
                | tLBRACK p_args rbracket {
                    $$ = p.new_array_pattern(@1.start(), null, null, $2);
                }
                | tLBRACK p_find rbracket {
                    $$ = p.new_find_pattern(null, $2);
                }
                | tLBRACK rbracket {
                    $$ = p.new_array_pattern(@1.start(), null, null,
                            p.new_array_pattern_tail(@1.start(), null, false, null, null));
                }
                | tLBRACE {
                    $$ = p.push_pktbl();
                    LexContext ctxt = p.getLexContext();
                    $1 = ctxt.in_kwarg;
                    ctxt.in_kwarg = false;
                } p_kwargs rbrace {
                    p.pop_pktbl($<Set>2);
                    p.getLexContext().in_kwarg = $<Boolean>1;
                    $$ = p.new_hash_pattern(null, $3);
                }
                | tLBRACE rbrace {
                    $$ = p.new_hash_pattern(null, p.new_hash_pattern_tail(@1.start(), null, null, null));
                }
                | tLPAREN {
                    $$ = p.push_pktbl();
                 } p_expr rparen {
                    p.pop_pktbl($<Set>2);
                    $$ = $3;
                }

p_args          : p_expr {
                    /*%%%*/
                    ListNode preArgs = p.newArrayNode(@1.start(), $1);
                    $$ = p.new_array_pattern_tail(@1.start(), preArgs, false, null, null);
                    // JRuby Changed
                    /*% 
                        $$ = p.new_array_pattern_tail(@1.start(), p.new_array($1), false, null, null);
                    %*/
                }
                | p_args_head {
                    $$ = p.new_array_pattern_tail(@1.start(), $1, true, null, null);
                }
                | p_args_head p_arg {
                    /*%%%*/
                    $$ = p.new_array_pattern_tail(@1.start(), p.list_concat($1, $2), false, null, null);
                    // JRuby Changed
                    /*%
			RubyArray pre_args = $1.push($2);
			$$ = p.new_array_pattern_tail(@1.start(), pre_args, false, null, null);
                    %*/
                }
                | p_args_head tSTAR tIDENTIFIER {
                     $$ = p.new_array_pattern_tail(@1.start(), $1, true, $3, null);
                }
                | p_args_head tSTAR tIDENTIFIER ',' p_args_post {
                     $$ = p.new_array_pattern_tail(@1.start(), $1, true, $3, $5);
                }
                | p_args_head tSTAR {
                     $$ = p.new_array_pattern_tail(@1.start(), $1, true, null, null);
                }
                | p_args_head tSTAR ',' p_args_post {
                     $$ = p.new_array_pattern_tail(@1.start(), $1, true, null, $4);
                }
                | p_args_tail {
                     $$ = $1;
                }

// ListNode - [!null]
p_args_head     : p_arg ',' {
                     $$ = $1;
                }
                | p_args_head p_arg ',' {
                    /*%%%*/
                    $$ = p.list_concat($1, $2);
                    /*% %*/
                    /*% ripper: rb_ary_concat($1, get_value($2)) %*/
                }

p_args_tail     : p_rest {
                     $$ = p.new_array_pattern_tail(@1.start(), null, true, $1, null);
                }
                | p_rest ',' p_args_post {
                     $$ = p.new_array_pattern_tail(@1.start(), null, true, $1, $3);
                }

// FindPatternNode - [!null]
p_find          : p_rest ',' p_args_post ',' p_rest {
                     p.warn_experimental(@1.start(), "Find pattern is experimental, and the behavior may change in future versions of Ruby!");
                     $$ = p.new_find_pattern_tail(@1.start(), $1, $3, $5);
                }

// ByteList
p_rest          : tSTAR tIDENTIFIER {
                    $$ = $2;
                }
                | tSTAR {
                    $$ = null;
                }

// ListNode - [!null]
p_args_post     : p_arg
                | p_args_post ',' p_arg {
                    /*%%%*/
                    $$ = p.list_concat($1, $3);
                    /*% %*/
                    /*% ripper: rb_ary_concat($1, get_value($3)) %*/
                }

// ListNode - [!null]
p_arg           : p_expr {
                    /*%%%*/
                    $$ = p.newArrayNode(@1.start(), $1);
                    /*% %*/
                    /*% ripper: rb_ary_new_from_args(1, get_value($1)) %*/
                }

// HashPatternNode - [!null]
p_kwargs        : p_kwarg ',' p_any_kwrest {
                    $$ = p.new_hash_pattern_tail(@1.start(), $1, $3, @3.id);
                }
		| p_kwarg {
                    $$ = p.new_hash_pattern_tail(@1.start(), $1, null, null);
                }
                | p_kwarg ',' {
                    $$ = p.new_hash_pattern_tail(@1.start(), $1, null, null);
                }
                | p_any_kwrest {
                    $$ = p.new_hash_pattern_tail(@1.start(), null, $1, @1.id);
                }

// HashNode - [!null]
p_kwarg         : p_kw {
                    /*%%%*/
                    $$ = new HashNode(@1.start(), $1);
                    /*% %*/
                    /*% ripper[brace]: rb_ary_new_from_args(1, $1) %*/
                }
                | p_kwarg ',' p_kw {
                    /*%%%*/
                    $1.add($3);
                    $$ = $1;
                    /*% %*/
                    /*% ripper: rb_ary_push($1, $3) %*/
                }

// KeyValuePair - [!null]
p_kw            : p_kw_label p_expr {
                    p.error_duplicate_pattern_key(@1.id);
                    /*%%%*/
                    Node label = p.asSymbol(@1.start(), $1);

                    $$ = new KeyValuePair(label, $2);
                    /*% %*/
                    /*% ripper: rb_ary_new_from_args(2, get_value($1), get_value($2)) %*/
                }
                | p_kw_label {
                    p.error_duplicate_pattern_key(@1.id);
                    if (@1.id != null && !p.is_local_id(@1.id)) {
                        p.yyerror("key must be valid as local variables");
                    }
                    p.error_duplicate_pattern_variable(@1.id);
                    /*%%%*/

                    Node label = p.asSymbol(@1.start(), $1);
                    $$ = new KeyValuePair(label, p.assignableLabelOrIdentifier($1, null));
                    /*% %*/
                    /*% ripper: rb_ary_new_from_args(2, get_value($1), Qnil) %*/
                }

// ByteList
p_kw_label      : tLABEL
                | tSTRING_BEG string_contents tLABEL_END {
		    /*%%%*/
                    if ($2 == null || $2 instanceof StrNode) {
                        $$ = $<StrNode>2.getValue();
                    }
		    /*%
                      if (true) {
                        $$ = $2;
                      }
		    %*/
                    else {
                        p.yyerror("symbol literal with interpolation is not allowed");
                        $$ = null;
                    }
                }

p_kwrest        : kwrest_mark tIDENTIFIER {
                    $$ = $2;
                }
                | kwrest_mark {
                    $$ = null;
                }

p_kwnorest      : kwrest_mark keyword_nil {
                    $$ = null;
                }

p_any_kwrest    : p_kwrest {
                    $$ = $1;
                }
                | p_kwnorest {
                    $$ = KWNOREST;
                }

p_value         : p_primitive
                | p_primitive tDOT2 p_primitive {
                    /*%%%*/
                    p.value_expr($1);
                    p.value_expr($3);
                    boolean isLiteral = $1 instanceof FixnumNode && $3 instanceof FixnumNode;
                    $$ = new DotNode(@1.start(), p.makeNullNil($1), p.makeNullNil($3), false, isLiteral);
                    /*% %*/
                    /*% ripper: dot2!($1, $3) %*/
                }
                | p_primitive tDOT3 p_primitive {
                    /*%%%*/
                    p.value_expr($1);
                    p.value_expr($3);
                    boolean isLiteral = $1 instanceof FixnumNode && $3 instanceof FixnumNode;
                    $$ = new DotNode(@1.start(), p.makeNullNil($1), p.makeNullNil($3), true, isLiteral);
                    /*% %*/
                    /*% ripper: dot3!($1, $3) %*/
                }
                | p_primitive tDOT2 {
                    /*%%%*/
                    p.value_expr($1);
                    boolean isLiteral = $1 instanceof FixnumNode;
                    $$ = new DotNode(@1.start(), p.makeNullNil($1), NilImplicitNode.NIL, false, isLiteral);
                    /*% %*/
                    /*% ripper: dot2!($1, Qnil) %*/
                }
                | p_primitive tDOT3 {
                    /*%%%*/
                    p.value_expr($1);
                    boolean isLiteral = $1 instanceof FixnumNode;
                    $$ = new DotNode(@1.start(), p.makeNullNil($1), NilImplicitNode.NIL, true, isLiteral);
                    /*% %*/
                    /*% ripper: dot3!($1, Qnil) %*/
                }
                | p_var_ref
                | p_expr_ref
                | p_const
                | tBDOT2 p_primitive {
                    /*%%%*/
                    p.value_expr($2);
                    boolean isLiteral = $2 instanceof FixnumNode;
                    $$ = new DotNode(@1.start(), NilImplicitNode.NIL, p.makeNullNil($2), false, isLiteral);
                    /*% %*/
                    /*% ripper: dot2!(Qnil, $2) %*/
                }
                | tBDOT3 p_primitive {
                    /*%%%*/
                    p.value_expr($2);
                    boolean isLiteral = $2 instanceof FixnumNode;
                    $$ = new DotNode(@1.start(), NilImplicitNode.NIL, p.makeNullNil($2), true, isLiteral);
                    /*% %*/
                    /*% ripper: dot3!(Qnil, $2) %*/
                }

p_primitive     : literal
                | strings
                | xstring
                | regexp
                | words {
                    $$ = $1;
                }
                | qwords {
                    $$ = $1;
                }
                | symbols {
                    $$ = $1;
                }
                | qsymbols {
                    $$ = $1;
                } 
                | /*mri:keyword_variable*/ keyword_nil {
                    /*%%%*/
                    $$ = new NilNode(p.tokline());
                    /*% %*/
                    /*% ripper: var_ref!($1) %*/
                }
                | keyword_self {
                    /*%%%*/
                    $$ = new SelfNode(p.tokline());
                    /*% %*/
                    /*% ripper: var_ref!($1) %*/
                }
                | keyword_true { 
                    /*%%%*/
                    $$ = new TrueNode(p.tokline());
                    /*% %*/
                    /*% ripper: var_ref!($1) %*/
                }
                | keyword_false {
                    /*%%%*/
                    $$ = new FalseNode(p.tokline());
                    /*% %*/
                    /*% ripper: var_ref!($1) %*/
                }
                | keyword__FILE__ {
                    /*%%%*/
                    $$ = new FileNode(p.tokline(), new ByteList(p.getFile().getBytes(),
                    p.getRuntime().getEncodingService().getLocaleEncoding()));
                    /*% %*/
                    /*% ripper: var_ref!($1) %*/
                }
                | keyword__LINE__ {
                    /*%%%*/
                    $$ = new FixnumNode(p.tokline(), p.tokline()+1);
                    /*% %*/
                    /*% ripper: var_ref!($1) %*/
                }
                | keyword__ENCODING__ {
                    /*%%%*/
                    $$ = new EncodingNode(p.tokline(), p.getEncoding());
                    /*% %*/
                    /*% ripper: var_ref!($1) %*/
                } /*mri:keyword_variable*/
                | lambda {
                    $$ = $1;
                } 

p_variable      : tIDENTIFIER {
                    /*%%%*/
                    p.error_duplicate_pattern_variable($1);
                    $$ = p.assignableInCurr($1, null);
                    /*%
                      $$ = p.assignable(@1.id, p.var_field($1));
                    %*/
                }

p_var_ref       : '^' tIDENTIFIER {
                    /*%%%*/
                    Node n = p.gettable($2);
                    if (!(n instanceof LocalVarNode || n instanceof DVarNode)) {
                        p.compile_error("" + $2 + ": no such local variable");
                    }
                    $$ = n;
                    /*% %*/
                    /*% ripper: var_ref!($2) %*/
                }
                | '^' nonlocal_var {
                    /*%%%*/
                    $$ = p.gettable($2);
                    if ($$ == null) $$ = new BeginNode(p.tokline(), NilImplicitNode.NIL);
                    /*% %*/
                    /*% ripper: var_ref!($2) %*/
                }

p_expr_ref      : '^' tLPAREN expr_value ')' {
                    /*%%%*/
                    $$ = new BeginNode(p.tokline(), $3);
                    /*% %*/
                    /*% ripper: begin!($3) %*/
                }

p_const         : tCOLON3 cname {
                    /*%%%*/
                    $$ = p.new_colon3(p.tokline(), $2);
                    /*% %*/
                    /*% ripper: top_const_ref!($2) %*/
                }
                | p_const tCOLON2 cname {
                    /*%%%*/
                    $$ = p.new_colon2(p.tokline(), $1, $3);
                    /*% %*/
                    /*% ripper: const_path_ref!($1, $3) %*/
                }
                | tCONSTANT {
                    /*%%%*/
                    $$ = new ConstNode(p.tokline(), p.symbolID($1));
                    /*% %*/
                    /*% ripper: var_ref!($1) %*/
                }

opt_rescue      : k_rescue exc_list exc_var then compstmt opt_rescue {
                    /*%%%*/
                    Node node;
                    if ($3 != null) {
<<<<<<< HEAD
                        node = p.appendToBlock(node_assign($3, new GlobalVarNode($1, p.symbolID(DOLLAR_BANG))), $5);
=======
                        node = support.appendToBlock(node_assign($3, new GlobalVarNode($1, support.symbolID(lexer.DOLLAR_BANG))), support.makeNullNil($5));
>>>>>>> 9cd1d20a
                        if ($5 != null) {
                            node.setLine($1);
                        }
                    } else {
                        node = $5;
                    }
                    Node body = p.makeNullNil(node);
                    $$ = new RescueBodyNode($1, $2, body, $6);
                    /*% %*/
                    /*% ripper: rescue!(escape_Qundef($2), escape_Qundef($3), escape_Qundef($5), escape_Qundef($6)) %*/
                }
                | none {
                    $$ = null; 
                }

exc_list        : arg_value {
                    /*%%%*/
                    $$ = p.newArrayNode(@1.start(), $1);
                    /*% %*/
                    /*% ripper: rb_ary_new3(1, get_value($1)) %*/
                }
                | mrhs {
                    /*%%%*/
                    $$ = p.splat_array($1);
                    if ($$ == null) $$ = $1; // ArgsCat or ArgsPush
                    /*% %*/
                    /*% ripper: $1 %*/
                }
                | none

exc_var         : tASSOC lhs {
                    $$ = $2;
                }
                | none

opt_ensure      : k_ensure compstmt {
                    /*%%%*/
                    $$ = $2;
                    /*% %*/
                    /*% ripper: ensure!($2) %*/
                }
                | none

literal         : numeric {
                    $$ = $1;
                }
                | symbol {
                    $$ = $1;
                }


strings         : string {
                    /*%%%*/
                    $$ = $1 instanceof EvStrNode ? new DStrNode(@1.start(), p.getEncoding()).add($1) : $1;
                    /*% %*/
                    /*% ripper: $1 %*/
                }

// [!null]
string          : tCHAR {
                    $$ = $1;
                }
                | string1 {
                    $$ = $1;
                }
                | string string1 {
                    /*%%%*/
                    $$ = p.literal_concat($1, $2);
                    /*% %*/
                    /*% ripper: string_concat!($1, $2) %*/
                }

string1         : tSTRING_BEG string_contents tSTRING_END {
                    /*%%%*/
                    p.heredoc_dedent($2);
		    p.setHeredocIndent(0);
                    $$ = $2;
                    /*% %*/
                    /*% ripper: string_literal!(heredoc_dedent(p, $2)) %*/
                }

xstring         : tXSTRING_BEG xstring_contents tSTRING_END {
                    /*%%%*/
                    int line = @2.start();

                    p.heredoc_dedent($2);
		    p.setHeredocIndent(0);

                    if ($2 == null) {
                        $$ = new XStrNode(line, null, StringSupport.CR_7BIT);
                    } else if ($2 instanceof StrNode) {
                        $$ = new XStrNode(line, (ByteList) $<StrNode>2.getValue().clone(), $<StrNode>2.getCodeRange());
                    } else if ($2 instanceof DStrNode) {
                        $$ = new DXStrNode(line, $<DStrNode>2);

                        $<Node>$.setLine(line);
                    } else {
                        $$ = new DXStrNode(line).add($2);
                    }
                    /*% %*/
                    /*% ripper: xstring_literal!(heredoc_dedent(p, $2)) %*/
                }

regexp          : tREGEXP_BEG regexp_contents tREGEXP_END {
                    $$ = p.new_regexp(@2.start(), $2, $3);
                }

// [!null] - ListNode
words           : tWORDS_BEG ' ' word_list tSTRING_END {
                    /*%%%*/
                    $$ = $3;
                    /*% %*/
                    /*% ripper: array!($3) %*/
                }

// [!null] - ListNode
word_list       : /* none */ {
                    /*%%%*/
                     $$ = new ArrayNode(p.src_line());
                    /*% %*/
                    /*% ripper: words_new! %*/
                }
                | word_list word ' ' {
                    /*%%%*/
                     $$ = $1.add($2 instanceof EvStrNode ? new DStrNode(@1.start(), p.getEncoding()).add($2) : $2);
                    /*% %*/
                    /*% ripper: words_add!($1, $2) %*/
                }

// [!null] - StrNode, ListNode (usually D*)
word            : string_content {
                     $$ = $1;
                     /*% ripper[brace]: word_add!(word_new!, $1) %*/
                }
                | word string_content {
                    /*%%%*/
                    $$ = p.literal_concat($1, $2);
                    /*% %*/
                    /*% ripper: word_add!($1, $2) %*/
                }

symbols         : tSYMBOLS_BEG ' ' symbol_list tSTRING_END {
                    /*%%%*/
                    $$ = $3;
                    /*% %*/
                    /*% ripper: array!($3) %*/
                }

symbol_list     : /* none */ {
                    /*%%%*/
                    $$ = new ArrayNode(p.src_line());
                    /*% %*/
                    /*% ripper: symbols_new! %*/
                }
                | symbol_list word ' ' {
                    /*%%%*/
                    $$ = $1.add($2 instanceof EvStrNode ? new DSymbolNode(@1.start()).add($2) : p.asSymbol(@1.start(), $2));
                    /*% %*/
                    /*% ripper: symbols_add!($1, $2) %*/
                }

// [!null] - ListNode
qwords          : tQWORDS_BEG ' ' qword_list tSTRING_END {
                    /*%%%*/
                    $$ = $3;
                    /*% %*/
                    /*% ripper: array!($3) %*/
                }

// [!null] - ListNode
qsymbols        : tQSYMBOLS_BEG ' ' qsym_list tSTRING_END {
                    /*%%%*/
                    $$ = $3;
                    /*% %*/
                    /*% ripper: array!($3) %*/
                }


// [!null] - ListNode
qword_list      : /* none */ {
                    /*%%%*/
                    $$ = new ArrayNode(p.src_line());
                    /*% %*/
                    /*% ripper: qwords_new! %*/
                }
                | qword_list tSTRING_CONTENT ' ' {
                    /*%%%*/
                    $$ = $1.add($2);
                    /*% %*/
                    /*% ripper: qwords_add!($1, $2) %*/
                }

// [!null] - ListNode
qsym_list      : /* none */ {
                    /*%%%*/
                    $$ = new ArrayNode(p.src_line());
                    /*% %*/
                    /*% ripper: qsymbols_new! %*/
                }
                | qsym_list tSTRING_CONTENT ' ' {
                    /*%%%*/
                    $$ = $1.add(p.asSymbol(@1.start(), $2));
                    /*% %*/
                    /*% ripper: qsymbols_add!($1, $2) %*/
                }

/* note: we differ from MRI in that we just use same RubyString logic
   vs their ripper_new_yyval code. */
string_contents : /* none */ {
                    ByteList aChar = ByteList.create("");
                    aChar.setEncoding(p.getEncoding());
                    $$ = p.createStr(aChar, 0);
                    /*% ripper: string_content! %*/
                }
                | string_contents string_content {
                    /*%%%*/
                    $$ = p.literal_concat($1, $2);
                    /*% %*/
                    /*% ripper: string_add!($1, $2) %*/
                    // JRuby changed (removed)
                }

xstring_contents: /* none */ {
                    /*%%%*/
                    ByteList aChar = ByteList.create("");
                    aChar.setEncoding(p.getEncoding());
                    $$ = p.createStr(aChar, 0);
                    /*% %*/
                    /*% ripper: xstring_new! %*/
                }
                | xstring_contents string_content {
                    /*%%%*/
                    $$ = p.literal_concat($1, $2);
                    /*% %*/
                    /*% ripper: xstring_add!($1, $2) %*/
                }

regexp_contents: /* none */ {
                    /*%%%*/
                    $$ = null;
                    /*% %*/
                    /*% ripper: regexp_new! %*/
                }
                | regexp_contents string_content {
                    // FIXME: mri is different here.
                    /*%%%*/
                    $$ = p.literal_concat($1, $2);
                    // JRuby changed
                    /*% 
			$$ = p.dispatch("on_regexp_add", $1, $2);
                    %*/
                }

/* note: We differ from MRI by not having any ripper for bare tSTRING_CONTENT.
 * We already create a RubyString for yyval. */
// [!null] - StrNode, EvStrNode
string_content  : tSTRING_CONTENT {
                    $$ = $1;
		    /*% ripper[brace]: ripper_new_yylval(p, 0, get_value($1), $1) %*/
                }
                | tSTRING_DVAR {
                    $$ = p.getStrTerm();
                    p.setStrTerm(null);
                    p.setState(EXPR_BEG);
                } string_dvar {
                    /*%%%*/
                    p.setStrTerm($<StrTerm>2);
                    $$ = new EvStrNode(@3.start(), $3);
                    /*% %*/
                    /*% ripper: string_dvar!($3) %*/
                }
                | tSTRING_DBEG {
                   $$ = p.getStrTerm();
                   p.setStrTerm(null);
                   p.getConditionState().push0();
                   p.getCmdArgumentState().push0();
                } {
                   $$ = p.getState();
                   p.setState(EXPR_BEG);
                } {
                   $$ = p.getBraceNest();
                   p.setBraceNest(0);
                } {
                   $$ = p.getHeredocIndent();
                   p.setHeredocIndent(0);
                } compstmt tSTRING_DEND {
                   p.getConditionState().pop();
                   p.getCmdArgumentState().pop();
                   p.setStrTerm($<StrTerm>2);
                   p.setState($<Integer>3);
                   p.setBraceNest($<Integer>4);
                   p.setHeredocIndent($<Integer>5);
                   p.setHeredocLineIndent(-1);

                   /*%%%*/
                   if ($6 != null) $6.unsetNewline();
                   $$ = p.newEvStrNode(@6.start(), $6);
                   /*% %*/
                   /*% ripper: string_embexpr!($7) %*/
                }

string_dvar     : tGVAR {
                    /*%%%*/
                    $$ = new GlobalVarNode(p.src_line(), p.symbolID($1));
                    /*% %*/
                    /*% ripper: var_ref!($1) %*/
                }
                | tIVAR {
                    /*%%%*/
                    $$ = new InstVarNode(p.src_line(), p.symbolID($1));
                    /*% %*/
                    /*% ripper: var_ref!($1) %*/
                }
                | tCVAR {
                    /*%%%*/
                    $$ = new ClassVarNode(p.src_line(), p.symbolID($1));
                    /*% %*/
                    /*% ripper: var_ref!($1) %*/
                }
                | backref

// [!null] - SymbolNode, DSymbolNode
symbol          : ssym
                | dsym

// [!null] - SymbolNode:symbol  
ssym            : tSYMBEG sym {
                    p.setState(EXPR_END);
                    /*%%%*/
                    $$ = p.asSymbol(p.src_line(), $2);
                    /*% %*/
                    /*% ripper: symbol_literal!(symbol!($2)) %*/
                }

// [!null] - ByteList:symbol
sym             : fname
                | tIVAR {
                    $$ = $1;
                }
                | tGVAR {
                    $$ = $1;
                }
                | tCVAR {
                    $$ = $1;
                }

// [!null] - SymbolNode, DSymbolNode 
dsym            : tSYMBEG string_contents tSTRING_END {
                    p.setState(EXPR_END);

                    /*%%%*/
                    // DStrNode: :"some text #{some expression}"
                    // StrNode: :"some text"
                    // EvStrNode :"#{some expression}"
                    // Ruby 1.9 allows empty strings as symbols
                    if ($2 == null) {
                        $$ = p.asSymbol(p.src_line(), new ByteList(new byte[] {}));
                    } else if ($2 instanceof DStrNode) {
                        $$ = new DSymbolNode(@2.start(), $<DStrNode>2);
                    } else if ($2 instanceof StrNode) {
                        $$ = p.asSymbol(@2.start(), $2);
                    } else {
                        $$ = new DSymbolNode(@2.start());
                        $<DSymbolNode>$.add($2);
                    }
                    /*% %*/
                    /*% ripper: dyna_symbol!($2) %*/
                }

numeric         : simple_numeric {
                    $$ = $1;  
                }
                | tUMINUS_NUM simple_numeric %prec tLOWEST {
                    /*%%%*/
                    $$ = p.negateNumeric($2);
                    /*% %*/
                    /*% ripper: unary!(ID2VAL(idUMinus), $2) %*/
                }

nonlocal_var    : tIVAR
                | tGVAR
                | tCVAR

simple_numeric  : tINTEGER {
                    $$ = $1;
                }
                | tFLOAT {
                     $$ = $1;
                }
                | tRATIONAL {
                     $$ = $1;
                }
                | tIMAGINARY {
                     $$ = $1;
                } 

/* note[ripper]: We call a helper for user_variables instead of their code */
// [!null]
var_ref         : tIDENTIFIER { // mri:user_variable
                    /*%%%*/
                    $$ = p.declareIdentifier($1);
                    /*%  %*/
                    /*%
                    if (p.id_is_var(@1.id)) {
                        $$ = p.dispatch("on_var_ref", $1);
                    } else {
                        $$ = p.dispatch("on_vcall", $1);
                    }
                    %*/
                }
                | tIVAR {
                    /*%%%*/
                    $$ = new InstVarNode(p.tokline(), p.symbolID($1));
                    /*%  %*/
                    /*%
                    if (p.id_is_var(@1.id)) {
                        $$ = p.dispatch("on_var_ref", $1);
                    } else {
                        $$ = p.dispatch("on_vcall", $1);
                    }
                    %*/
                }
                | tGVAR {
                    /*%%%*/
                    $$ = new GlobalVarNode(p.tokline(), p.symbolID($1));
                    /*%  %*/
                    /*%
                    if (p.id_is_var(@1.id)) {
                        $$ = p.dispatch("on_var_ref", $1);
                    } else {
                        $$ = p.dispatch("on_vcall", $1);
                    }
                    %*/
                }
                | tCONSTANT {
                    /*%%%*/
                    $$ = new ConstNode(p.tokline(), p.symbolID($1));
                    /*%  %*/
                    /*%
                    if (p.id_is_var(@1.id)) {
                        $$ = p.dispatch("on_var_ref", $1);
                    } else {
                        $$ = p.dispatch("on_vcall", $1);
                    }
                    %*/
                }
                | tCVAR {
                    /*%%%*/
                    $$ = new ClassVarNode(p.tokline(), p.symbolID($1));
                    /*%  %*/
                    /*%
                    if (p.id_is_var(@1.id)) {
                        $$ = p.dispatch("on_var_ref", $1);
                    } else {
                        $$ = p.dispatch("on_vcall", $1);
                    }
                    %*/
                } // mri:user_variable
                | keyword_nil { // mri:keyword_variable
                    /*%%%*/
                    $$ = new NilNode(p.tokline());
                    /*% %*/
                    /*% ripper: var_ref!($1) %*/
                }
                | keyword_self {
                    /*%%%*/
                    $$ = new SelfNode(p.tokline());
                    /*% %*/
                    /*% ripper: var_ref!($1) %*/
                }
                | keyword_true { 
                    /*%%%*/
                    $$ = new TrueNode(p.tokline());
                    /*% %*/
                    /*% ripper: var_ref!($1) %*/
                }
                | keyword_false {
                    /*%%%*/
                    $$ = new FalseNode(p.tokline());
                    /*% %*/
                    /*% ripper: var_ref!($1) %*/
                }
                | keyword__FILE__ {
                    /*%%%*/
                    $$ = new FileNode(p.tokline(), new ByteList(p.getFile().getBytes(),
                    p.getRuntime().getEncodingService().getLocaleEncoding()));
                    /*% %*/
                    /*% ripper: var_ref!($1) %*/
                }
                | keyword__LINE__ {
                    /*%%%*/
                    $$ = new FixnumNode(p.tokline(), p.tokline()+1);
                    /*% %*/
                    /*% ripper: var_ref!($1) %*/
                }
                | keyword__ENCODING__ {
                    /*%%%*/
                    $$ = new EncodingNode(p.tokline(), p.getEncoding());
                    /*% %*/
                    /*% ripper: var_ref!($1) %*/
                } // mri:keyword_variable

// [!null]
var_lhs         : tIDENTIFIER { // mri:user_variable
                    /*%%%*/
                    $$ = p.assignableLabelOrIdentifier($1, null);
                    /*%
                      $$ = p.assignable(@1.id, p.var_field($1));
                    %*/
                    
                }
                | tIVAR {
                    /*%%%*/
                    $$ = new InstAsgnNode(p.tokline(), p.symbolID($1), NilImplicitNode.NIL);
                    /*%
                      $$ = p.assignable(@1.id, p.var_field($1));
                    %*/
                }
                | tGVAR {
                    /*%%%*/
                    $$ = new GlobalAsgnNode(p.tokline(), p.symbolID($1), NilImplicitNode.NIL);
                    /*%
                      $$ = p.assignable(@1.id, p.var_field($1));
                    %*/
                }
                | tCONSTANT {
                    /*%%%*/
                    if (p.getLexContext().in_def) p.compile_error("dynamic constant assignment");

                    $$ = new ConstDeclNode(p.tokline(), p.symbolID($1), null, NilImplicitNode.NIL);
                    /*%
                      $$ = p.assignable(@1.id, p.var_field($1));
                    %*/
                }
                | tCVAR {
                    /*%%%*/
                    $$ = new ClassVarAsgnNode(p.tokline(), p.symbolID($1), NilImplicitNode.NIL);
                    /*%
                      $$ = p.assignable(@1.id, p.var_field($1));
                    %*/
                } // mri:user_variable
                | keyword_nil { // mri:keyword_variable
                    /*%%%*/
                    p.compile_error("Can't assign to nil");
                    $$ = null;
                    /*%
                      $$ = p.assignable(@1.id, p.var_field($1));
                    %*/
                }
                | keyword_self {
                    /*%%%*/
                    p.compile_error("Can't change the value of self");
                    $$ = null;
                    /*%
                      $$ = p.assignable(@1.id, p.var_field($1));
                    %*/
                }
                | keyword_true {
                    /*%%%*/
                    p.compile_error("Can't assign to true");
                    $$ = null;
                    /*%
                      $$ = p.assignable(@1.id, p.var_field($1));
                    %*/
                }
                | keyword_false {
                    /*%%%*/
                    p.compile_error("Can't assign to false");
                    $$ = null;
                    /*%
                      $$ = p.assignable(@1.id, p.var_field($1));
                    %*/
                }
                | keyword__FILE__ {
                    /*%%%*/
                    p.compile_error("Can't assign to __FILE__");
                    $$ = null;
                    /*%
                      $$ = p.assignable(@1.id, p.var_field($1));
                    %*/
                }
                | keyword__LINE__ {
                    /*%%%*/
                    p.compile_error("Can't assign to __LINE__");
                    $$ = null;
                    /*%
                      $$ = p.assignable(@1.id, p.var_field($1));
                    %*/
                }
                | keyword__ENCODING__ {
                    /*%%%*/
                    p.compile_error("Can't assign to __ENCODING__");
                    $$ = null;
                    /*%
                      $$ = p.assignable(@1.id, p.var_field($1));
                    %*/
                } // mri:keyword_variable

// [!null]
backref         : tNTH_REF {
                    $$ = $1;
                }
                | tBACK_REF {
                    $$ = $1;
                }

superclass      : '<' {
                   p.setState(EXPR_BEG);
                   p.setCommandStart(true);
                } expr_value term {
                    $$ = $3;
                }
                | {
                    /*%%%*/
                    $$ = null;
                    /*% %*/
                    /*% ripper: Qnil %*/
                }

f_opt_paren_args: f_paren_args
                | none {
                    p.getLexContext().in_argdef = false;
                    $$ = p.new_args(p.tokline(), null, null, null, null, 
                                    p.new_args_tail(p.src_line(), null, (ByteList) null, (ByteList) null));
                }

f_paren_args    : '(' f_args rparen {
                    /*%%%*/
                    $$ = $2;
                    /*% %*/
                    /*% ripper: paren!($2) %*/
                    p.setState(EXPR_BEG);
                    p.getLexContext().in_argdef = false;
                    p.setCommandStart(true);
                }

// [!null]
f_arglist       : f_paren_args {
                   $$ = $1;
                }
                | {
                    LexContext ctxt = p.getLexContext();
                    $$ = ctxt.in_kwarg;
                    ctxt.in_kwarg = true;
                    ctxt.in_argdef = true;
                    p.setState(p.getState() | EXPR_LABEL);
                } f_args term {
                    LexContext ctxt = p.getLexContext();
                    ctxt.in_kwarg = $<Boolean>1;
                    ctxt.in_argdef = false;
                    $$ = $2;
                    p.setState(EXPR_BEG);
                    p.setCommandStart(true);
                }


args_tail       : f_kwarg ',' f_kwrest opt_f_block_arg {
                    $$ = p.new_args_tail(@1.start(), $1, $3, $4);
                }
                | f_kwarg opt_f_block_arg {
                    $$ = p.new_args_tail(@1.start(), $1, (ByteList) null, $2);
                }
                | f_any_kwrest opt_f_block_arg {
                    $$ = p.new_args_tail(p.src_line(), null, $1, $2);
                }
                | f_block_arg {
                    $$ = p.new_args_tail(@1.start(), null, (ByteList) null, $1);
                }
                | args_forward {
                    p.add_forwarding_args();
                    $$ = p.new_args_tail(p.tokline(), null, $1, FWD_BLOCK);
                }

opt_args_tail   : ',' args_tail {
                    $$ = $2;
                }
                | /* none */ {
                    $$ = p.new_args_tail(p.src_line(), null, (ByteList) null, (ByteList) null);
                }

// [!null]
f_args          : f_arg ',' f_optarg ',' f_rest_arg opt_args_tail {
                    $$ = p.new_args(@1.start(), $1, $3, $5, null, $6);
                }
                | f_arg ',' f_optarg ',' f_rest_arg ',' f_arg opt_args_tail {
                    $$ = p.new_args(@1.start(), $1, $3, $5, $7, $8);
                }
                | f_arg ',' f_optarg opt_args_tail {
                    $$ = p.new_args(@1.start(), $1, $3, null, null, $4);
                }
                | f_arg ',' f_optarg ',' f_arg opt_args_tail {
                    $$ = p.new_args(@1.start(), $1, $3, null, $5, $6);
                }
                | f_arg ',' f_rest_arg opt_args_tail {
                    $$ = p.new_args(@1.start(), $1, null, $3, null, $4);
                }
                | f_arg ',' f_rest_arg ',' f_arg opt_args_tail {
                    $$ = p.new_args(@1.start(), $1, null, $3, $5, $6);
                }
                | f_arg opt_args_tail {
                    $$ = p.new_args(@1.start(), $1, null, null, null, $2);
                }
                | f_optarg ',' f_rest_arg opt_args_tail {
                    $$ = p.new_args(@1.start(), null, $1, $3, null, $4);
                }
                | f_optarg ',' f_rest_arg ',' f_arg opt_args_tail {
                    $$ = p.new_args(@1.start(), null, $1, $3, $5, $6);
                }
                | f_optarg opt_args_tail {
                    $$ = p.new_args(@1.start(), null, $1, null, null, $2);
                }
                | f_optarg ',' f_arg opt_args_tail {
                    $$ = p.new_args(@1.start(), null, $1, null, $3, $4);
                }
                | f_rest_arg opt_args_tail {
                    $$ = p.new_args(@1.start(), null, null, $1, null, $2);
                }
                | f_rest_arg ',' f_arg opt_args_tail {
                    $$ = p.new_args(@1.start(), null, null, $1, $3, $4);
                }
                | args_tail {
                    $$ = p.new_args(@1.start(), null, null, null, null, $1);
                }
                | /* none */ {
                    $$ = p.new_args(p.src_line(), null, null, null, null, (ArgsTailHolder) null);
                }

// [!null] - ByteList
args_forward    : tBDOT3 {
                    /*%%%*/
                    $$ = FWD_KWREST;
                    /*% %*/
                    /*% ripper: args_forward! %*/
                }

f_bad_arg       : tCONSTANT {
                    String message = "formal argument cannot be a constant";
                    /*%%%*/
                    p.yyerror(message);
                    /*% %*/
                    /*% ripper[error]: param_error!(ERR_MESG(), $1) %*/
                }
                | tIVAR {
                    String message = "formal argument cannot be an instance variable";
                    /*%%%*/
                    p.yyerror(message);
                    /*% %*/
                    /*% ripper[error]: param_error!(ERR_MESG(), $1) %*/
                }
                | tGVAR {
                    String message = "formal argument cannot be a global variable";
                    /*%%%*/
                    p.yyerror(message);
                    /*% %*/
                    /*% ripper[error]: param_error!(ERR_MESG(), $1) %*/
                }
                | tCVAR {
                    String message = "formal argument cannot be a class variable";
                    /*%%%*/
                    p.yyerror(message);
                    /*% %*/
                    /*% ripper[error]: param_error!(ERR_MESG(), $1) %*/
                }

// ByteList:f_norm_arg [!null]
f_norm_arg      : f_bad_arg {
                    $$ = $1; // Not really reached
                }
                | tIDENTIFIER {
                    $$ = p.formal_argument(@1.id, $1);
                    p.ordinalMaxNumParam();
                }

f_arg_asgn      : f_norm_arg {
                    RubySymbol name = p.get_id($1);
                    p.setCurrentArg(name);
                    $$ = p.arg_var(@1.id);
                }

f_arg_item      : f_arg_asgn {
                    p.setCurrentArg(null);
                    /*%%%*/
                    $$ = $1;
                    /*% %*/
                    /*% ripper: get_value($1) %*/
                }
                | tLPAREN f_margs rparen {
                    /*%%%*/
                    $$ = $2;
                    /*% %*/
                    /*% ripper: mlhs_paren!($2) %*/
                }

// [!null]
f_arg           : f_arg_item {
                    /*%%%*/
                    $$ = new ArrayNode(p.src_line(), $1);
                    /*% %*/
                    /*% ripper[brace]: rb_ary_new3(1, get_value($1)) %*/
                }
                | f_arg ',' f_arg_item {
                    /*%%%*/
                    $1.add($3);
                    $$ = $1;
                    /*% %*/
                    /*% ripper: rb_ary_push($1, get_value($3)) %*/
                }

f_label 	: tLABEL {
                    p.formal_argument(@1.id, $1);
                    p.arg_var(@1.id);
                    p.setCurrentArg(p.get_id($1));
                    p.ordinalMaxNumParam();
                    p.getLexContext().in_argdef = false;
                    $$ = $1;
                }

// KeywordArgNode - [!null]
f_kw            : f_label arg_value {
                    p.setCurrentArg(null);
                    p.getLexContext().in_argdef = true;
                    /*%%%*/
                    $$ = new KeywordArgNode(@2.start(), p.assignableKeyword($1, $2));
                    /*%
                      $$ = p.new_assoc(p.assignable(@1.id, $1), $2);
                    %*/
                }
                | f_label {
                    p.setCurrentArg(null);
                    p.getLexContext().in_argdef = true;
                    /*%%%*/
                    $$ = new KeywordArgNode(p.src_line(), p.assignableKeyword($1, new RequiredKeywordArgumentValueNode()));
                    /*%
                      $$ = p.new_assoc(p.assignable(@1.id, $1), p.nil());
                    %*/
                }

f_block_kw      : f_label primary_value {
                    p.getLexContext().in_argdef = true;
                    /*%%%*/
                    $$ = new KeywordArgNode(@2.start(), p.assignableKeyword($1, $2));
                    /*%
                      $$ = p.new_assoc(p.assignable(@1.id, $1), $2);
                    %*/
                }
                | f_label {
                    p.getLexContext().in_argdef = true;
                    /*%%%*/
                    $$ = new KeywordArgNode(p.src_line(), p.assignableKeyword($1, new RequiredKeywordArgumentValueNode()));
                    /*%
                      $$ = p.new_assoc(p.assignable(@1.id, $1), p.fals());
                    %*/
                }
             

f_block_kwarg   : f_block_kw {
                    /*%%%*/
                    $$ = new ArrayNode(@1.start(), $1);
                    /*% %*/
                    /*% ripper: rb_ary_new3(1, get_value($1)) %*/
                }
                | f_block_kwarg ',' f_block_kw {
                    /*%%%*/
                    $$ = $1.add($3);
                    /*% %*/
                    /*% ripper: rb_ary_push($1, get_value($3)) %*/
                }

// ListNode - [!null]
f_kwarg         : f_kw {
                    /*%%%*/
                    $$ = new ArrayNode(@1.start(), $1);
                    /*% %*/
                    /*% ripper: rb_ary_new3(1, get_value($1)) %*/
                }
                | f_kwarg ',' f_kw {
                    /*%%%*/
                    $$ = $1.add($3);
                    /*% %*/
                    /*% ripper: rb_ary_push($1, get_value($3)) %*/
                }

kwrest_mark     : tPOW {
                    $$ = $1;
                }
                | tDSTAR {
                    $$ = $1;
                }

f_no_kwarg      : kwrest_mark keyword_nil {
                    /*%%%*/
                    $$ = $2;
                    /*% %*/
                    /*% ripper: nokw_param!(Qnil) %*/
                }

f_kwrest        : kwrest_mark tIDENTIFIER {
                    p.shadowing_lvar(@2.id);
                    /*%%%*/
                    $$ = $2;
                    /*% %*/
                    /*% ripper: kwrest_param!($2) %*/
                }
                | kwrest_mark {
                    /*%%%*/
                    $$ = p.INTERNAL_ID;
                    /*% %*/
                    /*% ripper: kwrest_param!(Qnil) %*/
                }

f_opt           : f_arg_asgn f_eq arg_value {
                    /*%%%*/
                    p.setCurrentArg(null);
                    p.getLexContext().in_argdef = true;
                    $$ = new OptArgNode(@3.start(), p.assignableLabelOrIdentifier($1.getName().getBytes(), $3));
                    /*%
                      $$ = p.new_assoc(p.assignable(@1.id, p.var_field($1)), $3);
                    %*/

                }

f_block_opt     : f_arg_asgn f_eq primary_value {
                    p.getLexContext().in_argdef = true;
                    p.setCurrentArg(null);
                    /*%%%*/
                    $$ = new OptArgNode(@3.start(), p.assignableLabelOrIdentifier($1.getName().getBytes(), $3));
                    /*%
                      $$ = p.new_assoc(p.assignable(@1.id, p.var_field($1)), $3);
                    %*/
                }

f_block_optarg  : f_block_opt {
                    /*%%%*/
                    $$ = new BlockNode(@1.start()).add($1);
                    /*% %*/
                    /*% ripper: rb_ary_new3(1, get_value($1)) %*/
                }
                | f_block_optarg ',' f_block_opt {
                    /*%%%*/
                    $$ = p.appendToBlock($1, $3);
                    /*% %*/
                    /*% ripper: rb_ary_push($1, get_value($3)) %*/
                }

f_optarg        : f_opt {
                    /*%%%*/
                    $$ = new BlockNode(@1.start()).add($1);
                    /*% %*/
                    /*% ripper: rb_ary_new3(1, get_value($1)) %*/
                }
                | f_optarg ',' f_opt {
                    /*%%%*/
                    $$ = p.appendToBlock($1, $3);
                    /*% %*/
                    /*% ripper: rb_ary_push($1, get_value($3)) %*/
                }

restarg_mark    : '*' {
                    $$ = STAR;
                }
                | tSTAR {
                    $$ = $1;
                }

// [!null]
f_rest_arg      : restarg_mark tIDENTIFIER {
                    if (!p.is_local_id(@2.id)) {
                        p.yyerror("rest argument must be local variable");
                    }
                    $$ = p.arg_var(p.shadowing_lvar(@2.id));
                    /*%%%*/
                    $$ = new RestArgNode($<ArgumentNode>$);
                    /*% %*/
                    /*% ripper: rest_param!($2) %*/
                }
                | restarg_mark {
                    /*%%%*/
                    $$ = new UnnamedRestArgNode(p.src_line(), p.symbolID(CommonByteLists.EMPTY), p.getCurrentScope().addVariable("*"));
                    /*% %*/
                    /*% ripper: rest_param!(Qnil) %*/
                }

// [!null]
blkarg_mark     : '&' {
                    $$ = AMPERSAND;
                }
                | tAMPER {
                    $$ = $1;
                }

// f_block_arg - Block argument def for function (foo(&block)) [!null]
f_block_arg     : blkarg_mark tIDENTIFIER {
                    if (!p.is_local_id(@2.id)) {
                        p.yyerror("block argument must be local variable");
                    }
                    $$ = p.arg_var(p.shadowing_lvar(@2.id));
                    /*%%%*/
                    $$ = new BlockArgNode($<ArgumentNode>$);
                    /*% %*/
                    /*% ripper: blockarg!($2) %*/
                }
                | blkarg_mark {
                    $$ = p.arg_var(p.shadowing_lvar(FWD_BLOCK));
                    /*%%%*/
                    $$ = new BlockArgNode($<ArgumentNode>$);
                    // Changed from MRI
                    /*% 
                        $$ = p.dispatch("on_blockarg", p.nil());
                    %*/
                }


opt_f_block_arg : ',' f_block_arg {
                    $$ = $2;
                }
                | {
                    $$ = null;
                }

singleton       : var_ref {
                    p.value_expr($1);
                    $$ = $1;
                }
                | '(' {
                    p.setState(EXPR_BEG);
                } expr rparen {
                    /*%%%*/
                    if ($3 == null) {
                        p.yyerror("can't define single method for ().");
                    } else if ($3 instanceof LiteralNode) {
                        p.yyerror("can't define single method for literals.");
                    }
                    p.value_expr($3);
                    $$ = $3;
                    /*% %*/
                    /*% ripper: paren!($3) %*/
                }

// HashNode: [!null]
assoc_list      : none {
                    /*%%%*/
                    $$ = new HashNode(p.src_line());
                    /*% %*/
                }
                | assocs trailer {
                    /*%%%*/
                    $$ = p.remove_duplicate_keys($1);
                    /*% %*/
                    /*% ripper: assoclist_from_args!($1) %*/
                }

// [!null]
assocs          : assoc {
                    /*%%%*/
                    $$ = new HashNode(p.src_line(), $1);
                    /*% %*/
                    /*% ripper[brace]: rb_ary_new3(1, get_value($1)) %*/
                }
                | assocs ',' assoc {
                    /*%%%*/
                    $$ = $1.add($3);
                    /*% %*/
                    /*% ripper: rb_ary_push($1, get_value($3)) %*/
                }

// Cons: [!null]
assoc           : arg_value tASSOC arg_value {
                    /*%%%*/
                    $$ = p.createKeyValue($1, $3);
                    /*% %*/
                    /*% ripper: assoc_new!($1, $3) %*/
                }
                | tLABEL arg_value {
                    /*%%%*/
                    Node label = p.asSymbol(@2.start(), $1);
                    $$ = p.createKeyValue(label, $2);
                    /*% %*/
                    /*% ripper: assoc_new!($1, $2) %*/
                }
                | tLABEL {
                    /*%%%*/
                    Node label = p.asSymbol(p.tokline(), $1);
                    Node var = p.gettable($1);
                    if (var == null) var = new BeginNode(p.tokline(), NilImplicitNode.NIL);
                    $$ = p.createKeyValue(label, var);
                    /*% %*/
                    /*% ripper: assoc_new!($1, Qnil) %*/
                }
 
                | tSTRING_BEG string_contents tLABEL_END arg_value {
                    /*%%%*/
                    if ($2 instanceof StrNode) {
                        DStrNode dnode = new DStrNode(@2.start(), p.getEncoding());
                        dnode.add($2);
                        $$ = p.createKeyValue(new DSymbolNode(@2.start(), dnode), $4);
                    } else if ($2 instanceof DStrNode) {
                        $$ = p.createKeyValue(new DSymbolNode(@2.start(), $<DStrNode>2), $4);
                    } else {
                        p.compile_error("Uknown type for assoc in strings: " + $2);
                    }
                    /*% %*/
                    /*% ripper: assoc_new!(dyna_symbol!($2), $4) %*/
                }
                | tDSTAR arg_value {
                    /*%%%*/
                    $$ = p.createKeyValue(null, $2);
                    /*% %*/
                    /*% ripper: assoc_splat!($2) %*/
                }

operation       : tIDENTIFIER {
                    $$ = $1;
                }
                | tCONSTANT {
                    $$ = $1;
                }
                | tFID {
                    $$ = $1;
                }
operation2      : tIDENTIFIER  {
                    $$ = $1;
                }
                | tCONSTANT {
                    $$ = $1;
                }
                | tFID {
                    $$ = $1;
                }
                | op {
                    $$ = $1;
                }
                    
operation3      : tIDENTIFIER {
                    $$ = $1;
                }
                | tFID {
                    $$ = $1;
                }
                | op {
                    $$ = $1;
                }
                    
dot_or_colon    : '.' {
                    $$ = p.maybe_symbolize(DOT);
                }
                | tCOLON2 {
                    $$ = $1;
                }

call_op 	: '.' {
                    $$ = p.maybe_symbolize(DOT);
                }
                | tANDDOT {
                    $$ = $1;
                }

call_op2        : call_op
                | tCOLON2 {
                    $$ = p.maybe_symbolize($1);
                }
  
opt_terms       : | terms
opt_nl          : | '\n'
rparen          : opt_nl ')' {
                    $$ = RPAREN;
                }
rbracket        : opt_nl ']' {
                    $$ = RBRACKET;
                }
rbrace          : opt_nl '}' {
                    $$ = RCURLY;
                }
trailer         : | '\n' | ','

term            : ';'
                | '\n'

terms           : term
                | terms ';'

none            : {
                      $$ = null;
                }

none_block_pass : {  
                  $$ = null;
                }

%%

}<|MERGE_RESOLUTION|>--- conflicted
+++ resolved
@@ -576,27 +576,18 @@
                     /*% ripper: undef!($2) %*/
                 }
                 | stmt modifier_if expr_value {
-<<<<<<< HEAD
-                    /*%%%*/
-                    $$ = p.new_if(@1.start(), p.cond($3), p.remove_begin($1), null);
+                    /*%%%*/
+                    $$ = p.new_if(@1.start(), $3, p.remove_begin($1), null);
                     p.fixpos($<Node>$, $3);
                     /*% %*/
                     /*% ripper: if_mod!($3, $1) %*/
                 }
                 | stmt modifier_unless expr_value {
                     /*%%%*/
-                    $$ = p.new_if(@1.start(), p.cond($3), null, p.remove_begin($1));
+                    $$ = p.new_if(@1.start(), $3, null, p.remove_begin($1));
                     p.fixpos($<Node>$, $3);
                     /*% %*/
                     /*% ripper: unless_mod!($3, $1) %*/
-=======
-                    $$ = support.new_if(support.getPosition($1), $3, support.remove_begin($1), null);
-                    support.fixpos($<Node>$, $3);
-                }
-                | stmt modifier_unless expr_value {
-                    $$ = support.new_if(support.getPosition($1), $3, null, support.remove_begin($1));
-                    support.fixpos($<Node>$, $3);
->>>>>>> 9cd1d20a
                 }
                 | stmt modifier_while expr_value {
                     /*%%%*/
@@ -1885,16 +1876,11 @@
                     $$ = p.new_defined(@1.start(), $4);
                 }
                 | arg '?' arg opt_nl ':' arg {
-<<<<<<< HEAD
                     /*%%%*/
                     p.value_expr($1);
-                    $$ = p.new_if(@1.start(), p.cond($1), $3, $6);
+                    $$ = p.new_if(@1.start(), $1, $3, $6);
                     /*% %*/
                     /*% ripper: ifop!($1, $3, $6) %*/
-=======
-                    support.value_expr(lexer, $1);
-                    $$ = support.new_if(support.getPosition($1), $1, $3, $6);
->>>>>>> 9cd1d20a
                 }
                 | defn_head f_opt_paren_args '=' arg {
                     p.endless_method_name($1);
@@ -2365,23 +2351,16 @@
                     $$ = $1;
                 }
                 | k_if expr_value then compstmt if_tail k_end {
-<<<<<<< HEAD
-                    /*%%%*/
-                    $$ = p.new_if($1, p.cond($2), $4, $5);
+                    /*%%%*/
+                    $$ = p.new_if($1, $2, $4, $5);
                     /*% %*/
                     /*% ripper: if!($2, $4, escape_Qundef($5)) %*/
                 }
                 | k_unless expr_value then compstmt opt_else k_end {
                     /*%%%*/
-                    $$ = p.new_if($1, p.cond($2), $5, $4);
+                    $$ = p.new_if($1, $2, $5, $4);
                     /*% %*/
                     /*% ripper: unless!($2, $4, escape_Qundef($5)) %*/
-=======
-                    $$ = support.new_if($1, $2, $4, $5);
-                }
-                | k_unless expr_value then compstmt opt_else k_end {
-                    $$ = support.new_if($1, $2, $5, $4);
->>>>>>> 9cd1d20a
                 }
                 | k_while expr_value_do compstmt k_end {
                     /*%%%*/
@@ -2627,14 +2606,10 @@
 
 if_tail         : opt_else
                 | k_elsif expr_value then compstmt if_tail {
-<<<<<<< HEAD
-                    /*%%%*/
-                    $$ = p.new_if($1, p.cond($2), $4, $5);
+                    /*%%%*/
+                    $$ = p.new_if($1, $2, $4, $5);
                     /*% %*/
                     /*% ripper: elsif!($2, $4, escape_Qundef($5)) %*/
-=======
-                    $$ = support.new_if($1, $2, $4, $5);
->>>>>>> 9cd1d20a
                 }
 
 opt_else        : none
@@ -3632,11 +3607,7 @@
                     /*%%%*/
                     Node node;
                     if ($3 != null) {
-<<<<<<< HEAD
-                        node = p.appendToBlock(node_assign($3, new GlobalVarNode($1, p.symbolID(DOLLAR_BANG))), $5);
-=======
-                        node = support.appendToBlock(node_assign($3, new GlobalVarNode($1, support.symbolID(lexer.DOLLAR_BANG))), support.makeNullNil($5));
->>>>>>> 9cd1d20a
+                        node = p.appendToBlock(node_assign($3, new GlobalVarNode($1, p.symbolID(DOLLAR_BANG))), p.makeNullNil($5));
                         if ($5 != null) {
                             node.setLine($1);
                         }
