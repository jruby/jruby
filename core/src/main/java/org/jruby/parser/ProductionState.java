--- conflicted
+++ resolved
@@ -7,18 +7,6 @@
     public long end;
 
     public String toString() {
-<<<<<<< HEAD
-        int start_col = start % 0xffff;
-        int end_line = end >> 16;
-        int end_col = end % 0xffff;
-
-        return "STATE: " + state + ", VALUE: " + value +
-                ", COLS: (" + start_col + ", " + end_col + "), ROW: (" + startLine() + ", " + end_line + ")";
-    }
-
-    public int startLine() {
-        return start >> 16;
-=======
         return "STATE: " + state + ", VALUE: " + value +
                 ", COLS: (" + column(start) + ", " + column(end) +
                 "), ROW: (" + line(start) + ", " + line(end) + ")";
@@ -26,6 +14,10 @@
 
     public int start() {
         return line(start);
+    }
+
+    public int end() {
+        return line(end);
     }
 
     public static int line(long packed) {
@@ -42,6 +34,5 @@
 
     public static int column(long packed) {
         return (int) (packed & 0xffff);
->>>>>>> 782b548c
     }
 }