--- conflicted
+++ resolved
@@ -205,13 +205,8 @@
         return beg;
     }
 
-<<<<<<< HEAD
     final long begLen1(long len, long beg) {
         long end = isEndless ? -1 : RubyNumeric.num2long(this.end);
-=======
-    final long begLen1(long len, int beg) {
-        long end = RubyNumeric.num2long(this.end);
->>>>>>> 9d5d74ca
 
         if (end < 0) {
             end += len;
@@ -278,11 +273,8 @@
         this.begin = begin;
         this.end = end;
         this.isExclusive = isExclusive;
-<<<<<<< HEAD
         this.isEndless = end.isNil();
         this.isInited = true;
-=======
->>>>>>> 9d5d74ca
     }
 
     @JRubyMethod(required = 2, optional = 1, visibility = PRIVATE)
@@ -412,15 +404,8 @@
                 invokedynamic(context, this.end, equalityCheck, otherRange.end).isTrue());
     }
 
-<<<<<<< HEAD
     private interface RangeCallBack {
         void doCall(ThreadContext context, IRubyObject arg);
-=======
-    private static abstract class RangeCallBack {
-
-        abstract void call(ThreadContext context, IRubyObject arg);
-
->>>>>>> 9d5d74ca
     }
 
     private static final class StepBlockCallBack implements RangeCallBack, BlockCallback {
@@ -435,52 +420,31 @@
             this.step = step;
         }
 
-<<<<<<< HEAD
+        public IRubyObject call(ThreadContext context, IRubyObject[] args, Block originalBlock) {
+            call(context, args[0]);
+            return context.nil;
+        }
+
+        @Override
+        public IRubyObject call(ThreadContext context, IRubyObject arg, Block originalBlock) {
+            call(context, arg);
+            return context.nil;
+        }
+
         @Override
         public void doCall(ThreadContext context, IRubyObject arg) {
             if (iter instanceof RubyFixnum) {
                 iter = RubyFixnum.newFixnum(context.runtime, ((RubyFixnum) iter).getLongValue() - 1);
-=======
-        public IRubyObject call(ThreadContext context, IRubyObject[] args, Block originalBlock) {
-            call(context, args[0]);
-            return context.nil;
-        }
-
-        @Override
-        public IRubyObject call(ThreadContext context, IRubyObject arg, Block originalBlock) {
-            call(context, arg);
-            return context.nil;
-        }
-
-        @Override
-        void call(ThreadContext context, IRubyObject arg) {
-            if (iter instanceof RubyInteger) {
+            } else if (iter instanceof RubyInteger) {
                 iter = ((RubyInteger) iter).op_minus(context, 1);
->>>>>>> 9d5d74ca
             } else {
                 iter = iter.callMethod(context, "-", one(context));
             }
-<<<<<<< HEAD
-            if (isZero(iter)) {
-=======
             IRubyObject i = this.iter;
             if ((i instanceof RubyInteger) && ((RubyInteger) i).isZero()) {
->>>>>>> 9d5d74ca
                 block.yield(context, arg);
                 iter = step;
             }
-        }
-
-        @Override
-        public IRubyObject call(ThreadContext context, IRubyObject[] args, Block originalBlock) {
-            doCall(context, args[0]);
-            return context.nil;
-        }
-
-        @Override
-        public IRubyObject call(ThreadContext context, IRubyObject arg) {
-            doCall(context, arg);
-            return context.nil;
         }
 
         transient RubyFixnum one;
@@ -663,17 +627,12 @@
             IRubyObject tmp = begin.checkStringType();
             if (!tmp.isNil()) {
                 StepBlockCallBack callback = new StepBlockCallBack(block, RubyFixnum.one(runtime), step);
-<<<<<<< HEAD
-                Block blockCallback = CallBlock.newCallClosure(this, runtime.getRange(), Signature.ONE_ARGUMENT, callback, context);
+                Block blockCallback = CallBlock.newCallClosure(context, this, Signature.ONE_ARGUMENT, callback);
                 if (isEndless) {
                     ((RubyString) tmp).uptoEndless(context, blockCallback);
                 } else {
                     ((RubyString) tmp).uptoCommon(context, end, isExclusive, blockCallback);
                 }
-=======
-                Block blockCallback = CallBlock.newCallClosure(context, this, Signature.ONE_ARGUMENT, callback);
-                ((RubyString) tmp).uptoCommon(context, end, isExclusive, blockCallback);
->>>>>>> 9d5d74ca
             } else {
                 if (!begin.respondsTo("succ")) {
                     throw runtime.newTypeError("can't iterate from " + begin.getMetaClass().getName());
@@ -828,12 +787,8 @@
         if (rangeLe(context, begin, obj) == null) {
             return context.fals; // obj < start...end
         }
-<<<<<<< HEAD
         if (isEndless) return context.tru;
-        return context.runtime.newBoolean(isExclusive
-=======
         return RubyBoolean.newBoolean(context, isExclusive
->>>>>>> 9d5d74ca
                 ? // begin <= obj < end || begin <= obj <= end
                 rangeLt(context, obj, end) != null : rangeLe(context, obj, end) != null);
     }
@@ -925,7 +880,6 @@
                 int n = num;
 
                 public IRubyObject call(ThreadContext ctx, IRubyObject[] largs, Block blk) {
-<<<<<<< HEAD
                     if (n-- <= 0) {
                         throw JumpException.SPECIAL_JUMP;
                     }
@@ -933,19 +887,11 @@
                     return ctx.nil;
                 }
                 @Override
-                public IRubyObject call(ThreadContext ctx, IRubyObject larg) {
+                public IRubyObject call(ThreadContext ctx, IRubyObject larg, Block blk) {
                     if (n-- <= 0) {
                         throw JumpException.SPECIAL_JUMP;
                     }
-=======
-                    return call(ctx, largs[0], blk);
-                }
-                @Override
-                public IRubyObject call(ThreadContext ctx, IRubyObject larg, Block blk) {
-                    if (n-- <= 0) throw JumpException.SPECIAL_JUMP;
->>>>>>> 9d5d74ca
-                    result.append(larg);
-                    return ctx.nil;
+                    return call(ctx, larg, blk);
                 }
             });
         } catch (JumpException.SpecialJump sj) {
