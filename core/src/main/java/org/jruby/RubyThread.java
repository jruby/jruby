--- conflicted
+++ resolved
@@ -1106,13 +1106,6 @@
         }
 
         if (exitingException != null) {
-<<<<<<< HEAD
-            // Set $! in the current thread before exiting
-            runtime.getGlobalVariables().set("$!", (IRubyObject)exitingException.getException());
-            exceptionCaptured = true;
-            throw exitingException;
-
-=======
             if (exitingException instanceof RaiseException) {
                 RaiseException raiseException = (RaiseException) exitingException;
                 // Set $! in the current thread before exiting
@@ -1121,7 +1114,6 @@
                 runtime.getGlobalVariables().set("$!", JavaUtil.convertJavaToUsableRubyObject(runtime, exitingException));
             }
             Helpers.throwException(exitingException);
->>>>>>> 79e9b262
         }
 
         // check events before leaving
@@ -1723,62 +1715,40 @@
     }
 
     public void exceptionRaised(RaiseException exception) {
-<<<<<<< HEAD
+        exceptionRaised((Throwable) exception);
+    }
+
+    protected void printReportExceptionWarning() {
+        PrintStream errorStream = getRuntime().getErrorStream();
+        String name = threadImpl.getReportName();
+        errorStream.println("warning: thread \"" + name + "\" terminated with exception (report_on_exception is true):");
+    }
+
+    /**
+     * For handling all exceptions bubbling out of threads
+     * @param throwable
+     */
+    public void exceptionRaised(Throwable throwable) {
+        Ruby runtime = getRuntime();
+
         assert isCurrent();
 
-        RubyException rubyException = exception.getException();
-        Ruby runtime = rubyException.getRuntime();
+        IRubyObject rubyException;
+
+        if (throwable instanceof RaiseException) {
+            RaiseException exception = (RaiseException) throwable;
+            rubyException = exception.getException();
+        } else {
+            rubyException = JavaUtil.convertJavaToUsableRubyObject(runtime, throwable);
+        }
+
         if (runtime.getSystemExit().isInstance(rubyException)) {
             runtime.getThreadService().getMainThread().raise(rubyException);
         } else if (abortOnException(runtime)) {
             runtime.getThreadService().getMainThread().raise(rubyException);
-            return;
         } else if (reportOnException.isTrue()) {
             printReportExceptionWarning();
-            runtime.printError(exception.getException());
-        }
-        exitingException = exception;
-=======
-        exceptionRaised((Throwable) exception);
->>>>>>> 79e9b262
-    }
-
-    protected void printReportExceptionWarning() {
-        PrintStream errorStream = getRuntime().getErrorStream();
-        String name = threadImpl.getReportName();
-        errorStream.println("warning: thread \"" + name + "\" terminated with exception (report_on_exception is true):");
-    }
-
-    /**
-     * For handling all exceptions bubbling out of threads
-     * @param throwable
-     */
-    public void exceptionRaised(Throwable throwable) {
-        Ruby runtime = getRuntime();
-
-        assert isCurrent();
-
-<<<<<<< HEAD
-        Ruby runtime = getRuntime();
-        if (abortOnException(runtime) && exception instanceof Error) {
-            // re-propagate on main thread
-            exceptionCaptured = true;
-            runtime.getThreadService().getMainThread().raise(JavaUtil.convertJavaToUsableRubyObject(runtime, exception));
-=======
-        IRubyObject rubyException;
-
-        if (throwable instanceof RaiseException) {
-            RaiseException exception = (RaiseException) throwable;
-            rubyException = exception.getException();
->>>>>>> 79e9b262
-        } else {
-            rubyException = JavaUtil.convertJavaToUsableRubyObject(runtime, throwable);
-        }
-
-        if (runtime.getSystemExit().isInstance(rubyException)) {
-            runtime.getThreadService().getMainThread().raise(rubyException);
-        } else if (abortOnException(runtime)) {
-            runtime.getThreadService().getMainThread().raise(rubyException);
+            runtime.printError(throwable);
         } else if (runtime.isDebug()) {
             runtime.printError(throwable);
         }
