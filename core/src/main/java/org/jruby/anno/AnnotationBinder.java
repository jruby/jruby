--- conflicted
+++ resolved
@@ -526,7 +526,6 @@
         }
     }
 
-<<<<<<< HEAD
     public static void checkForThrows(TypeElement cd, ExecutableElement method) {
         // warn if the method raises any exceptions (JRUBY-4494)
         if (method.getThrownTypes().size() != 0) {
@@ -538,13 +537,14 @@
                 comma = true;
             }
             System.err.print("\n");
-=======
+        }
+    }
+
     private String getBaseName(String[] names, ExecutableElement md) {
         if (names.length == 0) {
             return md.getSimpleName().toString();
         } else {
             return names[0];
->>>>>>> cd56bd7c
         }
     }
 }