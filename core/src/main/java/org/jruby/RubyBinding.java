/***** BEGIN LICENSE BLOCK *****
 * Version: EPL 2.0/GPL 2.0/LGPL 2.1
 *
 * The contents of this file are subject to the Eclipse Public
 * License Version 2.0 (the "License"); you may not use this file
 * except in compliance with the License. You may obtain a copy of
 * the License at http://www.eclipse.org/legal/epl-v20.html
 *
 * Software distributed under the License is distributed on an "AS
 * IS" basis, WITHOUT WARRANTY OF ANY KIND, either express or
 * implied. See the License for the specific language governing
 * rights and limitations under the License.
 *
 * Copyright (C) 2001 Chad Fowler <chadfowler@chadfowler.com>
 * Copyright (C) 2001 Alan Moore <alan_moore@gmx.net>
 * Copyright (C) 2001-2004 Jan Arne Petersen <jpetersen@uni-bonn.de>
 * Copyright (C) 2002-2004 Anders Bengtsson <ndrsbngtssn@yahoo.se>
 * Copyright (C) 2002-2005 Thomas E Enebo <enebo@acm.org>
 * Copyright (C) 2004 Stefan Matthias Aust <sma@3plus4.de>
 * Copyright (C) 2005 Charles O Nutter <headius@headius.com>
 * 
 * Alternatively, the contents of this file may be used under the terms of
 * either of the GNU General Public License Version 2 or later (the "GPL"),
 * or the GNU Lesser General Public License Version 2.1 or later (the "LGPL"),
 * in which case the provisions of the GPL or the LGPL are applicable instead
 * of those above. If you wish to allow use of your version of this file only
 * under the terms of either the GPL or the LGPL, and not to allow others to
 * use your version of this file under the terms of the EPL, indicate your
 * decision by deleting the provisions above and replace them with the notice
 * and other provisions required by the GPL or the LGPL. If you do not delete
 * the provisions above, a recipient may use your version of this file under
 * the terms of any one of the EPL, the GPL or the LGPL.
 ***** END LICENSE BLOCK *****/

package org.jruby;

import org.jruby.anno.JRubyClass;
import org.jruby.anno.JRubyMethod;
import org.jruby.ext.ripper.RubyLexer;
import org.jruby.runtime.Arity;
import org.jruby.runtime.Binding;
import org.jruby.runtime.Block;
import org.jruby.runtime.ClassIndex;
import org.jruby.runtime.DynamicScope;
import org.jruby.runtime.ThreadContext;
import org.jruby.runtime.Visibility;
import org.jruby.runtime.builtin.IRubyObject;
import org.jruby.util.TypeConverter;

import static org.jruby.util.RubyStringBuilder.str;

/**
 * @author  jpetersen
 */
@JRubyClass(name="Binding")
public class RubyBinding extends RubyObject {
    private Binding binding;

    public RubyBinding(Ruby runtime, RubyClass rubyClass, Binding binding) {
        super(runtime, rubyClass);
        
        this.binding = binding;
    }

    private RubyBinding(Ruby runtime, RubyClass rubyClass) {
        super(runtime, rubyClass);
    }

    public static RubyClass createBindingClass(Ruby runtime) {
        RubyClass bindingClass = runtime.defineClass("Binding", runtime.getObject(), RubyBinding::new);

        bindingClass.setClassIndex(ClassIndex.BINDING);
        bindingClass.setReifiedClass(RubyBinding.class);
        
        bindingClass.defineAnnotatedMethods(RubyBinding.class);
        bindingClass.getSingletonClass().undefineMethod("new");
        
        return bindingClass;
    }

    public Binding getBinding() {
        return binding;
    }

    // Proc class

    public static RubyBinding newBinding(Ruby runtime, Binding binding) {
        return new RubyBinding(runtime, runtime.getBinding(), binding);
    }

    @Deprecated
    public static RubyBinding newBinding(Ruby runtime) {
        return newBinding(runtime, runtime.getCurrentContext().currentBinding());
    }

    @Deprecated
    public static RubyBinding newBinding(Ruby runtime, IRubyObject self) {
       return newBinding(runtime, runtime.getCurrentContext().currentBinding(self));
    }
    
    @JRubyMethod(name = "initialize", visibility = Visibility.PRIVATE)
    @Override
    public IRubyObject initialize(ThreadContext context) {
        binding = context.currentBinding();
        
        return this;
    }
<<<<<<< HEAD

    @JRubyMethod
    public IRubyObject dup(ThreadContext context) {
        return newBinding(context.runtime, binding);
    }

    @JRubyMethod(name = "initialize_copy", required = 1, visibility = Visibility.PRIVATE)
=======
    
    @JRubyMethod(name = "initialize_copy", visibility = Visibility.PRIVATE)
>>>>>>> e3e2432d
    @Override
    public IRubyObject initialize_copy(IRubyObject other) {
        RubyBinding otherBinding = (RubyBinding)other;
        
        binding = otherBinding.binding.clone();
        
        return this;
    }

    // c: bind_eval
    @JRubyMethod(name = "eval", required = 1, optional = 2, checkArity = false)
    public IRubyObject eval(ThreadContext context, IRubyObject[] args) {
        int argc = Arity.checkArgumentCount(context, args, 1, 3);

        IRubyObject[] newArgs = new IRubyObject[argc+1];
        newArgs[0] = args[0]; // eval string
        newArgs[1] = this; // binding
        if (argc > 1) {
            newArgs[2] = args[1]; // file
            if (argc > 2) {
                newArgs[3] = args[2]; // line
            }
        }

        return RubyKernel.eval(context, this, newArgs, Block.NULL_BLOCK);
    }

    @JRubyMethod(name = "local_variable_defined?")
    public IRubyObject local_variable_defined_p(ThreadContext context, IRubyObject symbol) {
        String id = checkLocalId(context, symbol);
        return RubyBoolean.newBoolean(context, binding.getEvalScope(context.runtime).getStaticScope().isDefined(id) != -1);
    }

    @JRubyMethod
    public IRubyObject local_variable_get(ThreadContext context, IRubyObject symbol) {
        String id = checkLocalId(context, symbol);
        DynamicScope evalScope = binding.getEvalScope(context.runtime);
        int slot = evalScope.getStaticScope().isDefined(id);

        if (slot == -1) throw context.runtime.newNameError(str(context.runtime, "local variable `", symbol, "' not defined for " + inspect()), symbol);

        return evalScope.getValueOrNil(slot & 0xffff, slot >> 16, context.nil);
    }

    @JRubyMethod
    public IRubyObject local_variable_set(ThreadContext context, IRubyObject symbol, IRubyObject value) {
        String id = checkLocalId(context, symbol);
        DynamicScope evalScope = binding.getEvalScope(context.runtime);
        int slot = evalScope.getStaticScope().isDefined(id);

        if (slot == -1) { // Yay! New variable associated with this binding
            slot = evalScope.getStaticScope().addVariable(id.intern());
            evalScope.growIfNeeded();
        }

        return evalScope.setValue(slot & 0xffff, value, slot >> 16);
    }

    // MRI: check_local_id
    private String checkLocalId(ThreadContext context, IRubyObject obj) {
        String id = RubySymbol.checkID(obj);

        if (!RubyLexer.isIdentifierChar(id.charAt(0))) {
            throw context.runtime.newNameError(str(context.runtime, "wrong local variable name `", obj, "' for ", this), id);
        }

        return id;
    }
    @JRubyMethod
    public IRubyObject local_variables(ThreadContext context) {
        Ruby runtime = context.runtime;

        return binding.getEvalScope(runtime).getStaticScope().getLocalVariables(runtime);
    }

    @JRubyMethod(name = "receiver")
    public IRubyObject receiver(ThreadContext context) {
        return binding.getSelf();
    }

    @JRubyMethod
    public IRubyObject source_location(ThreadContext context) {
        Ruby runtime = context.runtime;
        IRubyObject filename = runtime.newString(binding.getFile()).freeze(context);
        RubyFixnum line = runtime.newFixnum(binding.getLine() + 1); /* zero-based */
        return runtime.newArray(filename, line);
    }
}<|MERGE_RESOLUTION|>--- conflicted
+++ resolved
@@ -105,18 +105,13 @@
         
         return this;
     }
-<<<<<<< HEAD
 
     @JRubyMethod
     public IRubyObject dup(ThreadContext context) {
         return newBinding(context.runtime, binding);
     }
 
-    @JRubyMethod(name = "initialize_copy", required = 1, visibility = Visibility.PRIVATE)
-=======
-    
     @JRubyMethod(name = "initialize_copy", visibility = Visibility.PRIVATE)
->>>>>>> e3e2432d
     @Override
     public IRubyObject initialize_copy(IRubyObject other) {
         RubyBinding otherBinding = (RubyBinding)other;
