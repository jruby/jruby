--- conflicted
+++ resolved
@@ -312,11 +312,7 @@
     private IRubyObject objectForData(ThreadContext context, MarshalState state, boolean partial,
                                       List<RubyModule> extendedModules) throws IOException {
         IRubyObject name = unique();
-<<<<<<< HEAD
-        RubyClass klass = getClassFromPath(runtime, name.asJavaString());
-=======
         RubyClass klass = getClassFromPath(context.runtime, name.asJavaString());
->>>>>>> 4e8f7e36
         IRubyObject obj = entry(klass.allocate(context));
         // FIXME: Missing T_DATA error check?
 
@@ -723,11 +719,7 @@
     // FIXME: This is missing a much more complicated set of logic in tracking old compatibility allocators. See MRI for more details
     private IRubyObject objectForUsrMarshal(ThreadContext context, MarshalState state, boolean partial,
                                             List<RubyModule> extendedModules) throws IOException {
-<<<<<<< HEAD
-        RubyClass classInstance = getClassFromPath(runtime, unique().asJavaString());
-=======
         RubyClass classInstance = getClassFromPath(context.runtime, unique().asJavaString());
->>>>>>> 4e8f7e36
         IRubyObject obj = classInstance.allocate(context);
 
         if (extendedModules != null) appendExtendedModules(context, obj, extendedModules);
