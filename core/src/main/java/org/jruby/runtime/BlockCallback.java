--- conflicted
+++ resolved
@@ -36,7 +36,6 @@
 public interface BlockCallback {
     IRubyObject call(ThreadContext context, IRubyObject[] args, Block block);
 
-<<<<<<< HEAD
     // common ops to be re-defined if few args expected (avoids array packing)
 
     default IRubyObject call(ThreadContext context) {
@@ -53,9 +52,9 @@
 
     default IRubyObject call(ThreadContext context, IRubyObject... args) {
         return call(context, args, Block.NULL_BLOCK);
-=======
+    }
+
     default IRubyObject call(ThreadContext context, IRubyObject arg, Block block) {
         return call(context, new IRubyObject[] { arg }, block);
->>>>>>> 9d5d74ca
     }
  }