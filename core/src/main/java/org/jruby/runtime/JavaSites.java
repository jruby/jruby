package org.jruby.runtime;

import org.jruby.Ruby;
import org.jruby.RubyFixnum;
import org.jruby.runtime.builtin.IRubyObject;
import org.jruby.runtime.callsite.CachingCallSite;
import org.jruby.runtime.callsite.DivCallSite;
import org.jruby.runtime.callsite.FunctionalCachingCallSite;
import org.jruby.runtime.callsite.MulCallSite;
import org.jruby.runtime.callsite.PlusCallSite;
import org.jruby.runtime.callsite.RespondToCallSite;
import org.jruby.runtime.callsite.SuperCallSite;

/**
 * A collection of all call sites used for dynamic calls from JRuby's Java code.
 */
public class JavaSites {
    public final BasicObjectSites BasicObject = new BasicObjectSites();
    public final KernelSites Kernel = new KernelSites();
    public final ObjectSites Object = new ObjectSites();
    public final ArraySites Array = new ArraySites();
    public final Array2Sites Array2 = new Array2Sites();
    public final StringSites String = new StringSites();
    public final HashSites Hash = new HashSites();
    public final NumericSites Numeric = new NumericSites();
    public final IntegerSites Integer = new IntegerSites();
    public final FixnumSites Fixnum = new FixnumSites();
    public final FloatSites Float = new FloatSites();
    public final BignumSites Bignum = new BignumSites();
    public final TimeSites Time = new TimeSites();
    public final EnumerableSites Enumerable = new EnumerableSites();
    public final ComparableSites Comparable = new ComparableSites();
    public final IOSites IO = new IOSites();
    public final FileSites File = new FileSites();
    public final TypeConverterSites TypeConverter = new TypeConverterSites();
    public final HelpersSites Helpers = new HelpersSites();
    public final IRRuntimeHelpersSites IRRuntimeHelpers = new IRRuntimeHelpersSites();
    public final BigDecimalSites BigDecimal = new BigDecimalSites();
    public final ComplexSites Complex = new ComplexSites();
    public final RationalSites Rational = new RationalSites();
    public final RangeSites Range = new RangeSites();
    public final WarningSites Warning = new WarningSites();
    public final ZlibSites Zlib = new ZlibSites();
    public final ArgfSites Argf = new ArgfSites();
    public final TracePointSites TracePoint = new TracePointSites();
    public final MarshalSites Marshal = new MarshalSites();
    public final PathnameSites Pathname = new PathnameSites();
    public final DateSites Date = new DateSites();
    public final TempfileSites Tempfile = new TempfileSites();
    public final RaiseExceptionSites RaiseException = new RaiseExceptionSites();
    public final ConditionVariableSites ConditionVariable = new ConditionVariableSites();
    public final FiberSites Fiber = new FiberSites();
<<<<<<< HEAD
    public final MonitorSites Monitor = new MonitorSites();
=======
    public final SetSites Set = new SetSites();
>>>>>>> 567bdead

    public static class BasicObjectSites {
        public final CallSite respond_to = new FunctionalCachingCallSite("respond_to?");
        public final CallSite respond_to_missing = new FunctionalCachingCallSite("respond_to_missing?");
        public final CallSite initialize_dup = new FunctionalCachingCallSite("initialize_dup");
        public final CallSite initialize_clone = new FunctionalCachingCallSite("initialize_clone");
        public final CallSite to_s = new FunctionalCachingCallSite("to_s");
        public final CheckedSites to_ary_checked = new CheckedSites("to_ary");
        public final CheckedSites to_hash_checked = new CheckedSites("to_hash");
        public final CheckedSites to_f_checked = new CheckedSites("to_f");
        public final CheckedSites to_int_checked = new CheckedSites("to_int");
        public final CheckedSites to_i_checked = new CheckedSites("to_i");
        public final CheckedSites to_str_checked = new CheckedSites("to_str");
        public final CheckedSites equals_checked = new CheckedSites("==");
        public final CheckedSites hash_checked = new CheckedSites("hash");
        public final CallSite inspect = new FunctionalCachingCallSite("inspect");
        public final CallSite match = new FunctionalCachingCallSite("=~");
        public final CallSite call = new FunctionalCachingCallSite("call");
        public final CallSite op_equal = new FunctionalCachingCallSite("==");
    }

    public static class ObjectSites {
        public final CachingCallSite dig_array = new FunctionalCachingCallSite("dig");
        public final CachingCallSite dig_hash = new FunctionalCachingCallSite("dig");
        public final CachingCallSite dig_struct = new FunctionalCachingCallSite("dig");
        public final RespondToCallSite respond_to_dig = new RespondToCallSite("dig");
        public final CachingCallSite dig_misc = new FunctionalCachingCallSite("dig");
        public final CachingCallSite to_s = new FunctionalCachingCallSite("to_s");
    }

    public static class KernelSites {
        public final CheckedSites to_f_checked = new CheckedSites("to_f");
        public final CheckedSites to_s_checked = new CheckedSites("to_s");
        public final CheckedSites to_str_checked = new CheckedSites("to_str");
        public final CallSite to_str = new FunctionalCachingCallSite("to_str");
        public final CallSite getc = new FunctionalCachingCallSite("getc");
        public final CallSite gets = new FunctionalCachingCallSite("gets");
        public final CallSite putc = new FunctionalCachingCallSite("putc");
        public final CallSite puts = new FunctionalCachingCallSite("puts");
        public final CallSite initialize_copy = new FunctionalCachingCallSite("initialize_copy");
        public final CallSite convert_complex = new FunctionalCachingCallSite("convert");
        public final CallSite convert_rational = new FunctionalCachingCallSite("convert");
        public final CheckedSites to_hash_checked = new CheckedSites("to_hash");
        public final CallSite write = new FunctionalCachingCallSite("write");
        public final CallSite call = new FunctionalCachingCallSite("call");
        public final CallSite warn = new FunctionalCachingCallSite("warn");
    }

    public static class ArraySites {
        public final CheckedSites begin_checked = new CheckedSites("begin");
        public final CheckedSites end_checked = new CheckedSites("end");
        public final CheckedSites exclude_end_checked = new CheckedSites("exclude_end?");
        public final CheckedSites to_ary_checked = new CheckedSites("to_ary");
        public final RespondToCallSite respond_to_to_ary = new RespondToCallSite("to_ary");
        public final CallSite to_ary = new FunctionalCachingCallSite("to_ary");
        public final CallSite cmp = new FunctionalCachingCallSite("<=>");
        public final CachingCallSite op_cmp_minmax = new FunctionalCachingCallSite("<=>");
        public final CallSite op_gt_minmax = new FunctionalCachingCallSite(">");
        public final CallSite op_lt_minmax = new FunctionalCachingCallSite("<");
        public final CallSite begin = new FunctionalCachingCallSite("begin");
        public final CallSite end = new FunctionalCachingCallSite("end");
        public final CallSite exclude_end = new FunctionalCachingCallSite("exclude_end?");
        public final CallSite to_enum = new FunctionalCachingCallSite("to_enum");
        public final CallSite op_times = new FunctionalCachingCallSite("*");
        public final CallSite op_quo = new FunctionalCachingCallSite("/");
        public final CallSite op_exp = new FunctionalCachingCallSite("**");
        public final CallSite call = new FunctionalCachingCallSite("call");
        public final CallSite sort_by = new FunctionalCachingCallSite("sort_by");
        public final CallSite op_equal = new FunctionalCachingCallSite("==");
        public final CallSite eql = new FunctionalCachingCallSite("eql?");
        public final CallSite op_cmp_bsearch = new FunctionalCachingCallSite("<=>");
        public final CallSite op_cmp_sort = new FunctionalCachingCallSite("<=>");
        public final CallSite op_gt_sort = new FunctionalCachingCallSite(">");
        public final CallSite op_lt_sort = new FunctionalCachingCallSite("<");
        public final CachingCallSite self_each = new FunctionalCachingCallSite("each");
    }

    public static class Array2Sites {
        public final CachingCallSite op_cmp_fixnum = new FunctionalCachingCallSite("<=>");
        public final CachingCallSite op_cmp_string = new FunctionalCachingCallSite("<=>");
    }

    public static class StringSites {
        public final CheckedSites to_str_checked = new CheckedSites("to_str");
        public final RespondToCallSite respond_to_cmp = new RespondToCallSite("<=>");
        public final RespondToCallSite respond_to_to_str = new RespondToCallSite("to_str");
        public final CallSite equals = new FunctionalCachingCallSite("==");
        public final CachingCallSite cmp = new FunctionalCachingCallSite("<=>");
        public final CallSite hash = new FunctionalCachingCallSite("hash");
        public final CallSite to_s = new FunctionalCachingCallSite("to_s");
        public final CallSite op_match = new FunctionalCachingCallSite("=~");
        public final CallSite match = new FunctionalCachingCallSite("match");
        public final RespondToCallSite respond_to_begin = new RespondToCallSite("begin");
        public final RespondToCallSite respond_to_end = new RespondToCallSite("end");
        public final CallSite begin = new FunctionalCachingCallSite("begin");
        public final CallSite end = new FunctionalCachingCallSite("end");
        public final CallSite exclude_end = new FunctionalCachingCallSite("exclude_end?");
        public final CallSite op_lt = new FunctionalCachingCallSite("<");
        public final CallSite op_le = new FunctionalCachingCallSite("<=");
        public final CallSite succ = new FunctionalCachingCallSite("succ");
        public final CallSite op_plus = new FunctionalCachingCallSite("+");
        public final CallSite op_minus = new FunctionalCachingCallSite("-");
        public final CallSite op_lshift = new FunctionalCachingCallSite("<<");
        public final CallSite op_and = new FunctionalCachingCallSite("&");
        public final CheckedSites to_hash_checked = new CheckedSites("to_hash");

        public final ThreadContext.RecursiveFunctionEx recursive_cmp = new ThreadContext.RecursiveFunctionEx<IRubyObject>() {
            @Override
            public IRubyObject call(ThreadContext context, IRubyObject recv, IRubyObject other, boolean recur) {
                if (recur || !respond_to_cmp.respondsTo(context, other, other)) return context.nil;
                return cmp.call(context, other, other, recv);
            }
        };
    }

    public static class HashSites {
        public final RespondToCallSite respond_to_to_hash = new RespondToCallSite("to_hash");
        public final CachingCallSite self_default = new FunctionalCachingCallSite("default");
        public final CallSite flatten_bang = new FunctionalCachingCallSite("flatten!");
        public final CallSite call = new FunctionalCachingCallSite("call");
    }

    public static class NumericSites {
        public final RespondToCallSite respond_to_coerce = new RespondToCallSite("coerce");
        public final CallSite coerce = new FunctionalCachingCallSite("coerce");
        public final CallSite op_cmp = new FunctionalCachingCallSite("<=>");
        public final CachingCallSite op_minus = new FunctionalCachingCallSite("-");
        public final CallSite op_quo = new FunctionalCachingCallSite("/");
        public final CallSite floor = new FunctionalCachingCallSite("floor");
        public final CallSite div = new FunctionalCachingCallSite("div");
        public final CachingCallSite op_times = new FunctionalCachingCallSite("*");
        public final CallSite op_mod = new FunctionalCachingCallSite("%");
        public final CallSite op_ge = new FunctionalCachingCallSite(">=");
        public final CallSite op_le = new FunctionalCachingCallSite("<=");
        public final CachingCallSite op_lt = new FunctionalCachingCallSite("<");
        public final CachingCallSite op_gt = new FunctionalCachingCallSite(">");
        public final CheckedSites op_lt_checked = new CheckedSites("<");
        public final CheckedSites op_gt_checked = new CheckedSites(">");
        public final CallSite op_uminus = new FunctionalCachingCallSite("-@");
        public final CallSite zero = new FunctionalCachingCallSite("zero?");
        public final CallSite op_equals = new FunctionalCachingCallSite("==");
        public final CachingCallSite op_plus = new FunctionalCachingCallSite("+");
        public final CallSite numerator = new FunctionalCachingCallSite("numerator");
        public final CallSite denominator = new FunctionalCachingCallSite("denominator");
        public final CallSite op_xor = new FunctionalCachingCallSite("^");
        public final CallSite abs = new FunctionalCachingCallSite("abs");
        public final CallSite abs2 = new FunctionalCachingCallSite("abs2");
        public final CallSite arg = new FunctionalCachingCallSite("arg");
        public final CallSite conjugate = new FunctionalCachingCallSite("conjugate");
        public final CallSite exact = new FunctionalCachingCallSite("exact?");
        public final CallSite polar = new FunctionalCachingCallSite("polar");
        public final CallSite real = new FunctionalCachingCallSite("real?");
        public final CallSite integer = new FunctionalCachingCallSite("integer?");
        public final CallSite divmod = new FunctionalCachingCallSite("divmod");
        public final CallSite inspect = new FunctionalCachingCallSite("inspect");
        public final CallSite to_f = new FunctionalCachingCallSite("to_f");
        public final CallSite to_i = new FunctionalCachingCallSite("to_i");
        public final CallSite to_r = new FunctionalCachingCallSite("to_r");
        public final CallSite to_s = new FunctionalCachingCallSite("to_s");
        public final CallSite truncate = new FunctionalCachingCallSite("truncate");
        public final CallSite op_exp = new FunctionalCachingCallSite("**");
        public final CallSite quo = new FunctionalCachingCallSite("quo");
        public final CallSite op_lshift = new FunctionalCachingCallSite("<<");
        public final CallSite op_rshift = new FunctionalCachingCallSite(">>");
        public final CallSite size = new FunctionalCachingCallSite("size");
        public final CallSite ceil = new FunctionalCachingCallSite("ceil");
        public final CallSite op_equal = new FunctionalCachingCallSite("==");
    }

    public static class IntegerSites {
        public final CachingCallSite op_gt = new FunctionalCachingCallSite(">");
        public final CachingCallSite op_lt = new FunctionalCachingCallSite("<");
        public final CallSite op_le = new FunctionalCachingCallSite("<=");
        public final CallSite op_plus = new FunctionalCachingCallSite("+");
        public final CallSite op_minus = new FunctionalCachingCallSite("-");
        public final CallSite op_quo = new FunctionalCachingCallSite("/");
        public final CallSite op_mod = new FunctionalCachingCallSite("%");
        public final CallSite size = new FunctionalCachingCallSite("size");
        public final CallSite op_pow = new FunctionalCachingCallSite("**");
        public final CallSite op_uminus = new FunctionalCachingCallSite("-@");
        public final CheckedSites to_i_checked = new CheckedSites("to_i");
    }

    public static class FixnumSites {
        public final CallSite op_plus = new FunctionalCachingCallSite("+");
        public final CallSite divmod = new FunctionalCachingCallSite("divmod");
        public final CallSite div = new FunctionalCachingCallSite("div");
        public final CallSite op_quo = new FunctionalCachingCallSite("/");
        public final CallSite op_times = new FunctionalCachingCallSite("*");
        public final CallSite op_mod = new FunctionalCachingCallSite("%");
        public final CallSite op_exp = new FunctionalCachingCallSite("**");
        public final CallSite quo = new FunctionalCachingCallSite("quo");
        public final CallSite op_minus = new FunctionalCachingCallSite("-");
        public final CallSite op_cmp = new FunctionalCachingCallSite("<=>");
        public final CallSite op_ge = new FunctionalCachingCallSite(">=");
        public final CallSite op_le = new FunctionalCachingCallSite("<=");
        public final CallSite op_gt = new FunctionalCachingCallSite(">");
        public final CallSite op_lt = new FunctionalCachingCallSite("<");
        public final CachingCallSite basic_op_lt = new FunctionalCachingCallSite("<");
        public final CachingCallSite basic_op_gt = new FunctionalCachingCallSite(">");
        public final CallSite op_exp_complex = new FunctionalCachingCallSite("**");
        public final CallSite op_lt_bignum = new FunctionalCachingCallSite("<");
        public final CallSite op_exp_rational = new FunctionalCachingCallSite("**");
        public final CallSite fdiv = new FunctionalCachingCallSite("fdiv");
        public final CallSite op_uminus = new FunctionalCachingCallSite("-@");
        public final CallSite op_rshift = new FunctionalCachingCallSite(">>");
        public final CheckedSites checked_op_and = new CheckedSites("&");
        public final CheckedSites checked_op_or = new CheckedSites("|");
        public final CheckedSites checked_op_xor = new CheckedSites("^");
        public final CachingCallSite to_f = new FunctionalCachingCallSite("to_f");
    }

    public static class BignumSites {
        public final CallSite op_plus = new FunctionalCachingCallSite("+");
        public final CallSite op_minus = new FunctionalCachingCallSite("-");
        public final CallSite divmod = new FunctionalCachingCallSite("divmod");
        public final CallSite op_quo = new FunctionalCachingCallSite("/");
        public final CallSite div = new FunctionalCachingCallSite("div");
        public final CallSite op_mod = new FunctionalCachingCallSite("%");
        public final CallSite op_exp = new FunctionalCachingCallSite("**");
        public final CallSite op_times = new FunctionalCachingCallSite("*");
        public final CallSite quo = new FunctionalCachingCallSite("quo");
        public final CallSite remainder = new FunctionalCachingCallSite("remainder");
        public final CheckedSites checked_op_and = new CheckedSites("&");
        public final CheckedSites checked_op_or = new CheckedSites("|");
        public final CheckedSites checked_op_xor = new CheckedSites("^");
        public final CallSite op_cmp = new FunctionalCachingCallSite("<=>");
        public final CallSite fdiv = new FunctionalCachingCallSite("fdiv");
        public final CachingCallSite basic_op_lt = new FunctionalCachingCallSite("<");
        public final CachingCallSite basic_op_gt = new FunctionalCachingCallSite(">");
        public final CachingCallSite to_f = new FunctionalCachingCallSite("to_f");
    }

    public static class FloatSites {
        public final CallSite divmod = new FunctionalCachingCallSite("divmod");
        public final CallSite op_quo = new FunctionalCachingCallSite("/");
        public final CallSite op_minus = new FunctionalCachingCallSite("-");
        public final CallSite op_mod = new FunctionalCachingCallSite("%");
        public final CallSite op_times = new FunctionalCachingCallSite("*");
        public final CallSite op_plus = new FunctionalCachingCallSite("+");
        public final CallSite op_exp = new FunctionalCachingCallSite("**");
        public final CallSite op_cmp = new FunctionalCachingCallSite("<=>");
        public final CallSite op_ge = new FunctionalCachingCallSite(">=");
        public final CallSite op_le = new FunctionalCachingCallSite("<=");
        public final CallSite op_gt = new FunctionalCachingCallSite(">");
        public final CallSite op_lt = new FunctionalCachingCallSite("<");
        public final CallSite op_equal = new FunctionalCachingCallSite("==");
        public final RespondToCallSite respond_to_infinite = new RespondToCallSite("infinite?");
        public final CallSite infinite = new FunctionalCachingCallSite("infinite?");
    }

    public static class TimeSites {
        public final RespondToCallSite respond_to_cmp = new RespondToCallSite("<=>");
        public final CachingCallSite cmp = new FunctionalCachingCallSite("<=>");

        public final ThreadContext.RecursiveFunctionEx recursive_cmp = new ThreadContext.RecursiveFunctionEx<IRubyObject>() {
            @Override
            public IRubyObject call(ThreadContext context, IRubyObject recv, IRubyObject other, boolean recur) {
                if (recur || !respond_to_cmp.respondsTo(context, other, other)) return context.nil;
                return cmp.call(context, other, other, recv);
            }
        };

        public final RespondToCallSite respond_to_to_int = new RespondToCallSite("to_int");
        public final CachingCallSite to_int = new FunctionalCachingCallSite("to_int");
        public final CachingCallSite to_i = new FunctionalCachingCallSite("to_i");
        public final CachingCallSite to_r = new FunctionalCachingCallSite("to_r");
        public final CheckedSites checked_to_r = new CheckedSites("to_r");

        public final RespondToCallSite respond_to_divmod = new RespondToCallSite("divmod");
        public final CachingCallSite divmod = new FunctionalCachingCallSite("divmod");
    }

    public static class EnumerableSites {
        public final CheckedSites size_checked = new CheckedSites("size");
        public final CachingCallSite to_enum = new FunctionalCachingCallSite("to_enum");
        public final CachingCallSite each = new FunctionalCachingCallSite("each");
        public final CallSite zip_next = new FunctionalCachingCallSite("next");
        public final CallSite chunk_call = new FunctionalCachingCallSite("call");
        public final CallSite chunk_op_lshift = new FunctionalCachingCallSite("<<");
        public final CallSite cycle_op_mul = new MulCallSite();
        public final CallSite detect_call = new FunctionalCachingCallSite("call");
        public final CallSite sum_op_plus = new FunctionalCachingCallSite("+");
        public final CallSite each_slice_op_plus = new PlusCallSite();
        public final CallSite each_slice_op_div = new DivCallSite();
        public final CallSite each_cons_op_plus = new PlusCallSite();
        public final CallSite each_cons_op_cmp = new FunctionalCachingCallSite("<=>");
        public final CallSite none_op_eqq = new FunctionalCachingCallSite("===");
        public final CallSite one_op_eqq = new FunctionalCachingCallSite("===");
        public final CallSite all_op_eqq = new FunctionalCachingCallSite("===");
        public final CallSite any_op_eqq = new FunctionalCachingCallSite("===");
    }

    public static class ComparableSites {
        public final RespondToCallSite respond_to_op_cmp = new RespondToCallSite("<=>");
        public final CallSite op_cmp = new FunctionalCachingCallSite("<=>");
        public final CallSite op_lt = new FunctionalCachingCallSite("<");
        public final CallSite op_gt = new FunctionalCachingCallSite(">");
    }

    public static class IOSites {
        public final CheckedSites closed_checked = new CheckedSites("closed?");
        public final CheckedSites close_checked = new CheckedSites("close");
        public final CheckedSites to_path_checked1 = new CheckedSites("to_path");
        public final CheckedSites to_path_checked2 = new CheckedSites("to_path");
        public final RespondToCallSite respond_to_write = new RespondToCallSite("write");
        public final CachingCallSite write = new FunctionalCachingCallSite("write");
        public final RespondToCallSite respond_to_read = new RespondToCallSite("read");
        public final RespondToCallSite respond_to_readpartial = new RespondToCallSite("readpartial");
        public final CallSite read = new FunctionalCachingCallSite("read");
        public final CallSite to_f = new FunctionalCachingCallSite("to_f");
        public final CallSite new_ = new FunctionalCachingCallSite("new");
        public final RespondToCallSite respond_to_to_io = new RespondToCallSite("to_io");
        public final RespondToCallSite respond_to_to_hash = new RespondToCallSite("to_hash");
    }

    public static class FileSites {
        public final CallSite to_path = new FunctionalCachingCallSite("to_path");
        public final RespondToCallSite respond_to_to_path = new RespondToCallSite("to_path");
        public final CheckedSites to_time_checked = new CheckedSites("to_time");
        public final CheckedSites to_int_checked = new CheckedSites("to_int");
        public final CheckedSites to_hash_checked = new CheckedSites("to_hash");
    }

    public static class TypeConverterSites {
        public final CheckedSites to_f_checked = new CheckedSites("to_f");
        public final CheckedSites to_int_checked = new CheckedSites("to_int");
        public final CheckedSites to_i_checked = new CheckedSites("to_i");
        public final CheckedSites to_ary_checked = new CheckedSites("to_ary");
        public final CheckedSites to_a_checked = new CheckedSites("to_a");
    }

    public static class HelpersSites {
        public final CallSite hash = new FunctionalCachingCallSite("hash");
        public final CallSite op_equal = new FunctionalCachingCallSite("==");

        public final ThreadContext.RecursiveFunctionEx<Ruby> recursive_hash = new ThreadContext.RecursiveFunctionEx<Ruby>() {
            public IRubyObject call(ThreadContext context, Ruby runtime, IRubyObject obj, boolean recur) {
                if (recur) return RubyFixnum.zero(runtime);
                return hash.call(context, obj, obj);
            }
        };
    }

    public static class IRRuntimeHelpersSites {
        public final CheckedSites to_a_checked = new CheckedSites("to_a");
    }

    public static class BigDecimalSites {
        public final CallSite op_plus = new FunctionalCachingCallSite("+");
        public final CallSite op_cmp = new FunctionalCachingCallSite("<=>");
        public final CallSite op_eql = new FunctionalCachingCallSite("==");
        public final CallSite divmod = new FunctionalCachingCallSite("divmod");
        public final CallSite op_times = new FunctionalCachingCallSite("*");
        public final CallSite div = new FunctionalCachingCallSite("div");
        public final CallSite op_mod = new FunctionalCachingCallSite("%");
        public final CallSite op_quo = new FunctionalCachingCallSite("/");
        public final CallSite remainder = new FunctionalCachingCallSite("remainder");
        public final CallSite op_or = new FunctionalCachingCallSite("|");
        public final CallSite op_and = new FunctionalCachingCallSite("&");
        public final CallSite op_minus = new FunctionalCachingCallSite("-");
    }

    public static class ComplexSites {
        public final CallSite op_plus = new FunctionalCachingCallSite("+");
        public final CallSite op_quo = new FunctionalCachingCallSite("quo");
        public final CallSite op_exp = new FunctionalCachingCallSite("**");
        public final CallSite op_times = new FunctionalCachingCallSite("*");
        public final CallSite op_minus = new FunctionalCachingCallSite("-");
        public final CallSite finite = new FunctionalCachingCallSite("finite?");
        public final CallSite infinite = new FunctionalCachingCallSite("infinite?");
        public final CallSite fdiv = new FunctionalCachingCallSite("fdiv");
        public final CheckedSites to_c_checked = new CheckedSites("to_c");
    }

    public static class RationalSites {
        public final CallSite op_plus = new FunctionalCachingCallSite("+");
        public final CallSite op_minus = new FunctionalCachingCallSite("-");
        public final CallSite divmod = new FunctionalCachingCallSite("divmod");
        public final CallSite op_quo = new FunctionalCachingCallSite("/");
        public final CallSite div = new FunctionalCachingCallSite("div");
        public final CallSite mod = new FunctionalCachingCallSite("mod");
        public final CallSite op_exp = new FunctionalCachingCallSite("**");
        public final CallSite op_times = new FunctionalCachingCallSite("*");
        public final CallSite quo = new FunctionalCachingCallSite("quo");
        public final CallSite remainder = new FunctionalCachingCallSite("remainder");
        public final CallSite op_cmp = new FunctionalCachingCallSite("<=>");
        public final CheckedSites to_r_checked = new CheckedSites("to_r");
        public final RespondToCallSite respond_to_to_r = new RespondToCallSite("to_r");
        public final CachingCallSite to_f = new FunctionalCachingCallSite("to_f");
    }

    public static class RangeSites {
        public final RespondToCallSite respond_to_succ = new RespondToCallSite("succ");
        public final CheckedSites to_int_checked = new CheckedSites("to_int");
        public final RespondToCallSite respond_to_begin = new RespondToCallSite("begin");
        public final RespondToCallSite respond_to_end = new RespondToCallSite("end");
        public final CallSite begin = new FunctionalCachingCallSite("begin");
        public final CallSite end = new FunctionalCachingCallSite("end");
        public final CallSite exclude_end = new FunctionalCachingCallSite("exclude_end?");
        public final CallSite max = new FunctionalCachingCallSite("max");
        public final CallSite op_cmp = new FunctionalCachingCallSite("<=>");
        public final CallSite op_gt = new FunctionalCachingCallSite(">");
        public final CallSite op_lt = new FunctionalCachingCallSite("<");
        public final CallSite each = new FunctionalCachingCallSite("each");
    }

    public static class WarningSites {
        public final CallSite warn = new FunctionalCachingCallSite("warn");
        public final CallSite write = new FunctionalCachingCallSite("write");
    }

    public static class ZlibSites {
        public final RespondToCallSite reader_respond_to = new RespondToCallSite();
        public final RespondToCallSite writer_respond_to = new RespondToCallSite();
    }

    public static class ArgfSites {
        public final CallSite each_codepoint = new FunctionalCachingCallSite("each_codepoint");
    }

    public static class TracePointSites {
        public final CheckedSites to_sym = new CheckedSites("to_sym");
    }

    public static class MarshalSites {
        public final RespondToCallSite respond_to_binmode = new RespondToCallSite("binmode");
        public final CachingCallSite binmode = new FunctionalCachingCallSite("binmode");
        public final RespondToCallSite respond_to_read = new RespondToCallSite("read");
        public final RespondToCallSite respond_to_getc = new RespondToCallSite("getc");
        public final RespondToCallSite respond_to_write = new RespondToCallSite("write");
    }

    public static class PathnameSites {
        public final CallSite glob = new FunctionalCachingCallSite("glob");
        public final CallSite op_plus = new FunctionalCachingCallSite("+");
        public final CallSite sub = new FunctionalCachingCallSite("sub");
    }

    public static class DateSites {
        public final CallSite zone_to_diff = new FunctionalCachingCallSite("zone_to_diff");
    }

    public static class TempfileSites {
        public final CachingCallSite create = new FunctionalCachingCallSite("create");
    }

    public static class RaiseExceptionSites {
        public final CheckedSites backtrace = new CheckedSites("backtrace");
    }

    public static class ConditionVariableSites {
        public final CachingCallSite mutex_sleep = new FunctionalCachingCallSite("sleep");
    }

    public static class FiberSites {
        public final CachingCallSite peek = new FunctionalCachingCallSite("peek");
        public final CachingCallSite next = new FunctionalCachingCallSite("next");
        public final CallSite each = new FunctionalCachingCallSite("each");
    }

    public static class MonitorSites {
        public final CachingCallSite wait = new FunctionalCachingCallSite("wait");
    }

    public static class SetSites {
        public final SuperCallSite initialize_dup_super = new SuperCallSite();
        public final SuperCallSite initialize_clone_super = new SuperCallSite();
    }

    public static class CheckedSites {
        public final RespondToCallSite respond_to_X;
        public final CachingCallSite respond_to_missing = new FunctionalCachingCallSite("respond_to_missing?");
        public final CachingCallSite method_missing = new FunctionalCachingCallSite("method_missing");
        public final CachingCallSite site;
        public final String methodName;

        public CheckedSites(String x) {
            respond_to_X = new RespondToCallSite(x);
            site = new FunctionalCachingCallSite(x);
            methodName = x;
        }
    }
}<|MERGE_RESOLUTION|>--- conflicted
+++ resolved
@@ -50,11 +50,8 @@
     public final RaiseExceptionSites RaiseException = new RaiseExceptionSites();
     public final ConditionVariableSites ConditionVariable = new ConditionVariableSites();
     public final FiberSites Fiber = new FiberSites();
-<<<<<<< HEAD
     public final MonitorSites Monitor = new MonitorSites();
-=======
     public final SetSites Set = new SetSites();
->>>>>>> 567bdead
 
     public static class BasicObjectSites {
         public final CallSite respond_to = new FunctionalCachingCallSite("respond_to?");
