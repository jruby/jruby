--- conflicted
+++ resolved
@@ -1259,16 +1259,6 @@
 
     private Map<String, Map<IRubyObject, IRubyObject>> symToGuards;
 
-<<<<<<< HEAD
-    public void setPrivateConstantReference(RubyModule privateConstantReference) {
-        this.privateConstantReference = privateConstantReference;
-    }
-
-    public RubyModule getPrivateConstantReference() {
-        return privateConstantReference;
-    }
-
-=======
     // Thread#set_trace_func of nil will not only remove the one via set_trace_func but also any which
     // were added via add_trace_func.
     public IRubyObject clearThreadTraceFunctions() {
@@ -1304,8 +1294,14 @@
         return addThreadTraceFunction(trace_func, true);
     }
 
-
->>>>>>> 8c07f77f
+    public void setPrivateConstantReference(RubyModule privateConstantReference) {
+        this.privateConstantReference = privateConstantReference;
+    }
+
+    public RubyModule getPrivateConstantReference() {
+        return privateConstantReference;
+    }
+
     private static class RecursiveError extends Error implements Unrescuable {
         public RecursiveError(Object tag) {
             this.tag = tag;
