/*
 ***** BEGIN LICENSE BLOCK *****
 * Version: EPL 2.0/GPL 2.0/LGPL 2.1
 *
 * The contents of this file are subject to the Eclipse Public
 * License Version 2.0 (the "License"); you may not use this file
 * except in compliance with the License. You may obtain a copy of
 * the License at http://www.eclipse.org/legal/epl-v20.html
 *
 * Software distributed under the License is distributed on an "AS
 * IS" basis, WITHOUT WARRANTY OF ANY KIND, either express or
 * implied. See the License for the specific language governing
 * rights and limitations under the License.
 *
 * Alternatively, the contents of this file may be used under the terms of
 * either of the GNU General Public License Version 2 or later (the "GPL"),
 * or the GNU Lesser General Public License Version 2.1 or later (the "LGPL"),
 * in which case the provisions of the GPL or the LGPL are applicable instead
 * of those above. If you wish to allow use of your version of this file only
 * under the terms of either the GPL or the LGPL, and not to allow others to
 * use your version of this file under the terms of the EPL, indicate your
 * decision by deleting the provisions above and replace them with the notice
 * and other provisions required by the GPL or the LGPL. If you do not delete
 * the provisions above, a recipient may use your version of this file under
 * the terms of any one of the EPL, the GPL or the LGPL.
 ***** END LICENSE BLOCK *****/

package org.jruby.runtime.ivars;

import java.io.IOException;
import java.io.ObjectInputStream;
import java.io.ObjectOutputStream;
import java.lang.invoke.MethodHandle;
import java.util.ArrayList;
import java.util.Collections;
import java.util.LinkedHashMap;
import java.util.Map;
import java.util.function.Function;

import org.jruby.Ruby;
import org.jruby.RubyBasicObject;
import org.jruby.RubyClass;
import org.jruby.java.codegen.Reified;
import org.jruby.javasupport.util.JavaClassConfiguration;
import org.jruby.javasupport.util.JavaClassConfiguration.DirectFieldConfiguration;
import org.jruby.runtime.ObjectSpace;
import org.jruby.runtime.builtin.IRubyObject;
import org.jruby.specialized.RubyObjectSpecializer;
import org.jruby.util.ArraySupport;

import static org.jruby.api.Error.nameError;
import static org.jruby.api.Error.typeError;
import static org.jruby.util.StringSupport.EMPTY_STRING_ARRAY;

/**
 * This class encapculates all logic relating to the management of instance
 * variable tables in RubyBasicObject instances.
 *
 * The logic originally lived in both RubyBasicObject and RubyClass, tightly
 * coupled to each and difficult to follow as it bounced back and forth. We
 * moved the logic here for a couple reasons:
 * <ul>
 * <li>To have a single place from which we could follow ivar logic.</li>
 * <li>To make it easier to swap in new implementations of instance variable
 * logic as we work toward reifying ivars into fields.</li>
 * <li>To remove rather noisy logic from RubyBasicObject and RubyClass.</li>
 * </ul>
 */
public class VariableTableManager {
    /** the "real" class associated with this table */
    private final RubyClass realClass;

    /** a map from strings to accessors for this table */
    @SuppressWarnings("unchecked")
    private Map<String, VariableAccessor> variableAccessors = Collections.EMPTY_MAP;

    /** an array of all registered variable names */
    private volatile String[] variableNames = EMPTY_STRING_ARRAY;

    /** whether a slot has been allocated to object_id */
    private volatile int hasObjectID = 0;

    /** whether a slot has been allocated to ffi */
    private volatile int hasFFI = 0;

    /** whether a slot has been allocated to objectspace_group */
    private volatile int hasObjectspaceGroup = 0;

    /** whether objects associated with this table use fields */
    private volatile int fieldVariables = 0;

    /** a lazy accessor for object_id */
    private final VariableAccessorField objectIdVariableAccessorField = new VariableAccessorField("object_id");
    /** a lazy accessor for FFI handle */
    private final VariableAccessorField ffiHandleVariableAccessorField = new VariableAccessorField("ffi");
    /** a lazy accessor for object group */
    private final VariableAccessorField objectGroupVariableAccessorField = new VariableAccessorField("objectspace_group");

    /**
     * Construct a new VariableTable Manager for the given "real" class.
     *
     * @param realClass the "real" class associated with this table
     */
    public VariableTableManager(RubyClass realClass) {
        this.realClass = realClass;
    }

    /**
     * Get the map of all current variable accessors with intent to read from it.
     *
     * @return a map of current variable accessors
     */
    public Map<String, VariableAccessor> getVariableAccessorsForRead() {
        return variableAccessors;
    }

    /**
     * Whether this table has been used to allocate space for an object_id.
     *
     * @return true if object_id has been allocated; false otherwise
     */
    public boolean hasObjectID() {
        return hasObjectID == 1;
    }

    /**
     * Get the object_id from a given RubyBasicObject, possibly allocating
     * space for it.
     *
     * @param self the object from which to get object_id
     * @return the object's object_id (possibly new)
     */
    public long getObjectId(RubyBasicObject self) {
        VariableAccessor objectIdAccessor = getObjectIdAccessorForRead();
        Long id = (Long)objectIdAccessor.get(self);
        if (id != null) return id;

        synchronized (self) {
            objectIdAccessor = getObjectIdAccessorForRead();
            id = (Long)objectIdAccessor.get(self);
            if (id != null) return id;

            objectIdAccessor = getObjectIdAccessorForWrite();
            return initObjectId(self, objectIdAccessor);
        }
    }

    /**
     * Virtual entry point for setting a variable into an object.
     *
     * @param self the object into which to set the value
     * @param index the index allocated for the value
     * @param value the value
     */
    public void setVariableInternal(RubyBasicObject self, int index, Object value) {
<<<<<<< HEAD
        StampedVariableAccessor.setVariable(self,realClass,index,value);
=======
        if(UnsafeHolder.U == null) {
            SynchronizedVariableAccessor.setVariable(self,realClass,index,value);
        } else {
            AtomicVariableTable.setVariableAtomic(self,realClass,true,index,value);
        }
>>>>>>> b81b8ea7
    }

    /**
     * Static entry point for setting a variable in an object.
     *
     * @param realClass the "real" class of the object
     * @param self the object into which to set the variable
     * @param index the index allocated for the variable
     * @param value the value of the variable
     */
    public static void setVariableInternal(RubyClass realClass, RubyBasicObject self, int index, Object value) {
<<<<<<< HEAD
        StampedVariableAccessor.setVariable(self,realClass,index,value);
=======
        if(UnsafeHolder.U == null) {
            SynchronizedVariableAccessor.setVariable(self,realClass,index,value);
        } else {
            AtomicVariableTable.setVariableAtomic(self,realClass,true,index,value);
        }
>>>>>>> b81b8ea7
    }

    /**
     * This is internal API, don't call this directly if you aren't in the JRuby codebase, it may change
     * Request that the listed ivars (no @ in name) have field storage when we are reified
     */
    public synchronized void requestFieldStorage(String name, Class<?> fieldType,  Boolean unwrap, Class<?> toType) {
        DirectFieldConfiguration config = new JavaClassConfiguration.DirectFieldConfiguration(name, fieldType, unwrap, toType);
        if (realClass.reifiedClass() != null)
            requestFieldStorage(config);
        else {
            if (realClass.getClassConfig().requestedStorageVariables == null)
                realClass.getClassConfig().requestedStorageVariables = new ArrayList<>();
            realClass.getClassConfig().requestedStorageVariables.add(config);
        }
    }

    /**
     * Actually requests field storage for the ivar once we are reified
     * This is internal API, don't call this directly if you aren't in the JRuby codebase, it may change
     */
    public void requestFieldStorage(DirectFieldConfiguration config) {
        try {
            Class<? extends Reified> reifiedClass = realClass.reifiedClass();
            Class<?> fieldType = reifiedClass.getField(config.name).getType();
            if (fieldType != config.fieldType) {
                throw typeError(realClass.getClassRuntime().getCurrentContext(), "java_field " + config.name + " has incorrectly specified types for @ivar mapping");
            }
            
            // by default, unwrap if it's not assignable to IRO
            boolean unwrap = config.unwrap == null ? !fieldType.isAssignableFrom(IRubyObject.class) : config.unwrap.booleanValue();
            Class<?> unwrapType = config.unwrapType == null ? fieldType : config.unwrapType;
            if (unwrap && !fieldType.isAssignableFrom(unwrapType)) {
                throw typeError(realClass.getClassRuntime().getCurrentContext(), config.name + " has incorrectly specified unwrap type for @ivar mapping: type is incompatible");
            }
            
            getVariableAccessorForJavaMappedVar("@" + config.name,
                    unwrap,
                    fieldType,
                    unwrapType,
                    RubyObjectSpecializer.LOOKUP.findGetter(reifiedClass, config.name, fieldType),
                    RubyObjectSpecializer.LOOKUP.findSetter(reifiedClass, config.name, fieldType));
        } catch (NoSuchFieldException e) {
            throw nameError(realClass.getClassRuntime().getCurrentContext(), "java_field " + config.name + " was marked for @ivar mapping, but wasn't found (was the class reifed already?)", config.name);
        } catch (IllegalAccessException e) {
            throw realClass.getClassRuntime().newSecurityError("Error in accessing java_field " +config.name+ ": " + e.getMessage());
        }
    }

    /**
     * Get the variable accessor for the given name with intent to use it for
     * writing.
     *
     * @param name the name of the variable
     * @return an accessor appropriate for writing
     */
    public VariableAccessor getVariableAccessorForWrite(String name) {
        return getVariableAccessorWithBuilder(name, makeTableVariableAccessorBuilder(name));
    }

    public VariableAccessor getVariableAccessorForRubyVar(String name, MethodHandle getter, MethodHandle setter) {
        return getVariableAccessorWithBuilder(name, makeRubyFieldAccessorBuilder(name, getter, setter));
    }
    
    public VariableAccessor getVariableAccessorForJavaMappedVar(String name, boolean unwrap, Class<?> unwrapType, Class<?> fieldType, MethodHandle getter, MethodHandle setter) {
        return getVariableAccessorWithBuilder(name, makeRawFieldAccessorBuilder(name, unwrap, unwrapType, fieldType, getter, setter));
    }
    
    /**
     * Get the variable accessor for the given name, or if it doesn't exist, create it 
     * with the provided builder.
     *
     * @param name the name of the variable
     * @param defaultAccessorBuilder a builder to use if the accessor doesn't exist yet
     * @return an accessor
     */
    VariableAccessor getVariableAccessorWithBuilder(String name, Function<Integer, VariableAccessor> defaultAccessorBuilder) {
        VariableAccessor ivarAccessor = variableAccessors.get(name);
        if (ivarAccessor == null) {

            synchronized (realClass) {
                Map<String, VariableAccessor> myVariableAccessors = variableAccessors;
                ivarAccessor = myVariableAccessors.get(name);

                if (ivarAccessor == null) {
                    // allocate a new accessor and populate a new table
                    ivarAccessor = allocateVariableAccessors(name, defaultAccessorBuilder);
                    Map<String, VariableAccessor> newVariableAccessors = new LinkedHashMap<>(myVariableAccessors.size() + 1);

                    newVariableAccessors.putAll(myVariableAccessors);
                    newVariableAccessors.put(name, ivarAccessor);

                    variableAccessors = newVariableAccessors;
                }
            }
        }
        return ivarAccessor;
    }

    /**
     * Get the variable accessor for the given name with intent to use it for
     * reading.
     *
     * @param name the name of the variable
     * @return an accessor appropriate for reading
     */
    public VariableAccessor getVariableAccessorForRead(String name) {
        VariableAccessor accessor = getVariableAccessorsForRead().get(name);
        if (accessor == null) accessor = VariableAccessor.DUMMY_ACCESSOR;
        return accessor;
    }

    /**
     * Retrieve the read accessor for object_id for reads. If no object_id has been prepared, this will return a dummy
     * accessor that just returns null.
     *
     * @return the read accessor for object_id
     */
    public VariableAccessor getObjectIdAccessorForRead() {
        return objectIdVariableAccessorField.getVariableAccessorForRead();
    }

    /**
     * Retrieve the write accessor for object_id.
     *
     * @return the write accessor for object_id
     */
    public VariableAccessor getObjectIdAccessorForWrite() {
        if (hasObjectID == 0) hasObjectID = 1;
        return objectIdVariableAccessorField.getVariableAccessorForWrite(this);
    }

    /**
     * Retrieve the read accessor for FFI handle. If no object_id has been prepared, this will return a dummy
     * accessor that just returns null.
     *
     * @return the read accessor for FFI handle
     */
    public VariableAccessor getFFIHandleAccessorForRead() {
        return ffiHandleVariableAccessorField.getVariableAccessorForRead();
    }

    /**
     * Retrieve the write accessor for FFI handle.
     *
     * @return the write accessor for FFI handle
     */
    public VariableAccessor getFFIHandleAccessorForWrite() {
        if (hasFFI == 0) hasFFI = 1;
        return ffiHandleVariableAccessorField.getVariableAccessorForWrite(this);
    }

    /**
     * Retrieve the read accessor for object group. If no object_id has been prepared, this will return a dummy
     * accessor that just returns null.
     *
     * @return the read accessor for object group
     */
    public VariableAccessor getObjectGroupAccessorForRead() {
        return objectGroupVariableAccessorField.getVariableAccessorForRead();
    }

    /**
     * Retrieve the write accessor for object group.
     *
     * @return the write accessor for object group
     */
    public VariableAccessor getObjectGroupAccessorForWrite() {
        if (hasObjectspaceGroup == 0) hasObjectspaceGroup = 1;
        return objectGroupVariableAccessorField.getVariableAccessorForWrite(this);
    }

    /**
     * Retrieve the FFI ext handle for the given object.
     *
     * @param self the object
     * @return the object's FFI handle
     */
    public final Object getFFIHandle(RubyBasicObject self) {
        return getFFIHandleAccessorForRead().get(self);
    }

    /**
     * Set the FFI handle for the given object.
     *
     * @param self the object
     * @param self the object's FFI handle
     */
    public final void setFFIHandle(RubyBasicObject self, Object value) {
        int index = getFFIHandleAccessorForWrite().getIndex();
        setVariableInternal(realClass, self, index, value);
    }

    /**
     * Get the size of the variable table, excluding extra vars (object_id,
     * etc).
     *
     * @return the variable table's size, excluding extras
     */
    public int getVariableTableSize() {
        return variableAccessors.size();
    }

    /**
     * Get the size of the variable table, including extra vars (object_etc,
     * etc).
     *
     * @return
     */
    public int getVariableTableSizeWithExtras() {
        return variableNames.length;
    }

    /**
     * Get a Map representing all variables registered in the variable table.
     *
     * @return a map of names to accessors for all variables
     */
    public Map<String, VariableAccessor> getVariableTableCopy() {
        return new LinkedHashMap<String, VariableAccessor>(getVariableAccessorsForRead());
    }

    /**
     * Get an array of all the known instance variable names. The offset into
     * the array indicates the offset of the variable's value in the per-object
     * variable array.
     *
     * @return a copy of the array of known instance variable names
     */
    public String[] getVariableNames() {
        return variableNames.clone();
    }

    /**
     * Sync one this object's variables with other's - this is used to make
     * rbClone work correctly.
     *
     * @param self the object into which to sync variables
     * @param other the object from which to sync variables
     */
    public void syncVariables(RubyBasicObject self, IRubyObject other) {
        RubyClass otherRealClass = other.getMetaClass().getRealClass();
        boolean sameTable = otherRealClass == realClass;

        if (sameTable && fieldVariables == 0) {
            int idIndex = otherRealClass.getVariableTableManager().getObjectIdAccessorForRead().getIndex();

            Object[] otherVars = ((RubyBasicObject) other).varTable;

            for(;;) {
                int oldStamp = self.varTableStamp;
                // wait for read mode
                if((oldStamp & 0x01) == 1)
                    continue;
                // acquire exclusive write mode
                if(!VariableAccessor.STAMP_HANDLE.compareAndSet(self, oldStamp, ++oldStamp))
                    continue;

                Object[] currentTable = (Object[]) VariableAccessor.VAR_TABLE_HANDLE.getVolatile(self);
                Object[] newTable = makeSyncedTable(currentTable,otherVars, idIndex);

                VariableAccessor.VAR_TABLE_HANDLE.setRelease(self, newTable);

                // release write mode
                self.varTableStamp = oldStamp+1;
                break;
            }

        } else {
            for (Map.Entry<String, VariableAccessor> entry : otherRealClass.getVariableAccessorsForRead().entrySet()) {
                VariableAccessor accessor = entry.getValue();
                Object value = accessor.get(other);

                if (value != null) {
                    if (sameTable) {
                        accessor.set(self, value);
                    } else {
                        realClass.getVariableAccessorForWrite(accessor.getName()).set(self, value);
                    }
                }
            }
        }
    }

    /**
     * Returns true if object has any variables, defined as:
     * <ul>
     * <li> instance variables
     * <li> class variables
     * <li> constants
     * <li> internal variables, such as those used when marshaling Ranges and Exceptions
     * </ul>
     * @return true if object has any variables, else false
     */
    public boolean hasVariables(RubyBasicObject object) {
        // we check both to exclude object_id
        Object[] myVarTable;
        return fieldVariables > 0 ||
                (myVarTable = object.varTable) != null && myVarTable.length > hasObjectID + hasFFI + hasObjectspaceGroup;
    }

    public boolean hasInstanceVariables(RubyBasicObject object) {
        // we check both to exclude object_id
        Object[] myVarTable;
        if (fieldVariables > 0) return true;
        if ((myVarTable = object.varTable) != null
                && myVarTable.length > hasObjectID + hasFFI + hasObjectspaceGroup) {

            for (int i = 0; i < myVarTable.length; i++) {
                if (i == hasObjectID || i == hasFFI || i == hasObjectspaceGroup) continue;
                if (myVarTable[i] != null) return true;
            }
        }

        return false;
    }

    public void serializeVariables(RubyBasicObject object, ObjectOutputStream oos) throws IOException {
        if (object.varTable != null) {
            Map<String, VariableAccessor> accessors = getVariableAccessorsForRead();
            oos.writeInt(accessors.size());
            for (VariableAccessor accessor : accessors.values()) {
                oos.writeUTF(RubyBasicObject.ERR_INSECURE_SET_INST_VAR);
                oos.writeObject(accessor.get(object));
            }
        } else {
            oos.writeInt(0);
        }
    }

    public void deserializeVariables(RubyBasicObject object, ObjectInputStream ois) throws IOException, ClassNotFoundException {
        int varCount = ois.readInt();
        for (int i = 0; i < varCount; i++) {
            String name = ois.readUTF();
            Object value = ois.readObject();
            getVariableAccessorForWrite(name).set(object, value);
        }
    }

    public Object clearVariable(RubyBasicObject object, String name) {
        synchronized(object) {
            Object value = getVariableAccessorForRead(name).get(object);
            getVariableAccessorForWrite(name).set(object, null);

            return value;
        }
    }

    /**
     * We lazily stand up the object ID since it forces us to stand up
     * per-object state for a given object. We also check for ObjectSpace here,
     * and normally we do not register a given object ID into ObjectSpace due
     * to the high cost associated with constructing the related weakref. Most
     * uses of id/object_id will only ever need it to be a unique identifier,
     * and the id2ref behavior provided by ObjectSpace is considered internal
     * and not generally supported.
     *
     * Note that this method does not need to be synchronized, since it is
     * only called from #getObjectId, which synchronizes against the target
     * object. The accessor is already present, and variable accesses are
     * thread-safe (albeit not atomic, which necessitates the synchronization
     * in getObjectId).
     *
     * Synchronization here ends up being a bottleneck for every object
     * created from the class that contains this VariableTableManager. See
     * GH #1400.
     *
     * @param objectIdAccessor The variable accessor to use for storing the
     * generated object ID
     * @return The generated object ID
     */
    private long initObjectId(RubyBasicObject self, VariableAccessor objectIdAccessor) {
        Ruby runtime = self.getRuntime();
        long id;

        if (runtime.isObjectSpaceEnabled()) {
            id = runtime.getObjectSpace().createAndRegisterObjectId(self);
        } else {
            id = ObjectSpace.calculateObjectId(self);
        }

        // we use a direct path here to avoid frozen checks
        setObjectId(realClass, self, objectIdAccessor.getIndex(), id);

        return id;
    }

    /**
     * Update object_id with the given value.
     *
     * @param self the object into which to set object_id
     * @param index the index allocated to store object_id
     * @param value the value of object_id
     */
    private static void setObjectId(RubyClass realClass, RubyBasicObject self, int index, long value) {
        if (index < 0) return;
        setVariableInternal(realClass, self, index, value);
    }

    /**
     * Make a new variable table based on the values in a current and other
     * (incoming) table, excluding object_id at specified index.
     *
     * @param currentTable the current table
     * @param otherTable the other (incoming) table
     * @param objectIdIdx the index of object_id to exclude
     * @return a new table formed by combining the given tables
     */
    private static Object[] makeSyncedTable(Object[] currentTable, Object[] otherTable, int objectIdIdx) {
        if (currentTable == null || currentTable.length < otherTable.length) {
            currentTable = otherTable.clone();
        } else {
            ArraySupport.copy(otherTable, currentTable, 0, otherTable.length);
        }

        // null out object ID so we don't share it
        if (objectIdIdx >= 0 && objectIdIdx < currentTable.length) {
            currentTable[objectIdIdx] = null;
        }

        return currentTable;
    }

    /**
     * Allocate a new VariableAccessor for the named variable.
     *
     * @param name the name of the variable
     * @return the new VariableAccessor
     */
    final VariableAccessor allocateVariableAccessor(String name) {
        return allocateVariableAccessors(name, makeTableVariableAccessorBuilder(name));
    }
    
    /**
     * Makes a standard table accessor builder. Pass this into getVariableAccessorWithBuilder
     */
    final Function<Integer, VariableAccessor> makeTableVariableAccessorBuilder(String name) {
        return (newIndex) -> new StampedVariableAccessor(realClass, name, newIndex, realClass.id);
    }

    /**
     * Makes a raw field accessor builder for reified classes with java_field. Pass this into getVariableAccessorWithBuilder
     */
    final Function<Integer, VariableAccessor> makeRawFieldAccessorBuilder(String name, boolean unwrap,Class<?> unwrapType, Class<?> fieldType, MethodHandle getter, MethodHandle setter)
    {
        return (newIndex) -> {
            fieldVariables += 1;
            return new RawFieldVariableAccessor(realClass, unwrap, unwrapType, fieldType, name, newIndex, realClass.id, getter, setter);
        };
    }

    /**
     * Makes an IRubyObject field accessor builder for reified classes. Pass this into getVariableAccessorWithBuilder
     */
    final Function<Integer, VariableAccessor> makeRubyFieldAccessorBuilder(String name, MethodHandle getter, MethodHandle setter)
    {
        return (newIndex) -> {
            fieldVariables += 1;
            return new FieldVariableAccessor(realClass, name, newIndex, realClass.id, getter, setter);
        };
    }

    /**
     * Allocation helper to map variables to names
     */
    synchronized final VariableAccessor allocateVariableAccessors(String name, Function<Integer, VariableAccessor> builder) {

        final String[] myVariableNames = variableNames;
        final int newIndex = myVariableNames.length;

        VariableAccessor newVariableAccessor = builder.apply(newIndex);

        final String[] newVariableNames = new String[newIndex + 1];
        ArraySupport.copy(myVariableNames, 0, newVariableNames, 0, newIndex);
        newVariableNames[newIndex] = name;
        variableNames = newVariableNames;

        return newVariableAccessor;
    }

    /**
     * Retrieve the lazy accessor (VariableAccessorField) for object_id.
     *
     * @return the lazy accessor for object_id
     * @deprecated Use {@link #getObjectIdAccessorForRead()} or {@link #getObjectIdAccessorForWrite()}
     */
    @Deprecated(since = "9.4-", forRemoval = true)
    public VariableAccessorField getObjectIdAccessorField() {
        return objectIdVariableAccessorField;
    }

    /**
     * Retrieve the lazy accessor (VariableAccessorField) for FFI handle.
     *
     * @return the lazy accessor for FFI handle
     * @deprecated Use {@link #getFFIHandleAccessorForRead()} or {@link #getFFIHandleAccessorForWrite()}
     */
    @Deprecated(since = "9.4-", forRemoval = true)
    public VariableAccessorField getFFIHandleAccessorField() {
        return ffiHandleVariableAccessorField;
    }

    /**
     * Retrieve the lazy accessor (VariableAccessorField) for object group.
     *
     * @return the lazy accessor for object group
     * @deprecated Use {@link #getObjectGroupAccessorForRead()} or {@link #getObjectGroupAccessorForWrite()}
     */
    @Deprecated(since = "9.4-", forRemoval = true)
    public VariableAccessorField getObjectGroupAccessorField() {
        return objectGroupVariableAccessorField;
    }
}<|MERGE_RESOLUTION|>--- conflicted
+++ resolved
@@ -153,15 +153,7 @@
      * @param value the value
      */
     public void setVariableInternal(RubyBasicObject self, int index, Object value) {
-<<<<<<< HEAD
-        StampedVariableAccessor.setVariable(self,realClass,index,value);
-=======
-        if(UnsafeHolder.U == null) {
-            SynchronizedVariableAccessor.setVariable(self,realClass,index,value);
-        } else {
-            AtomicVariableTable.setVariableAtomic(self,realClass,true,index,value);
-        }
->>>>>>> b81b8ea7
+        AtomicVariableTable.setVariableAtomic(self,realClass,true,index,value);
     }
 
     /**
@@ -173,15 +165,7 @@
      * @param value the value of the variable
      */
     public static void setVariableInternal(RubyClass realClass, RubyBasicObject self, int index, Object value) {
-<<<<<<< HEAD
-        StampedVariableAccessor.setVariable(self,realClass,index,value);
-=======
-        if(UnsafeHolder.U == null) {
-            SynchronizedVariableAccessor.setVariable(self,realClass,index,value);
-        } else {
-            AtomicVariableTable.setVariableAtomic(self,realClass,true,index,value);
-        }
->>>>>>> b81b8ea7
+        AtomicVariableTable.setVariableAtomic(self,realClass,true,index,value);
     }
 
     /**
