package org.jruby.runtime;

import java.io.EOFException;
import java.io.FileNotFoundException;
import java.io.IOException;
import java.lang.invoke.MethodHandle;
import java.lang.invoke.MethodHandles;
import java.lang.invoke.MethodType;
import java.lang.reflect.Array;

import java.net.PortUnreachableException;
import java.nio.channels.ClosedChannelException;
import java.nio.channels.NonReadableChannelException;
import java.nio.channels.NonWritableChannelException;
import java.nio.channels.NotYetConnectedException;
import java.nio.charset.Charset;
import java.nio.file.AccessDeniedException;
import java.nio.file.AtomicMoveNotSupportedException;
import java.nio.file.FileAlreadyExistsException;
import java.nio.file.FileSystemLoopException;
import java.nio.file.NoSuchFileException;
import java.nio.file.NotDirectoryException;
import java.util.ArrayList;
import java.util.Arrays;
import java.util.Collection;
import java.util.Collections;
import java.util.HashMap;
import java.util.List;
import java.util.Map;
import java.util.StringTokenizer;
import java.util.concurrent.Callable;
import java.util.function.Function;
import java.util.function.IntFunction;
import java.util.regex.Pattern;
import java.util.stream.Collectors;

import com.headius.invokebinder.Binder;
import jnr.constants.platform.Errno;
import org.jruby.*;
import org.jruby.api.Convert;
import org.jruby.api.Create;
import org.jruby.ast.ArgsNode;
import org.jruby.ast.ArgumentNode;
import org.jruby.ast.MultipleAsgnNode;
import org.jruby.ast.Node;
import org.jruby.ast.UnnamedRestArgNode;
import org.jruby.ast.types.INameNode;
import org.jruby.ast.RequiredKeywordArgumentValueNode;
import org.jruby.ast.util.ArgsUtil;
import org.jruby.common.IRubyWarnings.ID;
import org.jruby.exceptions.ArgumentError;
import org.jruby.exceptions.NoMethodError;
import org.jruby.exceptions.RaiseException;
import org.jruby.exceptions.Unrescuable;
import org.jruby.internal.runtime.methods.*;
import org.jruby.ir.IRScope;
import org.jruby.ir.IRScopeType;
import org.jruby.ir.Interp;
import org.jruby.ir.JIT;
import org.jruby.ir.operands.UndefinedValue;
import org.jruby.ir.runtime.IRRuntimeHelpers;
import org.jruby.javasupport.Java;
import org.jruby.javasupport.JavaUtil;
import org.jruby.javasupport.proxy.ReifiedJavaProxy;
import org.jruby.parser.StaticScope;
import org.jruby.parser.StaticScopeFactory;
import org.jruby.runtime.JavaSites.HelpersSites;
import org.jruby.runtime.backtrace.BacktraceData;
import org.jruby.runtime.builtin.IRubyObject;
import org.jruby.runtime.callsite.CacheEntry;
import org.jruby.runtime.invokedynamic.MethodNames;
import org.jruby.util.ArraySupport;
import org.jruby.util.ByteList;
import org.jruby.util.CodegenUtils;
import org.jruby.util.CommonByteLists;
import org.jruby.util.MurmurHash;
import org.jruby.util.TypeConverter;

import org.jcodings.Encoding;
import org.jcodings.specific.ASCIIEncoding;
import org.jcodings.specific.USASCIIEncoding;
import org.jcodings.specific.UTF8Encoding;
import org.jcodings.unicode.UnicodeEncoding;

import static org.jruby.RubyBasicObject.getMetaClass;
import static org.jruby.api.Access.arrayClass;
import static org.jruby.api.Access.exceptionClass;
import static org.jruby.api.Access.instanceConfig;
import static org.jruby.api.Access.kernelModule;
import static org.jruby.api.Access.moduleClass;
import static org.jruby.api.Access.objectClass;
import static org.jruby.api.Convert.asBoolean;
import static org.jruby.api.Convert.asSymbol;
import static org.jruby.api.Create.*;
import static org.jruby.api.Error.argumentError;
import static org.jruby.api.Error.typeError;
import static org.jruby.runtime.ThreadContext.CALL_KEYWORD_EMPTY;
import static org.jruby.runtime.Visibility.*;
import static org.jruby.runtime.invokedynamic.MethodNames.EQL;
import static org.jruby.util.CodegenUtils.params;
import static org.jruby.util.CodegenUtils.sig;
import static org.jruby.util.RubyStringBuilder.str;
import static org.jruby.util.RubyStringBuilder.ids;
import static org.jruby.util.RubyStringBuilder.types;
import static org.jruby.util.StringSupport.EMPTY_STRING_ARRAY;

import org.jruby.util.io.EncodingUtils;

/**
 * Helper methods which are called by the compiler.  Note: These will show no consumers, but
 * generated code does call these so don't remove them thinking they are dead code.
 *
 */
public class Helpers {

    public static final Pattern SEMICOLON_PATTERN = Pattern.compile(";");
    public static final int MAX_ARRAY_SIZE = Integer.MAX_VALUE - 8; // safe max for new byte[], see GH-6671

    private static final MethodHandles.Lookup LOOKUP = MethodHandles.lookup();

    public static RubyClass getSingletonClass(Ruby runtime, IRubyObject receiver) {
        if (receiver instanceof RubyFixnum || receiver instanceof RubySymbol) {
            throw typeError(runtime.getCurrentContext(), "can't define singleton");
        } else {
            return receiver.getSingletonClass();
        }
    }

    public static IRubyObject callMethodMissing(ThreadContext context, IRubyObject self, RubyClass klass, Visibility visibility, String name, CallType callType, IRubyObject[] args, Block block) {
        return selectMethodMissing(context, klass, visibility, name, callType).call(context, self, klass, name, args, block);
    }

    public static IRubyObject callMethodMissing(ThreadContext context, IRubyObject receiver, Visibility visibility, String name, CallType callType, IRubyObject[] args, Block block) {
        final RubyClass klass = getMetaClass(receiver);
        return selectMethodMissing(context, klass, visibility, name, callType).call(context, receiver, klass, name, args, block);
    }

    public static IRubyObject callMethodMissing(ThreadContext context, IRubyObject self, RubyClass klass, Visibility visibility, String name, CallType callType, IRubyObject arg0, Block block) {
        return selectMethodMissing(context, klass, visibility, name, callType).call(context, self, klass, name, arg0, block);
    }

    public static IRubyObject callMethodMissing(ThreadContext context, IRubyObject receiver, Visibility visibility, String name, CallType callType, IRubyObject arg0, Block block) {
        final RubyClass klass = getMetaClass(receiver);
        return selectMethodMissing(context, klass, visibility, name, callType).call(context, receiver, klass, name, arg0, block);
    }

    public static IRubyObject callMethodMissing(ThreadContext context, IRubyObject self, RubyClass klass, Visibility visibility, String name, CallType callType, IRubyObject arg0, IRubyObject arg1, Block block) {
        return selectMethodMissing(context, klass, visibility, name, callType).call(context, self, klass, name, arg0, arg1, block);
    }

    public static IRubyObject callMethodMissing(ThreadContext context, IRubyObject receiver, Visibility visibility, String name, CallType callType, IRubyObject arg0, IRubyObject arg1, Block block) {
        final RubyClass klass = getMetaClass(receiver);
        return selectMethodMissing(context, klass, visibility, name, callType).call(context, receiver, klass, name, arg0, arg1, block);
    }

    public static IRubyObject callMethodMissing(ThreadContext context, IRubyObject self, RubyClass klass, Visibility visibility, String name, CallType callType, IRubyObject arg0, IRubyObject arg1, IRubyObject arg2, Block block) {
        return selectMethodMissing(context, klass, visibility, name, callType).call(context, self, klass, name, arg0, arg1, arg2, block);
    }

    public static IRubyObject callMethodMissing(ThreadContext context, IRubyObject receiver, Visibility visibility, String name, CallType callType, IRubyObject arg0, IRubyObject arg1, IRubyObject arg2, Block block) {
        final RubyClass klass = getMetaClass(receiver);
        return selectMethodMissing(context, klass, visibility, name, callType).call(context, receiver, klass, name, arg0, arg1, arg2, block);
    }

    public static IRubyObject callMethodMissing(ThreadContext context, IRubyObject self, RubyClass klass, Visibility visibility, String name, CallType callType, Block block) {
        return selectMethodMissing(context, klass, visibility, name, callType).call(context, self, klass, name, block);
    }

    public static IRubyObject callMethodMissing(ThreadContext context, IRubyObject receiver, Visibility visibility, String name, CallType callType, Block block) {
        final RubyClass klass = getMetaClass(receiver);
        return selectMethodMissing(context, klass, visibility, name, callType).call(context, receiver, klass, name, block);
    }

    public static DynamicMethod selectMethodMissing(ThreadContext context, IRubyObject receiver, Visibility visibility, String name, CallType callType) {
        Ruby runtime = context.runtime;

        if (name.equals("method_missing")) {
            return selectInternalMM(runtime, visibility, callType);
        }

        CacheEntry entry = receiver.getMetaClass().searchWithCache("method_missing");
        DynamicMethod methodMissing = entry.method;

        if (methodMissing.isUndefined() || methodMissing.equals(runtime.getDefaultMethodMissing())) {
            return selectInternalMM(runtime, visibility, callType);
        }
        return new MethodMissingWrapper(entry, visibility, callType);
    }

    public static DynamicMethod selectMethodMissing(ThreadContext context, RubyClass selfClass, Visibility visibility, String name, CallType callType) {
        final Ruby runtime = context.runtime;

        if (name.equals("method_missing")) {
            return selectInternalMM(runtime, visibility, callType);
        }

        CacheEntry entry = selfClass.searchWithCache("method_missing");
        DynamicMethod methodMissing = entry.method;

        if (methodMissing.isUndefined() || methodMissing.equals(runtime.getDefaultMethodMissing())) {
            return selectInternalMM(runtime, visibility, callType);
        }
        return new MethodMissingWrapper(entry, visibility, callType);
    }

    public static DynamicMethod selectMethodMissing(RubyClass selfClass, Visibility visibility, String name, CallType callType) {
        Ruby runtime = selfClass.getClassRuntime();

        if (name.equals("method_missing")) {
            return selectInternalMM(runtime, visibility, callType);
        }

        CacheEntry entry = selfClass.searchWithCache("method_missing");
        DynamicMethod methodMissing = entry.method;

        if (methodMissing.isUndefined() || methodMissing.equals(runtime.getDefaultMethodMissing())) {
            return selectInternalMM(runtime, visibility, callType);
        }
        return new MethodMissingWrapper(entry, visibility, callType);
    }

    public static final Map<String, String> map(String... keyValues) {
        HashMap<String, String> map = new HashMap<>(keyValues.length / 2 + 1, 1);
        for (int i = 0; i < keyValues.length;) {
            map.put(keyValues[i++], keyValues[i++]);
        }
        return map;
    }

    public static boolean additionOverflowed(long original, long other, long result) {
        return (~(original ^ other) & (original ^ result) & RubyFixnum.SIGN_BIT) != 0;
    }

    public static boolean subtractionOverflowed(long original, long other, long result) {
        return (~(original ^ ~other) & (original ^ result) & RubyFixnum.SIGN_BIT) != 0;
    }

    /**
     * This method attempts to produce an Errno value for the given exception.
     *
     * Many low-level operations wrapped by the JDK will raise IOException or subclasses of it when there's a system-
     * level error. In most cases, the only way to determine the cause of the IOException is by inspecting its contents,
     * usually by checking the error message string. This is obviously fragile and breaks on platforms localized to
     * languages other than English, so we also try as much as possible to detect the cause of the error by its actual
     * type (if it is indeed a specialized subtype of IOException).
     *
     * @param t the exception to convert to an {@link Errno}
     * @return the resulting {@link Errno} value, or null if none could be determined.
     */
    public static Errno errnoFromException(Throwable t) {
        // FIXME: Error-message scraping is gross and turns out to be fragile if the host system is localized jruby/jruby#5415

        // Try specific exception types by rethrowing and catching.
        try {
            throw t;
        } catch (FileNotFoundException | NoSuchFileException fnfe) {
            return Errno.ENOENT;
        } catch (EOFException eofe) {
            return Errno.EPIPE;
        } catch (AtomicMoveNotSupportedException amnse) {
            return Errno.EXDEV;
        } catch (ClosedChannelException cce) {
            return Errno.EBADF;
        } catch (PortUnreachableException pue) {
            return Errno.ECONNREFUSED;
        } catch (FileAlreadyExistsException faee) {
            return Errno.EEXIST;
        } catch (FileSystemLoopException fsle) {
            return Errno.ELOOP;
        } catch (NotDirectoryException nde) {
            return Errno.ENOTDIR;
        } catch (AccessDeniedException ade) {
            return Errno.EACCES;
        } catch (IOException be) {
            return errnoFromMessage(be);
        } catch (NotYetConnectedException nyce) {
            return Errno.ENOTCONN;
        } catch (NonReadableChannelException | NonWritableChannelException nrce) {
            // raised by NIO for invalid combinations of file options (read + truncate, for example)
            return Errno.EINVAL;
        } catch (IllegalArgumentException nrce) {
            return Errno.EINVAL;
        } catch (Throwable t2) {
            // fall through
        }

        return errnoFromMessage(t);
    }

    private static Errno errnoFromMessage(Throwable t) {
        final String errorMessage = t.getMessage();

        if (errorMessage != null) {
            // All errors to sysread should be SystemCallErrors, but on a closed stream
            // Ruby returns an IOError.  Java throws same exception for all errors so
            // we resort to this hack...

            switch (errorMessage) {
                case "Bad file descriptor":
                    return Errno.EBADF;
                case "File not open":
                    return null;
                case "An established connection was aborted by the software in your host machine":
                case "connection was aborted": // Windows
                    return Errno.ECONNABORTED;
                case "Broken pipe":
                    return Errno.EPIPE;
                case "Connection reset":
                case "Connection reset by peer":
                case "An existing connection was forcibly closed by the remote host":
                    return Errno.ECONNRESET;
                case "Too many levels of symbolic links":
                    return Errno.ELOOP;
                case "Too many open files":
                    return Errno.EMFILE;
                case "Too many open files in system":
                    return Errno.ENFILE;
                case "Network is unreachable":
                    return Errno.ENETUNREACH;
                case "Address already in use":
                    return Errno.EADDRINUSE;
                case "Cannot assign requested address":
                case "Can't assign requested address":
                    return Errno.EADDRNOTAVAIL;
                case "No space left on device":
                    return Errno.ENOSPC;
                case "Message too large": // Alpine Linux
                case "Message too long":
                    return Errno.EMSGSIZE;
                case "Is a directory":
                    return Errno.EISDIR;
                case "Operation timed out":
                    return Errno.ETIMEDOUT;
                case "No route to host":
                    return Errno.EHOSTUNREACH;
                case "permission denied":
                case "Permission denied":
                    return Errno.EACCES;
                case "Protocol family not supported":
                    return Errno.EPFNOSUPPORT;
            }

            // Raised on Windows for process launch with missing file
            if (errorMessage.endsWith("The system cannot find the file specified")) {
                return Errno.ENOENT;
            }
        }

        return null;
    }

    /**
     * Construct an appropriate error (which may ultimately not be an IOError) for a given IOException.
     *
     * If this method is used on an exception which can't be translated to a Ruby error using {@link #newErrorFromException(Ruby, Throwable)}
     * then a RuntimeError will be returned, due to the unhandled exception type.
     *
     * @param runtime the current runtime
     * @param ex the exception to translate into a Ruby error
     * @return a RaiseException subtype instance appropriate for the given exception
     */
    public static RaiseException newIOErrorFromException(Ruby runtime, IOException ex) {
        return (RaiseException) newErrorFromException(runtime, ex, (t) -> runtime.newRuntimeError("unexpected Java exception: " + ex.toString()));
    }

    /**
     * Return a Ruby-friendly Throwable for a given Throwable.
     *
     * The following translations will be attempted in order:
     *
     * <ul>
     *     <li>if the Throwable is already a Ruby exception type, return it as-is</li>
     *     <li>convert to a Ruby Errno exception via {@link #errnoFromException(Throwable)}</li>
     *     <li>convert to a Ruby IOError if the exception is a java.io.IOException</li>
     *     <li>using the provided function as a fallback transformation</li>
     * </ul>
     *
     * @param runtime the current runtime
     * @param t the exception to translate into a Ruby error
     * @param els a fallback function if the exception cannot be translated
     * @return a RaiseException subtype instance appropriate for the given exception
     */
    public static Throwable newErrorFromException(Ruby runtime, Throwable t, Function<Throwable, Throwable> els) {
        if (t instanceof RaiseException) {
            // already a Ruby-friendly Throwable
            return t;
        }

        Errno errno = errnoFromException(t);

        if (errno != null) {
            return runtime.newErrnoFromErrno(errno, t.getLocalizedMessage());
        } else if (t instanceof IOException) {
            return runtime.newIOError(t.getLocalizedMessage());
        }

        return els.apply(t);
    }

    /**
     * Simplified form of Ruby#newErrorFromException with no default function.
     *
     * @param runtime the current runtime
     * @param t the exception to translate into a Ruby error
     * @return a RaiseException subtype instance appropriate for the given exception
     */
    public static Throwable newErrorFromException(Ruby runtime, Throwable t) {
        return newErrorFromException(runtime, t, t0 -> t0);
    }

    /**
     * Throw an appropriate Ruby-friendly error or exception for a given Java exception.
     *
     * This method will first attempt to translate the exception into a Ruby error using {@link #newErrorFromException(Ruby, Throwable, Function)}.
     *
     * Failing that, it will raise the original Java exception as-is.
     *
     * @param runtime the current runtime
     * @param t the exception to raise as an error, if appropriate, or as itself otherwise
     */
    public static void throwErrorFromException(Ruby runtime, Throwable t) {
        throwException(newErrorFromException(runtime, t));
    }

    public static RubyModule getNthScopeModule(StaticScope scope, int depth) {
        int n = depth;
        while (n > 0) {
            scope = scope.getEnclosingScope();
            if (scope.getScopeType() != null) {
                n--;
            }
        }
        return scope.getModule();
    }

    public static RubyArray viewArgsArray(ThreadContext context, RubyArray rubyArray, int preArgsCount, int postArgsCount) {
        int n = rubyArray.getLength();
        return preArgsCount + postArgsCount >= n ?
                newEmptyArray(context) :
                (RubyArray<?>) rubyArray.subseq(arrayClass(context), preArgsCount, n - preArgsCount - postArgsCount, true);
    }

    public static Class[] getStaticMethodParams(Class target, int args) {
        switch (args) {
        case 0:
            return new Class[] {target, ThreadContext.class, IRubyObject.class, Block.class};
        case 1:
            return new Class[] {target, ThreadContext.class, IRubyObject.class, IRubyObject.class, Block.class};
        case 2:
            return new Class[] {target, ThreadContext.class, IRubyObject.class, IRubyObject.class, IRubyObject.class, Block.class};
        case 3:
            return new Class[] {target, ThreadContext.class, IRubyObject.class, IRubyObject.class, IRubyObject.class, IRubyObject.class, Block.class};
        case 4:
            return new Class[] {target, ThreadContext.class, IRubyObject.class, IRubyObject[].class, Block.class};
        default:
            throw new RuntimeException("unsupported arity: " + args);
        }
    }

    public static String getStaticMethodSignature(String classname, int args) {
        switch (args) {
        case 0:
            return sig(IRubyObject.class, "L" + classname + ";", ThreadContext.class, IRubyObject.class, Block.class);
        case 1:
            return sig(IRubyObject.class, "L" + classname + ";", ThreadContext.class, IRubyObject.class, IRubyObject.class, Block.class);
        case 2:
            return sig(IRubyObject.class, "L" + classname + ";", ThreadContext.class, IRubyObject.class, IRubyObject.class, IRubyObject.class, Block.class);
        case 3:
            return sig(IRubyObject.class, "L" + classname + ";", ThreadContext.class, IRubyObject.class, IRubyObject.class, IRubyObject.class, IRubyObject.class, Block.class);
        case 4:
            return sig(IRubyObject.class, "L" + classname + ";", ThreadContext.class, IRubyObject.class, IRubyObject[].class, Block.class);
        default:
            throw new RuntimeException("unsupported arity: " + args);
        }
    }

    /**
     * Calculate a buffer length based on the required length, expanding by 1.5x or to the maximum array size.
     *
     * @param length the required length
     * @return a larger buffer length with extra room for growth, or else the max array size
     * @throws OutOfMemoryError if the requested length is greated than the max array size
     */
    public static int calculateBufferLength(int length) {
        if (length > MAX_ARRAY_SIZE) throw new OutOfMemoryError("Requested array size exceeds VM limit");

        int newLength;
        try {
            // Try to allocate 1.5 * length but that might take us outside the range of int
            newLength = Math.addExact(length, length >>> 1);
        } catch (ArithmeticException e) {
            newLength = MAX_ARRAY_SIZE;
        }
        return newLength;
    }

    /**
     * Same as {@link #calculateBufferLength(int)} but raises a Ruby ArgumentError.
     */
    public static int calculateBufferLength(Ruby runtime, int length) {
        if (length > MAX_ARRAY_SIZE) throw argumentError(runtime.getCurrentContext(), "argument too big");

        int newLength;
        try {
            // Try to allocate 1.5 * length but that might take us outside the range of int
            newLength = Math.addExact(length, length >>> 1);
        } catch (ArithmeticException e) {
            newLength = MAX_ARRAY_SIZE;
        }
        return newLength;
    }

    /**
     * @param runtime
     * @param base
     * @param multiplier
     * @return ""
     * @deprecated Use {@link Helpers#multiplyBufferLength(ThreadContext, int, int)} instead.
     */
    @Deprecated(since = "10.0", forRemoval = true)
    public static int multiplyBufferLength(Ruby runtime, int base, int multiplier) {
        return multiplyBufferLength(runtime.getCurrentContext(), base, multiplier);
    }

        /**
         * Calculate a buffer length based on a base size and a multiplier. If the resulting size exceeds MAX_ARRAY_SIZE,
         * an {@link ArgumentError} will be thrown, similar to when asking the JVM to allocate a too-large array.
         *
         * @param context the thread context
         * @param base the base size
         * @param multiplier the multiplier
         * @return the multiplied size, if valid
         * @throws ArgumentError if the requested length is greated than the max array size
         */
    public static int multiplyBufferLength(ThreadContext context, int base, int multiplier) {
        try {
            int newSize = Math.multiplyExact(base, multiplier);
            if (newSize <= MAX_ARRAY_SIZE) return newSize;
            // fall through to error below
        } catch (ArithmeticException e) {
            // fall through to error below
        }

        throw argumentError(context, "argument too big");
    }

    /**
     * Calculate a buffer length based on a base size and a extra size. If the resulting size exceeds MAX_ARRAY_SIZE
     * and the extra size is nonzero, use the MAX_ARRAY_SIZE as the buffer length.
     *
     * @param runtime the runtime
     * @param base the base size
     * @param extra the extra buffer size
     * @return the combined buffer size, or MAX_ARRAY_SIZE
     * @throws ArgumentError if the original or combined size cannot be accommodated by MAX_ARRAY_SIZE
     */
    public static int addBufferLength(Ruby runtime, int base, int extra) {
        try {
            int newSize = Math.addExact(base, extra);

            if (newSize <= MAX_ARRAY_SIZE) return newSize;
            if (extra > 0) return MAX_ARRAY_SIZE;  // can't accommodate all of extra buffer size, but do as much as we can
            // fall through to error below
        } catch (ArithmeticException e) {
            // fall through to error below
        }

        throw argumentError(runtime.getCurrentContext(), "argument too big");
    }

    /**
     * Check that the buffer length requested is within the valid range of 0 to MAX_ARRAY_SIZE, or raise an argument
     * error.
     */
    public static int validateBufferLength(Ruby runtime, long length) {
        if (length < 0) throw argumentError(runtime.getCurrentContext(), "negative argument");
        if (length > MAX_ARRAY_SIZE) throw argumentError(runtime.getCurrentContext(), "argument too big");

        return (int) length;
    }

    public static CacheEntry createMethodMissingEntry(ThreadContext context, RubyClass selfClass, CallType callType, Visibility visibility, int token, String methodName) {
        DynamicMethod method = selectMethodMissing(context, selfClass, visibility, methodName, callType);
        return new CacheEntry(
                method,
                selfClass,
                token);
    }

    public static String encodeLongString(List<Long> values) {
        char[] chars = new char[values.size() * 4];

        for (int i = 0; i < values.size(); i++) {
            encodeLongAsChars(chars, i * 4, values.get(i));
        }

        return new String(chars);
    }

    public static long[] decodeLongString(String fixnumString) {
        char[] charValues = fixnumString.toCharArray();
        long[] values = new long[charValues.length / 4];

        for (int i = 0; i < values.length; i++) {
            values[i] = decodeLongFromChars(charValues, i * 4);
        }

        return values;
    }

    public static String encodeDoubleString(List<Double> values) {
        char[] chars = new char[values.size() * 4];

        for (int i = 0; i < values.size(); i++) {
            encodeLongAsChars(chars, i * 4, Double.doubleToRawLongBits(values.get(i)));
        }

        return new String(chars);
    }

    public static double[] decodeDoubleString(String fixnumString) {
        char[] charValues = fixnumString.toCharArray();
        double[] values = new double[charValues.length / 4];

        for (int i = 0; i < values.length; i++) {
            values[i] = decodeLongFromChars(charValues, i * 4);
        }

        return values;
    }

    private static void encodeLongAsChars(char[] chars, int index, long value) {
        chars[index] = (char) value;
        chars[index + 1] = (char) (value >>> 16);
        chars[index + 2] = (char) (value >>> 32);
        chars[index + 3] = (char) (value >>> 48);
    }

    private static long decodeLongFromChars(char[] charValues, int index) {
        long l = charValues[index];
        l |= (long) charValues[index + 1] << 16;
        l |= (long) charValues[index + 2] << 32;
        l |= (long) charValues[index + 3] << 48;
        return l;
    }

    /**
     * Wraps the target method_missing implementation, passing the called method name as a leading symbol argument.
     */
    public static class MethodMissingWrapper extends DynamicMethod {
        public final CacheEntry entry;
        private final CallType lastCallStatus;
        private final Visibility lastVisibility;
        private RubySymbol lastName;

        public MethodMissingWrapper(CacheEntry entry, Visibility lastVisibility, CallType lastCallStatus) {
            super(entry.method.getImplementationClass(), lastVisibility, entry.method.getName());
            this.entry = entry;
            this.lastCallStatus = lastCallStatus;
            this.lastVisibility = lastVisibility;
        }

        @Override
        public IRubyObject call(ThreadContext context, IRubyObject self, RubyModule clazz, String name, IRubyObject[] args, Block block) {
            context.setLastCallStatusAndVisibility(lastCallStatus, lastVisibility);
            return this.entry.method.call(context, self, entry.sourceModule, "method_missing", prepareMethodMissingArgs(args, context, name), block);
        }

        @Override
        public IRubyObject call(ThreadContext context, IRubyObject self, RubyModule clazz, String name, Block block) {
            context.setLastCallStatusAndVisibility(lastCallStatus, lastVisibility);
            return this.entry.method.call(context, self, entry.sourceModule, "method_missing", nameToSymbol(context, name), block);
        }

        @Override
        public IRubyObject call(ThreadContext context, IRubyObject self, RubyModule clazz, String name, IRubyObject arg0, Block block) {
            context.setLastCallStatusAndVisibility(lastCallStatus, lastVisibility);
            return this.entry.method.call(context, self, entry.sourceModule, "method_missing", nameToSymbol(context, name), arg0, block);
        }


        @Override
        public IRubyObject call(ThreadContext context, IRubyObject self, RubyModule clazz, String name, IRubyObject arg0, IRubyObject arg1, Block block) {
            context.setLastCallStatusAndVisibility(lastCallStatus, lastVisibility);
            return this.entry.method.call(context, self, entry.sourceModule, "method_missing", nameToSymbol(context, name), arg0, arg1, block);
        }


        @Override
        public IRubyObject call(ThreadContext context, IRubyObject self, RubyModule clazz, String name, IRubyObject arg0, IRubyObject arg1, IRubyObject arg2, Block block) {
            context.setLastCallStatusAndVisibility(lastCallStatus, lastVisibility);
            return this.entry.method.call(context, self, entry.sourceModule, "method_missing", arrayOf(nameToSymbol(context, name), arg0, arg1, arg2), block);
        }

        @Override
        public IRubyObject call(ThreadContext context, IRubyObject self, RubyModule clazz, String name, IRubyObject[] args) {
            context.setLastCallStatusAndVisibility(lastCallStatus, lastVisibility);
            return this.entry.method.call(context, self, entry.sourceModule, "method_missing", prepareMethodMissingArgs(args, context, name));
        }

        @Override
        public IRubyObject call(ThreadContext context, IRubyObject self, RubyModule clazz, String name) {
            context.setLastCallStatusAndVisibility(lastCallStatus, lastVisibility);
            return this.entry.method.call(context, self, entry.sourceModule, "method_missing", nameToSymbol(context, name));
        }

        @Override
        public IRubyObject call(ThreadContext context, IRubyObject self, RubyModule clazz, String name, IRubyObject arg0) {
            context.setLastCallStatusAndVisibility(lastCallStatus, lastVisibility);
            return this.entry.method.call(context, self, entry.sourceModule, "method_missing", nameToSymbol(context, name), arg0);
        }


        @Override
        public IRubyObject call(ThreadContext context, IRubyObject self, RubyModule clazz, String name, IRubyObject arg0, IRubyObject arg1) {
            context.setLastCallStatusAndVisibility(lastCallStatus, lastVisibility);
            return this.entry.method.call(context, self, entry.sourceModule, "method_missing", nameToSymbol(context, name), arg0, arg1);
        }


        @Override
        public IRubyObject call(ThreadContext context, IRubyObject self, RubyModule clazz, String name, IRubyObject arg0, IRubyObject arg1, IRubyObject arg2) {
            context.setLastCallStatusAndVisibility(lastCallStatus, lastVisibility);
            return this.entry.method.call(context, self, entry.sourceModule, "method_missing", arrayOf(nameToSymbol(context, name), arg0, arg1, arg2));
        }

        @Override
        public DynamicMethod dup() {
            return this;
        }

        private IRubyObject[] prepareMethodMissingArgs(IRubyObject[] args, ThreadContext context, String name) {
            return ArraySupport.newCopy(nameToSymbol(context, name), args);
        }

        private RubySymbol nameToSymbol(ThreadContext context, String name) {
            RubySymbol lastName = this.lastName;
            if (lastName == null || !name.equals(lastName.idString())) {
                this.lastName = lastName = asSymbol(context, name);
            }
            return lastName;
        }
    }

    private static DynamicMethod selectInternalMM(Ruby runtime, Visibility visibility, CallType callType) {
        if (visibility == Visibility.PRIVATE) {
            return runtime.getPrivateMethodMissing();
        } else if (visibility == Visibility.PROTECTED) {
            return runtime.getProtectedMethodMissing();
        } else if (callType == CallType.VARIABLE) {
            return runtime.getVariableMethodMissing();
        } else if (callType == CallType.SUPER) {
            return runtime.getSuperMethodMissing();
        } else {
            return runtime.getNormalMethodMissing();
        }
    }

    public static IRubyObject invoke(ThreadContext context, IRubyObject self, String name, Block block) {
        return self.getMetaClass().finvoke(context, self, name, block);
    }
    public static IRubyObject invoke(ThreadContext context, IRubyObject self, String name, IRubyObject arg0, Block block) {
        return self.getMetaClass().finvoke(context, self, name, arg0, block);
    }
    public static IRubyObject invoke(ThreadContext context, IRubyObject self, String name, IRubyObject arg0, IRubyObject arg1, Block block) {
        return self.getMetaClass().finvoke(context, self, name, arg0, arg1, block);
    }
    public static IRubyObject invoke(ThreadContext context, IRubyObject self, String name, IRubyObject arg0, IRubyObject arg1, IRubyObject arg2, Block block) {
        return self.getMetaClass().finvoke(context, self, name, arg0, arg1, arg2, block);
    }
    public static IRubyObject invoke(ThreadContext context, IRubyObject self, String name, IRubyObject[] args, Block block) {
        return self.getMetaClass().finvoke(context, self, name, args, block);
    }

    public static IRubyObject invoke(ThreadContext context, IRubyObject self, String name) {
        return self.getMetaClass().finvoke(context, self, name);
    }
    public static IRubyObject invoke(ThreadContext context, IRubyObject self, String name, IRubyObject arg0) {
        return self.getMetaClass().finvoke(context, self, name, arg0);
    }
    public static IRubyObject invoke(ThreadContext context, IRubyObject self, String name, IRubyObject arg0, IRubyObject arg1) {
        return self.getMetaClass().finvoke(context, self, name, arg0, arg1);
    }
    public static IRubyObject invoke(ThreadContext context, IRubyObject self, String name, IRubyObject arg0, IRubyObject arg1, IRubyObject arg2) {
        return self.getMetaClass().finvoke(context, self, name, arg0, arg1, arg2);
    }
    public static IRubyObject invoke(ThreadContext context, IRubyObject self, String name, IRubyObject... args) {
        return self.getMetaClass().finvoke(context, self, name, args);
    }

    public static IRubyObject invokeAs(ThreadContext context, RubyClass asClass, IRubyObject self, String name, IRubyObject[] args, Block block) {
        return asClass.finvoke(context, self, name, args, block);
    }

    public static IRubyObject invokeAs(ThreadContext context, RubyClass asClass, IRubyObject self, String name, Block block) {
        return asClass.finvoke(context, self, name, block);
    }

    public static IRubyObject invokeAs(ThreadContext context, RubyClass asClass, IRubyObject self, String name, IRubyObject arg0, Block block) {
        return asClass.finvoke(context, self, name, arg0, block);
    }

    public static IRubyObject invokeAs(ThreadContext context, RubyClass asClass, IRubyObject self, String name, IRubyObject arg0, IRubyObject arg1, Block block) {
        return asClass.finvoke(context, self, name, arg0, arg1, block);
    }

    public static IRubyObject invokeAs(ThreadContext context, RubyClass asClass, IRubyObject self, String name, IRubyObject arg0, IRubyObject arg1, IRubyObject arg2, Block block) {
        return asClass.finvoke(context, self, name, arg0, arg1, arg2, block);
    }

    /**
    * MRI: rb_funcallv_public
    */
    public static IRubyObject invokePublic(ThreadContext context, IRubyObject self, String name, IRubyObject arg) {
        return getMetaClass(self).invokePublic(context, self, name, arg);
    }

    // MRI: rb_check_funcall
    public static IRubyObject invokeChecked(ThreadContext context, IRubyObject self, String name) {
        return getMetaClass(self).finvokeChecked(context, self, name);
    }

    // MRI: rb_check_funcall
    public static IRubyObject invokeChecked(ThreadContext context, IRubyObject self, JavaSites.CheckedSites sites) {
        return getMetaClass(self).finvokeChecked(context, self, sites);
    }

    // MRI: rb_check_funcall
    public static IRubyObject invokeChecked(ThreadContext context, IRubyObject self, String name, IRubyObject... args) {
        return getMetaClass(self).finvokeChecked(context, self, name, args);
    }

    // MRI: rb_check_funcall
    public static IRubyObject invokeChecked(ThreadContext context, IRubyObject self, JavaSites.CheckedSites sites, IRubyObject arg0) {
        return getMetaClass(self).finvokeChecked(context, self, sites, arg0);
    }

    // MRI: rb_check_funcall
    public static IRubyObject invokeChecked(ThreadContext context, IRubyObject self, JavaSites.CheckedSites sites, IRubyObject... args) {
        return getMetaClass(self).finvokeChecked(context, self, sites, args);
    }

    /**
     * The protocol for super method invocation is a bit complicated
     * in Ruby. In real terms it involves first finding the real
     * implementation class (the super class), getting the name of the
     * method to call from the frame, and then invoke that on the
     * super class with the current self as the actual object
     * invoking.
     */
    public static IRubyObject invokeSuper(ThreadContext context, IRubyObject self, IRubyObject[] args, Block block) {
        return invokeSuper(context, self, context.getFrameKlazz(), context.getFrameName(), args, block);
    }

    public static String getSuperNameFromCompositeName(String compositeName) {
        if (compositeName != null && compositeName.length() > 0 && compositeName.charAt(0) == '\0') {
            return compositeName.substring(compositeName.lastIndexOf('\0') + 1);
        }

        return compositeName;
    }

    public static String getCalleeNameFromCompositeName(String compositeName) {
        if (compositeName != null && compositeName.length() > 0 && compositeName.charAt(0) == '\0') {
            return compositeName.substring(1, compositeName.lastIndexOf('\0'));
        }

        return compositeName;
    }

    public static IRubyObject invokeSuper(ThreadContext context, IRubyObject self, RubyModule klass, String name, IRubyObject[] args, Block block) {
        checkSuperDisabledOrOutOfMethod(context, klass, name);

        RubyClass selfClass = getMetaClass(self);
        RubyClass superClass = klass.getSuperClass();
        CacheEntry entry = superClass != null ? superClass.searchWithCache(name) : CacheEntry.NULL_CACHE;
        DynamicMethod method = entry.method;

        if (method.isUndefined()) {
            return callMethodMissing(context, self, selfClass, method.getVisibility(), name, CallType.SUPER, args, block);
        }
        return method.call(context, self, entry.sourceModule, name, args, block);
    }

    public static IRubyObject invokeSuper(ThreadContext context, IRubyObject self, RubyModule klass, String name, IRubyObject arg0, Block block) {
        checkSuperDisabledOrOutOfMethod(context, klass, name);

        RubyClass selfClass = getMetaClass(self);
        RubyClass superClass = klass.getSuperClass();
        CacheEntry entry = superClass != null ? superClass.searchWithCache(name) : CacheEntry.NULL_CACHE;
        DynamicMethod method = entry.method;

        if (method.isUndefined()) {
            return callMethodMissing(context, self, selfClass, method.getVisibility(), name, CallType.SUPER, arg0, block);
        }
        return method.call(context, self, entry.sourceModule, name, arg0, block);
    }

    public static IRubyObject invokeSuper(ThreadContext context, IRubyObject self, Block block) {
        checkSuperDisabledOrOutOfMethod(context);
        RubyModule klazz = context.getFrameKlazz();
        String name = context.getFrameName();

        RubyClass selfClass = getMetaClass(self);
        RubyClass superClass = klazz.getSuperClass();
        CacheEntry entry = superClass != null ? superClass.searchWithCache(name) : CacheEntry.NULL_CACHE;
        DynamicMethod method = entry.method;

        if (method.isUndefined()) {
            return callMethodMissing(context, self, selfClass, method.getVisibility(), name, CallType.SUPER, block);
        }
        return method.call(context, self, entry.sourceModule, name, block);
    }

    public static IRubyObject invokeSuper(ThreadContext context, IRubyObject self, IRubyObject arg0, Block block) {
        checkSuperDisabledOrOutOfMethod(context);
        RubyModule klazz = context.getFrameKlazz();
        String name = context.getFrameName();

        RubyClass selfClass = getMetaClass(self);
        RubyClass superClass = klazz.getSuperClass();
        CacheEntry entry = superClass != null ? superClass.searchWithCache(name) : CacheEntry.NULL_CACHE;
        DynamicMethod method = entry.method;

        if (method.isUndefined()) {
            return callMethodMissing(context, self, selfClass, method.getVisibility(), name, CallType.SUPER, arg0, block);
        }
        return method.call(context, self, entry.sourceModule, name, arg0, block);
    }

    public static IRubyObject invokeSuper(ThreadContext context, IRubyObject self, IRubyObject arg0, IRubyObject arg1, Block block) {
        checkSuperDisabledOrOutOfMethod(context);
        RubyModule klazz = context.getFrameKlazz();
        String name = context.getFrameName();

        RubyClass selfClass = getMetaClass(self);
        RubyClass superClass = klazz.getSuperClass();
        CacheEntry entry = superClass != null ? superClass.searchWithCache(name) : CacheEntry.NULL_CACHE;
        DynamicMethod method = entry.method;

        if (method.isUndefined()) {
            return callMethodMissing(context, self, selfClass, method.getVisibility(), name, CallType.SUPER, arg0, arg1, block);
        }
        return method.call(context, self, entry.sourceModule, name, arg0, arg1, block);
    }

    public static IRubyObject invokeSuper(ThreadContext context, IRubyObject self, IRubyObject arg0, IRubyObject arg1, IRubyObject arg2, Block block) {
        checkSuperDisabledOrOutOfMethod(context);
        RubyModule klazz = context.getFrameKlazz();
        String name = context.getFrameName();

        RubyClass selfClass = getMetaClass(self);
        RubyClass superClass = klazz.getSuperClass();
        CacheEntry entry = superClass != null ? superClass.searchWithCache(name) : CacheEntry.NULL_CACHE;
        DynamicMethod method = entry.method;

        if (method.isUndefined()) {
            return callMethodMissing(context, self, selfClass, method.getVisibility(), name, CallType.SUPER, arg0, arg1, arg2, block);
        }
        return method.call(context, self, entry.sourceModule, name, arg0, arg1, arg2, block);
    }

    @Deprecated
    public static RubyArray ensureRubyArray(IRubyObject value) {
        return ensureRubyArray(value.getRuntime(), value);
    }

    public static RubyArray ensureRubyArray(Ruby runtime, IRubyObject value) {
        return value instanceof RubyArray ? (RubyArray)value : RubyArray.newArray(runtime, value);
    }

    @Deprecated // not used
    public static IRubyObject nullToNil(IRubyObject value, ThreadContext context) {
        return value != null ? value : context.nil;
    }

    @Deprecated // not used
    public static IRubyObject nullToNil(IRubyObject value, Ruby runtime) {
        return value != null ? value : runtime.getNil();
    }

    /**
     * @see Ruby#getNullToNilHandle()
     */
    public static IRubyObject nullToNil(IRubyObject value, IRubyObject nil) {
        return value != null ? value : nil;
    }

    public static IRubyObject nullToUndefined(IRubyObject value) {
        return value != null ? value : UndefinedValue.UNDEFINED;
    }

    public static void handleArgumentSizes(ThreadContext context, Ruby runtime, int given, int required, int opt, int rest) {
        if (opt == 0) {
            if (rest < 0) {
                // no opt, no rest, exact match
                if (given != required) throw argumentError(context, given, required);
            } else {
                // only rest, must be at least required
                if (given < required) throw argumentError(context, given, required);
            }
        } else {
            if (rest < 0) {
                // opt but no rest, must be at least required and no more than required + opt
                if (given < required) throw argumentError(context, given, required);
                if (given > (required + opt)) throw argumentError(context, given, required + opt);
            } else {
                // opt and rest, must be at least required
                if (given < required) throw argumentError(context, given, required);
            }
        }
    }

    public static String getLocalJumpTypeOrRethrow(RaiseException re) {
        RubyException exception = re.getException();
        Ruby runtime = exception.getRuntime();
        if (runtime.getLocalJumpError().isInstance(exception)) {
            RubyLocalJumpError jumpError = (RubyLocalJumpError)re.getException();

            IRubyObject reason = jumpError.reason();

            return reason.asJavaString();
        }

        throw re;
    }

    public static IRubyObject unwrapLocalJumpErrorValue(RaiseException re) {
        return ((RubyLocalJumpError)re.getException()).exit_value();
    }

    public static Block getBlockFromBlockPassBody(Ruby runtime, IRubyObject proc, Block currentBlock) {
        // No block from a nil proc
        if (proc.isNil()) return Block.NULL_BLOCK;

        // If not already a proc then we should try and make it one.
        if (!(proc instanceof RubyProc)) {
            proc = coerceProc(proc, runtime);
        }

        return getBlockFromProc(currentBlock, proc);
    }

    private static IRubyObject coerceProc(IRubyObject maybeProc, Ruby runtime) throws RaiseException {
        IRubyObject proc = TypeConverter.convertToType(maybeProc, runtime.getProc(), "to_proc", false);

        if (!(proc instanceof RubyProc)) throw typeError(runtime.getCurrentContext(), maybeProc, "Proc");

        return proc;
    }

    private static Block getBlockFromProc(Block currentBlock, IRubyObject proc) {
        if (currentBlock != null && currentBlock.isGiven()) {
            RubyProc procObject = currentBlock.getProcObject();
            // The current block is already associated with proc.  No need to create a new one
            if (procObject != null && procObject == proc) {
                return currentBlock;
            }
        }

        return ((RubyProc) proc).getBlock();
    }

    @JIT
    public static Block getImplicitBlockFromBlockBinding(Block block) {
        return block.getFrame().getBlock();
    }

    public static Block getBlockFromBlockPassBody(IRubyObject proc, Block currentBlock) {
        return getBlockFromBlockPassBody(proc.getRuntime(), proc, currentBlock);
    }

    @Deprecated
    public static IRubyObject backrefLastMatch(ThreadContext context) {
        IRubyObject backref = context.getBackRef();

        return RubyRegexp.last_match(backref);
    }

    @Deprecated
    public static IRubyObject backrefMatchPre(ThreadContext context) {
        IRubyObject backref = context.getBackRef();

        return RubyRegexp.match_pre(backref);
    }

    @Deprecated
    public static IRubyObject backrefMatchPost(ThreadContext context) {
        IRubyObject backref = context.getBackRef();

        return RubyRegexp.match_post(backref);
    }

    @Deprecated
    public static IRubyObject backrefMatchLast(ThreadContext context) {
        IRubyObject backref = context.getBackRef();

        return RubyRegexp.match_last(backref);
    }

    public static IRubyObject[] appendToObjectArray(IRubyObject[] array, IRubyObject add) {
        return ArraySupport.newCopy(array, add);
    }

    public static IRubyObject breakLocalJumpError(Ruby runtime, IRubyObject value) {
        throw newLocalJumpErrorForBreak(runtime, value);
    }

    public static RaiseException newLocalJumpErrorForBreak(Ruby runtime, IRubyObject breakValue) {
        return runtime.newLocalJumpError(RubyLocalJumpError.Reason.BREAK, breakValue, "unexpected break");
    }

    public static IRubyObject[] concatObjectArrays(IRubyObject[] array, IRubyObject[] add) {
        return toArray(array, add);
    }

    public static IRubyObject[] toArray(IRubyObject[] array, IRubyObject... rest) {
        final int len = array.length;
        IRubyObject[] newArray = new IRubyObject[len + rest.length];
        ArraySupport.copy(array, newArray, 0, len);
        ArraySupport.copy(rest, newArray, len, rest.length);
        return newArray;
    }

    public static IRubyObject[] toArray(IRubyObject obj, IRubyObject... rest) {
        return ArraySupport.newCopy(obj, rest);
    }

    public static IRubyObject[] toArray(IRubyObject obj0, IRubyObject obj1, IRubyObject... rest) {
        IRubyObject[] newArray = new IRubyObject[2 + rest.length];
        newArray[0] = obj0;
        newArray[1] = obj1;
        ArraySupport.copy(rest, newArray, 2, rest.length);
        return newArray;
    }

    public static IRubyObject[] toArray(IRubyObject obj0, IRubyObject obj1, IRubyObject obj2, IRubyObject... rest) {
        IRubyObject[] newArray = new IRubyObject[3 + rest.length];
        newArray[0] = obj0;
        newArray[1] = obj1;
        newArray[2] = obj2;
        ArraySupport.copy(rest, newArray, 3, rest.length);
        return newArray;
    }

    public static IRubyObject isExceptionHandled(RubyException currentException, IRubyObject[] exceptions, ThreadContext context) {
        for (int i = 0; i < exceptions.length; i++) {
            IRubyObject result = isExceptionHandled(currentException, exceptions[i], context);
            if (result.isTrue()) return result;
        }
        return context.fals;
    }

    public static IRubyObject isExceptionHandled(RubyException currentException, IRubyObject exception, ThreadContext context) {
        return isExceptionHandled((IRubyObject) currentException, exception, context);
    }

    public static IRubyObject isExceptionHandled(IRubyObject currentException, IRubyObject exception, ThreadContext context) {
        if (!moduleClass(context).isInstance(exception)) throw typeError(context, "class or module required for rescue clause");

        IRubyObject result = invoke(context, exception, "===", currentException);
        return result.isTrue() ? result : context.fals;
    }

    public static IRubyObject isExceptionHandled(RubyException currentException, IRubyObject exception0, IRubyObject exception1, ThreadContext context) {
        IRubyObject result = isExceptionHandled(currentException, exception0, context);
        if (result.isTrue()) return result;
        return isExceptionHandled(currentException, exception1, context);
    }

    public static IRubyObject isExceptionHandled(RubyException currentException, IRubyObject exception0, IRubyObject exception1, IRubyObject exception2, ThreadContext context) {
        IRubyObject result = isExceptionHandled(currentException, exception0, context);
        if (result.isTrue()) return result;
        return isExceptionHandled(currentException, exception1, exception2, context);
    }

    public static boolean checkJavaException(final IRubyObject wrappedEx, final Throwable ex, IRubyObject catchable, ThreadContext context) {
        if (
                // rescue exception needs to catch Java exceptions
                exceptionClass(context) == catchable ||

                // rescue Object needs to catch Java exceptions
                objectClass(context) == catchable ||

                // rescue StandardError needs to catch Java exceptions
                context.runtime.getStandardError() == catchable) {

            if (ex instanceof RaiseException raise) {
                return isExceptionHandled(raise.getException(), catchable, context).isTrue();
            }

            // let Ruby exceptions decide if they handle it
            return isExceptionHandled(wrappedEx, catchable, context).isTrue();
        }

        if (context.runtime.getNativeException() == catchable) {
            // NativeException catches Java exceptions, lazily creating the wrapper
            return true;
        }

        if (catchable instanceof RubyClass cat && Java.isProxyType(cat)) {
            if ( ex instanceof ReifiedJavaProxy ) { // Ruby sub-class of a Java exception type
                final IRubyObject target = ((ReifiedJavaProxy) ex).___jruby$rubyObject();
                if ( target != null ) return cat.isInstance(target);
            }
            return cat.isInstance(wrappedEx);
        }

        if (catchable instanceof RubyModule) {
            IRubyObject result = invoke(context, catchable, "===", wrappedEx);
            return result.isTrue();
        }

        return false;
    }

    public static boolean checkJavaException(final Throwable ex, IRubyObject catchable, ThreadContext context) {
        return checkJavaException(wrapJavaException(context.runtime, ex), ex, catchable, context);
    }

    // wrapJavaException(runtime, ex)

    public static IRubyObject wrapJavaException(final Ruby runtime, final Throwable ex) {
        return JavaUtil.convertJavaToUsableRubyObject(runtime, ex);
    }

    @Deprecated // due deprecated checkJavaException
    public static IRubyObject isJavaExceptionHandled(Throwable currentThrowable, IRubyObject[] throwables, ThreadContext context) {
        if (currentThrowable instanceof Unrescuable) {
            throwException(currentThrowable);
        }

        if (currentThrowable instanceof RaiseException) {
            return isExceptionHandled(((RaiseException) currentThrowable).getException(), throwables, context);
        } else {
            if (throwables.length == 0) {
                // no rescue means StandardError, which rescues Java exceptions
                return context.tru;
            } else {
                for (int i = 0; i < throwables.length; i++) {
                    if (checkJavaException(currentThrowable, throwables[i], context)) {
                        return context.tru;
                    }
                }
            }

            return context.fals;
        }
    }

    @Deprecated // due deprecated checkJavaException
    public static IRubyObject isJavaExceptionHandled(Throwable currentThrowable, IRubyObject throwable, ThreadContext context) {
        if (currentThrowable instanceof Unrescuable) {
            throwException(currentThrowable);
        }

        if (currentThrowable instanceof RaiseException) {
            return isExceptionHandled(((RaiseException) currentThrowable).getException(), throwable, context);
        } else {
            if (checkJavaException(currentThrowable, throwable, context)) {
                return context.tru;
            }

            return context.fals;
        }
    }

    @Deprecated // due deprecated checkJavaException
    public static IRubyObject isJavaExceptionHandled(Throwable currentThrowable, IRubyObject throwable0, IRubyObject throwable1, ThreadContext context) {
        if (currentThrowable instanceof Unrescuable) {
            throwException(currentThrowable);
        }

        if (currentThrowable instanceof RaiseException) {
            return isExceptionHandled(((RaiseException)currentThrowable).getException(), throwable0, throwable1, context);
        } else {
            if (checkJavaException(currentThrowable, throwable0, context)) {
                return context.tru;
            }
            if (checkJavaException(currentThrowable, throwable1, context)) {
                return context.tru;
            }

            return context.fals;
        }
    }

    @Deprecated // due deprecated checkJavaException
    public static IRubyObject isJavaExceptionHandled(Throwable currentThrowable, IRubyObject throwable0, IRubyObject throwable1, IRubyObject throwable2, ThreadContext context) {
        if (currentThrowable instanceof Unrescuable) {
            throwException(currentThrowable);
        }

        if (currentThrowable instanceof RaiseException) {
            return isExceptionHandled(((RaiseException)currentThrowable).getException(), throwable0, throwable1, throwable2, context);
        } else {
            if (checkJavaException(currentThrowable, throwable0, context)) {
                return context.tru;
            }
            if (checkJavaException(currentThrowable, throwable1, context)) {
                return context.tru;
            }
            if (checkJavaException(currentThrowable, throwable2, context)) {
                return context.tru;
            }

            return context.fals;
        }
    }

    @Deprecated
    public static void storeExceptionInErrorInfo(Throwable currentThrowable, ThreadContext context) {
        IRubyObject exception;
        if (currentThrowable instanceof RaiseException) {
            exception = ((RaiseException)currentThrowable).getException();
        } else {
            exception = JavaUtil.convertJavaToUsableRubyObject(context.runtime, currentThrowable);
        }
        context.setErrorInfo(exception);
    }

    public static void clearErrorInfo(ThreadContext context) {
        context.setErrorInfo(context.nil);
    }

    public static void checkSuperDisabledOrOutOfMethod(ThreadContext context) {
        checkSuperDisabledOrOutOfMethod(context, context.getFrameKlazz(), context.getFrameName());
    }

    public static void checkSuperDisabledOrOutOfMethod(ThreadContext context, RubyModule klass, String name) {
        if (klass == null) {
            if (name != null) {
                Ruby runtime = context.runtime;
                throw runtime.newNameError(str(runtime, "superclass method '", ids(runtime, name), "' disabled"), name);
            }
        }
        if (name == null) {
            throw context.runtime.newNoMethodError("super called outside of method", null, context.nil);
        }
    }

    public static RubyModule findImplementerIfNecessary(RubyModule clazz, RubyModule implementationClass) {
        if (implementationClass.needsImplementer()) {
            // modules are included with a shim class; we must find that shim to handle super() appropriately
            return clazz.findImplementer(implementationClass);
        } else {
            // method is directly in a class, so just ensure we don't use any prepends
            return implementationClass.getMethodLocation();
        }
    }

    public static RubyArray createSubarray(RubyArray input, int start) {
        return (RubyArray)input.subseqLight(start, input.size() - start);
    }

    public static RubyArray createSubarray(RubyArray input, int start, int post) {
        return (RubyArray)input.subseqLight(start, input.size() - post - start);
    }

    public static RubyArray createSubarray(IRubyObject[] input, Ruby runtime, int start) {
        if (start >= input.length) {
            return RubyArray.newEmptyArray(runtime);
        } else {
            return RubyArray.newArrayMayCopy(runtime, input, start);
        }
    }

    public static RubyArray createSubarray(IRubyObject[] input, Ruby runtime, int start, int exclude) {
        int length = input.length - exclude - start;
        if (length <= 0) {
            return RubyArray.newEmptyArray(runtime);
        } else {
            return RubyArray.newArrayMayCopy(runtime, input, start, length);
        }
    }

    public static IRubyObject elementOrNull(IRubyObject[] input, int element) {
        if (element >= input.length) {
            return null;
        } else {
            return input[element];
        }
    }

    public static IRubyObject optElementOrNull(IRubyObject[] input, int element, int postCount) {
        if (element + postCount >= input.length) {
            return null;
        } else {
            return input[element];
        }
    }

    public static IRubyObject elementOrNil(IRubyObject[] input, int element, IRubyObject nil) {
        if (element >= input.length) {
            return nil;
        } else {
            return input[element];
        }
    }

    public static IRubyObject setConstantInModule(ThreadContext context, String name, IRubyObject value, IRubyObject module) {
        if (!(module instanceof RubyModule)) {
            throw typeError(context, str(context.runtime, ids(context.runtime, module), " is not a class/module"));
        }
        ((RubyModule) module).setConstant(name, value);

        return value;
    }

    public static final int MAX_SPECIFIC_ARITY_OBJECT_ARRAY = 10;

    public static IRubyObject[] anewarrayIRubyObjects(int size) {
        return new IRubyObject[size];
    }

    public static IRubyObject[] aastoreIRubyObjects(IRubyObject[] ary, IRubyObject one, int start) {
        ary[start] = one;
        return ary;
    }

    public static IRubyObject[] aastoreIRubyObjects(IRubyObject[] ary, IRubyObject one, IRubyObject two, int start) {
        ary[start] = one;
        ary[start+1] = two;
        return ary;
    }

    public static IRubyObject[] aastoreIRubyObjects(IRubyObject[] ary, IRubyObject one, IRubyObject two, IRubyObject three, int start) {
        ary[start] = one;
        ary[start+1] = two;
        ary[start+2] = three;
        return ary;
    }

    public static IRubyObject[] aastoreIRubyObjects(IRubyObject[] ary, IRubyObject one, IRubyObject two, IRubyObject three, IRubyObject four, int start) {
        ary[start] = one;
        ary[start+1] = two;
        ary[start+2] = three;
        ary[start+3] = four;
        return ary;
    }

    public static IRubyObject[] aastoreIRubyObjects(IRubyObject[] ary, IRubyObject one, IRubyObject two, IRubyObject three, IRubyObject four, IRubyObject five, int start) {
        ary[start] = one;
        ary[start+1] = two;
        ary[start+2] = three;
        ary[start+3] = four;
        ary[start+4] = five;
        return ary;
    }

    public static IRubyObject[] aastoreIRubyObjects(IRubyObject[] ary, IRubyObject one, IRubyObject two, IRubyObject three, IRubyObject four, IRubyObject five, IRubyObject six, int start) {
        ary[start] = one;
        ary[start+1] = two;
        ary[start+2] = three;
        ary[start+3] = four;
        ary[start+4] = five;
        ary[start+5] = six;
        return ary;
    }

    public static IRubyObject[] aastoreIRubyObjects(IRubyObject[] ary, IRubyObject one, IRubyObject two, IRubyObject three, IRubyObject four, IRubyObject five, IRubyObject six, IRubyObject seven, int start) {
        ary[start] = one;
        ary[start+1] = two;
        ary[start+2] = three;
        ary[start+3] = four;
        ary[start+4] = five;
        ary[start+5] = six;
        ary[start+6] = seven;
        return ary;
    }

    public static IRubyObject[] aastoreIRubyObjects(IRubyObject[] ary, IRubyObject one, IRubyObject two, IRubyObject three, IRubyObject four, IRubyObject five, IRubyObject six, IRubyObject seven, IRubyObject eight, int start) {
        ary[start] = one;
        ary[start+1] = two;
        ary[start+2] = three;
        ary[start+3] = four;
        ary[start+4] = five;
        ary[start+5] = six;
        ary[start+6] = seven;
        ary[start+7] = eight;
        return ary;
    }

    public static IRubyObject[] aastoreIRubyObjects(IRubyObject[] ary, IRubyObject one, IRubyObject two, IRubyObject three, IRubyObject four, IRubyObject five, IRubyObject six, IRubyObject seven, IRubyObject eight, IRubyObject nine, int start) {
        ary[start] = one;
        ary[start+1] = two;
        ary[start+2] = three;
        ary[start+3] = four;
        ary[start+4] = five;
        ary[start+5] = six;
        ary[start+6] = seven;
        ary[start+7] = eight;
        ary[start+8] = nine;
        return ary;
    }

    public static IRubyObject[] aastoreIRubyObjects(IRubyObject[] ary, IRubyObject one, IRubyObject two, IRubyObject three, IRubyObject four, IRubyObject five, IRubyObject six, IRubyObject seven, IRubyObject eight, IRubyObject nine, IRubyObject ten, int start) {
        ary[start] = one;
        ary[start+1] = two;
        ary[start+2] = three;
        ary[start+3] = four;
        ary[start+4] = five;
        ary[start+5] = six;
        ary[start+6] = seven;
        ary[start+7] = eight;
        ary[start+8] = nine;
        ary[start+9] = ten;
        return ary;
    }

    public static IRubyObject[] constructObjectArray(IRubyObject one) {
        return new IRubyObject[] {one};
    }

    public static IRubyObject[] constructObjectArray(IRubyObject one, IRubyObject two) {
        return new IRubyObject[] {one, two};
    }

    public static IRubyObject[] constructObjectArray(IRubyObject one, IRubyObject two, IRubyObject three) {
        return new IRubyObject[] {one, two, three};
    }

    public static IRubyObject[] constructObjectArray(IRubyObject one, IRubyObject two, IRubyObject three, IRubyObject four) {
        return new IRubyObject[] {one, two, three, four};
    }

    public static IRubyObject[] constructObjectArray(IRubyObject one, IRubyObject two, IRubyObject three, IRubyObject four, IRubyObject five) {
        return new IRubyObject[] {one, two, three, four, five};
    }

    public static IRubyObject[] constructObjectArray(IRubyObject one, IRubyObject two, IRubyObject three, IRubyObject four, IRubyObject five, IRubyObject six) {
        return new IRubyObject[] {one, two, three, four, five, six};
    }

    public static IRubyObject[] constructObjectArray(IRubyObject one, IRubyObject two, IRubyObject three, IRubyObject four, IRubyObject five, IRubyObject six, IRubyObject seven) {
        return new IRubyObject[] {one, two, three, four, five, six, seven};
    }

    public static IRubyObject[] constructObjectArray(IRubyObject one, IRubyObject two, IRubyObject three, IRubyObject four, IRubyObject five, IRubyObject six, IRubyObject seven, IRubyObject eight) {
        return new IRubyObject[] {one, two, three, four, five, six, seven, eight};
    }

    public static IRubyObject[] constructObjectArray(IRubyObject one, IRubyObject two, IRubyObject three, IRubyObject four, IRubyObject five, IRubyObject six, IRubyObject seven, IRubyObject eight, IRubyObject nine) {
        return new IRubyObject[] {one, two, three, four, five, six, seven, eight, nine};
    }

    public static IRubyObject[] constructObjectArray(IRubyObject one, IRubyObject two, IRubyObject three, IRubyObject four, IRubyObject five, IRubyObject six, IRubyObject seven, IRubyObject eight, IRubyObject nine, IRubyObject ten) {
        return new IRubyObject[] {one, two, three, four, five, six, seven, eight, nine, ten};
    }

    private static final MethodHandle[] constructObjectArrayHandles = new MethodHandle[11];

    public static MethodHandle constructObjectArrayHandle(int size) {
        if (size < 0) throw new IllegalArgumentException("illegal size: " + size);

        if (size > 10) {
            return Binder
                    .from(IRubyObject[].class, params(IRubyObject.class, size))
                    .collect(0, IRubyObject[].class).identity();
        }

        MethodHandle handle = constructObjectArrayHandles[size];

        if (handle == null) {
            try {
                if (size == 0) {
                    handle = Binder.from(IRubyObject[].class).getStatic(LOOKUP, IRubyObject.class, "NULL_ARRAY");
                } else {
                    handle = MethodHandles.lookup().findStatic(Helpers.class, "constructObjectArray", MethodType.methodType(IRubyObject[].class, CodegenUtils.params(IRubyObject.class, size)));
                }

                constructObjectArrayHandles[size] = handle;
            } catch (Exception e) {
                throw new RuntimeException(e);
            }
        }

        return handle;
    }
    
    public static RubyString[] constructRubyStringArray(RubyString one) {
        return new RubyString[] {one};
    }

    public static RubyString[] constructRubyStringArray(RubyString one, RubyString two) {
        return new RubyString[] {one, two};
    }

    public static RubyString[] constructRubyStringArray(RubyString one, RubyString two, RubyString three) {
        return new RubyString[] {one, two, three};
    }

    public static RubyString[] constructRubyStringArray(RubyString one, RubyString two, RubyString three, RubyString four) {
        return new RubyString[] {one, two, three, four};
    }

    public static RubyString[] constructRubyStringArray(RubyString one, RubyString two, RubyString three, RubyString four, RubyString five) {
        return new RubyString[] {one, two, three, four, five};
    }

    public static RubyString[] constructRubyStringArray(RubyString one, RubyString two, RubyString three, RubyString four, RubyString five, RubyString six) {
        return new RubyString[] {one, two, three, four, five, six};
    }

    public static RubyString[] constructRubyStringArray(RubyString one, RubyString two, RubyString three, RubyString four, RubyString five, RubyString six, RubyString seven) {
        return new RubyString[] {one, two, three, four, five, six, seven};
    }

    public static RubyString[] constructRubyStringArray(RubyString one, RubyString two, RubyString three, RubyString four, RubyString five, RubyString six, RubyString seven, RubyString eight) {
        return new RubyString[] {one, two, three, four, five, six, seven, eight};
    }

    public static RubyString[] constructRubyStringArray(RubyString one, RubyString two, RubyString three, RubyString four, RubyString five, RubyString six, RubyString seven, RubyString eight, RubyString nine) {
        return new RubyString[] {one, two, three, four, five, six, seven, eight, nine};
    }

    public static RubyString[] constructRubyStringArray(RubyString one, RubyString two, RubyString three, RubyString four, RubyString five, RubyString six, RubyString seven, RubyString eight, RubyString nine, RubyString ten) {
        return new RubyString[] {one, two, three, four, five, six, seven, eight, nine, ten};
    }

    private static final MethodHandle[] constructRubyStringArrayHandles = new MethodHandle[11];

    public static MethodHandle constructRubyStringArrayHandle(int size) {
        if (size < 0) throw new IllegalArgumentException("illegal size: " + size);

        if (size > 10) {
            return Binder
                    .from(RubyString[].class, params(RubyString.class, size))
                    .collect(0, RubyString[].class).identity();
        }

        MethodHandle handle = constructRubyStringArrayHandles[size];

        if (handle == null) {
            try {
                if (size == 0) {
                    handle = Binder.from(RubyString[].class).getStatic(LOOKUP, RubyString.class, "NULL_ARRAY");
                } else {
                    handle = MethodHandles.lookup().findStatic(Helpers.class, "constructRubyStringArray", MethodType.methodType(RubyString[].class, CodegenUtils.params(RubyString.class, size)));
                }

                constructRubyStringArrayHandles[size] = handle;
            } catch (Exception e) {
                throw new RuntimeException(e);
            }
        }

        return handle;
    }

    public static RubyArray constructRubyArray(Ruby runtime, IRubyObject one) {
        return RubyArray.newArrayLight(runtime, one);
    }

    public static RubyArray constructRubyArray(Ruby runtime, IRubyObject one, IRubyObject two) {
        return RubyArray.newArrayLight(runtime, one, two);
    }

    public static RubyArray constructRubyArray(Ruby runtime, IRubyObject one, IRubyObject two, IRubyObject three) {
        return RubyArray.newArrayLight(runtime, one, two, three);
    }

    public static RubyArray constructRubyArray(Ruby runtime, IRubyObject one, IRubyObject two, IRubyObject three, IRubyObject four) {
        return RubyArray.newArrayLight(runtime, one, two, three, four);
    }

    public static RubyArray constructRubyArray(Ruby runtime, IRubyObject one, IRubyObject two, IRubyObject three, IRubyObject four, IRubyObject five) {
        return RubyArray.newArrayLight(runtime, one, two, three, four, five);
    }

    public static RubyArray constructRubyArray(Ruby runtime, IRubyObject one, IRubyObject two, IRubyObject three, IRubyObject four, IRubyObject five, IRubyObject six) {
        return RubyArray.newArrayLight(runtime, one, two, three, four, five, six);
    }

    public static RubyArray constructRubyArray(Ruby runtime, IRubyObject one, IRubyObject two, IRubyObject three, IRubyObject four, IRubyObject five, IRubyObject six, IRubyObject seven) {
        return RubyArray.newArrayLight(runtime, one, two, three, four, five, six, seven);
    }

    public static RubyArray constructRubyArray(Ruby runtime, IRubyObject one, IRubyObject two, IRubyObject three, IRubyObject four, IRubyObject five, IRubyObject six, IRubyObject seven, IRubyObject eight) {
        return RubyArray.newArrayLight(runtime, one, two, three, four, five, six, seven, eight);
    }

    public static RubyArray constructRubyArray(Ruby runtime, IRubyObject one, IRubyObject two, IRubyObject three, IRubyObject four, IRubyObject five, IRubyObject six, IRubyObject seven, IRubyObject eight, IRubyObject nine) {
        return RubyArray.newArrayLight(runtime, one, two, three, four, five, six, seven, eight, nine);
    }

    public static RubyArray constructRubyArray(Ruby runtime, IRubyObject one, IRubyObject two, IRubyObject three, IRubyObject four, IRubyObject five, IRubyObject six, IRubyObject seven, IRubyObject eight, IRubyObject nine, IRubyObject ten) {
        return RubyArray.newArrayLight(runtime, one, two, three, four, five, six, seven, eight, nine, ten);
    }

    public static String[] constructStringArray(String one) {
        return new String[] {one};
    }

    public static String[] constructStringArray(String one, String two) {
        return new String[] {one, two};
    }

    public static String[] constructStringArray(String one, String two, String three) {
        return new String[] {one, two, three};
    }

    public static String[] constructStringArray(String one, String two, String three, String four) {
        return new String[] {one, two, three, four};
    }

    public static String[] constructStringArray(String one, String two, String three, String four, String five) {
        return new String[] {one, two, three, four, five};
    }

    public static String[] constructStringArray(String one, String two, String three, String four, String five, String six) {
        return new String[] {one, two, three, four, five, six};
    }

    public static String[] constructStringArray(String one, String two, String three, String four, String five, String six, String seven) {
        return new String[] {one, two, three, four, five, six, seven};
    }

    public static String[] constructStringArray(String one, String two, String three, String four, String five, String six, String seven, String eight) {
        return new String[] {one, two, three, four, five, six, seven, eight};
    }

    public static String[] constructStringArray(String one, String two, String three, String four, String five, String six, String seven, String eight, String nine) {
        return new String[] {one, two, three, four, five, six, seven, eight, nine};
    }

    public static String[] constructStringArray(String one, String two, String three, String four, String five, String six, String seven, String eight, String nine, String ten) {
        return new String[] {one, two, three, four, five, six, seven, eight, nine, ten};
    }

    public static final int MAX_SPECIFIC_ARITY_HASH = 5;

    public static RubyHash constructHash(Ruby runtime,
                                         IRubyObject key1, IRubyObject value1, boolean prepareString1) {
        RubyHash hash = RubyHash.newHash(runtime);
        hash.fastASet(runtime, key1, value1, prepareString1);
        return hash;
    }

    public static RubyHash constructHash(Ruby runtime,
                                         IRubyObject key1, IRubyObject value1, boolean prepareString1,
                                         IRubyObject key2, IRubyObject value2, boolean prepareString2) {
        RubyHash hash = RubyHash.newHash(runtime);
        hash.fastASet(runtime, key1, value1, prepareString1);
        hash.fastASet(runtime, key2, value2, prepareString2);
        return hash;
    }

    public static RubyHash constructHash(Ruby runtime,
                                         IRubyObject key1, IRubyObject value1, boolean prepareString1,
                                         IRubyObject key2, IRubyObject value2, boolean prepareString2,
                                         IRubyObject key3, IRubyObject value3, boolean prepareString3) {
        RubyHash hash = RubyHash.newHash(runtime);
        hash.fastASet(runtime, key1, value1, prepareString1);
        hash.fastASet(runtime, key2, value2, prepareString2);
        hash.fastASet(runtime, key3, value3, prepareString3);
        return hash;
    }

    public static RubyHash constructHash(Ruby runtime,
                                         IRubyObject key1, IRubyObject value1, boolean prepareString1,
                                         IRubyObject key2, IRubyObject value2, boolean prepareString2,
                                         IRubyObject key3, IRubyObject value3, boolean prepareString3,
                                         IRubyObject key4, IRubyObject value4, boolean prepareString4) {
        RubyHash hash = RubyHash.newHash(runtime);
        hash.fastASet(runtime, key1, value1, prepareString1);
        hash.fastASet(runtime, key2, value2, prepareString2);
        hash.fastASet(runtime, key3, value3, prepareString3);
        hash.fastASet(runtime, key4, value4, prepareString4);
        return hash;
    }

    public static RubyHash constructHash(Ruby runtime,
                                         IRubyObject key1, IRubyObject value1, boolean prepareString1,
                                         IRubyObject key2, IRubyObject value2, boolean prepareString2,
                                         IRubyObject key3, IRubyObject value3, boolean prepareString3,
                                         IRubyObject key4, IRubyObject value4, boolean prepareString4,
                                         IRubyObject key5, IRubyObject value5, boolean prepareString5) {
        RubyHash hash = RubyHash.newHash(runtime);
        hash.fastASet(runtime, key1, value1, prepareString1);
        hash.fastASet(runtime, key2, value2, prepareString2);
        hash.fastASet(runtime, key3, value3, prepareString3);
        hash.fastASet(runtime, key4, value4, prepareString4);
        hash.fastASet(runtime, key5, value5, prepareString5);
        return hash;
    }

    public static RubyHash constructSmallHash(Ruby runtime,
                                              IRubyObject key1, IRubyObject value1) {
        RubyHash hash = RubyHash.newSmallHash(runtime);
        hash.fastASetSmallCheckString(runtime, key1, value1);
        return hash;
    }

    public static RubyHash constructSmallHash(Ruby runtime,
                                              IRubyObject key1, IRubyObject value1,
                                              IRubyObject key2, IRubyObject value2) {
        RubyHash hash = RubyHash.newSmallHash(runtime);
        hash.fastASetSmallCheckString(runtime, key1, value1);
        hash.fastASetSmallCheckString(runtime, key2, value2);
        return hash;
    }

    public static RubyHash constructSmallHash(Ruby runtime,
                                              IRubyObject key1, IRubyObject value1,
                                              IRubyObject key2, IRubyObject value2,
                                              IRubyObject key3, IRubyObject value3) {
        RubyHash hash = RubyHash.newSmallHash(runtime);
        hash.fastASetSmallCheckString(runtime, key1, value1);
        hash.fastASetSmallCheckString(runtime, key2, value2);
        hash.fastASetSmallCheckString(runtime, key3, value3);
        return hash;
    }

    public static RubyHash constructSmallHash(Ruby runtime,
                                              IRubyObject key1, IRubyObject value1,
                                              IRubyObject key2, IRubyObject value2,
                                              IRubyObject key3, IRubyObject value3,
                                              IRubyObject key4, IRubyObject value4) {
        RubyHash hash = RubyHash.newSmallHash(runtime);
        hash.fastASetSmallCheckString(runtime, key1, value1);
        hash.fastASetSmallCheckString(runtime, key2, value2);
        hash.fastASetSmallCheckString(runtime, key3, value3);
        hash.fastASetSmallCheckString(runtime, key4, value4);
        return hash;
    }

    public static RubyHash constructSmallHash(Ruby runtime,
                                              IRubyObject key1, IRubyObject value1,
                                              IRubyObject key2, IRubyObject value2,
                                              IRubyObject key3, IRubyObject value3,
                                              IRubyObject key4, IRubyObject value4,
                                              IRubyObject key5, IRubyObject value5) {
        RubyHash hash = RubyHash.newSmallHash(runtime);
        hash.fastASetSmallCheckString(runtime, key1, value1);
        hash.fastASetSmallCheckString(runtime, key2, value2);
        hash.fastASetSmallCheckString(runtime, key3, value3);
        hash.fastASetSmallCheckString(runtime, key4, value4);
        hash.fastASetSmallCheckString(runtime, key5, value5);
        return hash;
    }

    public static IRubyObject negate(IRubyObject value, Ruby runtime) {
        if (value.isTrue()) return runtime.getFalse();
        return runtime.getTrue();
    }

    @Deprecated // no-longer used + confusing argument order
    public static IRubyObject stringOrNil(ByteList value, ThreadContext context) {
        if (value == null) return context.nil;
        return RubyString.newStringShared(context.runtime, value);
    }

    @SuppressWarnings("deprecation")
    public static StaticScope preLoad(ThreadContext context, String[] varNames) {
        StaticScope staticScope = context.runtime.getStaticScopeFactory().newLocalScope(null, varNames);
        preLoadCommon(context, staticScope, false);

        return staticScope;
    }

    public static void preLoadCommon(ThreadContext context, StaticScope staticScope, boolean wrap) {
        RubyModule objectClass = wrap ? RubyModule.newModule(context.runtime) : objectClass(context);

        staticScope.setModule(objectClass);

        DynamicScope scope = DynamicScope.newDynamicScope(staticScope);

        // Each root node has a top-level scope that we need to push
        context.preScopedBody(scope);
        context.preNodeEval(context.runtime.getTopSelf());
    }

    public static void postLoad(ThreadContext context) {
        context.postNodeEval();
        context.postScopedBody();
    }

    @Deprecated // not-used
    public static void registerEndBlock(Block block, Ruby runtime) {
        runtime.pushExitBlock(runtime.newProc(Block.Type.LAMBDA, block));
    }

    @Deprecated // not-used
    public static IRubyObject match3(RubyRegexp regexp, IRubyObject value, ThreadContext context) {
        if (value instanceof RubyString) {
            return regexp.op_match(context, value);
        } else {
            return value.callMethod(context, "=~", regexp);
        }
    }

    @Deprecated // not-used
    public static IRubyObject getErrorInfo(Ruby runtime) {
        return runtime.getCurrentContext().getErrorInfo();
    }

    @Deprecated // not-used
    public static void setErrorInfo(Ruby runtime, IRubyObject error) {
        runtime.getCurrentContext().setErrorInfo(error);
    }

    public static IRubyObject setLastLine(Ruby runtime, ThreadContext context, IRubyObject value) {
        return context.setLastLine(value);
    }

    public static IRubyObject getLastLine(Ruby runtime, ThreadContext context) {
        return context.getLastLine();
    }

    public static RubyArray arrayValue(IRubyObject value) {
        return arrayValue(value.getRuntime().getCurrentContext(), value);
    }

    /**
     * @param context
     * @param runtime
     * @param value
     * @return ""
     * @deprecated Use {@link Helpers#arrayValue(ThreadContext, IRubyObject)}
     */
    @Deprecated(since = "10.0")
    public static RubyArray arrayValue(ThreadContext context, Ruby runtime, IRubyObject value) {
        return arrayValue(context, value);
    }

    public static RubyArray arrayValue(ThreadContext context, IRubyObject value) {
        IRubyObject tmp = value.checkArrayType();

        if (tmp.isNil()) {
            if (value.respondsTo("to_a")) {
                IRubyObject avalue = value.callMethod(context, "to_a");
                if (avalue instanceof RubyArray ary) return ary;
                if (avalue.isNil()) return newArray(context, value);

                throw typeError(context, "'to_a' did not return Array");
            } else {
                CacheEntry entry = value.getMetaClass().searchWithCache("method_missing");
                DynamicMethod methodMissing = entry.method;
                if (methodMissing.isUndefined() || context.runtime.isDefaultMethodMissing(methodMissing)) {
                    return newArray(context, value);
                } else {
                    IRubyObject avalue = methodMissing.call(context, value, entry.sourceModule, "to_a",
                            new IRubyObject[] {asSymbol(context, "to_a")}, Block.NULL_BLOCK);
                    if (!(avalue instanceof RubyArray)) {
                        if (avalue.isNil()) {
                            return newArray(context, value);
                        } else {
                            throw typeError(context, "'to_a' did not return Array");
                        }
                    }
                    return (RubyArray<?>)avalue;
                }
            }
        }

        return ((RubyArray<?>) tmp).aryDup();
    }

    // mri: rb_Array
    @Deprecated
    public static RubyArray asArray(ThreadContext context, IRubyObject value) {
        return TypeConverter.rb_Array(context, value);
    }

    @Deprecated // not used
    public static IRubyObject aryToAry(IRubyObject value) {
        return aryToAry(value.getRuntime().getCurrentContext(), value);
    }

    public static IRubyObject aryToAry(ThreadContext context, IRubyObject value) {
        if (value instanceof RubyArray) return value;

        return respondsTo_to_ary(value) ?
                TypeConverter.convertToTypeUnchecked(context, value, arrayClass(context), "to_ary", false) :
                newArray(context, value);
    }

    private static boolean respondsTo_to_ary(IRubyObject value) {
        try {
            return value.respondsTo("to_ary");
        } catch (NoMethodError e) {
            // A non-existent respond_to? should still end up calling method_missing but if m_m does not
            // handle it then we should not raise.
            return false;
        }
    }

    public static IRubyObject aryOrToAry(ThreadContext context, IRubyObject value) {
        if (value instanceof RubyArray) return value;

        return respondsTo_to_ary(value) ?
                TypeConverter.convertToTypeUnchecked(context, value, arrayClass(context), "to_ary", false) :
                context.nil;
    }

    @Deprecated // not used
    public static IRubyObject aValueSplat(IRubyObject value) {
        if (!(value instanceof RubyArray) || ((RubyArray) value).length().getLongValue() == 0) {
            return value.getRuntime().getNil();
        }

        RubyArray array = (RubyArray) value;

        return array.getLength() == 1 ? array.first() : array;
    }

    @Deprecated(since = "9.4-") // not used
    public static RubyArray splatValue(IRubyObject value) {
        var context = value.getRuntime().getCurrentContext();
        return value.isNil() ? newArray(context, value) : arrayValue(context, value);
    }

    @Deprecated(since = "9.4-") // no longer used
    public static IRubyObject[] splatToArguments(IRubyObject value) {
        if (value.isNil()) {
            return value.getRuntime().getSingleNilArray();
        }

        IRubyObject tmp = value.checkArrayType();

        if (tmp.isNil()) {
            return convertSplatToJavaArray(value.getRuntime().getCurrentContext(), value);
        }
        return ((RubyArray)tmp).toJavaArrayMaybeUnsafe();
    }

    @Deprecated(since = "9.4-")
    private static IRubyObject[] convertSplatToJavaArray(ThreadContext context, IRubyObject value) {
        // Object#to_a is obsolete.  We match Ruby's hack until to_a goes away.  Then we can
        // remove this hack too.

        RubyClass metaClass = value.getMetaClass();
        CacheEntry entry = metaClass.searchWithCache("to_a");
        DynamicMethod method = entry.method;
        if (method.isUndefined() || method.isImplementedBy(kernelModule(context))) {
            return new IRubyObject[] {value};
        }

        IRubyObject avalue = method.call(context, value, entry.sourceModule, "to_a");
<<<<<<< HEAD
        if (!(avalue instanceof RubyArray ary)) {
            if (avalue.isNil()) return new IRubyObject[] {value};

            throw typeError(context, "`to_a' did not return Array");
=======
        if (!(avalue instanceof RubyArray)) {
            if (avalue.isNil()) {
                return new IRubyObject[] {value};
            } else {
                throw typeError(context, "'to_a' did not return Array");
            }
>>>>>>> a95f7d2b
        }
        return ary.toJavaArray(context);
    }

    @SuppressWarnings("deprecation") @Deprecated // no longer used
    public static IRubyObject[] argsCatToArguments(IRubyObject[] args, IRubyObject cat) {
        IRubyObject[] ary = splatToArguments(cat);
        if (ary.length > 0) {
            IRubyObject[] newArgs = new IRubyObject[args.length + ary.length];
            System.arraycopy(args, 0, newArgs, 0, args.length);
            System.arraycopy(ary, 0, newArgs, args.length, ary.length);
            return newArgs;
        }
        return args;
    }

    @Deprecated
    public static RubySymbol addInstanceMethod(RubyModule containingClass, String name, DynamicMethod method, Visibility visibility, ThreadContext context, Ruby runtime) {
        return addInstanceMethod(containingClass, runtime.fastNewSymbol(name), method, visibility, context, runtime);
    }

    @Deprecated
    public static RubySymbol addInstanceMethod(RubyModule containingClass, RubySymbol symbol, DynamicMethod method, Visibility visibility, ThreadContext context, Ruby runtime) {
        return addInstanceMethod(containingClass, symbol, method, visibility, context);
    }

    public static RubySymbol addInstanceMethod(RubyModule containingClass, RubySymbol symbol, DynamicMethod method, Visibility visibility, ThreadContext context) {
        containingClass.addMethod(symbol.idString(), method);

        if (!containingClass.isRefinement()) callNormalMethodHook(containingClass, context, symbol);
        if (visibility == Visibility.MODULE_FUNCTION) addModuleMethod(containingClass, method, context, symbol);

        return symbol;
    }

    private static void addModuleMethod(RubyModule containingClass, DynamicMethod method, ThreadContext context, RubySymbol sym) {
        DynamicMethod singletonMethod = method.dup();
        singletonMethod.setImplementationClass(containingClass.getSingletonClass());
        singletonMethod.setVisibility(Visibility.PUBLIC);
        containingClass.getSingletonClass().addMethod(sym.idString(), singletonMethod);
        containingClass.callMethod(context, "singleton_method_added", sym);
    }

    private static void callNormalMethodHook(RubyModule containingClass, ThreadContext context, RubySymbol name) {
        // 'class << state.self' and 'class << obj' uses defn as opposed to defs
        if (containingClass.isSingleton()) {
            callSingletonMethodHook(((MetaClass) containingClass).getAttached(), context, name);
        } else {
            containingClass.callMethod(context, "method_added", name);
        }
    }

    private static void callSingletonMethodHook(RubyBasicObject receiver, ThreadContext context, RubySymbol name) {
        receiver.callMethod(context, "singleton_method_added", name);
    }

    @SuppressWarnings("deprecation")
    static String encodeScope(StaticScope scope) {
        StringBuilder namesBuilder = new StringBuilder(scope.getType().name()); // 0

        namesBuilder.append(',');  // 1

        boolean first = true;
        for (String name : scope.getVariables()) {
            if (!first) namesBuilder.append(';');
            first = false;
            namesBuilder.append(name);
        }
        namesBuilder.append(',').append(scope.getSignature().encode()); // 2
        namesBuilder.append(',').append(scope.getScopeType());          // 3

        return namesBuilder.toString();
    }

    @SuppressWarnings("deprecation")
    static StaticScope decodeScope(ThreadContext context, StaticScope parent, String scopeString) {
        String[][] decodedScope = decodeScopeDescriptor(scopeString);
        String scopeTypeName = decodedScope[0][0];
        String[] names = decodedScope[1];
        StaticScope scope = null;
        switch (StaticScope.Type.valueOf(scopeTypeName)) {
            case BLOCK:
                scope = context.runtime.getStaticScopeFactory().newBlockScope(parent, names);
                break;
            case EVAL:
                scope = context.runtime.getStaticScopeFactory().newEvalScope(parent, names);
                break;
            case LOCAL:
                scope = context.runtime.getStaticScopeFactory().newLocalScope(parent, names);
                break;
        }
        setAritiesFromDecodedScope(scope, decodedScope[0][2]);
        scope.setScopeType(IRScopeType.valueOf(decodedScope[0][3]));
        return scope;
    }

    private static String[][] decodeScopeDescriptor(String scopeString) {
        String[] scopeElements = scopeString.split(",");
        String[] scopeNames = scopeElements[1].length() == 0 ? EMPTY_STRING_ARRAY : getScopeNames(scopeElements[1]);
        return new String[][] {scopeElements, scopeNames};
    }

    private static void setAritiesFromDecodedScope(StaticScope scope, String encodedSignature) {
        scope.setSignature(Signature.decode(Long.parseLong(encodedSignature)));
    }

    public static StaticScope decodeScopeAndDetermineModule(ThreadContext context, StaticScope parent, String scopeString) {
        StaticScope scope = decodeScope(context, parent, scopeString);
        scope.determineModule();

        return scope;
    }

    public static String describeScope(StaticScope scope) {
        Signature signature = scope.getSignature();
        Collection<String> instanceVariableNames = scope.getInstanceVariableNames();
        String descriptor =
                Integer.toString(scope.getType().ordinal()) + ';'
                + scope.getFile() + ';'
                + Arrays.stream(scope.getVariables()).collect(Collectors.joining(",")) + ';'
                + scope.getFirstKeywordIndex() + ';' +
                + (signature == null ? Signature.NO_ARGUMENTS.encode() : signature.encode()) + ';'
                + scope.getIRScope().getScopeType().ordinal() + ';'
                + (instanceVariableNames.size() > 0
                        ? instanceVariableNames.stream().collect(Collectors.joining(","))
                        : "NONE");

        return descriptor;
    }

    public static StaticScope restoreScope(String descriptor, StaticScope enclosingScope) {
        String[] bits = descriptor.split(";");

        StaticScope.Type type = StaticScope.Type.fromOrdinal(Integer.parseInt(bits[0]));
        String file = bits[1];

        String[] varNames = bits[2].split(",");
        int kwIndex = Integer.parseInt(bits[3]);
        Signature signature = Signature.decode(Long.parseLong(bits[4]));
        IRScopeType scopeType = IRScopeType.fromOrdinal(Integer.parseInt(bits[5]));
        String encodedIvars = bits[6];
        Collection<String> ivarNames = encodedIvars.equals("NONE") ? Collections.EMPTY_LIST : Arrays.asList(encodedIvars.split(","));

        StaticScope scope = StaticScopeFactory.newStaticScope(enclosingScope, type, file, varNames, kwIndex);

        scope.setSignature(signature);
        scope.setScopeType(scopeType);
        scope.setInstanceVariableNames(ivarNames);

        return scope;
    }

    @Deprecated(since = "10.0")
    public static Visibility performNormalMethodChecksAndDetermineVisibility(Ruby runtime, RubyModule clazz,
                                                                             RubySymbol symbol, Visibility visibility) throws RaiseException {
        return performNormalMethodChecksAndDetermineVisibility(runtime.getCurrentContext(), clazz, symbol, visibility);
    }

    public static Visibility performNormalMethodChecksAndDetermineVisibility(ThreadContext context, RubyModule clazz,
                                                                             RubySymbol symbol, Visibility visibility) throws RaiseException {
        if (clazz == context.runtime.getDummy()) throw typeError(context, "no class/module to add method");

        switch(symbol.idString()) {
            case "__id__":
            case "__send__":
                context.runtime.getWarnings().warn(ID.REDEFINING_DANGEROUS, str(context.runtime, "redefining '", ids(context.runtime, symbol), "' may cause serious problem"));
                break;
            case "initialize":
                if (clazz == objectClass(context)) {
                    context.runtime.getWarnings().warn(ID.REDEFINING_DANGEROUS, "redefining Object#initialize may cause infinite loop");
                }
            case "initialize_copy":
            case "initialize_dup":
            case "initialize_clone":
            case "respond_to_missing?":
                visibility = Visibility.PRIVATE;
                break;
        }

        if (visibility == Visibility.MODULE_FUNCTION) {
            visibility = Visibility.PRIVATE;
        }

        return visibility;
    }

    public static RubyClass performSingletonMethodChecks(Ruby runtime, IRubyObject receiver, String name) throws RaiseException {
        if (receiver instanceof RubyFixnum || receiver instanceof RubySymbol) {
            throw typeError(runtime.getCurrentContext(), str(runtime, "can't define singleton method \"", ids(runtime, name), "\" for ", types(runtime, receiver.getMetaClass())));
        }

        if (receiver.isFrozen()) throw runtime.newFrozenError("object", receiver);

        return receiver.getSingletonClass();
    }

    @Deprecated // not used
    public static IRubyObject arrayEntryOrNil(RubyArray array, int index) {
        if (index < array.getLength()) {
            return array.eltInternal(index);
        } else {
            return array.getRuntime().getNil();
        }
    }

    @Deprecated // not used
    public static IRubyObject arrayEntryOrNilZero(RubyArray array) {
        if (0 < array.getLength()) {
            return array.eltInternal(0);
        } else {
            return array.getRuntime().getNil();
        }
    }

    @Deprecated // not used
    public static IRubyObject arrayEntryOrNilOne(RubyArray array) {
        if (1 < array.getLength()) {
            return array.eltInternal(1);
        } else {
            return array.getRuntime().getNil();
        }
    }

    @Deprecated // not used
    public static IRubyObject arrayEntryOrNilTwo(RubyArray array) {
        if (2 < array.getLength()) {
            return array.eltInternal(2);
        } else {
            return array.getRuntime().getNil();
        }
    }

    @Deprecated // not used
    public static IRubyObject arrayPostOrNil(RubyArray array, int pre, int post, int index) {
        if (pre + post < array.getLength()) {
            return array.eltInternal(array.getLength() - post + index);
        } else if (pre + index < array.getLength()) {
            return array.eltInternal(pre + index);
        } else {
            return array.getRuntime().getNil();
        }
    }

    @Deprecated // not used
    public static IRubyObject arrayPostOrNilZero(RubyArray array, int pre, int post) {
        if (pre + post < array.getLength()) {
            return array.eltInternal(array.getLength() - post + 0);
        } else if (pre + 0 < array.getLength()) {
            return array.eltInternal(pre + 0);
        } else {
            return array.getRuntime().getNil();
        }
    }

    @Deprecated // not used
    public static IRubyObject arrayPostOrNilOne(RubyArray array, int pre, int post) {
        if (pre + post < array.getLength()) {
            return array.eltInternal(array.getLength() - post + 1);
        } else if (pre + 1 < array.getLength()) {
            return array.eltInternal(pre + 1);
        } else {
            return array.getRuntime().getNil();
        }
    }

    @Deprecated // not used
    public static IRubyObject arrayPostOrNilTwo(RubyArray array, int pre, int post) {
        if (pre + post < array.getLength()) {
            return array.eltInternal(array.getLength() - post + 2);
        } else if (pre + 2 < array.getLength()) {
            return array.eltInternal(pre + 2);
        } else {
            return array.getRuntime().getNil();
        }
    }

    @Deprecated // not used
    public static RubyArray subarrayOrEmpty(RubyArray array, Ruby runtime, int index) {
        if (index < array.getLength()) {
            return createSubarray(array, index);
        } else {
            return RubyArray.newEmptyArray(runtime);
        }
    }

    @Deprecated // not used
    public static RubyArray subarrayOrEmpty(RubyArray array, Ruby runtime, int index, int post) {
        if (index + post < array.getLength()) {
            return createSubarray(array, index, post);
        } else {
            return RubyArray.newEmptyArray(runtime);
        }
    }

    public static RubyModule checkIsModule(IRubyObject maybeModule) {
        if (maybeModule instanceof RubyModule) return (RubyModule) maybeModule;

        throw typeError(maybeModule.getRuntime().getCurrentContext(), "", maybeModule, " is not a class/module");
    }

    public static IRubyObject getGlobalVariable(Ruby runtime, String name) {
        return runtime.getGlobalVariables().get(name);
    }

    public static IRubyObject setGlobalVariable(IRubyObject value, Ruby runtime, String name) {
        return runtime.getGlobalVariables().set(name, value);
    }

    public static IRubyObject getInstanceVariable(IRubyObject self, Ruby runtime, String internedName) {
        IRubyObject result = self.getInstanceVariables().getInstanceVariable(internedName);
        if (result != null) return result;
        return runtime.getNil();
    }

    public static IRubyObject getInstanceVariableNoWarn(IRubyObject self, ThreadContext context, String internedName) {
        IRubyObject result = self.getInstanceVariables().getInstanceVariable(internedName);
        if (result != null) return result;
        return context.nil;
    }

    public static IRubyObject setInstanceVariable(IRubyObject value, IRubyObject self, String name) {
        return self.getInstanceVariables().setInstanceVariable(name, value);
    }

    public static RubyProc newLiteralLambda(ThreadContext context, Block block, IRubyObject self) {
        return RubyProc.newProc(context.runtime, block, Block.Type.LAMBDA);
    }

    public static void fillNil(final IRubyObject[] arr, int from, int to, Ruby runtime) {
        if (arr.length == 0) return;
        IRubyObject nils[] = runtime.getNilPrefilledArray();
        int i;

        // NOTE: seems that Arrays.fill(arr, runtime.getNil()) won't do better ... on Java 8
        // Object[] array doesn't get the same optimizations as e.g. byte[] int[]

        for (i = from; i + Ruby.NIL_PREFILLED_ARRAY_SIZE < to; i += Ruby.NIL_PREFILLED_ARRAY_SIZE) {
            System.arraycopy(nils, 0, arr, i, Ruby.NIL_PREFILLED_ARRAY_SIZE);
        }
        ArraySupport.copy(nils, arr, i, to - i);
    }

    /**
     * Return a nil-filled IRubyObject array of the specified length.
     *
     * @param length the length of the array requested
     * @param runtime the current runtime
     * @return a nil-filled IRubyObject array of the requested length
     */
    public static IRubyObject[] nilledArray(int length, Ruby runtime) {
        if (length == 0) return IRubyObject.NULL_ARRAY;
        IRubyObject[] nils = runtime.getNilPrefilledArray();
        int i;

        if (length < nils.length) {
            return Arrays.copyOfRange(nils, 0, length);
        }

        IRubyObject[] arr = new IRubyObject[length];

        // NOTE: seems that Arrays.fill(arr, runtime.getNil()) won't do better ... on Java 8
        // Object[] array doesn't get the same optimizations as e.g. byte[] int[]

        for (i = 0; i + Ruby.NIL_PREFILLED_ARRAY_SIZE < length; i += Ruby.NIL_PREFILLED_ARRAY_SIZE) {
            System.arraycopy(nils, 0, arr, i, Ruby.NIL_PREFILLED_ARRAY_SIZE);
        }
        ArraySupport.copy(nils, arr, i, length - i);

        return arr;
    }

    public static void fillNil(IRubyObject[] arr, Ruby runtime) {
        fillNil(arr, 0, arr.length, runtime);
    }

    public static Block getBlock(ThreadContext context, IRubyObject self, Node node) {
        throw new RuntimeException("Should not be called");
    }

    public static Block getBlock(Ruby runtime, ThreadContext context, IRubyObject self, Node node, Block aBlock) {
        throw new RuntimeException("Should not be called");
    }

    /**
     * Equivalent to rb_equal in MRI
     *
     * @param context
     * @param a
     * @param b
     * @return
     */
    public static RubyBoolean rbEqual(ThreadContext context, IRubyObject a, IRubyObject b) {
        if (a == b) return context.tru;
        return asBoolean(context, sites(context).op_equal.call(context, a, a, b).isTrue());
    }

    /**
     * Equivalent to rb_equal in MRI
     *
     * @param context
     * @param a
     * @param b
     * @return
     */
    public static RubyBoolean rbEqual(ThreadContext context, IRubyObject a, IRubyObject b, CallSite equal) {
        if (a == b) return context.tru;
        return asBoolean(context, equal.call(context, a, a, b).isTrue());
    }

    /**
     * Equivalent to rb_eql in MRI
     *
     * @param context
     * @param a
     * @param b
     * @return
     */
    public static RubyBoolean rbEql(ThreadContext context, IRubyObject a, IRubyObject b) {
        if (a == b) return context.tru;
        return asBoolean(context, invokedynamic(context, a, EQL, b).isTrue());
    }

    /**
     * Used by the compiler to simplify arg checking in variable-arity paths
     *
     * @param context thread context
     * @param args arguments array
     * @param min minimum required
     * @param max maximum allowed
     */
    public static void checkArgumentCount(ThreadContext context, IRubyObject[] args, int min, int max) {
        checkArgumentCount(context, args.length, min, max);
    }

    /**
     * Used by the compiler to simplify arg checking in variable-arity paths
     *
     * @param context thread context
     * @param args arguments array
     * @param req required number
     */
    public static void checkArgumentCount(ThreadContext context, IRubyObject[] args, int req) {
        checkArgumentCount(context, args.length, req, req);
    }

    public static void checkArgumentCount(ThreadContext context, int length, int min, int max) {
        int expected;
        if (length < min) {
            expected = min;
        } else if (max > -1 && length > max) {
            expected = max;
        } else {
            return;
        }
        throw argumentError(context, length, expected);
    }

    public static boolean isModuleAndHasConstant(IRubyObject left, String name) {
        return left instanceof RubyModule && ((RubyModule) left).publicConstDefinedFrom(name);
    }

    @JIT @Interp
    public static IRubyObject getDefinedConstantOrBoundMethod(IRubyObject left, String name, IRubyObject definedConstantMessage, IRubyObject definedMethodMessage) {
        if (isModuleAndHasConstant(left, name)) return definedConstantMessage;
        if (left.getMetaClass().isMethodBound(name, true)) return definedMethodMessage;
        return null;
    }

    @Deprecated(since = "10.0")
    public static RubyModule getSuperClassForDefined(Ruby runtime, RubyModule klazz) {
        RubyModule superklazz = klazz.getSuperClass();

        if (superklazz == null && klazz.isModule()) superklazz = objectClass(runtime.getCurrentContext());

        return superklazz;
    }

    public static String[] getScopeNames(String scopeNames) {
        StringTokenizer toker = new StringTokenizer(scopeNames, ";");
        ArrayList list = new ArrayList(10);
        while (toker.hasMoreTokens()) {
            list.add(toker.nextToken().intern());
        }
        return (String[])list.toArray(new String[list.size()]);
    }

    public static RubyClass metaclass(IRubyObject object) {
        return object instanceof RubyBasicObject ?
            ((RubyBasicObject)object).getMetaClass() :
            object.getMetaClass();
    }

    public static String rawBytesToString(byte[] bytes) {
        // stuff bytes into chars
        char[] chars = new char[bytes.length];
        for (int i = 0; i < bytes.length; i++) chars[i] = (char)bytes[i];
        return new String(chars);
    }

    public static byte[] stringToRawBytes(String string) {
        char[] chars = string.toCharArray();
        byte[] bytes = new byte[chars.length];
        for (int i = 0; i < chars.length; i++) bytes[i] = (byte)chars[i];
        return bytes;
    }

    public static String encodeCaptureOffsets(int[] scopeOffsets) {
        char[] encoded = new char[scopeOffsets.length * 2];
        for (int i = 0; i < scopeOffsets.length; i++) {
            int offDepth = scopeOffsets[i];
            char off = (char)(offDepth & 0xFFFF);
            char depth = (char)(offDepth >> 16);
            encoded[2 * i] = off;
            encoded[2 * i + 1] = depth;
        }
        return new String(encoded);
    }

    public static int[] decodeCaptureOffsets(String encoded) {
        char[] chars = encoded.toCharArray();
        int[] scopeOffsets = new int[chars.length / 2];
        for (int i = 0; i < scopeOffsets.length; i++) {
            char off = chars[2 * i];
            char depth = chars[2 * i + 1];
            scopeOffsets[i] = (((int)depth) << 16) | (int)off;
        }
        return scopeOffsets;
    }

    @Deprecated
    public static RubyArray argsPush(ThreadContext context, RubyArray first, IRubyObject second) {
        return ((RubyArray)first.dup()).append(context, second);
    }

    @JIT @Interp
    public static RubyArray argsPush(ThreadContext context, IRubyObject first, IRubyObject second, boolean usesKeywords) {
        boolean isEmptyKeywordRest = usesKeywords && second instanceof RubyHash && ((RubyHash) second).isEmpty();

        if (isEmptyKeywordRest) {
            RubyArray array = (RubyArray) first.dup();
            context.callInfo |= CALL_KEYWORD_EMPTY;
            return array;
        }

        return ((RubyArray)first.dup()).append(context, second);
    }

    public static RubyArray argsCat(ThreadContext context, IRubyObject first, IRubyObject second) {
        IRubyObject secondArgs = IRRuntimeHelpers.irSplat(context, second);

        return ((RubyArray) Helpers.ensureRubyArray(context.runtime, first).dup()).concat(secondArgs);
    }

    @Deprecated
    public static RubyArray argsCat(IRubyObject first, IRubyObject second) {
        return argsCat(first.getRuntime().getCurrentContext(), first, second);
    }

    /** Use an ArgsNode (used for blocks) to generate ArgumentDescriptors */
    public static ArgumentDescriptor[] argsNodeToArgumentDescriptors(ArgsNode argsNode) {
        ArrayList<ArgumentDescriptor> descs = new ArrayList<>();
        Node[] args = argsNode.getArgs();
        int preCount = argsNode.getPreCount();

        if (preCount > 0) {
            for (int i = 0; i < preCount; i++) {
                if (args[i] instanceof MultipleAsgnNode) {
                    descs.add(new ArgumentDescriptor(ArgumentType.anonreq));
                } else {
                    descs.add(new ArgumentDescriptor(ArgumentType.req, ((ArgumentNode) args[i]).getName()));
                }
            }
        }


        int optCount = argsNode.getOptionalArgsCount();
        if (optCount > 0) {
            int optIndex = argsNode.getOptArgIndex();

            for (int i = 0; i < optCount; i++) {
                Node optNode = args[optIndex + i];
                if (optNode instanceof INameNode) {
                    descs.add(new ArgumentDescriptor(ArgumentType.opt, ((INameNode) optNode).getName()));
                } else {
                    descs.add(new ArgumentDescriptor(ArgumentType.anonopt));
                }
            }
        }

        ArgumentNode restArg = argsNode.getRestArgNode();
        if (restArg != null) {
            if (!(restArg instanceof UnnamedRestArgNode) || ((UnnamedRestArgNode) restArg).isStar()) {
                descs.add(new ArgumentDescriptor(ArgumentType.rest, restArg.getName()));
            }
        }

        int postCount = argsNode.getPostCount();
        if (postCount > 0) {
            int postIndex = argsNode.getPostIndex();
            for (int i = 0; i < postCount; i++) {
                Node postNode = args[postIndex + i];
                if (postNode instanceof MultipleAsgnNode) {
                    descs.add(new ArgumentDescriptor(ArgumentType.anonreq));
                } else {
                    descs.add(new ArgumentDescriptor(ArgumentType.req, ((ArgumentNode)postNode).getName()));
                }
            }
        }

        int keywordsCount = argsNode.getKeywordCount();
        if (keywordsCount > 0) {
            int keywordsIndex = argsNode.getKeywordsIndex();
            for (int i = 0; i < keywordsCount; i++) {
                Node keyWordNode = args[keywordsIndex + i];
                for (Node asgnNode : keyWordNode.childNodes()) {
                    ArgumentType type = isRequiredKeywordArgumentValueNode(asgnNode) ? ArgumentType.keyreq : ArgumentType.key;
                    descs.add(new ArgumentDescriptor(type, ((INameNode) asgnNode).getName()));
                }
            }
        }

        if (argsNode.getKeyRest() != null) {
            RubySymbol argName = argsNode.getKeyRest().getName();
            ArgumentType type;

            if (argName == null || argName.getBytes().length() == 0) {
                type = ArgumentType.anonkeyrest;
            } else if (argName.getBytes().equals(CommonByteLists.NIL)) {
                type = ArgumentType.nokey;
            } else {
                type = ArgumentType.keyrest;
            }
            descs.add(new ArgumentDescriptor(type, argName));
        }
        if (argsNode.getBlock() != null) descs.add(new ArgumentDescriptor(ArgumentType.block, argsNode.getBlock().getName()));

        return descs.toArray(new ArgumentDescriptor[descs.size()]);
    }

    /**
     * Convert a parameter list from prefix format to ArgumentDescriptor format.  This source is expected to come
     * from a native path.  Therefore we will be assuming parameterList is UTF-8.
     */
    public static ArgumentDescriptor[] parameterListToArgumentDescriptors(Ruby runtime, String[] parameterList, boolean isLambda) {
        ArgumentDescriptor[] parms = new ArgumentDescriptor[parameterList.length];

        for (int i = 0; i < parameterList.length; i++) {
            String param = parameterList[i];

            if (param.equals("NONE")) break;

            ArgumentType type = ArgumentType.valueOf(param.charAt(0));

            // for lambdas, we call required args optional
            if (type == ArgumentType.req && !isLambda) type = ArgumentType.opt;

            // 'R', 'o', 'n' forms can get here without a name
            if (param.length() > 1) {
                parms[i] = new ArgumentDescriptor(type, runtime.newSymbol(param.substring(1)));
            } else {
                parms[i] = new ArgumentDescriptor(type.anonymousForm());
            }
        }

        return parms;
    }

    /**
     * @param runtime
     * @param argsDesc
     * @param isLambda
     * @return ""
     * @deprecated Use {@link Helpers#argumentDescriptorsToParameters(ThreadContext, ArgumentDescriptor[], boolean)} instead.
     */
    @Deprecated(since = "10.0", forRemoval = true)
    public static RubyArray argumentDescriptorsToParameters(Ruby runtime, ArgumentDescriptor[] argsDesc, boolean isLambda) {
        return argumentDescriptorsToParameters(runtime.getCurrentContext(), argsDesc, isLambda);
    }

    /** Convert a parameter list from ArgumentDescriptor format to "Array of Array" format */
    public static RubyArray argumentDescriptorsToParameters(ThreadContext context, ArgumentDescriptor[] argsDesc, boolean isLambda) {
        if (argsDesc == null) Thread.dumpStack();

        var objArray = new IRubyObject[argsDesc.length];
        for (int i = 0; i < argsDesc.length; i++) {
            objArray[i] = argsDesc[i].toArrayForm(context, isLambda);
        }

        return Create.newArrayNoCopy(context, objArray);
    }

    public static ArgumentDescriptor[] methodToArgumentDescriptors(DynamicMethod method) {
        method = method.getRealMethod();

        if (method instanceof MethodArgs2) {
            return parameterListToArgumentDescriptors(method.getImplementationClass().getRuntime(), ((MethodArgs2) method).getParameterList(), true);
        } else if (method instanceof IRMethodArgs) {
            return ((IRMethodArgs) method).getArgumentDescriptors();
        } else {
            return new ArgumentDescriptor[]{new ArgumentDescriptor(ArgumentType.anonrest)};
        }
    }

    public static IRubyObject methodToParameters(Ruby runtime, AbstractRubyMethod recv) {
        DynamicMethod method = recv.getMethod().getRealMethod();

        return argumentDescriptorsToParameters(runtime, methodToArgumentDescriptors(method), true);
    }

    public static IRubyObject getDefinedCall(ThreadContext context, IRubyObject self, IRubyObject receiver, String name, IRubyObject definedMessage) {
        RubyClass metaClass = receiver.getMetaClass();
        DynamicMethod method = metaClass.searchMethod(name);
        Visibility visibility = method.getVisibility();

        if (visibility != Visibility.PRIVATE &&
                (visibility != Visibility.PROTECTED || metaClass.getRealClass().isInstance(self)) && !method.isUndefined()) {
            return definedMessage;
        }

        if (receiver.callMethod(context, "respond_to_missing?", new IRubyObject[]{asSymbol(context, name), context.fals}).isTrue()) {
            return definedMessage;
        }
        return null;
    }

    public static IRubyObject invokedynamic(ThreadContext context, IRubyObject self, MethodNames method) {
        RubyClass metaclass = self.getMetaClass();
        String name = method.realName();
        CacheEntry entry = getMethodCached(context, metaclass, method.ordinal(), name);
        return entry.method.call(context, self, entry.sourceModule, name);
    }

    public static IRubyObject invokedynamic(ThreadContext context, IRubyObject self, MethodNames method, IRubyObject arg0) {
        RubyClass metaclass = self.getMetaClass();
        String name = method.realName();
        CacheEntry entry = getMethodCached(context, metaclass, method.ordinal(), name);
        return entry.method.call(context, self, entry.sourceModule, name, arg0);
    }

    private static CacheEntry getMethodCached(ThreadContext context, RubyClass metaclass, int index, String name) {
        if (metaclass.getClassIndex() == ClassIndex.NO_INDEX) return metaclass.searchWithCache(name);
        return context.runtimeCache.getMethodEntry(context, metaclass, metaclass.getClassIndex().ordinal() * (index + 1), name);
    }

    @Deprecated // not used
    public static IRubyObject lastElement(IRubyObject[] ary) {
        return ary[ary.length - 1];
    }

    @Deprecated // not used
    public static RubyString appendAsString(RubyString target, IRubyObject other) {
        return target.append(other.asString());
    }

    // . Array given to rest should pass itself
    // . Array with rest + other args should extract array
    // . Array with multiple values and NO rest should extract args if there are more than one argument

    static IRubyObject[] restructureBlockArgs(ThreadContext context,
        IRubyObject value, Signature signature, Block.Type type) {

        if (!type.checkArity && signature == Signature.NO_ARGUMENTS) return IRubyObject.NULL_ARRAY;

        if (value == null) return IRubyObject.NULL_ARRAY;

        return new IRubyObject[] { value };
    }

    @Deprecated // not used
    public static RubyString appendByteList(RubyString target, ByteList source) {
        target.getByteList().append(source);
        return target;
    }

    @JIT
    public static boolean BNE(ThreadContext context, IRubyObject value1, IRubyObject value2) {
        boolean eql = value2 == context.nil || value2 == UndefinedValue.UNDEFINED ?
                value1 == value2 : value1.op_equal(context, value2).isTrue();

        return !eql;
    }

    public static void irCheckArgsArrayArity(ThreadContext context, RubyArray args, int required, int opt, boolean rest) {
        int numArgs = args.size();
        if (numArgs < required || (!rest && numArgs > (required + opt))) {
            Arity.raiseArgumentError(context, numArgs, required, required + opt);
        }
    }

    @Deprecated
    public static IRubyObject invokedynamic(ThreadContext context, IRubyObject self, int index) {
        return invokedynamic(context, self, MethodNames.values()[index]);
    }

    @Deprecated
    public static IRubyObject invokedynamic(ThreadContext context, IRubyObject self, int index, IRubyObject arg0) {
        return invokedynamic(context, self, MethodNames.values()[index], arg0);
    }

    /**
     * <p>Note: Assumes exception: ... to be the only (optional) keyword argument!</p>
     * @param context
     * @param opts
     * @return false if `exception: false`, true otherwise
     */
    public static boolean extractExceptionOnlyArg(ThreadContext context, RubyHash opts) {
        return ArgsUtil.extractKeywordArg(context, opts, "exception") != context.fals;
    }

    /**
     * <p>Note: Assumes exception: ... to be the only (optional) keyword argument!</p>
     * @param context
     * @param opts the keyword args hash
     * @param defValue to return when no keyword options
     * @return false if `exception: false`, true (or default value) otherwise
     */
    public static boolean extractExceptionOnlyArg(ThreadContext context, IRubyObject opts, boolean defValue) {
        IRubyObject hash = TypeConverter.checkHashType(context.runtime, opts);
        if (hash != context.nil) {
            return extractExceptionOnlyArg(context, (RubyHash) opts);
        }
        return defValue;
    }

    /**
     * <p>Note: Assumes exception: ... to be the only (optional) keyword argument!</p>
     * @param context
     * @param args method args
     * @param defValue to return when no keyword options
     * @return false if `exception: false`, true (or default value) otherwise
     */
    public static boolean extractExceptionOnlyArg(ThreadContext context, IRubyObject[] args, boolean defValue) {
        if (args.length == 0) return defValue;
        return extractExceptionOnlyArg(context, args[args.length - 1], defValue);
    }

    public static void throwException(final Throwable e) {
        Helpers.<RuntimeException>throwsUnchecked(e);
    }

    public static <T> T tryThrow(Callable<T> call) {
        try {
            return call.call();
        } catch (Throwable t) {
            throwException(t);
            return null; // not reached
        }
    }

    @SuppressWarnings("unchecked")
    private static <T extends Throwable> void throwsUnchecked(final Throwable e) throws T {
        throw (T) e;
    }

    /**
     * Decode the given value to a Java string using the following rules:
     *
     * * If the string is all US-ASCII characters, it will be decoded as US-ASCII.
     * * If the string is a unicode encoding, it will be decoded as such.
     * * If the string is any other encoding, it will be encoded as raw bytes
     *   using ISO-8859-1.
     *
     * This allows non-unicode, non-US-ASCII encodings to be represented in the
     * symbol table as their raw versions, but properly decodes unicode-
     * encoded strings.
     *
     * @param value the value to decode
     * @return the resulting symbol string
     */
    public static String symbolBytesToString(ByteList value) {
        Encoding encoding = value.getEncoding();
        if (encoding == USASCIIEncoding.INSTANCE || encoding == ASCIIEncoding.INSTANCE) {
            return value.toString(); // raw
        } else if (encoding instanceof UnicodeEncoding) {
            return new String(value.getUnsafeBytes(), value.getBegin(), value.getRealSize(), EncodingUtils.charsetForEncoding(value.getEncoding()));
        } else {
            return value.toString(); // raw
        }
    }

    /**
     * Decode a given ByteList to a Java string.
     *
     * @param runtime the current runtime
     * @param value the bytelist
     * @return a Java String representation of the ByteList
     */
    public static String decodeByteList(Ruby runtime, ByteList value) {
        byte[] unsafeBytes = value.getUnsafeBytes();
        int begin = value.getBegin();
        int length = value.length();

        Encoding encoding = value.getEncoding();

        if (encoding == UTF8Encoding.INSTANCE) {
            return RubyEncoding.decodeUTF8(unsafeBytes, begin, length);
        }

        Charset charset = runtime.getEncodingService().charsetForEncoding(encoding);

        if (charset == null) {
            // No JDK Charset available for this encoding; convert to UTF-16 ourselves.
            Encoding utf16 = EncodingUtils.getUTF16ForPlatform();

            return EncodingUtils.strConvEnc(runtime.getCurrentContext(), value, value.getEncoding(), utf16).toString();
        }

        return RubyEncoding.decode(unsafeBytes, begin, length, charset);
    }

    /**
     * Convert a ByteList into a Java String by using its Encoding's Charset. If
     * the Charset is not available, fall back on other logic.
     *
     * @param bytes the bytelist to decode
     * @return the decoded string
     */
    public static String byteListToString(final ByteList bytes) {
        final Encoding encoding = bytes.getEncoding();

        if (encoding == UTF8Encoding.INSTANCE || encoding == USASCIIEncoding.INSTANCE) {
            return RubyEncoding.decodeUTF8(bytes.getUnsafeBytes(), bytes.getBegin(), bytes.getRealSize());
        }

        final Charset charset = EncodingUtils.charsetForEncoding(encoding);

        if ( charset != null ) {
            return new String(bytes.getUnsafeBytes(), bytes.getBegin(), bytes.getRealSize(), charset);
        }

        return bytes.toString();
    }

    public static IRubyObject rewriteStackTraceAndThrow(ThreadContext context, Throwable t) {
        Ruby runtime = context.runtime;

        StackTraceElement[] javaTrace = t.getStackTrace();
        BacktraceData backtraceData = instanceConfig(context).getTraceType().getIntegratedBacktrace(context, javaTrace);
        t.setStackTrace(RaiseException.javaTraceFromRubyTrace(backtraceData.getBacktrace(context.runtime)));
        throwException(t);
        return null; // not reached
    }

    @Deprecated // un-used
    public static void rewriteStackTrace(final Ruby runtime, final Throwable e) {
        final StackTraceElement[] javaTrace = e.getStackTrace();
        BacktraceData backtraceData = runtime.getInstanceConfig().getTraceType().getIntegratedBacktrace(runtime.getCurrentContext(), javaTrace);
        e.setStackTrace(RaiseException.javaTraceFromRubyTrace(backtraceData.getBacktrace(runtime)));
    }

    public static <T> T[] arrayOf(T... values) {
        return values;
    }

    public static IRubyObject[] arrayOf(IRubyObject first, IRubyObject... values) {
        IRubyObject[] newValues = new IRubyObject[values.length + 1];
        newValues[0] = first;
        System.arraycopy(values, 0, newValues, 1, values.length);
        return newValues;
    }

    public static IRubyObject[] arrayOf(IRubyObject first) {
        return new IRubyObject[] {first};
    }

    public static IRubyObject[] arrayOf(IRubyObject first, IRubyObject second) {
        return new IRubyObject[] {first, second};
    }

    public static IRubyObject[] arrayOf(IRubyObject first, IRubyObject second, IRubyObject third) {
        return new IRubyObject[] {first, second, third};
    }

    public static <T> T[] arrayOf(T[] values, T last, IntFunction<T[]> allocator) {
        T[] newValues = allocator.apply(values.length + 1);
        newValues[values.length] = last;
        System.arraycopy(values, 0, newValues, 0, values.length);
        return newValues;
    }

    public static <T> T[] arrayOf(Class<T> t, int size, T fill) {
        T[] ary = (T[])Array.newInstance(t, size);
        Arrays.fill(ary, fill);
        return ary;
    }

    public static int memchr(boolean[] ary, int start, int len, boolean find) {
        for (int i = 0; i < len; i++) {
            if (ary[i + start] == find) return i + start;
        }
        return -1;
    }

    public static boolean isRequiredKeywordArgumentValueNode(Node asgnNode) {
        return asgnNode.childNodes().get(0) instanceof RequiredKeywordArgumentValueNode;
    }

    // MRI: rb_hash_start
    public static long hashStart(Ruby runtime, long value) {
        long hash = value +
                (runtime.isSiphashEnabled() ?
                        runtime.getHashSeedK1() :
                        runtime.getHashSeedK0());
        return hash;
    }

    public static long hashEnd(long value) {
        value = murmur_step(value, 10);
        value = murmur_step(value, 17);
        return value;
    }

    // MRI: rb_hash
    public static RubyFixnum safeHash(final ThreadContext context, IRubyObject obj) {
        var hval = context.safeRecurse(sites(context).recursive_hash, context.runtime, obj, "hash", true);

        while (!(hval instanceof RubyFixnum fixnum)) {
            // This is different from MRI because we don't have rb_integer_pack
            if (hval instanceof RubyBignum bignum) return bignum.hash(context);
            hval = hval.convertToInteger();
        }

        return fixnum;
    }

    // MRI: mult_and_mix, roughly since we have no uint64 type
    public static long multAndMix(long seed, long hash) {
        long hm1 = seed >> 32, hm2 = hash >> 32;
        long lm1 = seed, lm2 = hash;
        long v64_128 = hm1 * hm2;
        long v32_96 = hm1 * lm2 + lm1 * hm2;
        long v1_32 = lm1 * lm2;

        return (v64_128 + (v32_96 >> 32)) ^ ((v32_96 << 32) + v1_32);
    }

    public static long murmurCombine(long h, long i)
    {
        long v = 0;
        h += i;
        v = murmur1(v + h);
        v = murmur1(v + (h >>> 4*8));
        return v;
    }

    public static long murmur(long h, long k, int r)
    {
        long m = MurmurHash.MURMUR2_MAGIC;
        h += k;
        h *= m;
        h ^= h >> r;
        return h;
    }

    public static long murmur_finish(long h)
    {
        h = murmur(h, 0, 10);
        h = murmur(h, 0, 17);
        return h;
    }

    public static long murmur_step(long h, long k) {
        return murmur((h), (k), 16);
    }

    public static long murmur1(long h) {
        return murmur_step(h, 16);
    }

    private static HelpersSites sites(ThreadContext context) {
        return context.sites.Helpers;
    }

    @Deprecated
    public static String encodeParameterList(List<String[]> args) {
        if (args.size() == 0) return "NONE";

        StringBuilder builder = new StringBuilder();

        boolean added = false;
        for (String[] desc : args) {
            if (added) builder.append(';');
            builder.append(desc[0]).append(desc[1]);
            added = true;
        }

        return builder.toString();
    }

    public static byte[] subseq(byte[] ary, int start, int len) {
        byte[] newAry = new byte[len];
        System.arraycopy(ary, start, newAry, 0, len);
        return newAry;
    }

    /**
     *
     * We have respondTo logic in RubyModule and we have a special callsite for respond_to?.
     * This method is just so we can share that logic.
     */
    public static boolean respondsToMethod(DynamicMethod method, boolean checkVisibility) {
        if (method.isUndefined() || method.isNotImplemented()) return false;

        return !(checkVisibility &&
                (method.getVisibility() == PRIVATE || method.getVisibility() == PROTECTED));
    }

    public static StaticScope getStaticScope(IRScope scope) {
        return scope.getStaticScope();
    }

    // FIXME: to_path should not be called n times it should only be once and that means a cache which would
    // also reduce all this casting and/or string creates.
    // (mkristian) would it make sense to turn $LOAD_PATH into something like RubyClassPathVariable where we could cache
    // the Strings ?
    public static String javaStringFromPath(Ruby runtime, IRubyObject loadPathEntry) {
        return RubyFile.get_path(runtime.getCurrentContext(), loadPathEntry).asJavaString();
    }

    /**
     * This method is deprecated because it depends on having a Ruby frame pushed for checking method visibility,
     * and there's no way to enforce that. Most users of this method probably don't need to check visibility.
     *
     * See https://github.com/jruby/jruby/issues/4134
     *
     * @deprecated Use finvoke if you do not want visibility-checking or invokeFrom if you do.
     */
    @Deprecated(since = "9.4-", forRemoval = true)
    public static IRubyObject invoke(ThreadContext context, IRubyObject self, String name, IRubyObject[] args, CallType callType, Block block) {
        return self.getMetaClass().invoke(context, self, name, args, callType, block);
    }

    /**
     * This method is deprecated because it depends on having a Ruby frame pushed for checking method visibility,
     * and there's no way to enforce that. Most users of this method probably don't need to check visibility.
     *
     * See https://github.com/jruby/jruby/issues/4134
     *
     * @deprecated Use finvoke if you do not want visibility-checking or invokeFrom if you do.
     */
    @Deprecated(since = "9.4-", forRemoval = true)
    public static IRubyObject invoke(ThreadContext context, IRubyObject self, String name, IRubyObject arg, CallType callType, Block block) {
        return self.getMetaClass().invoke(context, self, name, arg, callType, block);
    }

    /**
     * This method is deprecated because it depends on having a Ruby frame pushed for checking method visibility,
     * and there's no way to enforce that. Most users of this method probably don't need to check visibility.
     *
     * See https://github.com/jruby/jruby/issues/4134
     *
     * @deprecated Use finvoke if you do not want visibility-checking or invokeFrom if you do.
     */
    @Deprecated(since = "9.4-", forRemoval = true)
    public static IRubyObject invoke(ThreadContext context, IRubyObject self, String name, CallType callType) {
        return Helpers.invoke(context, self, name, IRubyObject.NULL_ARRAY, callType, Block.NULL_BLOCK);
    }

    @Deprecated
    public static IRubyObject invokeFrom(ThreadContext context, IRubyObject caller, IRubyObject self, String name, IRubyObject[] args, CallType callType, Block block) {
        return self.getMetaClass().invokeFrom(context, callType, caller, self, name, args, block);
    }

    @Deprecated
    public static IRubyObject invokeFrom(ThreadContext context, IRubyObject caller, IRubyObject self, String name, IRubyObject arg, CallType callType, Block block) {
        return self.getMetaClass().invokeFrom(context, callType, caller, self, name, arg, block);
    }

    @Deprecated
    public static IRubyObject invokeFrom(ThreadContext context, IRubyObject caller, IRubyObject self, String name, CallType callType) {
        return self.getMetaClass().invokeFrom(context, callType, caller, self, name, IRubyObject.NULL_ARRAY, Block.NULL_BLOCK);
    }

    @Deprecated
    public static IRubyObject setBackref(Ruby runtime, ThreadContext context, IRubyObject value) {
        if (!value.isNil() && !(value instanceof RubyMatchData)) throw typeError(context, value, "MatchData");

        return context.setBackRef(value);
    }

    @Deprecated
    public static IRubyObject getBackref(Ruby runtime, ThreadContext context) {
        return context.getBackRef();
    }

    @Deprecated
    public static IRubyObject backref(ThreadContext context) {
        return context.getBackRef();
    }
}<|MERGE_RESOLUTION|>--- conflicted
+++ resolved
@@ -2038,19 +2038,10 @@
         }
 
         IRubyObject avalue = method.call(context, value, entry.sourceModule, "to_a");
-<<<<<<< HEAD
         if (!(avalue instanceof RubyArray ary)) {
             if (avalue.isNil()) return new IRubyObject[] {value};
 
-            throw typeError(context, "`to_a' did not return Array");
-=======
-        if (!(avalue instanceof RubyArray)) {
-            if (avalue.isNil()) {
-                return new IRubyObject[] {value};
-            } else {
-                throw typeError(context, "'to_a' did not return Array");
-            }
->>>>>>> a95f7d2b
+            throw typeError(context, "'to_a' did not return Array");
         }
         return ary.toJavaArray(context);
     }
