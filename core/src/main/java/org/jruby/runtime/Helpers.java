package org.jruby.runtime;

import java.io.IOException;
import java.lang.reflect.Array;
import java.nio.channels.ClosedChannelException;
import java.nio.charset.Charset;
import java.util.ArrayList;
import java.util.Arrays;
import java.util.HashMap;
import java.util.List;
import java.util.Map;
import java.util.StringTokenizer;

import jnr.constants.platform.Errno;
import org.jruby.*;
import org.jruby.ast.ArgsNode;
import org.jruby.ast.ArgumentNode;
import org.jruby.ast.DAsgnNode;
import org.jruby.ast.LocalAsgnNode;
import org.jruby.ast.MultipleAsgnNode;
import org.jruby.ast.Node;
import org.jruby.ast.OptArgNode;
import org.jruby.ast.UnnamedRestArgNode;
import org.jruby.ast.types.INameNode;
import org.jruby.ast.RequiredKeywordArgumentValueNode;
import org.jruby.common.IRubyWarnings.ID;
import org.jruby.exceptions.RaiseException;
import org.jruby.exceptions.Unrescuable;
import org.jruby.internal.runtime.methods.*;
import org.jruby.ir.IRScopeType;
import org.jruby.ir.Interp;
import org.jruby.ir.JIT;
import org.jruby.ir.operands.UndefinedValue;
import org.jruby.ir.runtime.IRRuntimeHelpers;
import org.jruby.javasupport.JavaClass;
import org.jruby.javasupport.JavaUtil;
import org.jruby.javasupport.proxy.InternalJavaProxy;
import org.jruby.parser.StaticScope;
import org.jruby.platform.Platform;
import org.jruby.runtime.JavaSites.HelpersSites;
import org.jruby.runtime.backtrace.BacktraceData;
import org.jruby.runtime.builtin.IRubyObject;
import org.jruby.runtime.invokedynamic.MethodNames;
import org.jruby.util.ArraySupport;
import org.jruby.util.ByteList;
import org.jruby.util.DefinedMessage;
import org.jruby.util.JavaNameMangler;
import org.jruby.util.MurmurHash;
import org.jruby.util.TypeConverter;

import org.jcodings.Encoding;
import org.jcodings.specific.ASCIIEncoding;
import org.jcodings.specific.USASCIIEncoding;
import org.jcodings.specific.UTF8Encoding;
import org.jcodings.unicode.UnicodeEncoding;

import static org.jruby.runtime.Visibility.PRIVATE;
import static org.jruby.runtime.Visibility.PROTECTED;
import static org.jruby.runtime.invokedynamic.MethodNames.EQL;
import static org.jruby.runtime.invokedynamic.MethodNames.OP_EQUAL;
import static org.jruby.util.CodegenUtils.sig;
import static org.jruby.util.StringSupport.EMPTY_STRING_ARRAY;

import org.jruby.util.io.EncodingUtils;

/**
 * Helper methods which are called by the compiler.  Note: These will show no consumers, but
 * generated code does call these so don't remove them thinking they are dead code.
 *
 */
public class Helpers {
    public static CallSite selectAttrAsgnCallSite(IRubyObject receiver, IRubyObject self, CallSite normalSite, CallSite variableSite) {
        if (receiver == self) return variableSite;
        return normalSite;
    }
    public static IRubyObject doAttrAsgn(IRubyObject receiver, CallSite callSite, IRubyObject value, ThreadContext context, IRubyObject caller) {
        callSite.call(context, caller, receiver, value);
        return value;
    }
    public static IRubyObject doAttrAsgn(IRubyObject receiver, CallSite callSite, IRubyObject arg0, IRubyObject value, ThreadContext context, IRubyObject caller) {
        callSite.call(context, caller, receiver, arg0, value);
        return value;
    }
    public static IRubyObject doAttrAsgn(IRubyObject receiver, CallSite callSite, IRubyObject arg0, IRubyObject arg1, IRubyObject value, ThreadContext context, IRubyObject caller) {
        callSite.call(context, caller, receiver, arg0, arg1, value);
        return value;
    }
    public static IRubyObject doAttrAsgn(IRubyObject receiver, CallSite callSite, IRubyObject arg0, IRubyObject arg1, IRubyObject arg2, IRubyObject value, ThreadContext context, IRubyObject caller) {
        callSite.call(context, caller, receiver, arg0, arg1, arg2, value);
        return value;
    }
    public static IRubyObject doAttrAsgn(IRubyObject receiver, CallSite callSite, IRubyObject[] args, ThreadContext context, IRubyObject caller) {
        callSite.call(context, caller, receiver, args);
        return args[args.length - 1];
    }
    public static IRubyObject doAttrAsgn(IRubyObject receiver, CallSite callSite, IRubyObject[] args, IRubyObject value, ThreadContext context, IRubyObject caller) {
        IRubyObject[] newArgs = new IRubyObject[args.length + 1];
        System.arraycopy(args, 0, newArgs, 0, args.length);
        newArgs[args.length] = value;
        callSite.call(context, caller, receiver, newArgs);
        return value;
    }

    public static boolean invokeEqqForCaseWhen(CallSite callSite, ThreadContext context, IRubyObject caller, IRubyObject arg, IRubyObject[] receivers) {
        for (int i = 0; i < receivers.length; i++) {
            IRubyObject receiver = receivers[i];
            if (invokeEqqForCaseWhen(callSite, context, caller, arg, receiver)) return true;
        }
        return false;
    }

    public static boolean invokeEqqForCaseWhen(CallSite callSite, ThreadContext context, IRubyObject caller, IRubyObject arg, IRubyObject receiver) {
        IRubyObject result = callSite.call(context, caller, receiver, arg);
        if (result.isTrue()) return true;
        return false;
    }

    public static boolean invokeEqqForCaseWhen(CallSite callSite, ThreadContext context, IRubyObject caller, IRubyObject arg, IRubyObject receiver0, IRubyObject receiver1) {
        IRubyObject result = callSite.call(context, caller, receiver0, arg);
        if (result.isTrue()) return true;
        return invokeEqqForCaseWhen(callSite, context, caller, arg, receiver1);
    }

    public static boolean invokeEqqForCaseWhen(CallSite callSite, ThreadContext context, IRubyObject caller, IRubyObject arg, IRubyObject receiver0, IRubyObject receiver1, IRubyObject receiver2) {
        IRubyObject result = callSite.call(context, caller, receiver0, arg);
        if (result.isTrue()) return true;
        return invokeEqqForCaseWhen(callSite, context, caller, arg, receiver1, receiver2);
    }

    public static boolean invokeEqqForCaselessWhen(IRubyObject[] receivers) {
        for (int i = 0; i < receivers.length; i++) {
            if (receivers[i].isTrue()) return true;
        }
        return false;
    }

    public static boolean invokeEqqForCaselessWhen(IRubyObject receiver) {
        return receiver.isTrue();
    }

    public static boolean invokeEqqForCaselessWhen(IRubyObject receiver0, IRubyObject receiver1) {
        return receiver0.isTrue() || receiver1.isTrue();
    }

    public static boolean invokeEqqForCaselessWhen(IRubyObject receiver0, IRubyObject receiver1, IRubyObject receiver2) {
        return receiver0.isTrue() || receiver1.isTrue() || receiver2.isTrue();
    }

    public static String[] parseBlockDescriptor(String descriptor) {
        String[] mangled = descriptor.split(":");
        mangled[0] = JavaNameMangler.demangleMethodName(mangled[0]);
        mangled[4] = JavaNameMangler.demangleMethodName(mangled[4]);
        return mangled;
    }

    public static RubyClass getSingletonClass(Ruby runtime, IRubyObject receiver) {
        if (receiver instanceof RubyFixnum || receiver instanceof RubySymbol) {
            throw runtime.newTypeError("can't define singleton");
        } else {
            return receiver.getSingletonClass();
        }
    }

    @Deprecated // no longer used - only been used by interface implementation
    public static IRubyObject invokeMethodMissing(IRubyObject receiver, String name, IRubyObject[] args) {
        ThreadContext context = receiver.getRuntime().getCurrentContext();

        // store call information so method_missing impl can use it
        context.setLastCallStatusAndVisibility(CallType.FUNCTIONAL, Visibility.PUBLIC);

        if (name.equals("method_missing")) {
            return RubyKernel.method_missing(context, receiver, args, Block.NULL_BLOCK);
        }

        IRubyObject[] newArgs = prepareMethodMissingArgs(args, context, name);

        return invoke(context, receiver, "method_missing", newArgs, Block.NULL_BLOCK);
    }

    public static IRubyObject callMethodMissing(ThreadContext context, IRubyObject receiver, Visibility visibility, String name, CallType callType, IRubyObject[] args, Block block) {
        return selectMethodMissing(context, receiver, visibility, name, callType).call(context, receiver, receiver.getMetaClass(), name, args, block);
    }

    public static IRubyObject callMethodMissing(ThreadContext context, IRubyObject receiver, Visibility visibility, String name, CallType callType, IRubyObject arg0, Block block) {
        return selectMethodMissing(context, receiver, visibility, name, callType).call(context, receiver, receiver.getMetaClass(), name, arg0, block);
    }

    public static IRubyObject callMethodMissing(ThreadContext context, IRubyObject receiver, Visibility visibility, String name, CallType callType, IRubyObject arg0, IRubyObject arg1, Block block) {
        return selectMethodMissing(context, receiver, visibility, name, callType).call(context, receiver, receiver.getMetaClass(), name, arg0, arg1, block);
    }

    public static IRubyObject callMethodMissing(ThreadContext context, IRubyObject receiver, Visibility visibility, String name, CallType callType, IRubyObject arg0, IRubyObject arg1, IRubyObject arg2, Block block) {
        return selectMethodMissing(context, receiver, visibility, name, callType).call(context, receiver, receiver.getMetaClass(), name, arg0, arg1, arg2, block);
    }

    public static IRubyObject callMethodMissing(ThreadContext context, IRubyObject receiver, Visibility visibility, String name, CallType callType, Block block) {
        return selectMethodMissing(context, receiver, visibility, name, callType).call(context, receiver, receiver.getMetaClass(), name, block);
    }

    public static DynamicMethod selectMethodMissing(ThreadContext context, IRubyObject receiver, Visibility visibility, String name, CallType callType) {
        Ruby runtime = context.runtime;

        if (name.equals("method_missing")) {
            return selectInternalMM(runtime, visibility, callType);
        }

        DynamicMethod methodMissing = receiver.getMetaClass().searchMethod("method_missing");
        if (methodMissing.isUndefined() || methodMissing.equals(runtime.getDefaultMethodMissing())) {
            return selectInternalMM(runtime, visibility, callType);
        }
        return new MethodMissingMethod(methodMissing, visibility, callType);
    }

    public static DynamicMethod selectMethodMissing(ThreadContext context, RubyClass selfClass, Visibility visibility, String name, CallType callType) {
        Ruby runtime = context.runtime;

        if (name.equals("method_missing")) {
            return selectInternalMM(runtime, visibility, callType);
        }

        DynamicMethod methodMissing = selfClass.searchMethod("method_missing");
        if (methodMissing.isUndefined() || methodMissing.equals(runtime.getDefaultMethodMissing())) {
            return selectInternalMM(runtime, visibility, callType);
        }
        return new MethodMissingMethod(methodMissing, visibility, callType);
    }

    public static DynamicMethod selectMethodMissing(RubyClass selfClass, Visibility visibility, String name, CallType callType) {
        Ruby runtime = selfClass.getClassRuntime();

        if (name.equals("method_missing")) {
            return selectInternalMM(runtime, visibility, callType);
        }

        DynamicMethod methodMissing = selfClass.searchMethod("method_missing");
        if (methodMissing.isUndefined() || methodMissing.equals(runtime.getDefaultMethodMissing())) {
            return selectInternalMM(runtime, visibility, callType);
        }
        return new MethodMissingMethod(methodMissing, visibility, callType);
    }

    public static final Map<String, String> map(String... keyValues) {
        HashMap<String, String> map = new HashMap<String, String>(keyValues.length / 2);
        for (int i = 0; i < keyValues.length;) {
            map.put(keyValues[i++], keyValues[i++]);
        }
        return map;
    }

    public static boolean additionOverflowed(long original, long other, long result) {
        return (~(original ^ other) & (original ^ result) & RubyFixnum.SIGN_BIT) != 0;
    }

    public static boolean subtractionOverflowed(long original, long other, long result) {
        return (~(original ^ ~other) & (original ^ result) & RubyFixnum.SIGN_BIT) != 0;
    }

    public static Errno errnoFromException(Throwable t) {
        if (t instanceof ClosedChannelException) {
            return Errno.EBADF;
        }

        final String errorMessage = t.getMessage();
        // TODO: this is kinda gross
        if (errorMessage != null) {
            // All errors to sysread should be SystemCallErrors, but on a closed stream
            // Ruby returns an IOError.  Java throws same exception for all errors so
            // we resort to this hack...
<<<<<<< HEAD
            switch ( errorMessage ) {
                case "Bad file descriptor":
                    return Errno.EBADF;
                case "File not open":
                    return null;
                case "An established connection was aborted by the software in your host machine":
                case "connection was aborted": // Windows
                    return Errno.ECONNABORTED;
                case "Broken pipe":
                    return Errno.EPIPE;
                case "Connection reset by peer":
                case "An existing connection was forcibly closed by the remote host":
                    return Errno.ECONNRESET;
                case "Too many levels of symbolic links":
                    return Errno.ELOOP;
                case "Too many open files":
                    return Errno.EMFILE;
                case "Too many open files in system":
                    return Errno.ENFILE;
                case "Network is unreachable":
                    return Errno.ENETUNREACH;
                case "Address already in use":
                    return Errno.EADDRINUSE;
                case "No space left on device":
                    return Errno.ENOSPC;
=======
            switch (errorMessage) {
                case "Bad file descriptor" : return Errno.EBADF;
                case "File not open" : return null;
                case "An established connection was aborted by the software in your host machine" : return Errno.ECONNABORTED;
                case "Broken pipe" : return Errno.EPIPE;

                case "Connection reset by peer" : return Errno.ECONNRESET;
                case "An existing connection was forcibly closed by the remote host" : return Errno.ECONNRESET;

                case "No space left on device" : return Errno.ENOSPC;
                case "Too many open files" : return Errno.EMFILE;
                case "Message too large" : // Alpine Linux
                case "Message too long" : return Errno.EMSGSIZE;
>>>>>>> daf1a3c6
            }
        }
        return null;
    }

    /**
     * Java does not give us enough information for specific error conditions
     * so we are reduced to divining them through string matches...
     *
     * TODO: Should ECONNABORTED get thrown earlier in the descriptor itself or is it ok to handle this late?
     * TODO: Should we include this into Errno code somewhere do we can use this from other places as well?
     */
    public static RaiseException newIOErrorFromException(Ruby runtime, IOException ex) {
        Errno errno = errnoFromException(ex);

        if (errno == null) throw runtime.newIOError(ex.getLocalizedMessage());

        throw runtime.newErrnoFromErrno(errno, ex.getLocalizedMessage());
    }

    public static RubyModule getNthScopeModule(StaticScope scope, int depth) {
        int n = depth;
        while (n > 0) {
            scope = scope.getEnclosingScope();
            if (scope.getScopeType() != null) {
                n--;
            }
        }
        return scope.getModule();
    }

    public static RubyArray viewArgsArray(ThreadContext context, RubyArray rubyArray, int preArgsCount, int postArgsCount) {
        int n = rubyArray.getLength();
        if (preArgsCount + postArgsCount >= n) {
            return RubyArray.newEmptyArray(context.runtime);
        } else {
            return (RubyArray)rubyArray.subseq(context.runtime.getArray(), preArgsCount, n - preArgsCount - postArgsCount, true);
        }
    }

    public static Class[] getStaticMethodParams(Class target, int args) {
        switch (args) {
        case 0:
            return new Class[] {target, ThreadContext.class, IRubyObject.class, Block.class};
        case 1:
            return new Class[] {target, ThreadContext.class, IRubyObject.class, IRubyObject.class, Block.class};
        case 2:
            return new Class[] {target, ThreadContext.class, IRubyObject.class, IRubyObject.class, IRubyObject.class, Block.class};
        case 3:
            return new Class[] {target, ThreadContext.class, IRubyObject.class, IRubyObject.class, IRubyObject.class, IRubyObject.class, Block.class};
        case 4:
            return new Class[] {target, ThreadContext.class, IRubyObject.class, IRubyObject[].class, Block.class};
        default:
            throw new RuntimeException("unsupported arity: " + args);
        }
    }

    public static String getStaticMethodSignature(String classname, int args) {
        switch (args) {
        case 0:
            return sig(IRubyObject.class, "L" + classname + ";", ThreadContext.class, IRubyObject.class, Block.class);
        case 1:
            return sig(IRubyObject.class, "L" + classname + ";", ThreadContext.class, IRubyObject.class, IRubyObject.class, Block.class);
        case 2:
            return sig(IRubyObject.class, "L" + classname + ";", ThreadContext.class, IRubyObject.class, IRubyObject.class, IRubyObject.class, Block.class);
        case 3:
            return sig(IRubyObject.class, "L" + classname + ";", ThreadContext.class, IRubyObject.class, IRubyObject.class, IRubyObject.class, IRubyObject.class, Block.class);
        case 4:
            return sig(IRubyObject.class, "L" + classname + ";", ThreadContext.class, IRubyObject.class, IRubyObject[].class, Block.class);
        default:
            throw new RuntimeException("unsupported arity: " + args);
        }
    }

    private static class MethodMissingMethod extends DynamicMethod {
        private final DynamicMethod delegate;
        private final CallType lastCallStatus;
        private final Visibility lastVisibility;

        public MethodMissingMethod(DynamicMethod delegate, Visibility lastVisibility, CallType lastCallStatus) {
            this.delegate = delegate;
            this.lastCallStatus = lastCallStatus;
            this.lastVisibility = lastVisibility;
        }

        @Override
        public IRubyObject call(ThreadContext context, IRubyObject self, RubyModule clazz, String name, IRubyObject[] args, Block block) {
            context.setLastCallStatusAndVisibility(lastCallStatus, lastVisibility);
            return this.delegate.call(context, self, clazz, "method_missing", prepareMethodMissingArgs(args, context, name), block);
        }

        @Override
        public DynamicMethod dup() {
            return this;
        }
    }

    private static DynamicMethod selectInternalMM(Ruby runtime, Visibility visibility, CallType callType) {
        if (visibility == Visibility.PRIVATE) {
            return runtime.getPrivateMethodMissing();
        } else if (visibility == Visibility.PROTECTED) {
            return runtime.getProtectedMethodMissing();
        } else if (callType == CallType.VARIABLE) {
            return runtime.getVariableMethodMissing();
        } else if (callType == CallType.SUPER) {
            return runtime.getSuperMethodMissing();
        } else {
            return runtime.getNormalMethodMissing();
        }
    }

    private static IRubyObject[] prepareMethodMissingArgs(IRubyObject[] args, ThreadContext context, String name) {
        return ArraySupport.newCopy(context.runtime.newSymbol(name), args);
    }

    public static IRubyObject invoke(ThreadContext context, IRubyObject self, String name, Block block) {
        return self.getMetaClass().finvoke(context, self, name, block);
    }
    public static IRubyObject invoke(ThreadContext context, IRubyObject self, String name, IRubyObject arg0, Block block) {
        return self.getMetaClass().finvoke(context, self, name, arg0, block);
    }
    public static IRubyObject invoke(ThreadContext context, IRubyObject self, String name, IRubyObject arg0, IRubyObject arg1, Block block) {
        return self.getMetaClass().finvoke(context, self, name, arg0, arg1, block);
    }
    public static IRubyObject invoke(ThreadContext context, IRubyObject self, String name, IRubyObject arg0, IRubyObject arg1, IRubyObject arg2, Block block) {
        return self.getMetaClass().finvoke(context, self, name, arg0, arg1, arg2, block);
    }
    public static IRubyObject invoke(ThreadContext context, IRubyObject self, String name, IRubyObject[] args, Block block) {
        return self.getMetaClass().finvoke(context, self, name, args, block);
    }

    public static IRubyObject invoke(ThreadContext context, IRubyObject self, String name) {
        return self.getMetaClass().finvoke(context, self, name);
    }
    public static IRubyObject invoke(ThreadContext context, IRubyObject self, String name, IRubyObject arg0) {
        return self.getMetaClass().finvoke(context, self, name, arg0);
    }
    public static IRubyObject invoke(ThreadContext context, IRubyObject self, String name, IRubyObject arg0, IRubyObject arg1) {
        return self.getMetaClass().finvoke(context, self, name, arg0, arg1);
    }
    public static IRubyObject invoke(ThreadContext context, IRubyObject self, String name, IRubyObject arg0, IRubyObject arg1, IRubyObject arg2) {
        return self.getMetaClass().finvoke(context, self, name, arg0, arg1, arg2);
    }
    public static IRubyObject invoke(ThreadContext context, IRubyObject self, String name, IRubyObject... args) {
        return self.getMetaClass().finvoke(context, self, name, args);
    }

    public static IRubyObject invokeAs(ThreadContext context, RubyClass asClass, IRubyObject self, String name, IRubyObject[] args, Block block) {
        return asClass.finvoke(context, self, name, args, block);
    }

    public static IRubyObject invokeAs(ThreadContext context, RubyClass asClass, IRubyObject self, String name, Block block) {
        return asClass.finvoke(context, self, name, block);
    }

    public static IRubyObject invokeAs(ThreadContext context, RubyClass asClass, IRubyObject self, String name, IRubyObject arg0, Block block) {
        return asClass.finvoke(context, self, name, arg0, block);
    }

    public static IRubyObject invokeAs(ThreadContext context, RubyClass asClass, IRubyObject self, String name, IRubyObject arg0, IRubyObject arg1, Block block) {
        return asClass.finvoke(context, self, name, arg0, arg1, block);
    }

    public static IRubyObject invokeAs(ThreadContext context, RubyClass asClass, IRubyObject self, String name, IRubyObject arg0, IRubyObject arg1, IRubyObject arg2, Block block) {
        return asClass.finvoke(context, self, name, arg0, arg1, arg2, block);
    }

    /**
     * Same behavior as invoke, but uses the given caller object to check visibility if callType demands it.
     */
    public static IRubyObject invokeFrom(ThreadContext context, IRubyObject caller, IRubyObject self, String name, IRubyObject[] args, CallType callType, Block block) {
        return self.getMetaClass().invokeFrom(context, callType, caller, self, name, args, block);
    }

    /**
     * Same behavior as invoke, but uses the given caller object to check visibility if callType demands it.
     */
    public static IRubyObject invokeFrom(ThreadContext context, IRubyObject caller, IRubyObject self, String name, IRubyObject arg, CallType callType, Block block) {
        return self.getMetaClass().invokeFrom(context, callType, caller, self, name, arg, block);
    }

    /**
     * Same behavior as invoke, but uses the given caller object to check visibility if callType demands it.
     */
    public static IRubyObject invokeFrom(ThreadContext context, IRubyObject caller, IRubyObject self, String name, CallType callType) {
        return self.getMetaClass().invokeFrom(context, callType, caller, self, name, IRubyObject.NULL_ARRAY, Block.NULL_BLOCK);
    }

    // MRI: rb_check_funcall
    public static IRubyObject invokeChecked(ThreadContext context, IRubyObject self, String name) {
        return self.getMetaClass().finvokeChecked(context, self, name);
    }

    // MRI: rb_check_funcall
    public static IRubyObject invokeChecked(ThreadContext context, IRubyObject self, JavaSites.CheckedSites sites) {
        return self.getMetaClass().finvokeChecked(context, self, sites);
    }

    // MRI: rb_check_funcall
    public static IRubyObject invokeChecked(ThreadContext context, IRubyObject self, String name, IRubyObject... args) {
        return self.getMetaClass().finvokeChecked(context, self, name, args);
    }

    // MRI: rb_check_funcall
    public static IRubyObject invokeChecked(ThreadContext context, IRubyObject self, JavaSites.CheckedSites sites, IRubyObject arg0) {
        return self.getMetaClass().finvokeChecked(context, self, sites, arg0);
    }

    // MRI: rb_check_funcall
    public static IRubyObject invokeChecked(ThreadContext context, IRubyObject self, JavaSites.CheckedSites sites, IRubyObject... args) {
        return self.getMetaClass().finvokeChecked(context, self, sites, args);
    }

    /**
     * The protocol for super method invocation is a bit complicated
     * in Ruby. In real terms it involves first finding the real
     * implementation class (the super class), getting the name of the
     * method to call from the frame, and then invoke that on the
     * super class with the current self as the actual object
     * invoking.
     */
    public static IRubyObject invokeSuper(ThreadContext context, IRubyObject self, IRubyObject[] args, Block block) {
        return invokeSuper(context, self, context.getFrameKlazz(), context.getFrameName(), args, block);
    }

    public static IRubyObject invokeSuper(ThreadContext context, IRubyObject self, RubyModule klass, String name, IRubyObject[] args, Block block) {
        checkSuperDisabledOrOutOfMethod(context, klass, name);

        RubyClass superClass = findImplementerIfNecessary(self.getMetaClass(), klass).getSuperClass();
        DynamicMethod method = superClass != null ? superClass.searchMethod(name) : UndefinedMethod.INSTANCE;

        if (method.isUndefined()) {
            return callMethodMissing(context, self, method.getVisibility(), name, CallType.SUPER, args, block);
        }
        return method.call(context, self, superClass, name, args, block);
    }

    public static IRubyObject invokeSuper(ThreadContext context, IRubyObject self, RubyModule klass, String name, IRubyObject arg0, Block block) {
        checkSuperDisabledOrOutOfMethod(context, klass, name);

        RubyClass superClass = findImplementerIfNecessary(self.getMetaClass(), klass).getSuperClass();
        DynamicMethod method = superClass != null ? superClass.searchMethod(name) : UndefinedMethod.INSTANCE;

        if (method.isUndefined()) {
            return callMethodMissing(context, self, method.getVisibility(), name, CallType.SUPER, arg0, block);
        }
        return method.call(context, self, superClass, name, arg0, block);
    }

    public static IRubyObject invokeSuper(ThreadContext context, IRubyObject self, Block block) {
        checkSuperDisabledOrOutOfMethod(context);
        RubyModule klazz = context.getFrameKlazz();
        String name = context.getFrameName();

        RubyClass superClass = findImplementerIfNecessary(self.getMetaClass(), klazz).getSuperClass();
        DynamicMethod method = superClass != null ? superClass.searchMethod(name) : UndefinedMethod.INSTANCE;

        if (method.isUndefined()) {
            return callMethodMissing(context, self, method.getVisibility(), name, CallType.SUPER, block);
        }
        return method.call(context, self, superClass, name, block);
    }

    public static IRubyObject invokeSuper(ThreadContext context, IRubyObject self, IRubyObject arg0, Block block) {
        checkSuperDisabledOrOutOfMethod(context);
        RubyModule klazz = context.getFrameKlazz();
        String name = context.getFrameName();

        RubyClass superClass = findImplementerIfNecessary(self.getMetaClass(), klazz).getSuperClass();
        DynamicMethod method = superClass != null ? superClass.searchMethod(name) : UndefinedMethod.INSTANCE;

        if (method.isUndefined()) {
            return callMethodMissing(context, self, method.getVisibility(), name, CallType.SUPER, arg0, block);
        }
        return method.call(context, self, superClass, name, arg0, block);
    }

    public static IRubyObject invokeSuper(ThreadContext context, IRubyObject self, IRubyObject arg0, IRubyObject arg1, Block block) {
        checkSuperDisabledOrOutOfMethod(context);
        RubyModule klazz = context.getFrameKlazz();
        String name = context.getFrameName();

        RubyClass superClass = findImplementerIfNecessary(self.getMetaClass(), klazz).getSuperClass();
        DynamicMethod method = superClass != null ? superClass.searchMethod(name) : UndefinedMethod.INSTANCE;

        if (method.isUndefined()) {
            return callMethodMissing(context, self, method.getVisibility(), name, CallType.SUPER, arg0, arg1, block);
        }
        return method.call(context, self, superClass, name, arg0, arg1, block);
    }

    public static IRubyObject invokeSuper(ThreadContext context, IRubyObject self, IRubyObject arg0, IRubyObject arg1, IRubyObject arg2, Block block) {
        checkSuperDisabledOrOutOfMethod(context);
        RubyModule klazz = context.getFrameKlazz();
        String name = context.getFrameName();

        RubyClass superClass = findImplementerIfNecessary(self.getMetaClass(), klazz).getSuperClass();
        DynamicMethod method = superClass != null ? superClass.searchMethod(name) : UndefinedMethod.INSTANCE;

        if (method.isUndefined()) {
            return callMethodMissing(context, self, method.getVisibility(), name, CallType.SUPER, arg0, arg1, arg2, block);
        }
        return method.call(context, self, superClass, name, arg0, arg1, arg2, block);
    }

    public static RubyArray ensureRubyArray(IRubyObject value) {
        return ensureRubyArray(value.getRuntime(), value);
    }

    public static RubyArray ensureRubyArray(Ruby runtime, IRubyObject value) {
        return value instanceof RubyArray ? (RubyArray)value : RubyArray.newArray(runtime, value);
    }

    public static IRubyObject nullToNil(IRubyObject value, ThreadContext context) {
        return value != null ? value : context.nil;
    }

    public static IRubyObject nullToNil(IRubyObject value, Ruby runtime) {
        return value != null ? value : runtime.getNil();
    }

    public static IRubyObject nullToNil(IRubyObject value, IRubyObject nil) {
        return value != null ? value : nil;
    }

    public static RubyClass prepareSuperClass(Ruby runtime, IRubyObject rubyClass) {
        RubyClass.checkInheritable(rubyClass); // use the same logic as in EvaluationState
        return (RubyClass)rubyClass;
    }

    public static RubyModule prepareClassNamespace(ThreadContext context, StaticScope scope, IRubyObject rubyModule) {
        if (rubyModule == null || rubyModule.isNil()) {
            rubyModule = scope.getModule();

            if (rubyModule == null) {
                throw context.runtime.newTypeError("no outer class/module");
            }
        }

        if (rubyModule instanceof RubyModule) {
            return (RubyModule)rubyModule;
        } else {
            throw context.runtime.newTypeError(rubyModule + " is not a class/module");
        }
    }

    public static void handleArgumentSizes(ThreadContext context, Ruby runtime, int given, int required, int opt, int rest) {
        if (opt == 0) {
            if (rest < 0) {
                // no opt, no rest, exact match
                if (given != required) {
                    throw runtime.newArgumentError("wrong number of arguments (" + given + " for " + required + ")");
                }
            } else {
                // only rest, must be at least required
                if (given < required) {
                    throw runtime.newArgumentError("wrong number of arguments (" + given + " for " + required + ")");
                }
            }
        } else {
            if (rest < 0) {
                // opt but no rest, must be at least required and no more than required + opt
                if (given < required) {
                    throw runtime.newArgumentError("wrong number of arguments (" + given + " for " + required + ")");
                } else if (given > (required + opt)) {
                    throw runtime.newArgumentError("wrong number of arguments (" + given + " for " + (required + opt) + ")");
                }
            } else {
                // opt and rest, must be at least required
                if (given < required) {
                    throw runtime.newArgumentError("wrong number of arguments (" + given + " for " + required + ")");
                }
            }
        }
    }

    public static String getLocalJumpTypeOrRethrow(RaiseException re) {
        RubyException exception = re.getException();
        Ruby runtime = exception.getRuntime();
        if (runtime.getLocalJumpError().isInstance(exception)) {
            RubyLocalJumpError jumpError = (RubyLocalJumpError)re.getException();

            IRubyObject reason = jumpError.reason();

            return reason.asJavaString();
        }

        throw re;
    }

    public static IRubyObject unwrapLocalJumpErrorValue(RaiseException re) {
        return ((RubyLocalJumpError)re.getException()).exit_value();
    }

    public static IRubyObject processBlockArgument(Ruby runtime, Block block) {
        if (!block.isGiven()) {
            return runtime.getNil();
        }

        return processGivenBlock(block, runtime);
    }

    private static IRubyObject processGivenBlock(Block block, Ruby runtime) {
        RubyProc blockArg = block.getProcObject();

        if (blockArg == null) {
            blockArg = runtime.newBlockPassProc(Block.Type.PROC, block);
            blockArg.getBlock().type = Block.Type.PROC;
        }

        return blockArg;
    }

    public static Block getBlockFromBlockPassBody(Ruby runtime, IRubyObject proc, Block currentBlock) {
        // No block from a nil proc
        if (proc.isNil()) return Block.NULL_BLOCK;

        // If not already a proc then we should try and make it one.
        if (!(proc instanceof RubyProc)) {
            proc = coerceProc(proc, runtime);
        }

        return getBlockFromProc(currentBlock, proc);
    }

    private static IRubyObject coerceProc(IRubyObject maybeProc, Ruby runtime) throws RaiseException {
        IRubyObject proc = TypeConverter.convertToType(maybeProc, runtime.getProc(), "to_proc", false);

        if (!(proc instanceof RubyProc)) {
            throw runtime.newTypeError("wrong argument type " + maybeProc.getMetaClass().getName() + " (expected Proc)");
        }

        return proc;
    }

    private static Block getBlockFromProc(Block currentBlock, IRubyObject proc) {
        // TODO: Add safety check for taintedness
        if (currentBlock != null && currentBlock.isGiven()) {
            RubyProc procObject = currentBlock.getProcObject();
            // The current block is already associated with proc.  No need to create a new one
            if (procObject != null && procObject == proc) {
                return currentBlock;
            }
        }

        return ((RubyProc) proc).getBlock();
    }

    public static Block getBlockFromBlockPassBody(IRubyObject proc, Block currentBlock) {
        return getBlockFromBlockPassBody(proc.getRuntime(), proc, currentBlock);

    }

    public static IRubyObject backref(ThreadContext context) {
        return RubyRegexp.getBackRef(context);
    }

    public static IRubyObject backrefLastMatch(ThreadContext context) {
        IRubyObject backref = context.getBackRef();

        return RubyRegexp.last_match(backref);
    }

    public static IRubyObject backrefMatchPre(ThreadContext context) {
        IRubyObject backref = context.getBackRef();

        return RubyRegexp.match_pre(backref);
    }

    public static IRubyObject backrefMatchPost(ThreadContext context) {
        IRubyObject backref = context.getBackRef();

        return RubyRegexp.match_post(backref);
    }

    public static IRubyObject backrefMatchLast(ThreadContext context) {
        IRubyObject backref = context.getBackRef();

        return RubyRegexp.match_last(backref);
    }

    public static IRubyObject[] appendToObjectArray(IRubyObject[] array, IRubyObject add) {
        return ArraySupport.newCopy(array, add);
    }

    public static IRubyObject breakLocalJumpError(Ruby runtime, IRubyObject value) {
        throw runtime.newLocalJumpError(RubyLocalJumpError.Reason.BREAK, value, "unexpected break");
    }

    public static IRubyObject[] concatObjectArrays(IRubyObject[] array, IRubyObject[] add) {
        return toArray(array, add);
    }

    public static IRubyObject[] toArray(IRubyObject[] array, IRubyObject... rest) {
        final int len = array.length;
        IRubyObject[] newArray = new IRubyObject[len + rest.length];
        ArraySupport.copy(array, newArray, 0, len);
        ArraySupport.copy(rest, newArray, len, rest.length);
        return newArray;
    }

    public static IRubyObject[] toArray(IRubyObject obj, IRubyObject... rest) {
        return ArraySupport.newCopy(obj, rest);
    }

    public static IRubyObject[] toArray(IRubyObject obj0, IRubyObject obj1, IRubyObject... rest) {
        IRubyObject[] newArray = new IRubyObject[2 + rest.length];
        newArray[0] = obj0;
        newArray[1] = obj1;
        ArraySupport.copy(rest, newArray, 2, rest.length);
        return newArray;
    }

    public static IRubyObject[] toArray(IRubyObject obj0, IRubyObject obj1, IRubyObject obj2, IRubyObject... rest) {
        IRubyObject[] newArray = new IRubyObject[3 + rest.length];
        newArray[0] = obj0;
        newArray[1] = obj1;
        newArray[2] = obj2;
        ArraySupport.copy(rest, newArray, 3, rest.length);
        return newArray;
    }

    public static IRubyObject isExceptionHandled(RubyException currentException, IRubyObject[] exceptions, ThreadContext context) {
        for (int i = 0; i < exceptions.length; i++) {
            IRubyObject result = isExceptionHandled(currentException, exceptions[i], context);
            if (result.isTrue()) return result;
        }
        return context.runtime.getFalse();
    }

    public static IRubyObject isExceptionHandled(RubyException currentException, IRubyObject exception, ThreadContext context) {
        return isExceptionHandled((IRubyObject) currentException, exception, context);
    }

    public static IRubyObject isExceptionHandled(IRubyObject currentException, IRubyObject exception, ThreadContext context) {
        Ruby runtime = context.runtime;
        if (!runtime.getModule().isInstance(exception)) {
            throw runtime.newTypeError("class or module required for rescue clause");
        }
        IRubyObject result = invoke(context, exception, "===", currentException);
        if (result.isTrue()) return result;
        return runtime.getFalse();
    }

    public static IRubyObject isExceptionHandled(RubyException currentException, IRubyObject exception0, IRubyObject exception1, ThreadContext context) {
        IRubyObject result = isExceptionHandled(currentException, exception0, context);
        if (result.isTrue()) return result;
        return isExceptionHandled(currentException, exception1, context);
    }

    public static IRubyObject isExceptionHandled(RubyException currentException, IRubyObject exception0, IRubyObject exception1, IRubyObject exception2, ThreadContext context) {
        IRubyObject result = isExceptionHandled(currentException, exception0, context);
        if (result.isTrue()) return result;
        return isExceptionHandled(currentException, exception1, exception2, context);
    }

    public static boolean checkJavaException(final IRubyObject wrappedEx, final Throwable ex, IRubyObject catchable, ThreadContext context) {
        final Ruby runtime = context.runtime;
        if (
                // rescue exception needs to catch Java exceptions
                runtime.getException() == catchable ||

                // rescue Object needs to catch Java exceptions
                runtime.getObject() == catchable ||

                // rescue StandardError needs to catch Java exceptions
                runtime.getStandardError() == catchable) {

            if (ex instanceof RaiseException) {
                return isExceptionHandled(((RaiseException) ex).getException(), catchable, context).isTrue();
            }

            // let Ruby exceptions decide if they handle it
            return isExceptionHandled(wrappedEx, catchable, context).isTrue();
        }

        if (runtime.getNativeException() == catchable) {
            // NativeException catches Java exceptions, lazily creating the wrapper
            return true;
        }

        if (catchable instanceof RubyClass && JavaClass.isProxyType(context, (RubyClass) catchable)) {
            if ( ex instanceof InternalJavaProxy ) { // Ruby sub-class of a Java exception type
                final IRubyObject target = ((InternalJavaProxy) ex).___getInvocationHandler().getOrig();
                if ( target != null ) return ((RubyClass) catchable).isInstance(target);
            }
            return ((RubyClass) catchable).isInstance(wrappedEx);
        }

        if (catchable instanceof RubyModule) {
            IRubyObject result = invoke(context, catchable, "===", wrappedEx);
            return result.isTrue();
        }

        return false;
    }

    public static boolean checkJavaException(final Throwable ex, IRubyObject catchable, ThreadContext context) {
        return checkJavaException(wrapJavaException(context.runtime, ex), ex, catchable, context);
    }

    // wrapJavaException(runtime, ex)

    public static IRubyObject wrapJavaException(final Ruby runtime, final Throwable ex) {
        return JavaUtil.convertJavaToUsableRubyObject(runtime, ex);
    }

    @Deprecated // due deprecated checkJavaException
    public static IRubyObject isJavaExceptionHandled(Throwable currentThrowable, IRubyObject[] throwables, ThreadContext context) {
        if (currentThrowable instanceof Unrescuable) {
            throwException(currentThrowable);
        }

        if (currentThrowable instanceof RaiseException) {
            return isExceptionHandled(((RaiseException) currentThrowable).getException(), throwables, context);
        } else {
            if (throwables.length == 0) {
                // no rescue means StandardError, which rescues Java exceptions
                return context.runtime.getTrue();
            } else {
                for (int i = 0; i < throwables.length; i++) {
                    if (checkJavaException(currentThrowable, throwables[i], context)) {
                        return context.runtime.getTrue();
                    }
                }
            }

            return context.runtime.getFalse();
        }
    }

    @Deprecated // due deprecated checkJavaException
    public static IRubyObject isJavaExceptionHandled(Throwable currentThrowable, IRubyObject throwable, ThreadContext context) {
        if (currentThrowable instanceof Unrescuable) {
            throwException(currentThrowable);
        }

        if (currentThrowable instanceof RaiseException) {
            return isExceptionHandled(((RaiseException) currentThrowable).getException(), throwable, context);
        } else {
            if (checkJavaException(currentThrowable, throwable, context)) {
                return context.runtime.getTrue();
            }

            return context.runtime.getFalse();
        }
    }

    @Deprecated // due deprecated checkJavaException
    public static IRubyObject isJavaExceptionHandled(Throwable currentThrowable, IRubyObject throwable0, IRubyObject throwable1, ThreadContext context) {
        if (currentThrowable instanceof Unrescuable) {
            throwException(currentThrowable);
        }

        if (currentThrowable instanceof RaiseException) {
            return isExceptionHandled(((RaiseException)currentThrowable).getException(), throwable0, throwable1, context);
        } else {
            if (checkJavaException(currentThrowable, throwable0, context)) {
                return context.runtime.getTrue();
            }
            if (checkJavaException(currentThrowable, throwable1, context)) {
                return context.runtime.getTrue();
            }

            return context.runtime.getFalse();
        }
    }

    @Deprecated // due deprecated checkJavaException
    public static IRubyObject isJavaExceptionHandled(Throwable currentThrowable, IRubyObject throwable0, IRubyObject throwable1, IRubyObject throwable2, ThreadContext context) {
        if (currentThrowable instanceof Unrescuable) {
            throwException(currentThrowable);
        }

        if (currentThrowable instanceof RaiseException) {
            return isExceptionHandled(((RaiseException)currentThrowable).getException(), throwable0, throwable1, throwable2, context);
        } else {
            if (checkJavaException(currentThrowable, throwable0, context)) {
                return context.runtime.getTrue();
            }
            if (checkJavaException(currentThrowable, throwable1, context)) {
                return context.runtime.getTrue();
            }
            if (checkJavaException(currentThrowable, throwable2, context)) {
                return context.runtime.getTrue();
            }

            return context.runtime.getFalse();
        }
    }

    public static void storeExceptionInErrorInfo(Throwable currentThrowable, ThreadContext context) {
        IRubyObject exception;
        if (currentThrowable instanceof RaiseException) {
            exception = ((RaiseException)currentThrowable).getException();
        } else {
            exception = JavaUtil.convertJavaToUsableRubyObject(context.runtime, currentThrowable);
        }
        context.setErrorInfo(exception);
    }

    public static void storeNativeExceptionInErrorInfo(Throwable currentThrowable, ThreadContext context) {
        IRubyObject exception;
        if (currentThrowable instanceof RaiseException) {
            exception = ((RaiseException)currentThrowable).getException();
        } else {
            Ruby runtime = context.runtime;

            // wrap Throwable in a NativeException object
            exception = new NativeException(runtime, runtime.getNativeException(), currentThrowable);
            ((NativeException)exception).prepareIntegratedBacktrace(context, currentThrowable.getStackTrace());
        }
        context.setErrorInfo(exception);
    }

    public static void clearErrorInfo(ThreadContext context) {
        context.setErrorInfo(context.runtime.getNil());
    }

    public static void checkSuperDisabledOrOutOfMethod(ThreadContext context) {
        checkSuperDisabledOrOutOfMethod(context, context.getFrameKlazz(), context.getFrameName());
    }

    public static void checkSuperDisabledOrOutOfMethod(ThreadContext context, RubyModule klass, String name) {
        if (klass == null) {
            if (name != null) {
                throw context.runtime.newNameError("superclass method '" + name + "' disabled", name);
            }
        }
        if (name == null) {
            throw context.runtime.newNoMethodError("super called outside of method", null, context.nil);
        }
    }

    public static Block ensureSuperBlock(Block given, Block parent) {
        if (!given.isGiven()) {
            return parent;
        }
        return given;
    }

    public static RubyModule findImplementerIfNecessary(RubyModule clazz, RubyModule implementationClass) {
        if (implementationClass.needsImplementer()) {
            // modules are included with a shim class; we must find that shim to handle super() appropriately
            return clazz.findImplementer(implementationClass);
        } else {
            // method is directly in a class, so just ensure we don't use any prepends
            return implementationClass.getMethodLocation();
        }
    }

    public static RubyArray createSubarray(RubyArray input, int start) {
        return (RubyArray)input.subseqLight(start, input.size() - start);
    }

    public static RubyArray createSubarray(RubyArray input, int start, int post) {
        return (RubyArray)input.subseqLight(start, input.size() - post - start);
    }

    public static RubyArray createSubarray(IRubyObject[] input, Ruby runtime, int start) {
        if (start >= input.length) {
            return RubyArray.newEmptyArray(runtime);
        } else {
            return RubyArray.newArrayMayCopy(runtime, input, start);
        }
    }

    public static RubyArray createSubarray(IRubyObject[] input, Ruby runtime, int start, int exclude) {
        int length = input.length - exclude - start;
        if (length <= 0) {
            return RubyArray.newEmptyArray(runtime);
        } else {
            return RubyArray.newArrayMayCopy(runtime, input, start, length);
        }
    }

    public static IRubyObject elementOrNull(IRubyObject[] input, int element) {
        if (element >= input.length) {
            return null;
        } else {
            return input[element];
        }
    }

    public static IRubyObject optElementOrNull(IRubyObject[] input, int element, int postCount) {
        if (element + postCount >= input.length) {
            return null;
        } else {
            return input[element];
        }
    }

    public static IRubyObject elementOrNil(IRubyObject[] input, int element, IRubyObject nil) {
        if (element >= input.length) {
            return nil;
        } else {
            return input[element];
        }
    }

    public static IRubyObject postElementOrNil(IRubyObject[] input, int postCount, int postIndex, IRubyObject nil) {
        int aryIndex = input.length - postCount + postIndex;
        if (aryIndex >= input.length || aryIndex < 0) {
            return nil;
        } else {
            return input[aryIndex];
        }
    }

    public static RubyBoolean isWhenTriggered(IRubyObject expression, IRubyObject expressionsObject, ThreadContext context) {
        RubyArray expressions = Helpers.splatValue(expressionsObject);
        for (int j = 0,k = expressions.getLength(); j < k; j++) {
            IRubyObject condition = expressions.eltInternal(j);

            if ((expression != null && condition.callMethod(context, "===", expression).isTrue()) ||
                    (expression == null && condition.isTrue())) {
                return context.runtime.getTrue();
            }
        }

        return context.runtime.getFalse();
    }

    public static IRubyObject setConstantInModule(ThreadContext context, String name, IRubyObject value, IRubyObject module) {
        if (!(module instanceof RubyModule)) {
            throw context.runtime.newTypeError(module.toString() + " is not a class/module");
        }
        ((RubyModule) module).setConstant(name, value);

        return value;
    }

    public static final int MAX_SPECIFIC_ARITY_OBJECT_ARRAY = 10;

    public static IRubyObject[] anewarrayIRubyObjects(int size) {
        return new IRubyObject[size];
    }

    public static IRubyObject[] aastoreIRubyObjects(IRubyObject[] ary, IRubyObject one, int start) {
        ary[start] = one;
        return ary;
    }

    public static IRubyObject[] aastoreIRubyObjects(IRubyObject[] ary, IRubyObject one, IRubyObject two, int start) {
        ary[start] = one;
        ary[start+1] = two;
        return ary;
    }

    public static IRubyObject[] aastoreIRubyObjects(IRubyObject[] ary, IRubyObject one, IRubyObject two, IRubyObject three, int start) {
        ary[start] = one;
        ary[start+1] = two;
        ary[start+2] = three;
        return ary;
    }

    public static IRubyObject[] aastoreIRubyObjects(IRubyObject[] ary, IRubyObject one, IRubyObject two, IRubyObject three, IRubyObject four, int start) {
        ary[start] = one;
        ary[start+1] = two;
        ary[start+2] = three;
        ary[start+3] = four;
        return ary;
    }

    public static IRubyObject[] aastoreIRubyObjects(IRubyObject[] ary, IRubyObject one, IRubyObject two, IRubyObject three, IRubyObject four, IRubyObject five, int start) {
        ary[start] = one;
        ary[start+1] = two;
        ary[start+2] = three;
        ary[start+3] = four;
        ary[start+4] = five;
        return ary;
    }

    public static IRubyObject[] aastoreIRubyObjects(IRubyObject[] ary, IRubyObject one, IRubyObject two, IRubyObject three, IRubyObject four, IRubyObject five, IRubyObject six, int start) {
        ary[start] = one;
        ary[start+1] = two;
        ary[start+2] = three;
        ary[start+3] = four;
        ary[start+4] = five;
        ary[start+5] = six;
        return ary;
    }

    public static IRubyObject[] aastoreIRubyObjects(IRubyObject[] ary, IRubyObject one, IRubyObject two, IRubyObject three, IRubyObject four, IRubyObject five, IRubyObject six, IRubyObject seven, int start) {
        ary[start] = one;
        ary[start+1] = two;
        ary[start+2] = three;
        ary[start+3] = four;
        ary[start+4] = five;
        ary[start+5] = six;
        ary[start+6] = seven;
        return ary;
    }

    public static IRubyObject[] aastoreIRubyObjects(IRubyObject[] ary, IRubyObject one, IRubyObject two, IRubyObject three, IRubyObject four, IRubyObject five, IRubyObject six, IRubyObject seven, IRubyObject eight, int start) {
        ary[start] = one;
        ary[start+1] = two;
        ary[start+2] = three;
        ary[start+3] = four;
        ary[start+4] = five;
        ary[start+5] = six;
        ary[start+6] = seven;
        ary[start+7] = eight;
        return ary;
    }

    public static IRubyObject[] aastoreIRubyObjects(IRubyObject[] ary, IRubyObject one, IRubyObject two, IRubyObject three, IRubyObject four, IRubyObject five, IRubyObject six, IRubyObject seven, IRubyObject eight, IRubyObject nine, int start) {
        ary[start] = one;
        ary[start+1] = two;
        ary[start+2] = three;
        ary[start+3] = four;
        ary[start+4] = five;
        ary[start+5] = six;
        ary[start+6] = seven;
        ary[start+7] = eight;
        ary[start+8] = nine;
        return ary;
    }

    public static IRubyObject[] aastoreIRubyObjects(IRubyObject[] ary, IRubyObject one, IRubyObject two, IRubyObject three, IRubyObject four, IRubyObject five, IRubyObject six, IRubyObject seven, IRubyObject eight, IRubyObject nine, IRubyObject ten, int start) {
        ary[start] = one;
        ary[start+1] = two;
        ary[start+2] = three;
        ary[start+3] = four;
        ary[start+4] = five;
        ary[start+5] = six;
        ary[start+6] = seven;
        ary[start+7] = eight;
        ary[start+8] = nine;
        ary[start+9] = ten;
        return ary;
    }

    public static IRubyObject[] constructObjectArray(IRubyObject one) {
        return new IRubyObject[] {one};
    }

    public static IRubyObject[] constructObjectArray(IRubyObject one, IRubyObject two) {
        return new IRubyObject[] {one, two};
    }

    public static IRubyObject[] constructObjectArray(IRubyObject one, IRubyObject two, IRubyObject three) {
        return new IRubyObject[] {one, two, three};
    }

    public static IRubyObject[] constructObjectArray(IRubyObject one, IRubyObject two, IRubyObject three, IRubyObject four) {
        return new IRubyObject[] {one, two, three, four};
    }

    public static IRubyObject[] constructObjectArray(IRubyObject one, IRubyObject two, IRubyObject three, IRubyObject four, IRubyObject five) {
        return new IRubyObject[] {one, two, three, four, five};
    }

    public static IRubyObject[] constructObjectArray(IRubyObject one, IRubyObject two, IRubyObject three, IRubyObject four, IRubyObject five, IRubyObject six) {
        return new IRubyObject[] {one, two, three, four, five, six};
    }

    public static IRubyObject[] constructObjectArray(IRubyObject one, IRubyObject two, IRubyObject three, IRubyObject four, IRubyObject five, IRubyObject six, IRubyObject seven) {
        return new IRubyObject[] {one, two, three, four, five, six, seven};
    }

    public static IRubyObject[] constructObjectArray(IRubyObject one, IRubyObject two, IRubyObject three, IRubyObject four, IRubyObject five, IRubyObject six, IRubyObject seven, IRubyObject eight) {
        return new IRubyObject[] {one, two, three, four, five, six, seven, eight};
    }

    public static IRubyObject[] constructObjectArray(IRubyObject one, IRubyObject two, IRubyObject three, IRubyObject four, IRubyObject five, IRubyObject six, IRubyObject seven, IRubyObject eight, IRubyObject nine) {
        return new IRubyObject[] {one, two, three, four, five, six, seven, eight, nine};
    }

    public static IRubyObject[] constructObjectArray(IRubyObject one, IRubyObject two, IRubyObject three, IRubyObject four, IRubyObject five, IRubyObject six, IRubyObject seven, IRubyObject eight, IRubyObject nine, IRubyObject ten) {
        return new IRubyObject[] {one, two, three, four, five, six, seven, eight, nine, ten};
    }

    public static RubyArray constructRubyArray(Ruby runtime, IRubyObject one) {
        return RubyArray.newArrayLight(runtime, one);
    }

    public static RubyArray constructRubyArray(Ruby runtime, IRubyObject one, IRubyObject two) {
        return RubyArray.newArrayLight(runtime, one, two);
    }

    public static RubyArray constructRubyArray(Ruby runtime, IRubyObject one, IRubyObject two, IRubyObject three) {
        return RubyArray.newArrayLight(runtime, one, two, three);
    }

    public static RubyArray constructRubyArray(Ruby runtime, IRubyObject one, IRubyObject two, IRubyObject three, IRubyObject four) {
        return RubyArray.newArrayLight(runtime, one, two, three, four);
    }

    public static RubyArray constructRubyArray(Ruby runtime, IRubyObject one, IRubyObject two, IRubyObject three, IRubyObject four, IRubyObject five) {
        return RubyArray.newArrayLight(runtime, one, two, three, four, five);
    }

    public static RubyArray constructRubyArray(Ruby runtime, IRubyObject one, IRubyObject two, IRubyObject three, IRubyObject four, IRubyObject five, IRubyObject six) {
        return RubyArray.newArrayLight(runtime, one, two, three, four, five, six);
    }

    public static RubyArray constructRubyArray(Ruby runtime, IRubyObject one, IRubyObject two, IRubyObject three, IRubyObject four, IRubyObject five, IRubyObject six, IRubyObject seven) {
        return RubyArray.newArrayLight(runtime, one, two, three, four, five, six, seven);
    }

    public static RubyArray constructRubyArray(Ruby runtime, IRubyObject one, IRubyObject two, IRubyObject three, IRubyObject four, IRubyObject five, IRubyObject six, IRubyObject seven, IRubyObject eight) {
        return RubyArray.newArrayLight(runtime, one, two, three, four, five, six, seven, eight);
    }

    public static RubyArray constructRubyArray(Ruby runtime, IRubyObject one, IRubyObject two, IRubyObject three, IRubyObject four, IRubyObject five, IRubyObject six, IRubyObject seven, IRubyObject eight, IRubyObject nine) {
        return RubyArray.newArrayLight(runtime, one, two, three, four, five, six, seven, eight, nine);
    }

    public static RubyArray constructRubyArray(Ruby runtime, IRubyObject one, IRubyObject two, IRubyObject three, IRubyObject four, IRubyObject five, IRubyObject six, IRubyObject seven, IRubyObject eight, IRubyObject nine, IRubyObject ten) {
        return RubyArray.newArrayLight(runtime, one, two, three, four, five, six, seven, eight, nine, ten);
    }

    public static String[] constructStringArray(String one) {
        return new String[] {one};
    }

    public static String[] constructStringArray(String one, String two) {
        return new String[] {one, two};
    }

    public static String[] constructStringArray(String one, String two, String three) {
        return new String[] {one, two, three};
    }

    public static String[] constructStringArray(String one, String two, String three, String four) {
        return new String[] {one, two, three, four};
    }

    public static String[] constructStringArray(String one, String two, String three, String four, String five) {
        return new String[] {one, two, three, four, five};
    }

    public static String[] constructStringArray(String one, String two, String three, String four, String five, String six) {
        return new String[] {one, two, three, four, five, six};
    }

    public static String[] constructStringArray(String one, String two, String three, String four, String five, String six, String seven) {
        return new String[] {one, two, three, four, five, six, seven};
    }

    public static String[] constructStringArray(String one, String two, String three, String four, String five, String six, String seven, String eight) {
        return new String[] {one, two, three, four, five, six, seven, eight};
    }

    public static String[] constructStringArray(String one, String two, String three, String four, String five, String six, String seven, String eight, String nine) {
        return new String[] {one, two, three, four, five, six, seven, eight, nine};
    }

    public static String[] constructStringArray(String one, String two, String three, String four, String five, String six, String seven, String eight, String nine, String ten) {
        return new String[] {one, two, three, four, five, six, seven, eight, nine, ten};
    }

    public static final int MAX_SPECIFIC_ARITY_HASH = 5;

    public static RubyHash constructHash(Ruby runtime,
                                         IRubyObject key1, IRubyObject value1, boolean prepareString1) {
        RubyHash hash = RubyHash.newHash(runtime);
        hash.fastASet(runtime, key1, value1, prepareString1);
        return hash;
    }

    public static RubyHash constructHash(Ruby runtime,
                                         IRubyObject key1, IRubyObject value1, boolean prepareString1,
                                         IRubyObject key2, IRubyObject value2, boolean prepareString2) {
        RubyHash hash = RubyHash.newHash(runtime);
        hash.fastASet(runtime, key1, value1, prepareString1);
        hash.fastASet(runtime, key2, value2, prepareString2);
        return hash;
    }

    public static RubyHash constructHash(Ruby runtime,
                                         IRubyObject key1, IRubyObject value1, boolean prepareString1,
                                         IRubyObject key2, IRubyObject value2, boolean prepareString2,
                                         IRubyObject key3, IRubyObject value3, boolean prepareString3) {
        RubyHash hash = RubyHash.newHash(runtime);
        hash.fastASet(runtime, key1, value1, prepareString1);
        hash.fastASet(runtime, key2, value2, prepareString2);
        hash.fastASet(runtime, key3, value3, prepareString3);
        return hash;
    }

    public static RubyHash constructHash(Ruby runtime,
                                         IRubyObject key1, IRubyObject value1, boolean prepareString1,
                                         IRubyObject key2, IRubyObject value2, boolean prepareString2,
                                         IRubyObject key3, IRubyObject value3, boolean prepareString3,
                                         IRubyObject key4, IRubyObject value4, boolean prepareString4) {
        RubyHash hash = RubyHash.newHash(runtime);
        hash.fastASet(runtime, key1, value1, prepareString1);
        hash.fastASet(runtime, key2, value2, prepareString2);
        hash.fastASet(runtime, key3, value3, prepareString3);
        hash.fastASet(runtime, key4, value4, prepareString4);
        return hash;
    }

    public static RubyHash constructHash(Ruby runtime,
                                         IRubyObject key1, IRubyObject value1, boolean prepareString1,
                                         IRubyObject key2, IRubyObject value2, boolean prepareString2,
                                         IRubyObject key3, IRubyObject value3, boolean prepareString3,
                                         IRubyObject key4, IRubyObject value4, boolean prepareString4,
                                         IRubyObject key5, IRubyObject value5, boolean prepareString5) {
        RubyHash hash = RubyHash.newHash(runtime);
        hash.fastASet(runtime, key1, value1, prepareString1);
        hash.fastASet(runtime, key2, value2, prepareString2);
        hash.fastASet(runtime, key3, value3, prepareString3);
        hash.fastASet(runtime, key4, value4, prepareString4);
        hash.fastASet(runtime, key5, value5, prepareString5);
        return hash;
    }

    public static RubyHash constructSmallHash(Ruby runtime,
                                              IRubyObject key1, IRubyObject value1, boolean prepareString1) {
        RubyHash hash = RubyHash.newSmallHash(runtime);
        hash.fastASetSmall(runtime, key1, value1, prepareString1);
        return hash;
    }

    public static RubyHash constructSmallHash(Ruby runtime,
                                              IRubyObject key1, IRubyObject value1, boolean prepareString1,
                                              IRubyObject key2, IRubyObject value2, boolean prepareString2) {
        RubyHash hash = RubyHash.newSmallHash(runtime);
        hash.fastASetSmall(runtime, key1, value1, prepareString1);
        hash.fastASetSmall(runtime, key2, value2, prepareString2);
        return hash;
    }

    public static RubyHash constructSmallHash(Ruby runtime,
                                              IRubyObject key1, IRubyObject value1, boolean prepareString1,
                                              IRubyObject key2, IRubyObject value2, boolean prepareString2,
                                              IRubyObject key3, IRubyObject value3, boolean prepareString3) {
        RubyHash hash = RubyHash.newSmallHash(runtime);
        hash.fastASetSmall(runtime, key1, value1, prepareString1);
        hash.fastASetSmall(runtime, key2, value2, prepareString2);
        hash.fastASetSmall(runtime, key3, value3, prepareString3);
        return hash;
    }

    public static RubyHash constructSmallHash(Ruby runtime,
                                              IRubyObject key1, IRubyObject value1, boolean prepareString1,
                                              IRubyObject key2, IRubyObject value2, boolean prepareString2,
                                              IRubyObject key3, IRubyObject value3, boolean prepareString3,
                                              IRubyObject key4, IRubyObject value4, boolean prepareString4) {
        RubyHash hash = RubyHash.newSmallHash(runtime);
        hash.fastASetSmall(runtime, key1, value1, prepareString1);
        hash.fastASetSmall(runtime, key2, value2, prepareString2);
        hash.fastASetSmall(runtime, key3, value3, prepareString3);
        hash.fastASetSmall(runtime, key4, value4, prepareString4);
        return hash;
    }

    public static RubyHash constructSmallHash(Ruby runtime,
                                              IRubyObject key1, IRubyObject value1, boolean prepareString1,
                                              IRubyObject key2, IRubyObject value2, boolean prepareString2,
                                              IRubyObject key3, IRubyObject value3, boolean prepareString3,
                                              IRubyObject key4, IRubyObject value4, boolean prepareString4,
                                              IRubyObject key5, IRubyObject value5, boolean prepareString5) {
        RubyHash hash = RubyHash.newSmallHash(runtime);
        hash.fastASetSmall(runtime, key1, value1, prepareString1);
        hash.fastASetSmall(runtime, key2, value2, prepareString2);
        hash.fastASetSmall(runtime, key3, value3, prepareString3);
        hash.fastASetSmall(runtime, key4, value4, prepareString4);
        hash.fastASetSmall(runtime, key5, value5, prepareString5);
        return hash;
    }

    public static IRubyObject negate(IRubyObject value, Ruby runtime) {
        if (value.isTrue()) return runtime.getFalse();
        return runtime.getTrue();
    }

    @Deprecated // no-longer used + confusing argument order
    public static IRubyObject stringOrNil(ByteList value, ThreadContext context) {
        if (value == null) return context.nil;
        return RubyString.newStringShared(context.runtime, value);
    }

    public static StaticScope preLoad(ThreadContext context, String[] varNames) {
        StaticScope staticScope = context.runtime.getStaticScopeFactory().newLocalScope(null, varNames);
        preLoadCommon(context, staticScope, false);

        return staticScope;
    }

    public static void preLoadCommon(ThreadContext context, StaticScope staticScope, boolean wrap) {
        RubyModule objectClass = context.runtime.getObject();
        if (wrap) {
            objectClass = RubyModule.newModule(context.runtime);
        }

        staticScope.setModule(objectClass);

        DynamicScope scope = DynamicScope.newDynamicScope(staticScope);

        // Each root node has a top-level scope that we need to push
        context.preScopedBody(scope);
        context.preNodeEval(context.runtime.getTopSelf());
    }

    public static void postLoad(ThreadContext context) {
        context.postNodeEval();
        context.postScopedBody();
    }

    public static void registerEndBlock(Block block, Ruby runtime) {
        runtime.pushExitBlock(runtime.newProc(Block.Type.LAMBDA, block));
    }

    public static IRubyObject match3(RubyRegexp regexp, IRubyObject value, ThreadContext context) {
        if (value instanceof RubyString) {
            return regexp.op_match(context, value);
        } else {
            return value.callMethod(context, "=~", regexp);
        }
    }

    public static IRubyObject match3_19(RubyRegexp regexp, IRubyObject value, ThreadContext context) {
        if (value instanceof RubyString) {
            return regexp.op_match19(context, value);
        } else {
            return value.callMethod(context, "=~", regexp);
        }
    }

    public static IRubyObject getErrorInfo(Ruby runtime) {
        return runtime.getGlobalVariables().get("$!");
    }

    public static void setErrorInfo(Ruby runtime, IRubyObject error) {
        runtime.getGlobalVariables().set("$!", error);
    }

    public static IRubyObject setLastLine(Ruby runtime, ThreadContext context, IRubyObject value) {
        return context.setLastLine(value);
    }

    public static IRubyObject getLastLine(Ruby runtime, ThreadContext context) {
        return context.getLastLine();
    }

    public static IRubyObject setBackref(Ruby runtime, ThreadContext context, IRubyObject value) {
        if (!value.isNil() && !(value instanceof RubyMatchData)) throw runtime.newTypeError(value, runtime.getMatchData());
        return context.setBackRef(value);
    }

    public static IRubyObject getBackref(Ruby runtime, ThreadContext context) {
        return backref(context); // backref(context) method otherwise not used
    }

    public static IRubyObject preOpAsgnWithOrAnd(IRubyObject receiver, ThreadContext context, IRubyObject self, CallSite varSite) {
        return varSite.call(context, self, receiver);
    }

    public static IRubyObject postOpAsgnWithOrAnd(IRubyObject receiver, IRubyObject value, ThreadContext context, IRubyObject self, CallSite varAsgnSite) {
        varAsgnSite.call(context, self, receiver, value);
        return value;
    }

    public static IRubyObject opAsgnWithMethod(ThreadContext context, IRubyObject self, IRubyObject receiver, IRubyObject arg, CallSite varSite, CallSite opSite, CallSite opAsgnSite) {
        IRubyObject var = varSite.call(context, self, receiver);
        IRubyObject result = opSite.call(context, self, var, arg);
        opAsgnSite.call(context, self, receiver, result);

        return result;
    }

    public static IRubyObject opElementAsgnWithMethod(ThreadContext context, IRubyObject self, IRubyObject receiver, IRubyObject value, CallSite elementSite, CallSite opSite, CallSite elementAsgnSite) {
        IRubyObject var = elementSite.call(context, self, receiver);
        IRubyObject result = opSite.call(context, self, var, value);
        elementAsgnSite.call(context, self, receiver, result);

        return result;
    }

    public static IRubyObject opElementAsgnWithMethod(ThreadContext context, IRubyObject self, IRubyObject receiver, IRubyObject arg, IRubyObject value, CallSite elementSite, CallSite opSite, CallSite elementAsgnSite) {
        IRubyObject var = elementSite.call(context, self, receiver, arg);
        IRubyObject result = opSite.call(context, self, var, value);
        elementAsgnSite.call(context, self, receiver, arg, result);

        return result;
    }

    public static IRubyObject opElementAsgnWithMethod(ThreadContext context, IRubyObject self, IRubyObject receiver, IRubyObject arg1, IRubyObject arg2, IRubyObject value, CallSite elementSite, CallSite opSite, CallSite elementAsgnSite) {
        IRubyObject var = elementSite.call(context, self, receiver, arg1, arg2);
        IRubyObject result = opSite.call(context, self, var, value);
        elementAsgnSite.call(context, self, receiver, arg1, arg2, result);

        return result;
    }

    public static IRubyObject opElementAsgnWithMethod(ThreadContext context, IRubyObject self, IRubyObject receiver, IRubyObject arg1, IRubyObject arg2, IRubyObject arg3, IRubyObject value, CallSite elementSite, CallSite opSite, CallSite elementAsgnSite) {
        IRubyObject var = elementSite.call(context, self, receiver, arg1, arg2, arg3);
        IRubyObject result = opSite.call(context, self, var, value);
        elementAsgnSite.call(context, self, receiver, new IRubyObject[] {arg1, arg2, arg3, result});

        return result;
    }

    public static IRubyObject opElementAsgnWithMethod(ThreadContext context, IRubyObject self, IRubyObject receiver, IRubyObject[] args, IRubyObject value, CallSite elementSite, CallSite opSite, CallSite elementAsgnSite) {
        IRubyObject var = elementSite.call(context, self, receiver);
        IRubyObject result = opSite.call(context, self, var, value);
        elementAsgnSite.call(context, self, receiver, appendToObjectArray(args, result));

        return result;
    }


    public static IRubyObject opElementAsgnWithOrPartTwoOneArg(ThreadContext context, IRubyObject self, IRubyObject receiver, IRubyObject arg, IRubyObject value, CallSite asetSite) {
        asetSite.call(context, self, receiver, arg, value);
        return value;
    }

    public static IRubyObject opElementAsgnWithOrPartTwoTwoArgs(ThreadContext context, IRubyObject self, IRubyObject receiver, IRubyObject[] args, IRubyObject value, CallSite asetSite) {
        asetSite.call(context, self, receiver, args[0], args[1], value);
        return value;
    }

    public static IRubyObject opElementAsgnWithOrPartTwoThreeArgs(ThreadContext context, IRubyObject self, IRubyObject receiver, IRubyObject[] args, IRubyObject value, CallSite asetSite) {
        asetSite.call(context, self, receiver, new IRubyObject[] {args[0], args[1], args[2], value});
        return value;
    }

    public static IRubyObject opElementAsgnWithOrPartTwoNArgs(ThreadContext context, IRubyObject self, IRubyObject receiver, IRubyObject[] args, IRubyObject value, CallSite asetSite) {
        IRubyObject[] newArgs = new IRubyObject[args.length + 1];
        System.arraycopy(args, 0, newArgs, 0, args.length);
        newArgs[args.length] = value;
        asetSite.call(context, self, receiver, newArgs);
        return value;
    }

    public static RubyArray arrayValue(IRubyObject value) {
        Ruby runtime = value.getRuntime();
        return arrayValue(runtime.getCurrentContext(), runtime, value);
    }

    public static RubyArray arrayValue(ThreadContext context, Ruby runtime, IRubyObject value) {
        IRubyObject tmp = value.checkArrayType();

        if (tmp.isNil()) {
            if (value.respondsTo("to_a")) {
                IRubyObject avalue = value.callMethod(context, "to_a");
                if (!(avalue instanceof RubyArray)) {
                    if (avalue.isNil()) {
                        return runtime.newArray(value);
                    } else {
                        throw runtime.newTypeError("`to_a' did not return Array");
                    }
                }
                return (RubyArray)avalue;
            } else {
                DynamicMethod methodMissing = value.getMetaClass().searchMethod("method_missing");
                if (methodMissing.isUndefined() || runtime.isDefaultMethodMissing(methodMissing)) {
                    return runtime.newArray(value);
                } else {
                    IRubyObject avalue = methodMissing.call(context, value, value.getMetaClass(), "to_a", new IRubyObject[] {runtime.newSymbol("to_a")}, Block.NULL_BLOCK);
                    if (!(avalue instanceof RubyArray)) {
                        if (avalue.isNil()) {
                            return runtime.newArray(value);
                        } else {
                            throw runtime.newTypeError("`to_a' did not return Array");
                        }
                    }
                    return (RubyArray)avalue;
                }
            }
        }
        RubyArray arr = (RubyArray) tmp;

        return arr.aryDup();
    }

    public static RubyArray asArray18(ThreadContext context, IRubyObject value) {
        Ruby runtime = context.runtime;
        IRubyObject tmp = value.checkArrayType();

        if (tmp.isNil()) {
            if (value.respondsTo("to_a")) {
                IRubyObject avalue = value.callMethod(context, "to_a");
                if (!(avalue instanceof RubyArray)) {
                    if (avalue.isNil()) {
                        return runtime.newArray(value);
                    } else {
                        throw runtime.newTypeError("`to_a' did not return Array");
                    }
                }
                return (RubyArray)avalue;
            } else {
                return runtime.newArray(value);
            }
        }

        return (RubyArray) tmp;
    }

    // mri: rb_Array
    // FIXME: Replace arrayValue/asArray18 with this on 9k (currently dead -- respond_to? logic broken further down the line -- fix that first)
    public static RubyArray asArray(ThreadContext context, IRubyObject value) {
        return TypeConverter.rb_Array(context, value);
    }

    public static IRubyObject aryToAry(IRubyObject value) {
        if (value instanceof RubyArray) return value;

        if (value.respondsTo("to_ary")) {
            return TypeConverter.convertToType(value, value.getRuntime().getArray(), "to_ary", false);
        }

        return value.getRuntime().newArray(value);
    }

    public static IRubyObject aValueSplat(IRubyObject value) {
        if (!(value instanceof RubyArray) || ((RubyArray) value).length().getLongValue() == 0) {
            return value.getRuntime().getNil();
        }

        RubyArray array = (RubyArray) value;

        return array.getLength() == 1 ? array.first() : array;
    }

    public static IRubyObject aValueSplat19(IRubyObject value) {
        if (!(value instanceof RubyArray)) {
            return value.getRuntime().getNil();
        }

        return (RubyArray) value;
    }

    public static RubyArray splatValue(IRubyObject value) {
        if (value.isNil()) {
            return value.getRuntime().newArray(value);
        }

        return arrayValue(value);
    }

    public static RubyArray splatValue19(IRubyObject value) {
        if (value.isNil()) {
            return value.getRuntime().newEmptyArray();
        }

        return arrayValue(value);
    }

    public static IRubyObject unsplatValue19(IRubyObject argsResult) {
        if (argsResult instanceof RubyArray) {
            RubyArray array = (RubyArray) argsResult;

            if (array.size() == 1) {
                IRubyObject newResult = array.eltInternal(0);
                if (!((newResult instanceof RubyArray) && ((RubyArray) newResult).size() == 0)) {
                    argsResult = newResult;
                }
            }
        }
        return argsResult;
    }

    @Deprecated // no longer used
    public static IRubyObject[] splatToArguments(IRubyObject value) {
        return splatToArgumentsCommon(value.getRuntime(), value);
    }

    @Deprecated // no longer used
    public static IRubyObject[] splatToArguments19(IRubyObject value) {
        if (value.isNil()) return IRubyObject.NULL_ARRAY;
        return splatToArgumentsCommon(value.getRuntime(), value);
    }

    private static IRubyObject[] splatToArgumentsCommon(Ruby runtime, IRubyObject value) {
        if (value.isNil()) {
            return runtime.getSingleNilArray();
        }

        IRubyObject tmp = value.checkArrayType();

        if (tmp.isNil()) {
            return convertSplatToJavaArray(runtime, value);
        }
        return ((RubyArray)tmp).toJavaArrayMaybeUnsafe();
    }

    private static IRubyObject[] convertSplatToJavaArray(Ruby runtime, IRubyObject value) {
        // Object#to_a is obsolete.  We match Ruby's hack until to_a goes away.  Then we can
        // remove this hack too.

        RubyClass metaClass = value.getMetaClass();
        DynamicMethod method = metaClass.searchMethod("to_a");
        if (method.isUndefined() || method.isImplementedBy(runtime.getKernel())) {
            return new IRubyObject[] {value};
        }

        IRubyObject avalue = method.call(runtime.getCurrentContext(), value, metaClass, "to_a");
        if (!(avalue instanceof RubyArray)) {
            if (avalue.isNil()) {
                return new IRubyObject[] {value};
            } else {
                throw runtime.newTypeError("`to_a' did not return Array");
            }
        }
        return ((RubyArray)avalue).toJavaArray();
    }

    @SuppressWarnings("deprecation") @Deprecated // no longer used
    public static IRubyObject[] argsCatToArguments(IRubyObject[] args, IRubyObject cat) {
        IRubyObject[] ary = splatToArguments(cat);
        return argsCatToArgumentsCommon(args, ary);
    }

    @SuppressWarnings("deprecation") @Deprecated // no longer used
    public static IRubyObject[] argsCatToArguments19(IRubyObject[] args, IRubyObject cat) {
        IRubyObject[] ary = splatToArguments19(cat);
        return argsCatToArgumentsCommon(args, ary);
    }

    private static IRubyObject[] argsCatToArgumentsCommon(IRubyObject[] args, IRubyObject[] ary) {
        if (ary.length > 0) {
            IRubyObject[] newArgs = new IRubyObject[args.length + ary.length];
            System.arraycopy(args, 0, newArgs, 0, args.length);
            System.arraycopy(ary, 0, newArgs, args.length, ary.length);
            args = newArgs;
        }

        return args;
    }

    public static RubySymbol addInstanceMethod(RubyModule containingClass, String name, DynamicMethod method, Visibility visibility, ThreadContext context, Ruby runtime) {
        containingClass.addMethod(name, method);

        RubySymbol sym = runtime.fastNewSymbol(name);
        if (visibility == Visibility.MODULE_FUNCTION) {
            addModuleMethod(containingClass, name, method, context, sym);
        }

        if (!containingClass.isRefinement()) {
            callNormalMethodHook(containingClass, context, sym);
        }

        return sym;
    }

    private static void addModuleMethod(RubyModule containingClass, String name, DynamicMethod method, ThreadContext context, RubySymbol sym) {
        DynamicMethod singletonMethod = method.dup();
        singletonMethod.setImplementationClass(containingClass.getSingletonClass());
        singletonMethod.setVisibility(Visibility.PUBLIC);
        containingClass.getSingletonClass().addMethod(name, singletonMethod);
        containingClass.callMethod(context, "singleton_method_added", sym);
    }

    private static void callNormalMethodHook(RubyModule containingClass, ThreadContext context, RubySymbol name) {
        // 'class << state.self' and 'class << obj' uses defn as opposed to defs
        if (containingClass.isSingleton()) {
            callSingletonMethodHook(((MetaClass) containingClass).getAttached(), context, name);
        } else {
            containingClass.callMethod(context, "method_added", name);
        }
    }

    private static void callSingletonMethodHook(IRubyObject receiver, ThreadContext context, RubySymbol name) {
        receiver.callMethod(context, "singleton_method_added", name);
    }

    public static String encodeScope(StaticScope scope) {
        StringBuilder namesBuilder = new StringBuilder(scope.getType().name()); // 0

        namesBuilder.append(',');  // 1

        boolean first = true;
        for (String name : scope.getVariables()) {
            if (!first) namesBuilder.append(';');
            first = false;
            namesBuilder.append(name);
        }
        namesBuilder.append(',').append(scope.getSignature().encode()); // 2
        namesBuilder.append(',').append(scope.getScopeType());          // 3

        return namesBuilder.toString();
    }

    public static StaticScope decodeScope(ThreadContext context, StaticScope parent, String scopeString) {
        String[][] decodedScope = decodeScopeDescriptor(scopeString);
        String scopeTypeName = decodedScope[0][0];
        String[] names = decodedScope[1];
        StaticScope scope = null;
        switch (StaticScope.Type.valueOf(scopeTypeName)) {
            case BLOCK:
                scope = context.runtime.getStaticScopeFactory().newBlockScope(parent, names);
                break;
            case EVAL:
                scope = context.runtime.getStaticScopeFactory().newEvalScope(parent, names);
                break;
            case LOCAL:
                scope = context.runtime.getStaticScopeFactory().newLocalScope(parent, names);
                break;
        }
        setAritiesFromDecodedScope(scope, decodedScope[0][2]);
        scope.setScopeType(IRScopeType.valueOf(decodedScope[0][3]));
        return scope;
    }

    private static String[][] decodeScopeDescriptor(String scopeString) {
        String[] scopeElements = scopeString.split(",");
        String[] scopeNames = scopeElements[1].length() == 0 ? EMPTY_STRING_ARRAY : getScopeNames(scopeElements[1]);
        return new String[][] {scopeElements, scopeNames};
    }

    private static void setAritiesFromDecodedScope(StaticScope scope, String encodedSignature) {
        scope.setSignature(Signature.decode(Long.parseLong(encodedSignature)));
    }

    public static StaticScope decodeScopeAndDetermineModule(ThreadContext context, StaticScope parent, String scopeString) {
        StaticScope scope = decodeScope(context, parent, scopeString);
        scope.determineModule();

        return scope;
    }

    public static Visibility performNormalMethodChecksAndDetermineVisibility(Ruby runtime, RubyModule clazz, String name, Visibility visibility) throws RaiseException {
        if (clazz == runtime.getDummy()) {
            throw runtime.newTypeError("no class/module to add method");
        }

        if (clazz == runtime.getObject() && "initialize".equals(name)) {
            runtime.getWarnings().warn(ID.REDEFINING_DANGEROUS, "redefining Object#initialize may cause infinite loop");
        }

        if ("__id__".equals(name) || "__send__".equals(name)) {
            runtime.getWarnings().warn(ID.REDEFINING_DANGEROUS, "redefining `" + name + "' may cause serious problem");
        }

        if ("initialize".equals(name) || "initialize_copy".equals(name) || name.equals("initialize_dup") || name.equals("initialize_clone") || name.equals("respond_to_missing?") || visibility == Visibility.MODULE_FUNCTION) {
            visibility = Visibility.PRIVATE;
        }

        return visibility;
    }

    public static RubyClass performSingletonMethodChecks(Ruby runtime, IRubyObject receiver, String name) throws RaiseException {
        if (receiver instanceof RubyFixnum || receiver instanceof RubySymbol) {
            throw runtime.newTypeError("can't define singleton method \"" + name + "\" for " + receiver.getMetaClass().getBaseName());
        }

        if (receiver.isFrozen()) {
            throw runtime.newFrozenError("object");
        }

        RubyClass rubyClass = receiver.getSingletonClass();

        return rubyClass;
    }

    public static IRubyObject arrayEntryOrNil(RubyArray array, int index) {
        if (index < array.getLength()) {
            return array.eltInternal(index);
        } else {
            return array.getRuntime().getNil();
        }
    }

    public static IRubyObject arrayEntryOrNilZero(RubyArray array) {
        if (0 < array.getLength()) {
            return array.eltInternal(0);
        } else {
            return array.getRuntime().getNil();
        }
    }

    public static IRubyObject arrayEntryOrNilOne(RubyArray array) {
        if (1 < array.getLength()) {
            return array.eltInternal(1);
        } else {
            return array.getRuntime().getNil();
        }
    }

    public static IRubyObject arrayEntryOrNilTwo(RubyArray array) {
        if (2 < array.getLength()) {
            return array.eltInternal(2);
        } else {
            return array.getRuntime().getNil();
        }
    }

    public static IRubyObject arrayPostOrNil(RubyArray array, int pre, int post, int index) {
        if (pre + post < array.getLength()) {
            return array.eltInternal(array.getLength() - post + index);
        } else if (pre + index < array.getLength()) {
            return array.eltInternal(pre + index);
        } else {
            return array.getRuntime().getNil();
        }
    }

    public static IRubyObject arrayPostOrNilZero(RubyArray array, int pre, int post) {
        if (pre + post < array.getLength()) {
            return array.eltInternal(array.getLength() - post + 0);
        } else if (pre + 0 < array.getLength()) {
            return array.eltInternal(pre + 0);
        } else {
            return array.getRuntime().getNil();
        }
    }

    public static IRubyObject arrayPostOrNilOne(RubyArray array, int pre, int post) {
        if (pre + post < array.getLength()) {
            return array.eltInternal(array.getLength() - post + 1);
        } else if (pre + 1 < array.getLength()) {
            return array.eltInternal(pre + 1);
        } else {
            return array.getRuntime().getNil();
        }
    }

    public static IRubyObject arrayPostOrNilTwo(RubyArray array, int pre, int post) {
        if (pre + post < array.getLength()) {
            return array.eltInternal(array.getLength() - post + 2);
        } else if (pre + 2 < array.getLength()) {
            return array.eltInternal(pre + 2);
        } else {
            return array.getRuntime().getNil();
        }
    }

    public static RubyArray subarrayOrEmpty(RubyArray array, Ruby runtime, int index) {
        if (index < array.getLength()) {
            return createSubarray(array, index);
        } else {
            return RubyArray.newEmptyArray(runtime);
        }
    }

    public static RubyArray subarrayOrEmpty(RubyArray array, Ruby runtime, int index, int post) {
        if (index + post < array.getLength()) {
            return createSubarray(array, index, post);
        } else {
            return RubyArray.newEmptyArray(runtime);
        }
    }

    public static RubyModule checkIsModule(IRubyObject maybeModule) {
        if (maybeModule instanceof RubyModule) return (RubyModule)maybeModule;

        throw maybeModule.getRuntime().newTypeError(maybeModule + " is not a class/module");
    }

    public static IRubyObject getGlobalVariable(Ruby runtime, String name) {
        return runtime.getGlobalVariables().get(name);
    }

    public static IRubyObject setGlobalVariable(IRubyObject value, Ruby runtime, String name) {
        return runtime.getGlobalVariables().set(name, value);
    }

    public static IRubyObject getInstanceVariable(IRubyObject self, Ruby runtime, String internedName) {
        IRubyObject result = self.getInstanceVariables().getInstanceVariable(internedName);
        if (result != null) return result;
        if (runtime.isVerbose()) warnAboutUninitializedIvar(runtime, internedName);
        return runtime.getNil();
    }

    public static IRubyObject getInstanceVariableNoWarn(IRubyObject self, ThreadContext context, String internedName) {
        IRubyObject result = self.getInstanceVariables().getInstanceVariable(internedName);
        if (result != null) return result;
        return context.nil;
    }

    private static void warnAboutUninitializedIvar(Ruby runtime, String internedName) {
        runtime.getWarnings().warning(ID.IVAR_NOT_INITIALIZED, "instance variable " + internedName + " not initialized");
    }

    public static IRubyObject setInstanceVariable(IRubyObject value, IRubyObject self, String name) {
        return self.getInstanceVariables().setInstanceVariable(name, value);
    }

    public static RubyProc newLiteralLambda(ThreadContext context, Block block, IRubyObject self) {
        return RubyProc.newProc(context.runtime, block, Block.Type.LAMBDA);
    }

    public static void fillNil(final IRubyObject[] arr, int from, int to, Ruby runtime) {
        if (arr.length == 0) return;
        IRubyObject nils[] = runtime.getNilPrefilledArray();
        int i;

        // NOTE: seems that Arrays.fill(arr, runtime.getNil()) won't do better ... on Java 8
        // Object[] array doesn't get the same optimizations as e.g. byte[] int[]

        for (i = from; i + Ruby.NIL_PREFILLED_ARRAY_SIZE < to; i += Ruby.NIL_PREFILLED_ARRAY_SIZE) {
            System.arraycopy(nils, 0, arr, i, Ruby.NIL_PREFILLED_ARRAY_SIZE);
        }
        ArraySupport.copy(nils, arr, i, to - i);
    }

    public static void fillNil(IRubyObject[] arr, Ruby runtime) {
        fillNil(arr, 0, arr.length, runtime);
    }

    public static boolean isFastSwitchableString(IRubyObject str) {
        return str instanceof RubyString;
    }

    public static boolean isFastSwitchableSingleCharString(IRubyObject str) {
        return str instanceof RubyString && ((RubyString)str).getByteList().length() == 1;
    }

    public static int getFastSwitchString(IRubyObject str) {
        ByteList byteList = ((RubyString)str).getByteList();
        return byteList.hashCode();
    }

    public static int getFastSwitchSingleCharString(IRubyObject str) {
        ByteList byteList = ((RubyString)str).getByteList();
        return byteList.get(0);
    }

    public static boolean isFastSwitchableSymbol(IRubyObject sym) {
        return sym instanceof RubySymbol;
    }

    public static boolean isFastSwitchableSingleCharSymbol(IRubyObject sym) {
        return sym instanceof RubySymbol && ((RubySymbol)sym).asJavaString().length() == 1;
    }

    public static int getFastSwitchSymbol(IRubyObject sym) {
        String str = ((RubySymbol)sym).asJavaString();
        return str.hashCode();
    }

    public static int getFastSwitchSingleCharSymbol(IRubyObject sym) {
        String str = ((RubySymbol)sym).asJavaString();
        return (int)str.charAt(0);
    }

    public static Block getBlock(ThreadContext context, IRubyObject self, Node node) {
        throw new RuntimeException("Should not be called");
    }

    public static Block getBlock(Ruby runtime, ThreadContext context, IRubyObject self, Node node, Block aBlock) {
        throw new RuntimeException("Should not be called");
    }

    /**
     * Equivalent to rb_equal in MRI
     *
     * @param context
     * @param a
     * @param b
     * @return
     */
    public static RubyBoolean rbEqual(ThreadContext context, IRubyObject a, IRubyObject b) {
        Ruby runtime = context.runtime;
        if (a == b) return runtime.getTrue();
        IRubyObject res = invokedynamic(context, a, OP_EQUAL, b);
        return runtime.newBoolean(res.isTrue());
    }

    /**
     * Equivalent to rb_eql in MRI
     *
     * @param context
     * @param a
     * @param b
     * @return
     */
    public static RubyBoolean rbEql(ThreadContext context, IRubyObject a, IRubyObject b) {
        Ruby runtime = context.runtime;
        if (a == b) return runtime.getTrue();
        IRubyObject res = invokedynamic(context, a, EQL, b);
        return runtime.newBoolean(res.isTrue());
    }

    /**
     * Used by the compiler to simplify arg checking in variable-arity paths
     *
     * @param context thread context
     * @param args arguments array
     * @param min minimum required
     * @param max maximum allowed
     */
    public static void checkArgumentCount(ThreadContext context, IRubyObject[] args, int min, int max) {
        checkArgumentCount(context, args.length, min, max);
    }

    /**
     * Used by the compiler to simplify arg checking in variable-arity paths
     *
     * @param context thread context
     * @param args arguments array
     * @param req required number
     */
    public static void checkArgumentCount(ThreadContext context, IRubyObject[] args, int req) {
        checkArgumentCount(context, args.length, req, req);
    }

    public static void checkArgumentCount(ThreadContext context, int length, int min, int max) {
        int expected = 0;
        if (length < min) {
            expected = min;
        } else if (max > -1 && length > max) {
            expected = max;
        } else {
            return;
        }
        throw context.runtime.newArgumentError(length, expected);
    }

    public static boolean isModuleAndHasConstant(IRubyObject left, String name) {
        return left instanceof RubyModule && ((RubyModule) left).getConstantFromNoConstMissing(name, false) != null;
    }

    @JIT @Interp
    public static IRubyObject getDefinedConstantOrBoundMethod(IRubyObject left, String name, IRubyObject definedConstantMessage, IRubyObject definedMethodMessage) {
        if (isModuleAndHasConstant(left, name)) return definedConstantMessage;
        if (left.getMetaClass().isMethodBound(name, true)) return definedMethodMessage;
        return null;
    }

    public static RubyModule getSuperClassForDefined(Ruby runtime, RubyModule klazz) {
        RubyModule superklazz = klazz.getSuperClass();

        if (superklazz == null && klazz.isModule()) superklazz = runtime.getObject();

        return superklazz;
    }

    public static boolean isGenerationEqual(IRubyObject object, int generation) {
        RubyClass metaClass;
        if (object instanceof RubyBasicObject) {
            metaClass = ((RubyBasicObject)object).getMetaClass();
        } else {
            metaClass = object.getMetaClass();
        }
        return metaClass.getGeneration() == generation;
    }

    public static String[] getScopeNames(String scopeNames) {
        StringTokenizer toker = new StringTokenizer(scopeNames, ";");
        ArrayList list = new ArrayList(10);
        while (toker.hasMoreTokens()) {
            list.add(toker.nextToken().intern());
        }
        return (String[])list.toArray(new String[list.size()]);
    }

    public static RubyClass metaclass(IRubyObject object) {
        return object instanceof RubyBasicObject ?
            ((RubyBasicObject)object).getMetaClass() :
            object.getMetaClass();
    }

    public static String rawBytesToString(byte[] bytes) {
        // stuff bytes into chars
        char[] chars = new char[bytes.length];
        for (int i = 0; i < bytes.length; i++) chars[i] = (char)bytes[i];
        return new String(chars);
    }

    public static byte[] stringToRawBytes(String string) {
        char[] chars = string.toCharArray();
        byte[] bytes = new byte[chars.length];
        for (int i = 0; i < chars.length; i++) bytes[i] = (byte)chars[i];
        return bytes;
    }

    public static String encodeCaptureOffsets(int[] scopeOffsets) {
        char[] encoded = new char[scopeOffsets.length * 2];
        for (int i = 0; i < scopeOffsets.length; i++) {
            int offDepth = scopeOffsets[i];
            char off = (char)(offDepth & 0xFFFF);
            char depth = (char)(offDepth >> 16);
            encoded[2 * i] = off;
            encoded[2 * i + 1] = depth;
        }
        return new String(encoded);
    }

    public static int[] decodeCaptureOffsets(String encoded) {
        char[] chars = encoded.toCharArray();
        int[] scopeOffsets = new int[chars.length / 2];
        for (int i = 0; i < scopeOffsets.length; i++) {
            char off = chars[2 * i];
            char depth = chars[2 * i + 1];
            scopeOffsets[i] = (((int)depth) << 16) | (int)off;
        }
        return scopeOffsets;
    }

    public static IRubyObject match2AndUpdateScope(IRubyObject receiver, ThreadContext context, IRubyObject value, String scopeOffsets) {
        IRubyObject match = ((RubyRegexp)receiver).op_match(context, value);
        updateScopeWithCaptures(context, decodeCaptureOffsets(scopeOffsets), match);
        return match;
    }

    public static IRubyObject match2AndUpdateScope19(IRubyObject receiver, ThreadContext context, IRubyObject value, String scopeOffsets) {
        IRubyObject match = ((RubyRegexp)receiver).op_match19(context, value);
        updateScopeWithCaptures(context, decodeCaptureOffsets(scopeOffsets), match);
        return match;
    }

    public static void updateScopeWithCaptures(ThreadContext context, int[] scopeOffsets, IRubyObject result) {
        Ruby runtime = context.runtime;
        if (result.isNil()) { // match2 directly calls match so we know we can count on result
            IRubyObject nil = runtime.getNil();

            for (int i = 0; i < scopeOffsets.length; i++) {
                // SSS FIXME: This is not doing the offset/depth extraction as in the else case
                context.getCurrentScope().setValue(nil, scopeOffsets[i], 0);
            }
        } else {
            RubyMatchData matchData = (RubyMatchData)context.getBackRef();
            // FIXME: Mass assignment is possible since we know they are all locals in the same
            //   scope that are also contiguous
            IRubyObject[] namedValues = matchData.getNamedBackrefValues(runtime);

            for (int i = 0; i < scopeOffsets.length; i++) {
                context.getCurrentScope().setValue(namedValues[i], scopeOffsets[i] & 0xffff, scopeOffsets[i] >> 16);
            }
        }
    }

    public static RubyArray argsPush(ThreadContext context, RubyArray first, IRubyObject second) {
        return ((RubyArray)first.dup()).append(second);
    }

    @Deprecated
    public static RubyArray argsPush(RubyArray first, IRubyObject second) {
        return argsPush(first.getRuntime().getCurrentContext(), first, second);
    }

    public static RubyArray argsCat(ThreadContext context, IRubyObject first, IRubyObject second) {
        IRubyObject secondArgs = IRRuntimeHelpers.irSplat(context, second);

        return ((RubyArray) Helpers.ensureRubyArray(context.runtime, first).dup()).concat(secondArgs);
    }

    @Deprecated
    public static RubyArray argsCat(IRubyObject first, IRubyObject second) {
        return argsCat(first.getRuntime().getCurrentContext(), first, second);
    }

    /** Use an ArgsNode (used for blocks) to generate ArgumentDescriptors */
    public static ArgumentDescriptor[] argsNodeToArgumentDescriptors(ArgsNode argsNode) {
        ArrayList<ArgumentDescriptor> descs = new ArrayList<>();
        Node[] args = argsNode.getArgs();
        int preCount = argsNode.getPreCount();

        if (preCount > 0) {
            for (int i = 0; i < preCount; i++) {
                if (args[i] instanceof MultipleAsgnNode) {
                    descs.add(new ArgumentDescriptor(ArgumentType.anonreq));
                } else {
                    descs.add(new ArgumentDescriptor(ArgumentType.req, ((ArgumentNode) args[i]).getName()));
                }
            }
        }


        int optCount = argsNode.getOptionalArgsCount();
        if (optCount > 0) {
            int optIndex = argsNode.getOptArgIndex();

            for (int i = 0; i < optCount; i++) {
                ArgumentType type = ArgumentType.opt;
                Node optNode = args[optIndex + i];
                String name = null;
                if (optNode instanceof OptArgNode) {
                    name = ((OptArgNode)optNode).getName();
                } else if (optNode instanceof LocalAsgnNode) {
                    name = ((LocalAsgnNode)optNode).getName();
                } else if (optNode instanceof DAsgnNode) {
                    name = ((DAsgnNode)optNode).getName();
                } else {
                    type = ArgumentType.anonopt;
                }
                descs.add(new ArgumentDescriptor(type, name));
            }
        }

        ArgumentNode restArg = argsNode.getRestArgNode();
        if (restArg != null) {
            if (restArg instanceof UnnamedRestArgNode) {
                if (((UnnamedRestArgNode) restArg).isStar()) descs.add(new ArgumentDescriptor(ArgumentType.anonrest));
            } else {
                descs.add(new ArgumentDescriptor(ArgumentType.rest, restArg.getName()));
            }
        }

        int postCount = argsNode.getPostCount();
        if (postCount > 0) {
            int postIndex = argsNode.getPostIndex();
            for (int i = 0; i < postCount; i++) {
                Node postNode = args[postIndex + i];
                if (postNode instanceof MultipleAsgnNode) {
                    descs.add(new ArgumentDescriptor(ArgumentType.anonreq));
                } else {
                    descs.add(new ArgumentDescriptor(ArgumentType.req, ((ArgumentNode)postNode).getName()));
                }
            }
        }

        int keywordsCount = argsNode.getKeywordCount();
        if (keywordsCount > 0) {
            int keywordsIndex = argsNode.getKeywordsIndex();
            for (int i = 0; i < keywordsCount; i++) {
                Node keyWordNode = args[keywordsIndex + i];
                for (Node asgnNode : keyWordNode.childNodes()) {
                    if (isRequiredKeywordArgumentValueNode(asgnNode)) {
                        descs.add(new ArgumentDescriptor(ArgumentType.keyreq, ((INameNode) asgnNode).getName()));
                    } else {
                        descs.add(new ArgumentDescriptor(ArgumentType.key, ((INameNode) asgnNode).getName()));
                    }
                }
            }
        }

        if (argsNode.getKeyRest() != null) {
            String argName = argsNode.getKeyRest().getName();
            if (argName == null || argName.length() == 0) {
                descs.add(new ArgumentDescriptor(ArgumentType.anonkeyrest, argName));
            } else {
                descs.add(new ArgumentDescriptor(ArgumentType.keyrest, argsNode.getKeyRest().getName()));
            }
        }
        if (argsNode.getBlock() != null) descs.add(new ArgumentDescriptor(ArgumentType.block, argsNode.getBlock().getName()));

        return descs.toArray(new ArgumentDescriptor[descs.size()]);
    }

    /** Convert a parameter list from prefix format to ArgumentDescriptor format */
    public static ArgumentDescriptor[] parameterListToArgumentDescriptors(String[] parameterList, boolean isLambda) {
        ArgumentDescriptor[] parms = new ArgumentDescriptor[parameterList.length];

        for (int i = 0; i < parameterList.length; i++) {
            String param = parameterList[i];

            if (param.equals("NONE")) break;
            if (param.equals("nil")) param = "n"; // make length 1 so we don't look for a name

            ArgumentType type = ArgumentType.valueOf(param.charAt(0));

            // for lambdas, we call required args optional
            if (type == ArgumentType.req && !isLambda) type = ArgumentType.opt;

            // 'R', 'o', 'n' forms can get here without a name
            if (param.length() > 1) {
                parms[i] = new ArgumentDescriptor(type, param.substring(1));
            } else {
                parms[i] = new ArgumentDescriptor(type.anonymousForm());
            }
        }

        return parms;
    }

    /** Convert a parameter list from ArgumentDescriptor format to "Array of Array" format */
    public static RubyArray argumentDescriptorsToParameters(Ruby runtime, ArgumentDescriptor[] argsDesc, boolean isLambda) {
        if (argsDesc == null) Thread.dumpStack();

        final RubyArray params = RubyArray.newBlankArray(runtime, argsDesc.length);

        for (int i = 0; i < argsDesc.length; i++) {
            ArgumentDescriptor param = argsDesc[i];
            params.store(i, param.toArrayForm(runtime, isLambda));
        }

        return params;
    }

    public static ArgumentDescriptor[] methodToArgumentDescriptors(DynamicMethod method) {
        method = method.getRealMethod();

        if (method instanceof MethodArgs2) {
            return parameterListToArgumentDescriptors(((MethodArgs2) method).getParameterList(), true);
        } else if (method instanceof IRMethodArgs) {
            return ((IRMethodArgs) method).getArgumentDescriptors();
        } else {
            return new ArgumentDescriptor[]{new ArgumentDescriptor(ArgumentType.anonrest)};
        }
    }

    public static IRubyObject methodToParameters(Ruby runtime, AbstractRubyMethod recv) {
        DynamicMethod method = recv.getMethod().getRealMethod();

        return argumentDescriptorsToParameters(runtime, methodToArgumentDescriptors(method), true);
    }

    public static IRubyObject getDefinedCall(ThreadContext context, IRubyObject self, IRubyObject receiver, String name, IRubyObject definedMessage) {
        RubyClass metaClass = receiver.getMetaClass();
        DynamicMethod method = metaClass.searchMethod(name);
        Visibility visibility = method.getVisibility();

        if (visibility != Visibility.PRIVATE &&
                (visibility != Visibility.PROTECTED || metaClass.getRealClass().isInstance(self)) && !method.isUndefined()) {
            return definedMessage;
        }

        if (receiver.callMethod(context, "respond_to_missing?",
            new IRubyObject[]{context.runtime.newSymbol(name), context.runtime.getFalse()}).isTrue()) {
            return definedMessage;
        }
        return null;
    }

    public static RubyString getDefinedNot(Ruby runtime, RubyString definition) {
        if (definition != null) {
            return runtime.getDefinedMessage(DefinedMessage.METHOD);
        }
        return definition;
    }

    public static IRubyObject invokedynamic(ThreadContext context, IRubyObject self, MethodNames method) {
        RubyClass metaclass = self.getMetaClass();
        String name = method.realName();
        return getMethodCached(context, metaclass, method.ordinal(), name).call(context, self, metaclass, name);
    }

    public static IRubyObject invokedynamic(ThreadContext context, IRubyObject self, MethodNames method, IRubyObject arg0) {
        RubyClass metaclass = self.getMetaClass();
        String name = method.realName();
        return getMethodCached(context, metaclass, method.ordinal(), name).call(context, self, metaclass, name, arg0);
    }

    private static DynamicMethod getMethodCached(ThreadContext context, RubyClass metaclass, int index, String name) {
        if (metaclass.getClassIndex() == ClassIndex.NO_INDEX) return metaclass.searchMethod(name);
        return context.runtimeCache.getMethod(context, metaclass, metaclass.getClassIndex().ordinal() * (index + 1), name);
    }

    public static IRubyObject lastElement(IRubyObject[] ary) {
        return ary[ary.length - 1];
    }

    public static RubyString appendAsString(RubyString target, IRubyObject other) {
        return target.append(other.asString());
    }

    public static RubyString appendAsString19(RubyString target, IRubyObject other) {
        return target.append19(other.asString());
    }

    /**
     * We need to splat incoming array to a block when |a, *b| (any required +
     * rest) or |a, b| (>1 required).
     */
    public static boolean needsSplat19(int requiredCount, boolean isRest) {
        return (isRest && requiredCount > 0) || (!isRest && requiredCount > 1);
    }

    // . Array given to rest should pass itself
    // . Array with rest + other args should extract array
    // . Array with multiple values and NO rest should extract args if there are more than one argument
    // Note: In 1.9 alreadyArray is only relevant from our internal Java code in core libs.  We never use it
    // from interpreter or JIT.  FIXME: Change core lib consumers to stop using alreadyArray param.
    public static IRubyObject[] restructureBlockArgs19(IRubyObject value, Signature signature, Block.Type type, boolean needsSplat, boolean alreadyArray) {
        if (!type.checkArity && signature == Signature.NO_ARGUMENTS) return IRubyObject.NULL_ARRAY;

        if (value != null && !(value instanceof RubyArray) && needsSplat) value = Helpers.aryToAry(value);

        IRubyObject[] parameters;
        if (value == null) {
            parameters = IRubyObject.NULL_ARRAY;
        } else if (value instanceof RubyArray && (alreadyArray || needsSplat)) {
            parameters = ((RubyArray) value).toJavaArray();
        } else {
            parameters = new IRubyObject[] { value };
        }

        return parameters;
    }

    public static boolean BEQ(ThreadContext context, IRubyObject value1, IRubyObject value2) {
        return value1.op_equal(context, value2).isTrue();
    }

    public static boolean BNE(ThreadContext context, IRubyObject value1, IRubyObject value2) {
        boolean eql = value2 == context.nil || value2 == UndefinedValue.UNDEFINED ?
                value1 == value2 : value1.op_equal(context, value2).isTrue();

        return !eql;
    }

    public static RubyModule checkIsRubyModule(ThreadContext context, Object object) {
        if (!(object instanceof RubyModule)) {
            throw context.runtime.newTypeError("no outer class/module");
        }

        return (RubyModule)object;
    }

    public static RubyClass newClassForIR(ThreadContext context, String name, IRubyObject self, RubyModule classContainer, Object superClass, boolean meta) {
        if (meta) return classContainer.getMetaClass();

        RubyClass sc = null;

        if (superClass == UndefinedValue.UNDEFINED) {
            sc = null;
        } else if (superClass != null) {
            RubyClass.checkInheritable((IRubyObject)superClass);

            sc = (RubyClass) superClass;
        }


        return classContainer.defineOrGetClassUnder(name, sc);
    }

    public static RubyString appendByteList(RubyString target, ByteList source) {
        target.getByteList().append(source);
        return target;
    }

    public static RubyString appendByteList19(RubyString target, ByteList source, int codeRange) {
        target.cat19(source, codeRange);
        return target;
    }

    public static RubyString shortcutAppend18(RubyString string, IRubyObject object) {
        if (object instanceof RubyFixnum || object instanceof RubyFloat || object instanceof RubySymbol) {
            return string.append(object);
        } else {
            return string.append(object.asString());
        }
    }

    public static RubyString shortcutAppend(RubyString string, IRubyObject object) {
        if (object instanceof RubyFixnum || object instanceof RubyFloat || object instanceof RubySymbol) {
            return string.append19(object);
        } else {
            return string.append19(object.asString());
        }
    }

    public static void irCheckArgsArrayArity(ThreadContext context, RubyArray args, int required, int opt, boolean rest) {
        int numArgs = args.size();
        if (numArgs < required || (!rest && numArgs > (required + opt))) {
            Arity.raiseArgumentError(context.runtime, numArgs, required, required + opt);
        }
    }

    @Deprecated
    public static IRubyObject invokedynamic(ThreadContext context, IRubyObject self, int index) {
        return invokedynamic(context, self, MethodNames.values()[index]);
    }

    @Deprecated
    public static IRubyObject invokedynamic(ThreadContext context, IRubyObject self, int index, IRubyObject arg0) {
        return invokedynamic(context, self, MethodNames.values()[index], arg0);
    }

    public static void throwException(final Throwable e) {
        Helpers.<RuntimeException>throwsUnchecked(e);
    }

    @SuppressWarnings("unchecked")
    private static <T extends Throwable> void throwsUnchecked(final Throwable e) throws T {
        throw (T) e;
    }

    /**
     * Decode the given value to a Java string using the following rules:
     *
     * * If the string is all US-ASCII characters, it will be decoded as US-ASCII.
     * * If the string is a unicode encoding, it will be decoded as such.
     * * If the string is any other encoding, it will be encoded as raw bytes
     *   using ISO-8859-1.
     *
     * This allows non-unicode, non-US-ASCII encodings to be represented in the
     * symbol table as their raw versions, but properly decodes unicode-
     * encoded strings.
     *
     * @param value the value to decode
     * @return the resulting symbol string
     */
    public static String symbolBytesToString(ByteList value) {
        Encoding encoding = value.getEncoding();
        if (encoding == USASCIIEncoding.INSTANCE || encoding == ASCIIEncoding.INSTANCE) {
            return value.toString(); // raw
        } else if (encoding instanceof UnicodeEncoding) {
            return new String(value.getUnsafeBytes(), value.getBegin(), value.getRealSize(), value.getEncoding().getCharset());
        } else {
            return value.toString(); // raw
        }
    }

    /**
     * Decode a given ByteList to a Java string.
     *
     * @param runtime the current runtime
     * @param value the bytelist
     * @return a Java String representation of the ByteList
     */
    public static String decodeByteList(Ruby runtime, ByteList value) {
        byte[] unsafeBytes = value.getUnsafeBytes();
        int begin = value.getBegin();
        int length = value.length();

        Encoding encoding = value.getEncoding();

        if (encoding == UTF8Encoding.INSTANCE) {
            return RubyEncoding.decodeUTF8(unsafeBytes, begin, length);
        }

        Charset charset = runtime.getEncodingService().charsetForEncoding(encoding);

        if (charset == null) {
            // No JDK Charset available for this encoding; convert to UTF-16 ourselves.
            Encoding utf16 = EncodingUtils.getUTF16ForPlatform();

            return EncodingUtils.strConvEnc(runtime.getCurrentContext(), value, value.getEncoding(), utf16).toString();
        }

        return RubyEncoding.decode(unsafeBytes, begin, length, charset);
    }

    /**
     * Convert a ByteList into a Java String by using its Encoding's Charset. If
     * the Charset is not available, fall back on other logic.
     *
     * @param bytes the bytelist to decode
     * @return the decoded string
     */
    public static String byteListToString(final ByteList bytes) {
        final Charset charset = bytes.getEncoding().getCharset();
        if ( charset != null ) {
            return new String(bytes.getUnsafeBytes(), bytes.getBegin(), bytes.getRealSize(), charset);
        }
        return bytes.toString();
    }

    public static IRubyObject rewriteStackTraceAndThrow(ThreadContext context, Throwable t) {
        Ruby runtime = context.runtime;

        StackTraceElement[] javaTrace = t.getStackTrace();
        BacktraceData backtraceData = runtime.getInstanceConfig().getTraceType().getIntegratedBacktrace(context, javaTrace);
        t.setStackTrace(RaiseException.javaTraceFromRubyTrace(backtraceData.getBacktrace(runtime)));
        throwException(t);
        return null; // not reached
    }

    public static void rewriteStackTrace(final Ruby runtime, final Throwable e) {
        final StackTraceElement[] javaTrace = e.getStackTrace();
        BacktraceData backtraceData = runtime.getInstanceConfig().getTraceType().getIntegratedBacktrace(runtime.getCurrentContext(), javaTrace);
        e.setStackTrace(RaiseException.javaTraceFromRubyTrace(backtraceData.getBacktrace(runtime)));
    }

    public static String stringJoin(String delimiter, String[] strings) {
        if (strings.length == 0) return "";
        StringBuilder sb = new StringBuilder(strings[0]);
        for (int i = 1; i < strings.length; i++) {
            sb.append(delimiter).append(strings[i]);
        }
        return sb.toString();
    }

    public static <T> T[] arrayOf(T... values) {
        return values;
    }

    public static <T> T[] arrayOf(Class<T> t, int size, T fill) {
        T[] ary = (T[])Array.newInstance(t, size);
        Arrays.fill(ary, fill);
        return ary;
    }

    public static int memchr(boolean[] ary, int start, int len, boolean find) {
        for (int i = 0; i < len; i++) {
            if (ary[i + start] == find) return i + start;
        }
        return -1;
    }

    public static boolean isRequiredKeywordArgumentValueNode(Node asgnNode) {
        return asgnNode.childNodes().get(0) instanceof RequiredKeywordArgumentValueNode;
    }

    // MRI: rb_hash_start
    public static long hashStart(Ruby runtime, long value) {
        long hash = value +
                (runtime.isSiphashEnabled() ?
                        runtime.getHashSeedK1() :
                        runtime.getHashSeedK0());
        return hash;
    }

    public static long hashEnd(long value) {
        value = murmur_step(value, 10);
        value = murmur_step(value, 17);
        return value;
    }

    // MRI: rb_hash
    public static RubyFixnum safeHash(final ThreadContext context, IRubyObject obj) {
        Ruby runtime = context.runtime;
        IRubyObject hval = context.safeRecurse(sites(context).recursive_hash, runtime, obj, "hash", true);

        while (!(hval instanceof RubyFixnum)) {
            if (hval instanceof RubyBignum) {
                // This is different from MRI because we don't have rb_integer_pack
                return ((RubyBignum) hval).hash();
            }
            hval = hval.convertToInteger();
        }

        return (RubyFixnum) hval;
    }

    public static long murmurCombine(long h, long i)
    {
        long v = 0;
        h += i;
        v = murmur1(v + h);
        v = murmur1(v + (h >>> 4*8));
        return v;
    }

    public static long murmur(long h, long k, int r)
    {
        long m = MurmurHash.MURMUR2_MAGIC;
        h += k;
        h *= m;
        h ^= h >> r;
        return h;
    }

    public static long murmur_finish(long h)
    {
        h = murmur(h, 0, 10);
        h = murmur(h, 0, 17);
        return h;
    }

    public static long murmur_step(long h, long k) {
        return murmur((h), (k), 16);
    }

    public static long murmur1(long h) {
        return murmur_step(h, 16);
    }

    private static HelpersSites sites(ThreadContext context) {
        return context.sites.Helpers;
    }

    @Deprecated
    public static String encodeParameterList(List<String[]> args) {
        if (args.size() == 0) return "NONE";

        StringBuilder builder = new StringBuilder();

        boolean added = false;
        for (String[] desc : args) {
            if (added) builder.append(';');
            builder.append(desc[0]).append(desc[1]);
            added = true;
        }

        return builder.toString();
    }

    public static byte[] subseq(byte[] ary, int start, int len) {
        byte[] newAry = new byte[len];
        System.arraycopy(ary, start, newAry, 0, len);
        return newAry;
    }

    /**
     * This method is deprecated because it depends on having a Ruby frame pushed for checking method visibility,
     * and there's no way to enforce that. Most users of this method probably don't need to check visibility.
     *
     * See https://github.com/jruby/jruby/issues/4134
     *
     * @deprecated Use finvoke if you do not want visibility-checking or invokeFrom if you do.
     */
    public static IRubyObject invoke(ThreadContext context, IRubyObject self, String name, IRubyObject[] args, CallType callType, Block block) {
        return self.getMetaClass().invoke(context, self, name, args, callType, block);
    }

    /**
     * This method is deprecated because it depends on having a Ruby frame pushed for checking method visibility,
     * and there's no way to enforce that. Most users of this method probably don't need to check visibility.
     *
     * See https://github.com/jruby/jruby/issues/4134
     *
     * @deprecated Use finvoke if you do not want visibility-checking or invokeFrom if you do.
     */
    public static IRubyObject invoke(ThreadContext context, IRubyObject self, String name, IRubyObject arg, CallType callType, Block block) {
        return self.getMetaClass().invoke(context, self, name, arg, callType, block);
    }

    /**
     * This method is deprecated because it depends on having a Ruby frame pushed for checking method visibility,
     * and there's no way to enforce that. Most users of this method probably don't need to check visibility.
     *
     * See https://github.com/jruby/jruby/issues/4134
     *
     * @deprecated Use finvoke if you do not want visibility-checking or invokeFrom if you do.
     */
    public static IRubyObject invoke(ThreadContext context, IRubyObject self, String name, CallType callType) {
        return Helpers.invoke(context, self, name, IRubyObject.NULL_ARRAY, callType, Block.NULL_BLOCK);
    }

    /**
     *
     * We have respondTo logic in RubyModule and we have a special callsite for respond_to?.
     * This method is just so we can share that logic.
     */
    public static boolean respondsToMethod(DynamicMethod method, boolean checkVisibility) {
        if (method.isUndefined() || method.isNotImplemented()) return false;

        return !(checkVisibility &&
                (method.getVisibility() == PRIVATE || method.getVisibility() == PROTECTED));
    }
}<|MERGE_RESOLUTION|>--- conflicted
+++ resolved
@@ -266,7 +266,6 @@
             // All errors to sysread should be SystemCallErrors, but on a closed stream
             // Ruby returns an IOError.  Java throws same exception for all errors so
             // we resort to this hack...
-<<<<<<< HEAD
             switch ( errorMessage ) {
                 case "Bad file descriptor":
                     return Errno.EBADF;
@@ -292,21 +291,9 @@
                     return Errno.EADDRINUSE;
                 case "No space left on device":
                     return Errno.ENOSPC;
-=======
-            switch (errorMessage) {
-                case "Bad file descriptor" : return Errno.EBADF;
-                case "File not open" : return null;
-                case "An established connection was aborted by the software in your host machine" : return Errno.ECONNABORTED;
-                case "Broken pipe" : return Errno.EPIPE;
-
-                case "Connection reset by peer" : return Errno.ECONNRESET;
-                case "An existing connection was forcibly closed by the remote host" : return Errno.ECONNRESET;
-
-                case "No space left on device" : return Errno.ENOSPC;
-                case "Too many open files" : return Errno.EMFILE;
-                case "Message too large" : // Alpine Linux
-                case "Message too long" : return Errno.EMSGSIZE;
->>>>>>> daf1a3c6
+                case "Message too large": // Alpine Linux
+                case "Message too long":
+                    return Errno.EMSGSIZE;
             }
         }
         return null;
