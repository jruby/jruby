--- conflicted
+++ resolved
@@ -1121,9 +1121,6 @@
         return newInstance(context, recv);
     }
 
-    /**
-     * @see #newInstance(ThreadContext, IRubyObject, IRubyObject[])
-     */
     @JRubyMethod(name = "now", meta = true)
     public static RubyTime newInstance(ThreadContext context, IRubyObject recv) {
         RubyTime obj = (RubyTime) ((RubyClass) recv).allocate();
@@ -1273,35 +1270,6 @@
         return ((RubyTime) ((RubyClass) recv).allocate()).initTime(context, args, false, false);
     }
 
-<<<<<<< HEAD
-    @Deprecated
-    public static RubyTime new_local(IRubyObject recv, IRubyObject[] args) {
-        return createTime(recv.getRuntime().getCurrentContext(), (RubyClass) recv, args, false, false);
-    }
-
-    @JRubyMethod(name = "new", optional = 7, meta = true)
-    public static RubyTime newInstance(ThreadContext context, IRubyObject recv, IRubyObject[] args) {
-        if (args.length == 0) return newInstance(context, recv);
-
-        if (args.length == 7) {
-            Ruby runtime = context.runtime;
-
-            // 7th argument can be the symbol :dst instead of an offset, so needs to be special cased
-            boolean dst = (args[6] instanceof RubySymbol) && ((RubySymbol) args[6]).asJavaString().equals("dst");
-
-            // Convert the 7-argument form of Time.new into the 10-argument form of Time.local:
-            args = new IRubyObject[] {
-                    args[5],          // seconds
-                    args[4],          // minutes
-                    args[3],          // hours
-                    args[2],          // day
-                    args[1],          // month
-                    args[0],          // year
-                    context.nil,      // weekday
-                    context.nil,      // day of year
-                    RubyBoolean.newBoolean(runtime, dst), // is DST?
-                    args[6] };        // UTC offset
-=======
     @JRubyMethod(name = "initialize", optional = 7, visibility = PRIVATE)
     public IRubyObject initialize(ThreadContext context, IRubyObject[] args) {
         Ruby runtime = context.runtime;
@@ -1338,47 +1306,32 @@
         }
 
         if (args.length == 7) {
-          // 7th argument can be the symbol :dst instead of an offset, so needs to be special cased
-          final RubySymbol dstSymbol = RubySymbol.newSymbol(runtime, "dst");
-          boolean receivedDstSymbolAsArgument = (args[6].op_equal(context, dstSymbol)).isTrue();
-
-          final RubyBoolean isDst = RubyBoolean.newBoolean(runtime, receivedDstSymbolAsArgument);
-
-          // Convert the 7-argument form of Time.new into the 10-argument form of Time.local:
-          args = new IRubyObject[] { args[5],          // seconds
-                                     args[4],          // minutes
-                                     args[3],          // hours
-                                     args[2],          // day
-                                     args[1],          // month
-                                     args[0],          // year
-                                     runtime.getNil(), // weekday
-                                     runtime.getNil(), // day of year
-                                     isDst,            // is DST?
-                                     args[6] };        // UTC offset
->>>>>>> 79e9b262
-        }
-
-<<<<<<< HEAD
-    @Deprecated
-    public static IRubyObject new19(ThreadContext context, IRubyObject recv, IRubyObject[] args) {
-        return newInstance(context, recv, args);
-=======
+            // 7th argument can be the symbol :dst instead of an offset, so needs to be special cased
+            final RubySymbol dstSymbol = RubySymbol.newSymbol(runtime, "dst");
+            boolean receivedDstSymbolAsArgument = (args[6].op_equal(context, dstSymbol)).isTrue();
+
+            final RubyBoolean isDst = RubyBoolean.newBoolean(runtime, receivedDstSymbolAsArgument);
+
+            // Convert the 7-argument form of Time.new into the 10-argument form of Time.local:
+            args = new IRubyObject[]{
+                    args[5],          // seconds
+                    args[4],          // minutes
+                    args[3],          // hours
+                    args[2],          // day
+                    args[1],          // month
+                    args[0],          // year
+                    context.nil, // weekday
+                    context.nil, // day of year
+                    isDst,            // is DST?
+                    args[6]};         // UTC offset
+        }
+
         return initTime(context, args, false, true);
->>>>>>> 79e9b262
     }
 
     @JRubyMethod(name = {"utc", "gm"}, required = 1, optional = 9, meta = true)
     public static RubyTime utc(ThreadContext context, IRubyObject recv, IRubyObject[] args) {
-<<<<<<< HEAD
-        return createTime(context, (RubyClass) recv, args, true, false);
-    }
-
-    @Deprecated
-    public static RubyTime new_utc(IRubyObject recv, IRubyObject[] args) {
-        return createTime(recv.getRuntime().getCurrentContext(), (RubyClass) recv, args, true, false);
-=======
         return ((RubyTime) ((RubyClass) recv).allocate()).initTime(context, args, true, false);
->>>>>>> 79e9b262
     }
 
     @Deprecated
