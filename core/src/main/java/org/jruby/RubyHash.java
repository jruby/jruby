--- conflicted
+++ resolved
@@ -900,17 +900,7 @@
     }
 
     private SizeFn enumSizeFn() {
-<<<<<<< HEAD
-        final RubyHash self = this;
-        return new RubyEnumerator.SizeFn() {
-            @Override
-            public IRubyObject size(ThreadContext context1, IRubyObject recv, IRubyObject[] args) {
-                return self.rb_size();
-            }
-        };
-=======
-        return (context, args) -> this.rb_size(context);
->>>>>>> d796c73b
+        return (context, recv, args) -> this.rb_size(context);
     }
 
     /** rb_hash_empty_p
