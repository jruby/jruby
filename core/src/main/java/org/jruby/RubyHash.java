/***** BEGIN LICENSE BLOCK *****
 * Version: EPL 2.0/GPL 2.0/LGPL 2.1
 *
 * The contents of this file are subject to the Eclipse Public
 * License Version 2.0 (the "License"); you may not use this file
 * except in compliance with the License. You may obtain a copy of
 * the License at http://www.eclipse.org/legal/epl-v20.html
 *
 * Software distributed under the License is distributed on an "AS
 * IS" basis, WITHOUT WARRANTY OF ANY KIND, either express or
 * implied. See the License for the specific language governing
 * rights and limitations under the License.
 *
 * Copyright (C) 2001 Chad Fowler <chadfowler@chadfowler.com>
 * Copyright (C) 2001 Alan Moore <alan_moore@gmx.net>
 * Copyright (C) 2001-2002 Benoit Cerrina <b.cerrina@wanadoo.fr>
 * Copyright (C) 2001-2004 Jan Arne Petersen <jpetersen@uni-bonn.de>
 * Copyright (C) 2002-2004 Anders Bengtsson <ndrsbngtssn@yahoo.se>
 * Copyright (C) 2004-2006 Thomas E Enebo <enebo@acm.org>
 * Copyright (C) 2004 Stefan Matthias Aust <sma@3plus4.de>
 * Copyright (C) 2005 Charles O Nutter <headius@headius.com>
 * Copyright (C) 2006 Ola Bini <Ola.Bini@ki.se>
 * Copyright (C) 2006 Tim Azzopardi <tim@tigerfive.com>
 * Copyright (C) 2006 Miguel Covarrubias <mlcovarrubias@gmail.com>
 * Copyright (C) 2007 MenTaLguY <mental@rydia.net>
 *
 * Alternatively, the contents of this file may be used under the terms of
 * either of the GNU General Public License Version 2 or later (the "GPL"),
 * or the GNU Lesser General Public License Version 2.1 or later (the "LGPL"),
 * in which case the provisions of the GPL or the LGPL are applicable instead
 * of those above. If you wish to allow use of your version of this file only
 * under the terms of either the GPL or the LGPL, and not to allow others to
 * use your version of this file under the terms of the EPL, indicate your
 * decision by deleting the provisions above and replace them with the notice
 * and other provisions required by the GPL or the LGPL. If you do not delete
 * the provisions above, a recipient may use your version of this file under
 * the terms of any one of the EPL, the GPL or the LGPL.
 ***** END LICENSE BLOCK *****/

package org.jruby;

import org.jcodings.specific.USASCIIEncoding;
import org.jruby.anno.JRubyClass;
import org.jruby.anno.JRubyMethod;
import org.jruby.common.IRubyWarnings.ID;
import org.jruby.exceptions.RaiseException;
import org.jruby.ir.runtime.IRBreakJump;
import org.jruby.javasupport.JavaUtil;
import org.jruby.runtime.Arity;
import org.jruby.runtime.Block;
import org.jruby.runtime.CallBlock19;
import org.jruby.runtime.ClassIndex;
import org.jruby.runtime.Helpers;
import org.jruby.runtime.JavaSites.HashSites;
import org.jruby.runtime.Signature;
import org.jruby.runtime.ThreadContext;
import org.jruby.runtime.builtin.IRubyObject;
import org.jruby.runtime.callsite.CachingCallSite;
import org.jruby.runtime.marshal.MarshalStream;
import org.jruby.runtime.marshal.UnmarshalStream;
import org.jruby.util.ByteList;
import org.jruby.util.RecursiveComparator;
import org.jruby.util.TypeConverter;

import java.io.IOException;
import java.util.AbstractCollection;
import java.util.AbstractSet;
import java.util.ArrayList;
import java.util.Collection;
import java.util.Iterator;
import java.util.Map;
import java.util.NoSuchElementException;
import java.util.Set;
import java.util.concurrent.atomic.AtomicIntegerFieldUpdater;

import static org.jruby.RubyEnumerator.enumeratorizeWithSize;
import static org.jruby.RubyEnumerator.SizeFn;
import static org.jruby.runtime.Visibility.PRIVATE;
import static org.jruby.util.Inspector.*;

// Design overview:
//
// RubyHash is implemented as hash table with a singly-linked list of
// RubyHash.RubyHashEntry objects for each bucket.  RubyHashEntry objects
// are also kept in a doubly-linked list which reflects their insertion
// order and is used for iteration.  For simplicity, this latter list is
// circular; a dummy RubyHashEntry, RubyHash.head, is used to mark the
// ends of the list.
//
// When an entry is removed from the table, it is also removed from the
// doubly-linked list.  However, while the reference to the previous
// RubyHashEntry is cleared (to mark the entry as dead), the reference
// to the next RubyHashEntry is preserved so that iterators are not
// invalidated: any iterator with a reference to a dead entry can climb
// back up into the list of live entries by chasing next references until
// it finds a live entry (or head).
//
// Ordinarily, this scheme would require O(N) time to clear a hash (since
// each RubyHashEntry would need to be visited and unlinked from the
// iteration list), but RubyHash also maintains a generation count.  Every
// time the hash is cleared, the doubly-linked list is simply discarded and
// the generation count incremented.  Iterators check to see whether the
// generation count has changed; if it has, they reset themselves back to
// the new start of the list.
//
// This design means that iterators are never invalidated by changes to the
// hashtable, and they do not need to modify the structure during their
// lifecycle.
//

/** Implementation of the Hash class.
 *
 *  Concurrency: no synchronization is required among readers, but
 *  all users must synchronize externally with writers.
 *
 */
@JRubyClass(name = "Hash", include="Enumerable")
public class RubyHash extends RubyObject implements Map {
    public static final int DEFAULT_INSPECT_STR_SIZE = 20;

    public static final int COMPARE_BY_IDENTITY_F = ObjectFlags.COMPARE_BY_IDENTITY_F;
<<<<<<< HEAD
    public static final int KEYWORD_ARGUMENTS_F = ObjectFlags.KEYWORD_ARGUMENTS_F;
    public static final int RUBY2_KEYWORD_F = ObjectFlags.RUBY2_KEYWORD_F;
=======
    public static final int KEYWORD_REST_ARGUMENTS_F = ObjectFlags.KEYWORD_REST_ARGUMENTS_F;
>>>>>>> c5844046

    public static RubyClass createHashClass(Ruby runtime) {
        RubyClass hashc = runtime.defineClass("Hash", runtime.getObject(), RubyHash::new);

        hashc.setClassIndex(ClassIndex.HASH);
        hashc.setReifiedClass(RubyHash.class);

        hashc.kindOf = new RubyModule.JavaClassKindOf(RubyHash.class);

        hashc.includeModule(runtime.getEnumerable());

        hashc.defineAnnotatedMethods(RubyHash.class);

        return hashc;
    }

    @Override
    public ClassIndex getNativeClassIndex() {
        return ClassIndex.HASH;
    }

    /** rb_hash_s_create
     *
     */
    @JRubyMethod(name = "[]", rest = true, meta = true)
    public static IRubyObject create(ThreadContext context, IRubyObject recv, IRubyObject[] args, Block block) {
        final Ruby runtime = context.runtime;

        if (args.length == 1) {
            IRubyObject tmp = TypeConverter.convertToTypeWithCheck(args[0], runtime.getHash(), "to_hash");

            if (!tmp.isNil()) {
                return new RubyHash(runtime, (RubyClass) recv, (RubyHash) tmp);
            }

            final IRubyObject nil = context.nil;
            tmp = TypeConverter.convertToTypeWithCheck(args[0], runtime.getArray(), "to_ary");
            if (tmp != nil) {
                RubyHash hash = (RubyHash) ((RubyClass) recv).allocate();
                RubyArray arr = (RubyArray) tmp;
                for (int i = 0, j = arr.getLength(); i<j; i++) {
                    IRubyObject e = arr.entry(i);
                    IRubyObject v = TypeConverter.convertToTypeWithCheck(e, runtime.getArray(), "to_ary");
                    IRubyObject key;
                    IRubyObject val = nil;
                    if (v == nil) {
                        throw runtime.newArgumentError("wrong element type " + e.getMetaClass() + " at " + i + " (expected array)");
                    }
                    switch (((RubyArray) v).getLength()) {
                    default:
                        throw runtime.newArgumentError("invalid number of elements (" + ((RubyArray) v).getLength() + " for 1..2)");
                    case 2:
                        val = ((RubyArray) v).entry(1);
                    case 1:
                        key = ((RubyArray) v).entry(0);
                        hash.fastASetCheckString(runtime, key, val);
                    }
                }
                return hash;
            }
        }

        if ((args.length & 1) != 0) {
            throw runtime.newArgumentError("odd number of arguments for Hash");
        }

        RubyHash hash = (RubyHash) ((RubyClass) recv).allocate();
        for (int i=0; i < args.length; i+=2) hash.fastASetCheckString(runtime, args[i], args[i+1]);

        return hash;
    }

    @JRubyMethod(name = "try_convert", meta = true)
    public static IRubyObject try_convert(ThreadContext context, IRubyObject recv, IRubyObject args) {
        return TypeConverter.convertToTypeWithCheck(args, context.runtime.getHash(), "to_hash");
    }

    /** rb_hash_new
     *
     */
    public static final RubyHash newHash(Ruby runtime) {
        return new RubyHash(runtime);
    }

    /** rb_hash_new
     *
     */
    public static final RubyHash newSmallHash(Ruby runtime) {
        return new RubyHash(runtime, 1);
    }

    public static RubyHash newKwargs(Ruby runtime, String key, IRubyObject value) {
        return newHash(runtime, runtime.newSymbol(key), value);
    }

    public static RubyHash newHash(Ruby runtime, IRubyObject key, IRubyObject value) {
        RubyHash kwargs = newSmallHash(runtime);
        kwargs.fastASetSmall(key, value);
        return kwargs;
    }

    /** rb_hash_new
     *
     */
    public static final RubyHash newHash(Ruby runtime, Map valueMap, IRubyObject defaultValue) {
        assert defaultValue != null;

        return new RubyHash(runtime, valueMap, defaultValue);
    }

    private RubyHashEntry[] table;
    protected int size = 0;
    private int threshold;

    private static final int PROCDEFAULT_HASH_F = ObjectFlags.PROCDEFAULT_HASH_F;

    private IRubyObject ifNone;

    private RubyHash(Ruby runtime, RubyClass klass, RubyHash other) {
        super(runtime, klass);
        this.ifNone = UNDEF;
        threshold = INITIAL_THRESHOLD;
        table = other.internalCopyTable(head);
        size = other.size();
    }

    public RubyHash(Ruby runtime, RubyClass klass) {
        super(runtime, klass);
        this.ifNone = UNDEF;
        allocFirst();
    }

    public RubyHash(Ruby runtime, int buckets) {
        this(runtime, UNDEF, buckets);
    }

    public RubyHash(Ruby runtime) {
        this(runtime, UNDEF);
    }

    public RubyHash(Ruby runtime, IRubyObject defaultValue) {
        super(runtime, runtime.getHash());
        this.ifNone = defaultValue;
        allocFirst();
    }

    public RubyHash(Ruby runtime, IRubyObject defaultValue, int buckets) {
        this(runtime, buckets, true);
        this.ifNone = defaultValue;
    }

    protected RubyHash(Ruby runtime, RubyClass metaClass, IRubyObject defaultValue, RubyHashEntry[] initialTable, int threshold) {
        super(runtime, metaClass);
        this.ifNone = defaultValue;
        this.threshold = threshold;
        this.table = initialTable;
    }

    /*
     *  Constructor for internal usage (mainly for Array#|, Array#&, Array#- and Array#uniq)
     *  it doesn't initialize ifNone field
     */
    RubyHash(Ruby runtime, int buckets, boolean objectSpace) {
        super(runtime, runtime.getHash(), objectSpace);
        // FIXME: current hash implementation cannot deal with no buckets so we will add a single one
        //  (this constructor will go away once open addressing is added back ???)
        if (buckets <= 0) buckets = 1;
        allocFirst(buckets);
    }

    // TODO should this be deprecated ? (to be efficient, internals should deal with RubyHash directly)
    public RubyHash(Ruby runtime, Map valueMap, IRubyObject defaultValue) {
        super(runtime, runtime.getHash());
        this.ifNone = defaultValue;
        allocFirst();

        for (Iterator iter = valueMap.entrySet().iterator();iter.hasNext();) {
            Map.Entry e = (Map.Entry)iter.next();
            internalPut((IRubyObject)e.getKey(), (IRubyObject)e.getValue());
        }
    }

    private final void allocFirst() {
        threshold = INITIAL_THRESHOLD;
        table = new RubyHashEntry[MRI_HASH_RESIZE ? MRI_INITIAL_CAPACITY : JAVASOFT_INITIAL_CAPACITY];
    }

    private final void allocFirst(int buckets) {
        if (buckets <= 0) throw new ArrayIndexOutOfBoundsException("invalid bucket size: " + buckets);
        threshold = INITIAL_THRESHOLD;
        table = new RubyHashEntry[buckets];
    }

    private final void alloc() {
        generation++;
        head.prevAdded = head.nextAdded = head;
        allocFirst();
    }

    /* ============================
     * Here are hash internals
     * (This could be extracted to a separate class but it's not too large though)
     * ============================
     */

    public static final int MRI_PRIMES[] = {
        8 + 3, 16 + 3, 32 + 5, 64 + 3, 128 + 3, 256 + 27, 512 + 9, 1024 + 9, 2048 + 5, 4096 + 3,
        8192 + 27, 16384 + 43, 32768 + 3, 65536 + 45, 131072 + 29, 262144 + 3, 524288 + 21, 1048576 + 7,
        2097152 + 17, 4194304 + 15, 8388608 + 9, 16777216 + 43, 33554432 + 35, 67108864 + 15,
        134217728 + 29, 268435456 + 3, 536870912 + 11, 1073741824 + 85, 0
    };

    private static final int JAVASOFT_INITIAL_CAPACITY = 8; // 16 ?
    private static final int MRI_INITIAL_CAPACITY = MRI_PRIMES[0];

    private static final int INITIAL_THRESHOLD = JAVASOFT_INITIAL_CAPACITY - (JAVASOFT_INITIAL_CAPACITY >> 2);
    private static final int MAXIMUM_CAPACITY = 1 << 30;

    public static final RubyHashEntry NO_ENTRY = new RubyHashEntry();
    private int generation = 0; // generation count for O(1) clears
    private final RubyHashEntry head = new RubyHashEntry();

    { head.prevAdded = head.nextAdded = head; }

    public static final class RubyHashEntry implements Map.Entry {
        final IRubyObject key;
        IRubyObject value;
        private RubyHashEntry next;
        private RubyHashEntry prevAdded;
        private RubyHashEntry nextAdded;
        private final int hash;

        RubyHashEntry() {
            key = NEVER;
            hash = -1;
        }

        public RubyHashEntry(int h, IRubyObject k, IRubyObject v, RubyHashEntry e, RubyHashEntry head) {
            key = k;
            value = v;
            next = e;
            hash = h;

            if (head != null) {
                RubyHashEntry prevAdded = head.prevAdded;
                RubyHashEntry nextAdded = head;

                this.prevAdded = prevAdded;
                prevAdded.nextAdded = this;

                this.nextAdded = nextAdded;
                nextAdded.prevAdded = this;
            }
        }

        public RubyHashEntry(RubyHashEntry oldEntry, int newHash) {
            this.hash = newHash;
            this.key = oldEntry.key;
            this.value = oldEntry.value;
            this.next = oldEntry.next;

            // prevAdded is never null
            RubyHashEntry prevAdded = oldEntry.prevAdded;
            this.prevAdded = prevAdded;
            prevAdded.nextAdded = this;

            RubyHashEntry nextAdded = oldEntry.nextAdded;
            if (nextAdded != null) {
                this.nextAdded = nextAdded;
                nextAdded.prevAdded = this;
            }
        }

        public void detach() {
            if (prevAdded != null) {
                prevAdded.nextAdded = nextAdded;
                nextAdded.prevAdded = prevAdded;
                prevAdded = null;
            }
        }

        public boolean isLive() {
            return prevAdded != null;
        }

        @Override
        public Object getKey() {
            return key;
        }
        public Object getJavaifiedKey(){
            return key.toJava(Object.class);
        }

        @Override
        public Object getValue() {
            return value;
        }
        public Object getJavaifiedValue() {
            return value.toJava(Object.class);
        }

        @Override
        public Object setValue(Object value) {
            IRubyObject oldValue = this.value;
            if (value instanceof IRubyObject) {
                this.value = (IRubyObject)value;
            } else {
                throw new UnsupportedOperationException("directEntrySet() doesn't support setValue for non IRubyObject instance entries, convert them manually or use entrySet() instead");
            }
            return oldValue;
        }

        @Override
        public boolean equals(Object other){
            if(!(other instanceof RubyHashEntry)) return false;
            RubyHashEntry otherEntry = (RubyHashEntry)other;

            return (key == otherEntry.key || key.eql(otherEntry.key)) &&
                    (value == otherEntry.value || value.equals(otherEntry.value));
        }

        @Override
        public int hashCode(){
            return key.hashCode() ^ value.hashCode();
        }
    }

    private static int JavaSoftHashValue(int h) {
        h ^= (h >>> 20) ^ (h >>> 12);
        return h ^ (h >>> 7) ^ (h >>> 4);
    }

    private static int JavaSoftBucketIndex(final int h, final int length) {
        return h & (length - 1);
    }

    private static int MRIHashValue(int h) {
        return h & HASH_SIGN_BIT_MASK;
    }

    private static final int HASH_SIGN_BIT_MASK = ~(1 << 31);
    private static int MRIBucketIndex(final int h, final int length) {
        return ((h & HASH_SIGN_BIT_MASK) % length);
    }

    private final synchronized void resize(int newCapacity) {
        final RubyHashEntry[] oldTable = table;
        final RubyHashEntry[] newTable = new RubyHashEntry[newCapacity];

        for (int j = 0; j < oldTable.length; j++) {
            RubyHashEntry entry = oldTable[j];
            oldTable[j] = null;

            while (entry != null) {
                RubyHashEntry next = entry.next;
                int i = bucketIndex(entry.hash, newCapacity);
                entry.next = newTable[i];
                newTable[i] = entry;
                entry = next;
            }
        }

        table = newTable;
    }

    private final void JavaSoftCheckResize() {
        if (overThreshold()) {
            RubyHashEntry[] tbl = table;
            if (tbl.length == MAXIMUM_CAPACITY) {
                threshold = Integer.MAX_VALUE;
                return;
            }
            resizeAndAdjustThreshold(table);
        }
    }

    private boolean overThreshold() {
        return size > threshold;
    }

    private void resizeAndAdjustThreshold(RubyHashEntry[] oldTable) {
        int newCapacity = oldTable.length << 1;
        resize(newCapacity);
        threshold = newCapacity - (newCapacity >> 2);
    }

    private static final int MIN_CAPA = 8;
    private static final int ST_DEFAULT_MAX_DENSITY = 5;
    private final void MRICheckResize() {
        if (size / table.length > ST_DEFAULT_MAX_DENSITY) {
            int forSize = table.length + 1; // size + 1;
            for (int i=0, newCapacity = MIN_CAPA; i < MRI_PRIMES.length; i++, newCapacity <<= 1) {
                if (newCapacity > forSize) {
                    resize(MRI_PRIMES[i]);
                    return;
                }
            }
            return; // suboptimal for large hashes (> 1073741824 + 85 entries) not very likely to happen
        }
    }
    // ------------------------------
    private static final boolean MRI_HASH = true;
    private static final boolean MRI_HASH_RESIZE = true;

    protected final int hashValue(final IRubyObject key) {
        final int h = isComparedByIdentity() ? System.identityHashCode(key) : key.hashCode();
        return MRI_HASH ? MRIHashValue(h) : JavaSoftHashValue(h);
    }

    private static int bucketIndex(final int h, final int length) {
        return MRI_HASH ? MRIBucketIndex(h, length) : JavaSoftBucketIndex(h, length);
    }

    private void checkResize() {
        if (MRI_HASH_RESIZE) MRICheckResize(); else JavaSoftCheckResize();
    }

    protected final void checkIterating() {
        if (iteratorCount > 0) {
            throw metaClass.runtime.newRuntimeError("can't add a new key into hash during iteration");
        }
    }

    // put implementation

    public IRubyObject internalPut(final IRubyObject key, final IRubyObject value) {
        checkResize();
        return internalPutNoResize(key, value, true);
    }

    private void internalPutSmall(final IRubyObject key, final IRubyObject value) {
        internalPutNoResize(key, value, true);
    }

    private void internalPut(final IRubyObject key, final IRubyObject value, final boolean checkForExisting) {
        checkResize();
        internalPutNoResize(key, value, checkForExisting);
    }

    final boolean internalPutIfNoKey(final IRubyObject key, final IRubyObject value) {
        if (internalGetEntry(key) == NO_ENTRY) {
            internalPut(key, value);
            return true;
        }
        return false;
    }

    @Deprecated // no longer used
    protected final IRubyObject internalJavaPut(final IRubyObject key, final IRubyObject value) {
        checkResize();

        return internalPutNoResize(key, value, true);
    }

    protected IRubyObject internalPutNoResize(final IRubyObject key, final IRubyObject value, final boolean checkForExisting) {
        final int hash = hashValue(key);
        final RubyHashEntry[] table = this.table;

        final int i = bucketIndex(hash, table.length);

        if (checkForExisting) {
            for (RubyHashEntry entry = table[i]; entry != null; entry = entry.next) {
                if (internalKeyExist(entry.hash, entry.key, hash, key)) {
                    IRubyObject existing = entry.value;
                    entry.value = value;

                    return existing;
                }
            }
        }

        checkIterating();

        table[i] = new RubyHashEntry(hash, key, value, table[i], head);
        size++;

        // no existing entry
        return null;
    }

    // get implementation

    protected IRubyObject internalGet(IRubyObject key) { // specialized for value
        return internalGetEntry(key).value;
    }

    protected RubyHashEntry internalGetEntry(IRubyObject key) {
        if (size == 0) return NO_ENTRY;

        final int hash = hashValue(key);
        final RubyHashEntry[] table = this.table;

        for (RubyHashEntry entry = table[bucketIndex(hash, table.length)]; entry != null; entry = entry.next) {
            if (internalKeyExist(entry.hash, entry.key, hash, key)) {
                return entry;
            }
        }
        return NO_ENTRY;
    }

    final RubyHashEntry getEntry(IRubyObject key) {
        return internalGetEntry(key);
    }

    private boolean internalKeyExist(int entryHash, IRubyObject entryKey, int hash, IRubyObject key) {
        return (entryHash == hash
                && (entryKey == key || (!isComparedByIdentity() && key.eql(entryKey))));
    }

    // delete implementation


    protected RubyHashEntry internalDelete(final IRubyObject key) {
        if (size == 0) return NO_ENTRY;

        return internalDelete(hashValue(key), MATCH_KEY, key);
    }

    protected RubyHashEntry internalDeleteEntry(final RubyHashEntry entry) {
        // n.b. we need to recompute the hash in case the key object was modified
        return internalDelete(hashValue(entry.key), MATCH_ENTRY, entry);
    }

    private final RubyHashEntry internalDelete(final int hash, final EntryMatchType matchType, final Object obj) {
        final int i = bucketIndex(hash, table.length);

        RubyHashEntry entry = table[i];
        if (entry != null) {
            RubyHashEntry prior = null;
            for (; entry != null; prior = entry, entry = entry.next) {
                if (entry.hash == hash && matchType.matches(entry, obj)) {
                    if (prior != null) {
                        prior.next = entry.next;
                    } else {
                        table[i] = entry.next;
                    }
                    entry.detach();
                    size--;
                    return entry;
                }
            }
        }

        return NO_ENTRY;
    }

    private static abstract class EntryMatchType {
        public abstract boolean matches(final RubyHashEntry entry, final Object obj);
    }

    private static final EntryMatchType MATCH_KEY = new EntryMatchType() {
        @Override
        public boolean matches(final RubyHashEntry entry, final Object obj) {
            final IRubyObject key = entry.key;
            return obj == key || (((IRubyObject)obj).eql(key));
        }
    };

    private static final EntryMatchType MATCH_ENTRY = new EntryMatchType() {
        @Override
        public boolean matches(final RubyHashEntry entry, final Object obj) {
            return entry.equals(obj);
        }
    };

    private final RubyHashEntry[] internalCopyTable(RubyHashEntry destHead) {
         RubyHashEntry[]newTable = new RubyHashEntry[table.length];

         for (RubyHashEntry entry = head.nextAdded; entry != head; entry = entry.nextAdded) {
             int i = bucketIndex(entry.hash, table.length);
             newTable[i] = new RubyHashEntry(entry.hash, entry.key, entry.value, newTable[i], destHead);
         }
         return newTable;
    }

    public interface VisitorWithStateI {
        void visit(ThreadContext context, RubyHash self, IRubyObject key, IRubyObject value, int index);
    }

    public static abstract class VisitorWithState<T> {
        public abstract void visit(ThreadContext context, RubyHash self, IRubyObject key, IRubyObject value, int index, T state);
    }

    public static abstract class Visitor extends VisitorWithState {
        public void visit(ThreadContext context, RubyHash self, IRubyObject key, IRubyObject value, int index, Object state) {
            visit(key, value);
        }
        public abstract void visit(IRubyObject key, IRubyObject value);
    }

    public <T> void visitAll(ThreadContext context, VisitorWithStateI visitor) {
        int startGeneration = generation;
        long count = size;
        int index = 0;
        // visit not more than size entries
        for (RubyHashEntry entry = head.nextAdded; entry != head && count != 0; entry = entry.nextAdded) {
            if (startGeneration != generation) {
                startGeneration = generation;
                entry = head.nextAdded;
                if (entry == head) break;
            }
            if (entry != null && entry.isLive()) {
                visitor.visit(context, this, entry.key, entry.value, index++);
                count--;
            }
        }
        // it does not handle all concurrent modification cases,
        // but at least provides correct marshal as we have exactly size entries visited (count == 0)
        // or if count < 0 - skipped concurrent modification checks
        if (count > 0) throw concurrentModification();
    }

    public <T> void visitAll(ThreadContext context, VisitorWithState visitor, T state) {
        // use -1 to disable concurrency checks
        visitLimited(context, visitor, -1, state);
    }

    private <T> void visitLimited(ThreadContext context, VisitorWithState visitor, long size, T state) {
        int startGeneration = generation;
        long count = size;
        int index = 0;
        // visit not more than size entries
        for (RubyHashEntry entry = head.nextAdded; entry != head && count != 0; entry = entry.nextAdded) {
            if (startGeneration != generation) {
                startGeneration = generation;
                entry = head.nextAdded;
                if (entry == head) break;
            }
            if (entry != null && entry.isLive()) {
                visitor.visit(context, this, entry.key, entry.value, index++, state);
                count--;
            }
        }
        // it does not handle all concurrent modification cases,
        // but at least provides correct marshal as we have exactly size entries visited (count == 0)
        // or if count < 0 - skipped concurrent modification checks
        if (count > 0) throw concurrentModification();
    }

    public <T> boolean allSymbols() {
        int startGeneration = generation;
        // visit not more than size entries
        RubyHashEntry head = this.head;
        for (RubyHashEntry entry = head.nextAdded; entry != head; entry = entry.nextAdded) {
            if (startGeneration != generation) {
                startGeneration = generation;
                entry = head.nextAdded;
                if (entry == head) break;
            }
            if (entry != null && entry.isLive()) {
                if (!(entry.key instanceof RubySymbol)) return false;
            }
        }
        return true;
    }

    /* ============================
     * End of hash internals
     * ============================
     */

    /*  ================
     *  Instance Methods
     *  ================
     */

    /** rb_hash_initialize
     *
     */
    @JRubyMethod(optional = 1, visibility = PRIVATE)
    public IRubyObject initialize(IRubyObject[] args, final Block block) {
        modify();

        if (block.isGiven()) {
            if (args.length > 0) throw metaClass.runtime.newArgumentError("wrong number of arguments");
            ifNone = metaClass.runtime.newProc(Block.Type.PROC, block);
            flags |= PROCDEFAULT_HASH_F;
        } else {
            Arity.checkArgumentCount(metaClass.runtime, args, 0, 1);
            if (args.length == 1) ifNone = args[0];
            if (args.length == 0) ifNone = UNDEF;
        }
        return this;
    }

    @JRubyMethod(name = "default")
    public IRubyObject default_value_get(ThreadContext context) {
        if ((flags & PROCDEFAULT_HASH_F) != 0) {
            return context.nil;
        }
        return ifNone == UNDEF ? context.nil : ifNone;
    }

    @JRubyMethod(name = "default")
    public IRubyObject default_value_get(ThreadContext context, IRubyObject arg) {
        if ((flags & PROCDEFAULT_HASH_F) != 0) {
            return sites(context).call.call(context, ifNone, ifNone, this, arg);
        }
        return ifNone == UNDEF ? context.nil : ifNone;
    }

    /** rb_hash_set_default
     *
     */
    @JRubyMethod(name = "default=", required = 1)
    public IRubyObject default_value_set(ThreadContext context, final IRubyObject defaultValue) {
        modify();

        ifNone = defaultValue;
        flags &= ~PROCDEFAULT_HASH_F;

        return ifNone;
    }

    /** rb_hash_default_proc
     *
     */
    @JRubyMethod
    public IRubyObject default_proc(ThreadContext context) {
        return (flags & PROCDEFAULT_HASH_F) != 0 ? ifNone : context.nil;
    }

    /** default_proc_arity_check
     *
     */
    private void checkDefaultProcArity(IRubyObject proc) {
        int n = ((RubyProc)proc).getBlock().getSignature().arityValue();

        if(((RubyProc)proc).getBlock().type == Block.Type.LAMBDA && n != 2 && (n >= 0 || n < -3)) {
            if(n < 0) n = -n-1;
            throw getRuntime().newTypeError("default_proc takes two arguments (2 for " + n + ")");
        }
    }

    /** rb_hash_set_default_proc
     *
     */
    @JRubyMethod(name = "default_proc=")
    public IRubyObject set_default_proc(ThreadContext context, IRubyObject proc) {
        modify();

        if (proc.isNil()) {
            ifNone = proc;
            flags &= ~PROCDEFAULT_HASH_F;
            return proc;
        }

        Ruby runtime = context.runtime;

        IRubyObject b = TypeConverter.convertToType(proc, runtime.getProc(), "to_proc");
        if (b.isNil() || !(b instanceof RubyProc)) {
            throw runtime.newTypeError("wrong default_proc type " + proc.getMetaClass() + " (expected Proc)");
        }
        proc = b;
        checkDefaultProcArity(proc);
        ifNone = proc;
        flags |= PROCDEFAULT_HASH_F;
        return proc;
    }

    /** rb_hash_modify
     *
     */
    public void modify() {
    	testFrozen("Hash");
    }

    /** inspect_hash
     *
     */
    protected RubyString inspectHash(final ThreadContext context) {
        final RubyString str = RubyString.newStringLight(context.runtime, DEFAULT_INSPECT_STR_SIZE, USASCIIEncoding.INSTANCE);

        str.cat((byte)'{');

        visitAll(context, InspectVisitor, str);
        str.cat((byte)'}');
        return str;
    }

    private static final VisitorWithState<RubyString> InspectVisitor = new VisitorWithState<RubyString>() {
        @Override
        public void visit(ThreadContext context, RubyHash self, IRubyObject key, IRubyObject value, int index, RubyString str) {
            RubyString keyStr = inspect(context, key);
            RubyString valStr = inspect(context, value);

            final ByteList bytes = str.getByteList();
            bytes.ensure(2 + keyStr.size() + 2 + valStr.size());

            if (index > 0) bytes.append((byte) ',').append((byte) ' ');

            str.cat19(keyStr);
            bytes.append((byte) '=').append((byte) '>');
            str.cat19(valStr);
        }
    };

    @Override
    public IRubyObject inspect() {
        return inspect(metaClass.runtime.getCurrentContext());
    }

    /** rb_hash_inspect
     *
     */
    @JRubyMethod(name = "inspect")
    public IRubyObject inspect(ThreadContext context) {
        final Ruby runtime = context.runtime;

        if (size() == 0) return RubyString.newStringShared(runtime, EMPTY_HASH_BL);
        if (runtime.isInspecting(this)) return RubyString.newStringShared(runtime, RECURSIVE_HASH_BL);

        try {
            runtime.registerInspecting(this);
            return inspectHash(context);
        } finally {
            runtime.unregisterInspecting(this);
        }
    }

    @Deprecated
    public IRubyObject inspect19(ThreadContext context) {
        return inspect(context);
    }

    /** rb_hash_size
     *
     */
    @JRubyMethod(name = {"size", "length"})
    public RubyFixnum rb_size(ThreadContext context) {
        return context.runtime.newFixnum(size);
    }

    /**
     * A size method suitable for lambda method reference implementation of {@link SizeFn#size(ThreadContext, IRubyObject, IRubyObject[])}
     *
     * @see SizeFn#size(ThreadContext, IRubyObject, IRubyObject[])
     */
    private static IRubyObject size(ThreadContext context, RubyHash recv, IRubyObject[] args) {
        return recv.rb_size(context);
    }

    /** rb_hash_empty_p
     *
     */
    @JRubyMethod(name = "empty?")
    public RubyBoolean empty_p(ThreadContext context) {
        return size == 0 ? context.tru : context.fals;
    }

    /** rb_hash_to_a
     *
     */
    @JRubyMethod(name = "to_a")
    @Override
    public RubyArray to_a(ThreadContext context) {
        final Ruby runtime = context.runtime;
        try {
            final RubyArray result = RubyArray.newBlankArrayInternal(runtime, size);

            visitAll(context, RubyHash.StoreKeyValueVisitor, result);

            return result;
        } catch (NegativeArraySizeException nase) {
            throw concurrentModification();
        }
    }

    private static final VisitorWithState<RubyArray> StoreKeyValueVisitor = new VisitorWithState<RubyArray>() {
        @Override
        public void visit(ThreadContext context, RubyHash self, IRubyObject key, IRubyObject value, int index, RubyArray result) {
            result.storeInternal(index, RubyArray.newArray(context.runtime, key, value));
        }
    };

    /** rb_hash_to_s & to_s_hash
     *
     */
    @JRubyMethod(name = "to_s")
    public IRubyObject to_s(ThreadContext context) {
        return inspect(context);
    }

    public final IRubyObject to_s19(ThreadContext context) {
        return to_s(context);
    }

    /** rb_hash_rehash
     *
     */
    @JRubyMethod(name = "rehash")
    public RubyHash rehash(ThreadContext context) {
        if (iteratorCount > 0) {
            throw context.runtime.newRuntimeError("rehash during iteration");
        }

        modify();
        final RubyHashEntry[] oldTable = table;
        final RubyHashEntry[] newTable = new RubyHashEntry[oldTable.length];
        for (int j = 0; j < oldTable.length; j++) {
            RubyHashEntry entry = oldTable[j];
            oldTable[j] = null;
            while (entry != null) {
                RubyHashEntry next = entry.next;
                int oldHash = entry.hash;
                IRubyObject key = entry.key;
                int newHash = hashValue(key);

                int i = bucketIndex(newHash, newTable.length);

                RubyHashEntry newEntry = newTable[i];
                if (newEntry != null && internalKeyExist(newEntry.hash, newEntry.key, newHash, key)) {
                    RubyHashEntry tmpNext = entry.nextAdded;
                    RubyHashEntry tmpPrev = entry.prevAdded;
                    tmpPrev.nextAdded = tmpNext;
                    tmpPrev.prevAdded = tmpPrev;
                    size--;
                } else {
                    // replace entry if hash changed
                    if (oldHash != newHash) {
                        entry = new RubyHashEntry(entry, newHash);
                    }

                    entry.next = newEntry;
                    newTable[i] = entry;
                }
                entry = next;
            }
        }
        table = newTable;
        return this;
    }

    /** rb_hash_to_hash
     *
     */
    @JRubyMethod(name = "to_hash")
    public RubyHash to_hash(ThreadContext context) {
        return this;
    }

    @Deprecated
    public RubyHash to_h(ThreadContext context) {
        return to_h(context, Block.NULL_BLOCK);
    }

    @JRubyMethod
    public RubyHash to_h(ThreadContext context, Block block) {
        final Ruby runtime = context.runtime;
        if (block.isGiven()) return to_h_block(context, block);
        return getType() == runtime.getHash() ? this : newHash(runtime).replace(context, this);
    }

    protected RubyHash to_h_block(ThreadContext context, Block block) {
        RubyHash result = newHash(context.runtime);

        visitAll(context, (ctxt, self, key, value, index) -> {
            IRubyObject elt = block.yieldArray(ctxt, ctxt.runtime.newArray(key, value), null);
            IRubyObject key_value_pair = elt.checkArrayType();

            if (key_value_pair == ctxt.nil) {
                throw context.runtime.newTypeError("wrong element type " + elt.getMetaClass().getRealClass() + " (expected array)");
            }

            RubyArray ary = (RubyArray) key_value_pair;
            if (ary.getLength() != 2) {
                throw context.runtime.newArgumentError("element has wrong array length " + "(expected 2, was " + ary.getLength() + ")");
            }

            result.fastASet(ary.eltInternal(0), ary.eltInternal(1));
        });

        return result;
    }

    @Override
    public RubyHash convertToHash() {
        return this;
    }

    public final void fastASet(IRubyObject key, IRubyObject value) {
        internalPut(key, value);
    }

    public final void fastASetSmall(IRubyObject key, IRubyObject value) {
        internalPutSmall(key, value);
    }

    public final void fastASetCheckString(Ruby runtime, IRubyObject key, IRubyObject value) {
      if (key instanceof RubyString && !isComparedByIdentity()) {
          op_asetForString(runtime, (RubyString) key, value);
      } else {
          internalPut(key, value);
      }
    }

    public final void fastASetSmallCheckString(Ruby runtime, IRubyObject key, IRubyObject value) {
        if (key instanceof RubyString) {
            op_asetSmallForString(runtime, (RubyString) key, value);
        } else {
            internalPutSmall(key, value);
        }
    }

    public final void fastASet(Ruby runtime, IRubyObject key, IRubyObject value, boolean prepareString) {
        if (prepareString) {
            fastASetCheckString(runtime, key, value);
        } else {
            fastASet(key, value);
        }
    }

    public final void fastASetSmall(Ruby runtime, IRubyObject key, IRubyObject value, boolean prepareString) {
        if (prepareString) {
            fastASetSmallCheckString(runtime, key, value);
        } else {
            fastASetSmall(key, value);
        }
    }

    /** rb_hash_aset
     *
     */
    @JRubyMethod(name = {"[]=", "store"})
    public IRubyObject op_aset(ThreadContext context, IRubyObject key, IRubyObject value) {
        modify();

        fastASetCheckString(context.runtime, key, value);
        return value;
    }


    protected void op_asetForString(Ruby runtime, RubyString key, IRubyObject value) {
        final RubyHashEntry entry = internalGetEntry(key);
        if (entry != NO_ENTRY) {
            entry.value = value;
        } else {
            checkIterating();

            if (!key.isFrozen()) key = hashKeyString(runtime, key);

            internalPut(key, value, false);
        }
    }

    protected void op_asetSmallForString(Ruby runtime, RubyString key, IRubyObject value) {
        final RubyHashEntry entry = internalGetEntry(key);
        if (entry != NO_ENTRY) {
            entry.value = value;
        } else {
            checkIterating();

            if (!key.isFrozen()) key = hashKeyString(runtime, key);

            internalPutNoResize(key, value, false);
        }
    }

    // MRI: rb_hash_key_str
    private static RubyString hashKeyString(Ruby runtime, RubyString key) {
        if (key.isBare(runtime)) {
            return runtime.freezeAndDedupString(key);
        }

        return (RubyString) key.dupFrozen();
    }

    // returns null when not found to avoid unnecessary getRuntime().getNil() call
    public final IRubyObject fastARef(IRubyObject key) {
        return internalGet(key);
    }

    public RubyBoolean compare(final ThreadContext context, VisitorWithState<RubyHash> visitor, IRubyObject other) {
        if (!(other instanceof RubyHash)) {
            if (!sites(context).respond_to_to_hash.respondsTo(context, other, other)) {
                return context.fals;
            }
            return Helpers.rbEqual(context, other, this);
        }

        final RubyHash otherHash = (RubyHash) other;

        if (this.size() != otherHash.size()) {
            return context.fals;
        }

        try {
            visitAll(context, visitor, otherHash);
        } catch (Mismatch e) {
            return context.fals;
        }

        return context.tru;
    }

    private static final VisitorWithState<RubyHash> FindMismatchUsingEqualVisitor = new VisitorWithState<RubyHash>() {
        @Override
        public void visit(ThreadContext context, RubyHash self, IRubyObject key, IRubyObject value, int index, RubyHash otherHash) {
            IRubyObject value2 = otherHash.fastARef(key);

            if (value2 == null) {
                // other hash does not contain key
                throw MISMATCH;
            }

            if (!Helpers.rbEqual(context, value, value2).isTrue()) {
                throw MISMATCH;
            }
        }
    };

    private static final VisitorWithState<RubyHash> FindMismatchUsingEqlVisitor = new VisitorWithState<RubyHash>() {
        @Override
        public void visit(ThreadContext context, RubyHash self, IRubyObject key, IRubyObject value, int index, RubyHash otherHash) {
            IRubyObject value2 = otherHash.fastARef(key);

            if (value2 == null) {
                // other hash does not contain key
                throw MISMATCH;
            }

            if (!Helpers.rbEql(context, value, value2).isTrue()) {
                throw MISMATCH;
            }
        }
    };

    /** rb_hash_equal
     *
     */
    @Override
    @JRubyMethod(name = "==")
    public IRubyObject op_equal(final ThreadContext context, IRubyObject other) {
        return RecursiveComparator.compare(context, FindMismatchUsingEqualVisitor, this, other);
    }

    /** rb_hash_eql
     *
     */
    @JRubyMethod(name = "eql?")
    public IRubyObject op_eql(final ThreadContext context, IRubyObject other) {
        return RecursiveComparator.compare(context, FindMismatchUsingEqlVisitor, this, other);
    }

    @Deprecated
    public IRubyObject op_eql19(final ThreadContext context, IRubyObject other) {
        return op_eql(context, other);
    }

    /** rb_hash_aref
     *
     */
    @JRubyMethod(name = "[]", required = 1)
    public IRubyObject op_aref(ThreadContext context, IRubyObject key) {
        IRubyObject value;
        return ((value = internalGet(key)) == null) ? sites(context).self_default.call(context, this, this, key) : value;
    }

    /** hash_le_i
     *
     */
    private boolean hash_le(RubyHash other) {
        return other.directEntrySet().containsAll(directEntrySet());
    }

    @JRubyMethod(name = "<", required = 1)
    public IRubyObject op_lt(ThreadContext context, IRubyObject other) {
        final RubyHash otherHash = ((RubyBasicObject) other).convertToHash();
        if (size() >= otherHash.size()) return context.fals;

        return RubyBoolean.newBoolean(context, hash_le(otherHash));
    }

    @JRubyMethod(name = "<=", required = 1)
    public IRubyObject op_le(ThreadContext context, IRubyObject other) {
        final RubyHash otherHash = other.convertToHash();
        if (size() > otherHash.size()) return context.fals;

        return RubyBoolean.newBoolean(context, hash_le(otherHash));
    }

    @JRubyMethod(name = ">", required = 1)
    public IRubyObject op_gt(ThreadContext context, IRubyObject other) {
        final RubyHash otherHash = other.convertToHash();
        return otherHash.op_lt(context, this);
    }

    @JRubyMethod(name = ">=", required = 1)
    public IRubyObject op_ge(ThreadContext context, IRubyObject other) {
        final RubyHash otherHash = other.convertToHash();
        return otherHash.op_le(context, this);
    }

    /** rb_hash_hash
     *
     */
    @Override
    public RubyFixnum hash() {
        return hash(metaClass.runtime.getCurrentContext());
    }

    @JRubyMethod(name = "hash")
    public RubyFixnum hash(ThreadContext context) {
        final int size = size();
        long[] hval = { Helpers.hashStart(context.runtime, size) };
        if (size > 0) {
            iteratorVisitAll(context, CalculateHashVisitor, hval);
        }
        return context.runtime.newFixnum(hval[0]);
    }

    private static final VisitorWithState<long[]> CalculateHashVisitor = new VisitorWithState<long[]>() {
        @Override
        public void visit(ThreadContext context, RubyHash self, IRubyObject key, IRubyObject value, int index, long[] hval) {
            hval[0] += Helpers.safeHash(context, key).value ^ Helpers.safeHash(context, value).value;
        }
    };

    @Deprecated
    public final RubyFixnum hash19() {
        return hash(getRuntime().getCurrentContext());
    }

    /** rb_hash_fetch
     *
     */
    public IRubyObject fetch(ThreadContext context, IRubyObject[] args, Block block) {
        Arity.checkArgumentCount(context.runtime, args.length, 1, 2);

        switch(args.length) {
            case 1: return fetch(context, args[0], block);
            case 2: return fetch(context, args[0], args[1], block);
        }

        return null;
    }

    @JRubyMethod(rest = true)
    public IRubyObject except(ThreadContext context, IRubyObject[] keys) {
        RubyHash result = hashCopy(context);

        for (int i = 0; i < keys.length; i++) {
            result.delete(context, keys[i]);
        }

        return result;
    }

    @JRubyMethod
    public IRubyObject fetch(ThreadContext context, IRubyObject key, Block block) {
        Ruby runtime = context.runtime;

        IRubyObject value = internalGet(key);

        if (value == null) {
            if (block.isGiven()) return block.yield(context, key);

            throw runtime.newKeyError("key not found: " + key.inspect(), this, key);
        }

        return value;
    }

    @JRubyMethod
    public IRubyObject fetch(ThreadContext context, IRubyObject key, IRubyObject _default, Block block) {
        Ruby runtime = context.runtime;
        boolean blockGiven = block.isGiven();

        if (blockGiven) {
            runtime.getWarnings().warn(ID.BLOCK_BEATS_DEFAULT_VALUE, "block supersedes default value argument");
        }

        IRubyObject value = internalGet(key);

        if (value == null) {
            if (blockGiven) return block.yield(context, key);

            return _default;
        }

        return value;
    }

    /** rb_hash_has_key
     *
     */
    @JRubyMethod(name = {"has_key?", "key?", "include?", "member?"}, required = 1)
    public RubyBoolean has_key_p(ThreadContext context, IRubyObject key) {
        return internalGetEntry(key) == NO_ENTRY ? context.fals : context.tru;
    }

    public RubyBoolean has_key_p(IRubyObject key) {
        Ruby runtime = metaClass.runtime;
        return internalGetEntry(key) == NO_ENTRY ? runtime.getFalse() : runtime.getTrue();
    }

    private static class Found extends RuntimeException {
        @Override
        public Throwable fillInStackTrace() {
            return null;
        }
    }

    private static final Found FOUND = new Found();

    private static class FoundKey extends Found {
        public final IRubyObject key;
        FoundKey(IRubyObject key) {
            super();
            this.key = key;
        }
    }

    private static class FoundPair extends FoundKey {
        public final IRubyObject value;
        FoundPair(IRubyObject key, IRubyObject value) {
            super(key);
            this.value = value;
        }
    }

    private boolean hasValue(ThreadContext context, IRubyObject expected) {
        try {
            visitAll(context, FoundIfEqualVisitor, expected);
            return false;
        } catch (Found found) {
            return true;
        }
    }

    private static final VisitorWithState<IRubyObject> FoundIfEqualVisitor = new VisitorWithState<IRubyObject>() {
        @Override
        public void visit(ThreadContext context, RubyHash self, IRubyObject key, IRubyObject value, int index, IRubyObject expected) {
            if (equalInternal(context, value, expected)) {
                throw FOUND;
            }
        }
    };

    /** rb_hash_has_value
     *
     */
    @JRubyMethod(name = {"has_value?", "value?"}, required = 1)
    public RubyBoolean has_value_p(ThreadContext context, IRubyObject expected) {
        return RubyBoolean.newBoolean(context, hasValue(context, expected));
    }

    private volatile int iteratorCount;

    private static final AtomicIntegerFieldUpdater<RubyHash> ITERATOR_UPDATER;
    static {
        AtomicIntegerFieldUpdater<RubyHash> iterUp = null;
        try {
            iterUp = AtomicIntegerFieldUpdater.newUpdater(RubyHash.class, "iteratorCount");
        } catch (Exception e) {
            // ignore, leave null
        }
        ITERATOR_UPDATER = iterUp;
    }

    private void iteratorEntry() {
        if (ITERATOR_UPDATER == null) {
            iteratorEntrySync();
            return;
        }
        ITERATOR_UPDATER.incrementAndGet(this);
    }

    private void iteratorExit() {
        if (ITERATOR_UPDATER == null) {
            iteratorExitSync();
            return;
        }
        ITERATOR_UPDATER.decrementAndGet(this);
    }

    private synchronized void iteratorEntrySync() {
        ++iteratorCount;
    }

    private synchronized void iteratorExitSync() {
        --iteratorCount;
    }

    private void iteratorVisitAll(ThreadContext context, VisitorWithStateI visitor) {
        try {
            iteratorEntry();
            visitAll(context, visitor);
        } finally {
            iteratorExit();
        }
    }

    private <T> void iteratorVisitAll(ThreadContext context, VisitorWithState<T> visitor, T state) {
        try {
            iteratorEntry();
            visitAll(context, visitor, state);
        } finally {
            iteratorExit();
        }
    }

    /** rb_hash_each
     *
     */
    public RubyHash eachCommon(final ThreadContext context, final Block block) {
        iteratorVisitAll(context, YieldArrayVisitor, block);

        return this;
    }

    private static final VisitorWithState<Block> YieldArrayVisitor = new VisitorWithState<Block>() {
        @Override
        public void visit(ThreadContext context, RubyHash self, IRubyObject key, IRubyObject value, int index, Block block) {
            block.yieldArray(context, context.runtime.newArray(key, value), null);
        }
    };

    @JRubyMethod(name = {"each", "each_pair"})
    public IRubyObject each(final ThreadContext context, final Block block) {
        return block.isGiven() ? each_pairCommon(context, block) : enumeratorizeWithSize(context, this, "each", RubyHash::size);
    }

    public IRubyObject each19(final ThreadContext context, final Block block) {
        return each(context, block);
    }

    /** rb_hash_each_pair
     *
     */
    public RubyHash each_pairCommon(final ThreadContext context, final Block block) {
        iteratorVisitAll(context, YieldKeyValueArrayVisitor, block);

        return this;
    }

    private static final VisitorWithState<Block> YieldKeyValueArrayVisitor = new VisitorWithState<Block>() {
        @Override
        public void visit(ThreadContext context, RubyHash self, IRubyObject key, IRubyObject value, int index, Block block) {
            if (block.getSignature().arityValue() > 1) {
                block.yieldSpecific(context, key, value);
            } else {
                block.yield(context, context.runtime.newArray(key, value));
            }
        }
    };

    /** rb_hash_each_value
     *
     */
    public RubyHash each_valueCommon(final ThreadContext context, final Block block) {
        iteratorVisitAll(context, YieldValueVisitor, block);

        return this;
    }

    private static final VisitorWithState<Block> YieldValueVisitor = new VisitorWithState<Block>() {
        @Override
        public void visit(ThreadContext context, RubyHash self, IRubyObject key, IRubyObject value, int index, Block block) {
            block.yield(context, value);
        }
    };

    @JRubyMethod
    public IRubyObject each_value(final ThreadContext context, final Block block) {
        return block.isGiven() ? each_valueCommon(context, block) : enumeratorizeWithSize(context, this, "each_value", RubyHash::size);
    }

    /** rb_hash_each_key
     *
     */
    public RubyHash each_keyCommon(final ThreadContext context, final Block block) {
        iteratorVisitAll(context, YieldKeyVisitor, block);

        return this;
    }

    private static final VisitorWithState<Block> YieldKeyVisitor = new VisitorWithState<Block>() {
        @Override
        public void visit(ThreadContext context, RubyHash self, IRubyObject key, IRubyObject value, int index, Block block) {
            block.yield(context, key);
        }
    };

    @JRubyMethod
    public IRubyObject each_key(final ThreadContext context, final Block block) {
        return block.isGiven() ? each_keyCommon(context, block) : enumeratorizeWithSize(context, this, "each_key", RubyHash::size);
    }

    @JRubyMethod(name = "transform_keys", optional =  1, rest = true)
    public IRubyObject transform_keys(final ThreadContext context, IRubyObject[] args, final Block block) {
        if (args.length == 0 && !block.isGiven()) {
            return enumeratorizeWithSize(context, this, "transform_keys", RubyHash::size);
        }

        IRubyObject transformHash = args.length > 0 ?
                TypeConverter.convertToTypeWithCheck(args[0], context.runtime.getHash(), "to_hash") :
                context.nil;
        RubyHash result = newHash(context.runtime);

        if (!isEmpty()) {
            if (!transformHash.isNil()) {
                visitAll(context, (ctxt, self, key, value, index) -> {
                    IRubyObject newKey = ((RubyHash) transformHash).internalGet(key);
                    if (newKey == null) newKey = block.isGiven() ? block.yield(ctxt, key) : key;
                    result.fastASet(newKey, value);
                });
            } else {
                visitAll(context, (ctxt, self, key, value, index) -> result.fastASet(block.yield(ctxt, key), value));
            }
        }

        return result;
    }

    private RubyHash hashCopy(ThreadContext context) {
        return new RubyHash(context.runtime, context.runtime.getHash(), this);
    }

    @JRubyMethod(name = "transform_values")
    public IRubyObject transform_values(final ThreadContext context, final Block block) {
        return hashCopy(context).transform_values_bang(context, block);
    }

    @JRubyMethod(name = "transform_keys!", optional =  1, rest = true)
    public IRubyObject transform_keys_bang(final ThreadContext context, IRubyObject[] args, final Block block) {
        if (args.length == 0 && !block.isGiven()) {
            return enumeratorizeWithSize(context, this, "transform_keys!", RubyHash::size);
        }

        IRubyObject transformHash = args.length > 0 ?
                TypeConverter.convertToTypeWithCheck(args[0], context.runtime.getHash(), "to_hash") :
                context.nil;
        modify();

        if (!isEmpty()) {
            RubyArray pairs = (RubyArray) flatten(context);
            int length = pairs.size();
            boolean aborted = false; // If break happens in blocks we stop transforming but still leave rest as-is.
            clear();
            for (int i = 0; i < length; i += 2) {
                IRubyObject oldKey = pairs.eltOk(i);
                IRubyObject newKey;

                if (aborted) {
                    newKey = oldKey;
                } else {
                    if (transformHash.isNil()) {
                        try {
                            newKey = block.yield(context, oldKey);
                        } catch (IRBreakJump e) {
                            aborted = true;
                            newKey = oldKey;
                        }
                    } else {
                        newKey = ((RubyHash) transformHash).internalGet(oldKey);

                        if (newKey == null) {
                            if (block.isGiven()) {
                                try {
                                    newKey = block.yield(context, oldKey);
                                } catch (IRBreakJump e) {
                                    aborted = true;
                                    newKey = oldKey;
                                }
                            } else {
                                newKey = oldKey;
                            }
                        }
                    }
                }

                fastASet(newKey, pairs.eltOk(i + 1));
            }
        }

        return this;
    }

    @JRubyMethod(name = "transform_values!")
    public IRubyObject transform_values_bang(final ThreadContext context, final Block block) {
        if (!block.isGiven()) return enumeratorizeWithSize(context, this, "transform_values!", RubyHash::size);

        testFrozen("Hash");
        iteratorVisitAll(context, (ctxt, self, key, value, index) -> self.op_aset(ctxt, key, block.yield(ctxt, value)));

        return this;
    }

    @JRubyMethod(name = "select!", alias = "filter!")
    public IRubyObject select_bang(final ThreadContext context, final Block block) {
        if (!block.isGiven()) return enumeratorizeWithSize(context, this, "select!", RubyHash::size);

        return keep_ifCommon(context, block) ? this : context.nil;
    }

    @JRubyMethod
    public IRubyObject keep_if(final ThreadContext context, final Block block) {
        if (!block.isGiven()) return enumeratorizeWithSize(context, this, "keep_if", RubyHash::size);

        keep_ifCommon(context, block);

        return this;
    }

    public boolean keep_ifCommon(final ThreadContext context, final Block block) {
        testFrozen("Hash");
        boolean[] modified = new boolean[] { false };
        iteratorVisitAll(context, (ctxt, self, key, value, index) -> {
            if (!block.yieldArray(ctxt, ctxt.runtime.newArray(key, value), null).isTrue()) {
                testFrozen();
                modified[0] = true;
                self.remove(key);
            }
        });
        return modified[0];
    }

    @Deprecated
    public IRubyObject sort(ThreadContext context, Block block) {
        return to_a(context).sort_bang(context, block);
    }

    /** rb_hash_index
     *
     */
    @JRubyMethod(name = "index")
    public IRubyObject index(ThreadContext context, IRubyObject expected) {
        context.runtime.getWarnings().warn(ID.DEPRECATED_METHOD, "Hash#index is deprecated; use Hash#key");
        return key(context, expected);
    }

    @Deprecated
    public IRubyObject index19(ThreadContext context, IRubyObject expected) {
        return index(context, expected);
    }

    @JRubyMethod
    public IRubyObject key(ThreadContext context, IRubyObject expected) {
        IRubyObject key = internalIndex(context, expected);
        return key != null ? key : context.nil;
    }

    private IRubyObject internalIndex(final ThreadContext context, final IRubyObject expected) {
        try {
            visitAll(context, FoundKeyIfEqual, expected);
            return null;
        } catch (FoundKey found) {
            return found.key;
        }
    }

    private static final VisitorWithState<IRubyObject> FoundKeyIfEqual = new VisitorWithState<IRubyObject>() {
        @Override
        public void visit(ThreadContext context, RubyHash self, IRubyObject key, IRubyObject value, int index, IRubyObject expected) {
            if (equalInternal(context, value, expected)) {
                throw new FoundKey(key);
            }
        }
    };

    /** rb_hash_keys
     *
     */

    @JRubyMethod(name = "keys")
    public RubyArray keys(final ThreadContext context) {
        try {
            RubyArray keys = RubyArray.newBlankArrayInternal(context.runtime, size());

            visitAll(context, StoreKeyVisitor, keys);

            return keys;
        } catch (NegativeArraySizeException nase) {
            throw concurrentModification();
        }
    }

    public final RubyArray keys() {
        return keys(metaClass.runtime.getCurrentContext());
    }

    private static final VisitorWithState<RubyArray> StoreKeyVisitor = new VisitorWithState<RubyArray>() {
        @Override
        public void visit(ThreadContext context, RubyHash self, IRubyObject key, IRubyObject value, int index, RubyArray keys) {
            keys.storeInternal(index, key);
        }
    };

    /** rb_hash_values
     *
     */

    @JRubyMethod(name = "values")
    public RubyArray values(final ThreadContext context) {
        try {
            RubyArray values = RubyArray.newBlankArrayInternal(context.runtime, size());

            visitAll(context, StoreValueVisitor, values);

            return values;
        } catch (NegativeArraySizeException nase) {
            throw concurrentModification();
        }
    }

    public final RubyArray rb_values(ThreadContext context) {
        return values(context);
    }

    public static final VisitorWithState<RubyArray> StoreValueVisitor = new VisitorWithState<RubyArray>() {
        @Override
        public void visit(ThreadContext context, RubyHash self, IRubyObject key, IRubyObject value, int index, RubyArray values) {
            values.storeInternal(index, value);
        }
    };

    // like RubyHash.StoreValueVisitor but 'unsafe' - user needs to assure array capacity and adjust length
    static final VisitorWithState SetValueVisitor = new VisitorWithState<RubyArray>() {
        public void visit(ThreadContext context, RubyHash self, IRubyObject key, IRubyObject val, int index, RubyArray target) {
            target.eltInternalSet(index, val);
        }
    };

    /** rb_hash_equal
     *
     */

    private static class Mismatch extends RuntimeException {
        public Throwable fillInStackTrace() {
            return this;
        }
    }
    private static final Mismatch MISMATCH = new Mismatch();

    /** rb_hash_shift
     *
     */
    @JRubyMethod(name = "shift")
    public IRubyObject shift(ThreadContext context) {
        modify();

        RubyHashEntry entry = head.nextAdded;
        if (entry != head) {
            RubyArray result = RubyArray.newArray(context.runtime, entry.key, entry.value);
            internalDeleteEntry(entry);
            return result;
        }


        CachingCallSite self_default = sites(context).self_default;
        if (self_default.isBuiltin(this)) return default_value_get(context, context.nil);

        return self_default.call(context, this, this, context.nil);
    }

    public final boolean fastDelete(IRubyObject key) {
        return internalDelete(key) != NO_ENTRY;
    }

    /** rb_hash_delete
     *
     */
    @JRubyMethod
    public IRubyObject delete(ThreadContext context, IRubyObject key, Block block) {
        modify();

        final RubyHashEntry entry = internalDelete(key);
        if (entry != NO_ENTRY) return entry.value;

        if (block.isGiven()) return block.yield(context, key);
        return context.nil;
    }

    public IRubyObject delete(ThreadContext context, IRubyObject key) {
        return delete(context, key, Block.NULL_BLOCK);
    }

    /** rb_hash_select
     *
     */
    @JRubyMethod(name = "select", alias = "filter")
    public IRubyObject select(final ThreadContext context, final Block block) {
        if (!block.isGiven()) return enumeratorizeWithSize(context, this, "select", RubyHash::size);

        final Ruby runtime = context.runtime;
        final RubyHash result = newHash(runtime);

        iteratorVisitAll(context, (ctxt, self, key, value, index) -> {
            if (block.yieldArray(ctxt, runtime.newArray(key, value), null).isTrue()) {
                result.fastASet(key, value);
            }
        });

        return result;
    }


    /** rb_hash_slice
     *
     */
    @JRubyMethod(name = "slice", rest = true)
    public RubyHash slice(final ThreadContext context, final IRubyObject[] args) {
        RubyHash result = newHash(context.runtime);

        for (int i = 0; i < args.length; i++) {
            IRubyObject key = args[i];
            IRubyObject value = this.internalGet(key);
            if (value != null) result.op_aset(key, value);
        }

        return result;
    }

    @Deprecated
    public IRubyObject select19(ThreadContext context, Block block) {
        return select(context, block);
    }

    /** rb_hash_delete_if
     *
     */
    public RubyHash delete_ifInternal(ThreadContext context, Block block) {
        modify();

        iteratorVisitAll(context, DeleteIfVisitor, block);

        return this;
    }

    private static final VisitorWithState<Block> DeleteIfVisitor = new VisitorWithState<Block>() {
        @Override
        public void visit(ThreadContext context, RubyHash self, IRubyObject key, IRubyObject value, int index, Block block) {
            if (block.yieldArray(context, RubyArray.newArray(context.runtime, key, value), null).isTrue()) {
                self.delete(context, key, Block.NULL_BLOCK);
            }
        }
    };

    @JRubyMethod
    public IRubyObject delete_if(final ThreadContext context, final Block block) {
        return block.isGiven() ? delete_ifInternal(context, block) : enumeratorizeWithSize(context, this, "delete_if", RubyHash::size);
    }

    /** rb_hash_reject
     *
     */
    public RubyHash rejectInternal(ThreadContext context, Block block) {
        final RubyHash result = newHash(context.runtime);

        iteratorVisitAll(context, (ctxt, self, key, value, index) -> {
            if (!block.yieldArray(ctxt, RubyArray.newArray(ctxt.runtime, key, value), null).isTrue()) {
                result.fastASet(key, value);
            }
        });

        return result;
    }

    @JRubyMethod
    public IRubyObject reject(final ThreadContext context, final Block block) {
        return block.isGiven() ? rejectInternal(context, block) : enumeratorizeWithSize(context, this, "reject", RubyHash::size);
    }

    /** rb_hash_reject_bang
     *
     */
    public IRubyObject reject_bangInternal(ThreadContext context, Block block) {
        int n = size();
        delete_if(context, block);
        if (n == size()) return context.nil;
        return this;
    }

    @JRubyMethod(name = "reject!")
    public IRubyObject reject_bang(final ThreadContext context, final Block block) {
        return block.isGiven() ? reject_bangInternal(context, block) : enumeratorizeWithSize(context, this, "reject!", RubyHash::size);
    }

    /** rb_hash_clear
     *
     */
    @JRubyMethod(name = "clear")
    public RubyHash rb_clear(ThreadContext context) {
        modify();

        if (size > 0) {
            alloc();
            size = 0;
        }

        return this;
    }

    /** rb_hash_invert
     *
     */
    @JRubyMethod(name = "invert")
    public RubyHash invert(final ThreadContext context) {
        final RubyHash result = newHash(metaClass.runtime);

        visitAll(context, InvertVisitor, result);

        return result;
    }

    private static final VisitorWithState<RubyHash> InvertVisitor = new VisitorWithState<RubyHash>() {
        @Override
        public void visit(ThreadContext context, RubyHash self, IRubyObject key, IRubyObject value, int index, RubyHash state) {
            state.op_aset(context, value, key);
        }
    };

    @Deprecated
    public RubyHash merge_bang(ThreadContext context, IRubyObject other, Block block) {
        return merge_bang(context, new IRubyObject[]{other}, block);
    }

    /** rb_hash_update
     *
     */
    @JRubyMethod(name = {"merge!", "update"}, rest = true)
    public RubyHash merge_bang(ThreadContext context, IRubyObject[] others, Block block) {
        modify();

        if (others.length == 0) return this;

        for (int i = 0; i < others.length; i++) {
            final RubyHash otherHash = others[i].convertToHash();
            if (otherHash.empty_p().isTrue()) continue;
            otherHash.visitAll(context, (ctxt, self, key, value, index) -> {
                if (block.isGiven()) {
                    IRubyObject existing = internalGet(key);
                    if (existing != null) {
                        value = block.yield(ctxt, RubyArray.newArray(ctxt.runtime, key, existing, value));
                    }
                }
                op_aset(ctxt, key, value);
            });
        }

        return this;
    }

    @Deprecated
    public RubyHash merge_bang19(ThreadContext context, IRubyObject other, Block block) {
        return merge_bang(context, other, block);
    }

    @Deprecated
    public RubyHash merge(ThreadContext context, IRubyObject other, Block block) {
        return merge(context, new IRubyObject[]{other}, block);
    }

    /** rb_hash_merge
     *
     */
    @JRubyMethod(rest = true)
    public RubyHash merge(ThreadContext context, IRubyObject[] others, Block block) {
        return ((RubyHash)dup()).merge_bang(context, others, block);
    }

    @JRubyMethod(name = "initialize_copy", required = 1, visibility = PRIVATE)
    public RubyHash initialize_copy(ThreadContext context, IRubyObject other) {
        return replace(context, other);
    }

    @Deprecated
    public RubyHash initialize_copy19(ThreadContext context, IRubyObject other) {
        return initialize_copy(context, other);
    }

    /** rb_hash_replace
     *
     */
    @JRubyMethod(name = "replace", required = 1)
    public RubyHash replace(final ThreadContext context, IRubyObject other) {
        modify();

        final RubyHash otherHash = other.convertToHash();

        if (this == otherHash) return this;

        rb_clear(context);

        if (!isComparedByIdentity() && otherHash.isComparedByIdentity()) {
            setComparedByIdentity(true);
        }

        otherHash.visitAll(context, ReplaceVisitor, this);

        ifNone = otherHash.ifNone;

        if ((otherHash.flags & PROCDEFAULT_HASH_F) != 0) {
            flags |= PROCDEFAULT_HASH_F;
        } else {
            flags &= ~PROCDEFAULT_HASH_F;
        }

        return this;
    }

    private static final VisitorWithState<RubyHash> ReplaceVisitor = new VisitorWithState<RubyHash>() {
        @Override
        public void visit(ThreadContext context, RubyHash self, IRubyObject key, IRubyObject value, int index, RubyHash target) {
            target.op_aset(context, key, value);
        }
    };

    /** rb_hash_values_at
     *
     */
    @JRubyMethod(name = "values_at", rest = true)
    public RubyArray values_at(ThreadContext context, IRubyObject[] args) {
        RubyArray result = RubyArray.newBlankArrayInternal(context.runtime, args.length);
        for (int i = 0; i < args.length; i++) {
            result.storeInternal(i, op_aref(context, args[i]));
        }
        return result;
    }

    @JRubyMethod(name = "fetch_values", rest = true)
    public RubyArray fetch_values(ThreadContext context, IRubyObject[] args, Block block) {
        RubyArray result = RubyArray.newBlankArrayInternal(context.runtime, args.length);
        for (int i = 0; i < args.length; i++) {
            result.storeInternal(i, fetch(context, args[i], block));
        }
        return result;
    }

    @JRubyMethod(name = "assoc")
    public IRubyObject assoc(final ThreadContext context, final IRubyObject obj) {
        try {
            visitAll(context, FoundPairIfEqualKeyVisitor, obj);
            return context.nil;
        } catch (FoundPair found) {
            return context.runtime.newArray(found.key, found.value);
        }
    }

    @JRubyMethod(name = "rassoc")
    public IRubyObject rassoc(final ThreadContext context, final IRubyObject obj) {
        try {
            visitAll(context, FoundPairIfEqualValueVisitor, obj);
            return context.nil;
        } catch (FoundPair found) {
            return context.runtime.newArray(found.key, found.value);
        }
    }

    private static final VisitorWithState<IRubyObject> FoundPairIfEqualKeyVisitor = new VisitorWithState<IRubyObject>() {
        @Override
        public void visit(ThreadContext context, RubyHash self, IRubyObject key, IRubyObject value, int index, IRubyObject obj) {
            if (equalInternal(context, obj, key)) {
                throw new FoundPair(key, value);
            }
        }
    };

    private static final VisitorWithState<IRubyObject> FoundPairIfEqualValueVisitor = new VisitorWithState<IRubyObject>() {
        @Override
        public void visit(ThreadContext context, RubyHash self, IRubyObject key, IRubyObject value, int index, IRubyObject obj) {
            if (equalInternal(context, obj, value)) {
                throw new FoundPair(key, value);
            }
        }
    };

    @JRubyMethod
    public IRubyObject flatten(ThreadContext context) {
        RubyArray ary = to_a(context);
        sites(context).flatten_bang.call(context, ary, ary, RubyFixnum.one(context.runtime));
        return ary;
    }

    @JRubyMethod
    public IRubyObject flatten(ThreadContext context, IRubyObject level) {
        RubyArray ary = to_a(context);
        sites(context).flatten_bang.call(context, ary, ary, level);
        return ary;
    }

    @JRubyMethod(name = "compact")
    public IRubyObject compact(ThreadContext context) {
      IRubyObject res = dup();
      ((RubyHash)res).compact_bang(context);
      return res;
    }

    @JRubyMethod(name = "compact!")
    public IRubyObject compact_bang(ThreadContext context) {
      boolean changed = false;
      modify();
      iteratorEntry();
      try {
        for (RubyHashEntry entry = head.nextAdded; entry != head; entry = entry.nextAdded) {
          if (entry.value == context.nil) {
            internalDelete(entry.key);
            changed = true;
          }
        }
      } finally {
        iteratorExit();
      }
      return changed ? this : context.nil;
    }

    @JRubyMethod(name = "compare_by_identity")
    public IRubyObject compare_by_identity(ThreadContext context) {
        modify();
        setComparedByIdentity(true);
        return rehash(context);
    }

    @JRubyMethod(name = "compare_by_identity?")
    public IRubyObject compare_by_identity_p(ThreadContext context) {
        return RubyBoolean.newBoolean(context, isComparedByIdentity());
    }

    @JRubyMethod
    public IRubyObject dup(ThreadContext context) {
        RubyHash dup = (RubyHash) super.dup();
        dup.setComparedByIdentity(isComparedByIdentity());
        return dup;
    }

    @JRubyMethod(name = "clone")
    public IRubyObject rbClone(ThreadContext context) {
        RubyHash clone = (RubyHash) super.rbClone();
        clone.setComparedByIdentity(isComparedByIdentity());
        return clone;
    }

    @JRubyMethod(name = "any?", optional = 1)
    public IRubyObject any_p(ThreadContext context, IRubyObject[] args, Block block) {
        IRubyObject pattern = args.length > 0 ? args[0] : null;
        boolean patternGiven = pattern != null;

        if (isEmpty()) return context.fals;

        if (!block.isGiven() && !patternGiven) return context.tru;

        if (block.isGiven() && patternGiven) {
            context.runtime.getWarnings().warn("given block not used");
        }

        if (patternGiven) return any_p_p(context, pattern);

        if (block.getSignature().arityValue() > 1) {
            return any_p_i_fast(context, block);
        }
        return any_p_i(context, block);
    }

    private IRubyObject any_p_i(ThreadContext context, Block block) {
        iteratorEntry();
        try {
            for (RubyHashEntry entry = head.nextAdded; entry != head; entry = entry.nextAdded) {
                IRubyObject newAssoc = RubyArray.newArray(context.runtime, entry.key, entry.value);
                if (block.yield(context, newAssoc).isTrue())
                    return context.tru;
            }
            return context.fals;
        } finally {
            iteratorExit();
        }
    }

    private IRubyObject any_p_i_fast(ThreadContext context, Block block) {
        iteratorEntry();
        try {
            for (RubyHashEntry entry = head.nextAdded; entry != head; entry = entry.nextAdded) {
                if (block.yieldArray(context, context.runtime.newArray(entry.key, entry.value), null).isTrue())
                    return context.tru;
            }
            return context.fals;
        } finally {
            iteratorExit();
        }
    }

    private IRubyObject any_p_p(ThreadContext context, IRubyObject pattern) {
        iteratorEntry();
        try {
            for (RubyHashEntry entry = head.nextAdded; entry != head; entry = entry.nextAdded) {
                IRubyObject newAssoc = RubyArray.newArray(context.runtime, entry.key, entry.value);
                if (pattern.callMethod(context, "===", newAssoc).isTrue())
                    return context.tru;
            }
            return context.fals;
        } finally {
            iteratorExit();
        }
    }

    /**
     * A lightweight dup for internal use that does not dispatch to initialize_copy nor rehash the keys. Intended for
     * use in dup'ing keyword args for processing.
     *
     * @param context
     * @return
     */
    public RubyHash dupFast(final ThreadContext context) {
        final Ruby runtime = context.runtime;
        RubyHash dup = new RubyHash(runtime, metaClass, this);

        dup.setComparedByIdentity(this.isComparedByIdentity());

        dup.ifNone = this.ifNone;

        if ((this.flags & PROCDEFAULT_HASH_F) != 0) {
            dup.flags |= PROCDEFAULT_HASH_F;
        } else {
            dup.flags &= ~PROCDEFAULT_HASH_F;
        }

        return dup;
    }

    public boolean hasDefaultProc() {
        return (flags & PROCDEFAULT_HASH_F) != 0;
    }

    public IRubyObject getIfNone(){
        return ifNone;
    }

    @JRubyMethod
    public IRubyObject deconstruct_keys(ThreadContext context, IRubyObject _arg1) {
        return this;
    }

    @JRubyMethod(name = "dig")
    public IRubyObject dig(ThreadContext context, IRubyObject arg0) {
        return op_aref( context, arg0 );
    }

    @JRubyMethod(name = "dig")
    public IRubyObject dig(ThreadContext context, IRubyObject arg0, IRubyObject arg1) {
        final IRubyObject val = op_aref( context, arg0 );
        return RubyObject.dig1(context, val, arg1);
    }

    @JRubyMethod(name = "dig")
    public IRubyObject dig(ThreadContext context, IRubyObject arg0, IRubyObject arg1, IRubyObject arg2) {
        final IRubyObject val = op_aref( context, arg0 );
        return RubyObject.dig2(context, val, arg1, arg2);
    }

    @JRubyMethod(name = "dig", required = 1, rest = true)
    public IRubyObject dig(ThreadContext context, IRubyObject[] args) {
        final IRubyObject val = op_aref(context, args[0] );
        return args.length == 1 ? val : RubyObject.dig(context, val, args, 1);
    }

    @JRubyMethod
    public IRubyObject to_proc(ThreadContext context) {
        Block block = CallBlock19.newCallClosure(
                this,
                this.metaClass,
                Signature.ONE_ARGUMENT,
                (context1, args, procBlock) -> {
                    Arity.checkArgumentCount(context1, args, 1, 1);
                    return op_aref(context1, args[0]);
                },
                context);

        return RubyProc.newProc(context.runtime, block, Block.Type.LAMBDA);
    }

    @JRubyMethod(module = true)
    public static IRubyObject ruby2_keywords_hash(ThreadContext context, IRubyObject _self, IRubyObject arg) {
        TypeConverter.checkType(context, arg, context.runtime.getHash());

        RubyHash hash = (RubyHash) arg.dup();
        hash.setRuby2KeywordHash(true);

        return hash;
    }

    @JRubyMethod(module = true, name = "ruby2_keywords_hash?")
    public static IRubyObject ruby2_keywords_hash_p(ThreadContext context, IRubyObject _self, IRubyObject arg) {
        TypeConverter.checkType(context, arg, context.runtime.getHash());

        return context.runtime.newBoolean(((RubyHash) arg).isRuby2KeywordHash());
    }

    private static class VisitorIOException extends RuntimeException {
        VisitorIOException(Throwable cause) {
            super(cause);
        }
    }

    // FIXME:  Total hack to get flash in Rails marshalling/unmarshalling in session ok...We need
    // to totally change marshalling to work with overridden core classes.
    public static void marshalTo(final RubyHash hash, final MarshalStream output) throws IOException {
        output.registerLinkTarget(hash);
       int hashSize = hash.size();
       output.writeInt(hashSize);
        try {
            hash.visitLimited(hash.getRuntime().getCurrentContext(), MarshalDumpVisitor, hashSize, output);
        } catch (VisitorIOException e) {
            throw (IOException)e.getCause();
        }

        if (hash.ifNone != UNDEF) output.dumpObject(hash.ifNone);
    }

    private static final VisitorWithState<MarshalStream> MarshalDumpVisitor = new VisitorWithState<MarshalStream>() {
        @Override
        public void visit(ThreadContext context, RubyHash self, IRubyObject key, IRubyObject value, int index, MarshalStream output) {
            try {
                output.dumpObject(key);
                output.dumpObject(value);
            } catch (IOException e) {
                throw new VisitorIOException(e);
            }
        }
    };

    public static RubyHash unmarshalFrom(UnmarshalStream input, boolean defaultValue) throws IOException {
        RubyHash result = (RubyHash) input.entry(newHash(input.getRuntime()));
        int size = input.unmarshalInt();

        for (int i = 0; i < size; i++) {
            result.fastASetCheckString(input.getRuntime(), input.unmarshalObject(), input.unmarshalObject());
        }

        if (defaultValue) result.default_value_set(input.unmarshalObject());
        return result;
    }

    @Override
    public Class getJavaClass() {
        return Map.class;
    }

    // Satisfy java.util.Map interface (for Java integration)

    @Override
    public int size() {
        return size;
    }

    @Override
    public boolean isEmpty() {
        return size() == 0;
    }

    @Override
    public boolean containsKey(Object key) {
        return internalGet(JavaUtil.convertJavaToUsableRubyObject(metaClass.runtime, key)) != null;
    }

    @Override
    public boolean containsValue(Object value) {
        return hasValue(metaClass.runtime.getCurrentContext(), JavaUtil.convertJavaToUsableRubyObject(metaClass.runtime, value));
    }

    @Override
    public Object get(Object key) {
        IRubyObject gotten = internalGet(JavaUtil.convertJavaToUsableRubyObject(metaClass.runtime, key));
        return gotten == null ? null : gotten.toJava(Object.class);
    }

    @Override
    public Object put(Object key, Object value) {
        Ruby runtime = metaClass.runtime;
        IRubyObject existing = internalJavaPut(JavaUtil.convertJavaToUsableRubyObject(runtime, key), JavaUtil.convertJavaToUsableRubyObject(runtime, value));
        return existing == null ? null : existing.toJava(Object.class);
    }

    @Override
    public Object remove(Object key) {
        IRubyObject rubyKey = JavaUtil.convertJavaToUsableRubyObject(metaClass.runtime, key);
        return internalDelete(rubyKey).value;
    }

    @Override
    public void putAll(Map map) {
        final Ruby runtime = metaClass.runtime;
        @SuppressWarnings("unchecked")
        final Iterator<Map.Entry> iter = map.entrySet().iterator();
        while ( iter.hasNext() ) {
            Map.Entry entry = iter.next();
            internalPut(
                JavaUtil.convertJavaToUsableRubyObject(runtime, entry.getKey()),
                JavaUtil.convertJavaToUsableRubyObject(runtime, entry.getValue())
            );
        }
    }

    @Override
    public void clear() {
        rb_clear(getRuntime().getCurrentContext());
    }

    @Override
    public boolean equals(Object other) {
        if (!(other instanceof RubyHash)) return false;
        if (this == other) return true;
        return op_equal(metaClass.runtime.getCurrentContext(), (RubyHash)other).isTrue();
    }

    @Override
    public Set keySet() {
        return new BaseSet(KEY_VIEW);
    }

    public Set directKeySet() {
        return new BaseSet(DIRECT_KEY_VIEW);
    }

    @Override
    public Collection values() {
        return new BaseCollection(VALUE_VIEW);
    }

    public Collection directValues() {
        return new BaseCollection(DIRECT_VALUE_VIEW);
    }

    @Override
    public Set entrySet() {
        return new BaseSet(ENTRY_VIEW);
    }

    public Set directEntrySet() {
        return new BaseSet(DIRECT_ENTRY_VIEW);
    }

    private final RaiseException concurrentModification() {
        return metaClass.runtime.newConcurrencyError(
                "Detected invalid hash contents due to unsynchronized modifications with concurrent users");
    }

    /**
     * Is this object compared by identity or not? Shortcut for doing
     * getFlag(COMPARE_BY_IDENTITY_F).
     *
     * @return true if this object is compared by identity, false otherwise
     */
    protected boolean isComparedByIdentity() {
        return (flags & COMPARE_BY_IDENTITY_F) != 0;
    }

    /**
     * Sets whether this object is compared by identity or not. Shortcut for doing
     * setFlag(COMPARE_BY_IDENTITY_F, frozen).
     *
     * @param comparedByIdentity should this object be compared by identity?
     */
    public void setComparedByIdentity(boolean comparedByIdentity) {
        setFlag(COMPARE_BY_IDENTITY_F, comparedByIdentity);
    }

    protected boolean isRuby2KeywordHash() {
        return (flags & RUBY2_KEYWORD_F) != 0;
    }

    public void setRuby2KeywordHash(boolean value) {
        setFlag(RUBY2_KEYWORD_F, value);
    }

    public boolean isKeywordArguments() {
        return (flags & KEYWORD_ARGUMENTS_F) != 0;
    }

    public void setKeywordArguments(boolean value) {
        setFlag(KEYWORD_ARGUMENTS_F, value);
    }

    public boolean isKeywordRestArguments() {
        return (flags & KEYWORD_REST_ARGUMENTS_F) != 0;
    }

    public void setKeywordRestArguments(boolean value) {
        setFlag(KEYWORD_REST_ARGUMENTS_F, value);
    }

    private class BaseSet extends AbstractSet {
        final EntryView view;

        public BaseSet(EntryView view) {
            this.view = view;
        }

        @Override
        public Iterator iterator() {
            return new BaseIterator(view);
        }

        @Override
        public boolean contains(Object o) {
            return view.contains(RubyHash.this, o);
        }

        @Override
        public void clear() {
            RubyHash.this.clear();
        }

        @Override
        public int size() {
            return RubyHash.this.size();
        }

        @Override
        public boolean remove(Object o) {
            return view.remove(RubyHash.this, o);
        }
    }

    private class BaseCollection extends AbstractCollection {
        final EntryView view;

        public BaseCollection(EntryView view) {
            this.view = view;
        }

        @Override
        public Iterator iterator() {
            return new BaseIterator(view);
        }

        @Override
        public boolean contains(Object o) {
            return view.contains(RubyHash.this, o);
        }

        @Override
        public void clear() {
            RubyHash.this.clear();
        }

        @Override
        public int size() {
            return RubyHash.this.size();
        }

        @Override
        public boolean remove(Object o) {
            return view.remove(RubyHash.this, o);
        }
    }

    private class BaseIterator implements Iterator {
        final private EntryView view;
        private RubyHashEntry entry;
        private boolean peeking;
        private int startGeneration;

        public BaseIterator(EntryView view) {
            this.view = view;
            this.entry = head;
            this.startGeneration = generation;
        }

        private void advance(boolean consume) {
            if (!peeking) {
                do {
                    if (startGeneration != generation) {
                        startGeneration = generation;
                        entry = head;
                    }
                    entry = entry.nextAdded;
                } while (entry != head && !entry.isLive());
            }
            peeking = !consume;
        }

        @Override
        public Object next() {
            advance(true);
            if (entry == head) {
                peeking = true; // remain where we are
                throw new NoSuchElementException();
            }
            return view.convertEntry(getRuntime(), entry);
        }

        // once hasNext has been called, we commit to next() returning
        // the entry it found, even if it were subsequently deleted
        @Override
        public boolean hasNext() {
            advance(false);
            return entry != head;
        }

        @Override
        public void remove() {
            if (entry == head) {
                throw new IllegalStateException("Iterator out of range");
            }
            internalDeleteEntry(entry);
        }
    }

    private static abstract class EntryView {
        public abstract Object convertEntry(Ruby runtime, RubyHashEntry value);
        public abstract boolean contains(RubyHash hash, Object o);
        public abstract boolean remove(RubyHash hash, Object o);
    }

    private static final EntryView DIRECT_KEY_VIEW = new EntryView() {
        @Override
        public Object convertEntry(Ruby runtime, RubyHashEntry entry) {
            return entry.key;
        }
        @Override
        public boolean contains(RubyHash hash, Object o) {
            if (!(o instanceof IRubyObject)) return false;
            return hash.internalGet((IRubyObject)o) != null;
        }
        @Override
        public boolean remove(RubyHash hash, Object o) {
            if (!(o instanceof IRubyObject)) return false;
            return hash.internalDelete((IRubyObject)o) != NO_ENTRY;
        }
    };

    private static final EntryView KEY_VIEW = new EntryView() {
        @Override
        public Object convertEntry(Ruby runtime, RubyHashEntry entry) {
            return entry.key.toJava(Object.class);
        }
        @Override
        public boolean contains(RubyHash hash, Object o) {
            return hash.containsKey(o);
        }
        @Override
        public boolean remove(RubyHash hash, Object o) {
            return hash.remove(o) != null;
        }
    };

    private static final EntryView DIRECT_VALUE_VIEW = new EntryView() {
        @Override
        public Object convertEntry(Ruby runtime, RubyHashEntry entry) {
            return entry.value;
        }
        @Override
        public boolean contains(RubyHash hash, Object o) {
            if (!(o instanceof IRubyObject)) return false;
            IRubyObject obj = (IRubyObject)o;
            return hash.hasValue(obj.getRuntime().getCurrentContext(), obj);
        }
        @Override
        public boolean remove(RubyHash hash, Object o) {
            if (!(o instanceof IRubyObject)) return false;
            IRubyObject obj = (IRubyObject) o;
            IRubyObject key = hash.internalIndex(obj.getRuntime().getCurrentContext(), obj);
            if (key == null) return false;
            return hash.internalDelete(key) != NO_ENTRY;
        }
    };

    private static final EntryView VALUE_VIEW = new EntryView() {
        @Override
        public Object convertEntry(Ruby runtime, RubyHashEntry entry) {
            return entry.value.toJava(Object.class);
        }
        @Override
        public boolean contains(RubyHash hash, Object o) {
            return hash.containsValue(o);
        }
        @Override
        public boolean remove(RubyHash hash, Object o) {
            Ruby runtime = hash.metaClass.runtime;
            IRubyObject value = JavaUtil.convertJavaToUsableRubyObject(runtime, o);
            IRubyObject key = hash.internalIndex(runtime.getCurrentContext(), value);
            if (key == null) return false;
            return hash.internalDelete(key) != NO_ENTRY;
        }
    };

    private static final EntryView DIRECT_ENTRY_VIEW = new EntryView() {
        @Override
        public Object convertEntry(Ruby runtime, RubyHashEntry entry) {
            return entry;
        }
        @Override
        public boolean contains(RubyHash hash, Object o) {
            if (!(o instanceof RubyHashEntry)) return false;
            RubyHashEntry entry = (RubyHashEntry)o;
            RubyHashEntry candidate = hash.internalGetEntry(entry.key);
            return candidate != NO_ENTRY && entry.equals(candidate);
        }
        @Override
        public boolean remove(RubyHash hash, Object o) {
            if (!(o instanceof RubyHashEntry)) return false;
            return hash.internalDeleteEntry((RubyHashEntry)o) != NO_ENTRY;
        }
    };

    private static final EntryView ENTRY_VIEW = new EntryView() {
        @Override
        public Object convertEntry(Ruby runtime, RubyHashEntry entry) {
            return new ConvertingEntry(runtime, entry);
        }
        @Override
        public boolean contains(RubyHash hash, Object o) {
            if (!(o instanceof ConvertingEntry)) return false;
            ConvertingEntry entry = (ConvertingEntry)o;
            RubyHashEntry candidate = hash.internalGetEntry(entry.entry.key);
            return candidate != NO_ENTRY && entry.entry.equals(candidate);
        }
        @Override
        public boolean remove(RubyHash hash, Object o) {
            if (!(o instanceof ConvertingEntry)) return false;
            ConvertingEntry entry = (ConvertingEntry)o;
            return hash.internalDeleteEntry(entry.entry) != NO_ENTRY;
        }
    };

    private static class ConvertingEntry implements Map.Entry {
        private final RubyHashEntry entry;
        private final Ruby runtime;

        public ConvertingEntry(Ruby runtime, RubyHashEntry entry) {
            this.entry = entry;
            this.runtime = runtime;
        }

        @Override
        public Object getKey() {
            return entry.key.toJava(Object.class);
        }
        @Override
        public Object getValue() {
            return entry.value.toJava(Object.class);
        }
        @Override
        public Object setValue(Object o) {
            return entry.setValue(JavaUtil.convertJavaToUsableRubyObject(runtime, o));
        }

        @Override
        public boolean equals(Object o) {
            if (!(o instanceof ConvertingEntry)) {
                return false;
            }
            ConvertingEntry other = (ConvertingEntry)o;
            return entry.equals(other.entry);
        }

        @Override
        public int hashCode() {
            return entry.hashCode();
        }
    }

    @Deprecated
    public IRubyObject op_aset19(ThreadContext context, IRubyObject key, IRubyObject value) {
        modify();

        fastASetCheckString19(context.runtime, key, value);
        return value;
    }

    /**
     * Note: this is included as a compatibility measure for AR-JDBC
     * @deprecated use RubyHash.op_aset instead
     */
    public IRubyObject aset(IRubyObject key, IRubyObject value) {
        return op_aset(metaClass.runtime.getCurrentContext(), key, value);
    }

    /**
     * Note: this is included as a compatibility measure for Mongrel+JRuby
     * @deprecated use RubyHash.op_aref instead
     */
    public IRubyObject aref(IRubyObject key) {
        return op_aref(metaClass.runtime.getCurrentContext(), key);
    }

    private static HashSites sites(ThreadContext context) {
        return context.sites.Hash;
    }

    @Deprecated
    public final void fastASetCheckString19(Ruby runtime, IRubyObject key, IRubyObject value) {
        fastASetCheckString(runtime, key, value);
    }

    @Deprecated
    public final void fastASetSmallCheckString19(Ruby runtime, IRubyObject key, IRubyObject value) {
        fastASetSmallCheckString(runtime, key, value);
    }

    @Deprecated
    public IRubyObject op_aset(IRubyObject key, IRubyObject value) {
        return op_aset(metaClass.runtime.getCurrentContext(), key, value);
    }

    @Deprecated
    public IRubyObject each_pair(final ThreadContext context, final Block block) {
        return block.isGiven() ? each_pairCommon(context, block) : enumeratorizeWithSize(context, this, "each_pair", RubyHash::size);
    }

    @Deprecated
    public RubyHash each_pairCommon(final ThreadContext context, final Block block, final boolean oneNine) {
        iteratorVisitAll(context, YieldKeyValueArrayVisitor, block);

        return this;
    }

    @Deprecated
    public RubyHash replace19(final ThreadContext context, IRubyObject other) {
        return replace(context, other);
    }

    @Deprecated
    public final void visitAll(Visitor visitor) {
        // use -1 to disable concurrency checks
        visitLimited(getRuntime().getCurrentContext(), visitor, -1, null);
    }

    /** rb_hash_default
     *
     */
    @Deprecated
    public IRubyObject default_value_get(ThreadContext context, IRubyObject[] args) {
        switch (args.length) {
            case 0: return default_value_get(context);
            case 1: return default_value_get(context, args[0]);
            default:
                throw context.runtime.newArgumentError(args.length, 1);
        }
    }

    @Deprecated
    protected void internalPutSmall(final IRubyObject key, final IRubyObject value, final boolean checkForExisting) {
        internalPutNoResize(key, value, checkForExisting);
    }

    @Deprecated
    @Override
    public RubyArray to_a() {
        return to_a(getRuntime().getCurrentContext());
    }

    @Deprecated
    public IRubyObject default_value_set(final IRubyObject defaultValue) {
        return default_value_set(getRuntime().getCurrentContext(), defaultValue);
    }

    @Deprecated
    public IRubyObject default_proc() {
        return (flags & PROCDEFAULT_HASH_F) != 0 ? ifNone : metaClass.runtime.getNil();
    }

    @Deprecated
    public IRubyObject set_default_proc(IRubyObject proc) {
        return set_default_proc(getRuntime().getCurrentContext(), proc);
    }

    @Deprecated
    public IRubyObject set_default_proc20(IRubyObject proc) {
        return set_default_proc(proc);
    }

    @Deprecated
    public RubyFixnum rb_size() {
        return metaClass.runtime.newFixnum(size());
    }

    @Deprecated
    public RubyBoolean empty_p() {
        Ruby runtime = metaClass.runtime;
        return isEmpty() ? runtime.getTrue() : runtime.getFalse();
    }

    @Deprecated
    public RubyHash rehash() {
        return rehash(getRuntime().getCurrentContext());
    }

    @Deprecated
    public RubyHash to_hash() {
        return to_hash(getRuntime().getCurrentContext());
    }

    @Deprecated
    public final RubyArray rb_values() {
        return values(metaClass.runtime.getCurrentContext());
    }

    @Deprecated
    public RubyHash rb_clear() {
        return rb_clear(getRuntime().getCurrentContext());
    }
}<|MERGE_RESOLUTION|>--- conflicted
+++ resolved
@@ -119,12 +119,9 @@
     public static final int DEFAULT_INSPECT_STR_SIZE = 20;
 
     public static final int COMPARE_BY_IDENTITY_F = ObjectFlags.COMPARE_BY_IDENTITY_F;
-<<<<<<< HEAD
     public static final int KEYWORD_ARGUMENTS_F = ObjectFlags.KEYWORD_ARGUMENTS_F;
+    public static final int KEYWORD_REST_ARGUMENTS_F = ObjectFlags.KEYWORD_REST_ARGUMENTS_F;
     public static final int RUBY2_KEYWORD_F = ObjectFlags.RUBY2_KEYWORD_F;
-=======
-    public static final int KEYWORD_REST_ARGUMENTS_F = ObjectFlags.KEYWORD_REST_ARGUMENTS_F;
->>>>>>> c5844046
 
     public static RubyClass createHashClass(Ruby runtime) {
         RubyClass hashc = runtime.defineClass("Hash", runtime.getObject(), RubyHash::new);
