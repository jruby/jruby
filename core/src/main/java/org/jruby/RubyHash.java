--- conflicted
+++ resolved
@@ -65,6 +65,7 @@
 import java.io.IOException;
 import java.util.AbstractCollection;
 import java.util.AbstractSet;
+import java.util.Arrays;
 import java.util.Collection;
 import java.util.Iterator;
 import java.util.Map;
@@ -540,8 +541,7 @@
 
     // put implementation
 
-<<<<<<< HEAD
-    protected IRubyObject internalPut(final IRubyObject key, final IRubyObject value) {
+    public IRubyObject internalPut(final IRubyObject key, final IRubyObject value) {
       checkResize();
       int bin, index;
       IRubyObject result;
@@ -561,20 +561,6 @@
 
       // no existing entry
       return null;
-=======
-    public IRubyObject internalPut(final IRubyObject key, final IRubyObject value) {
-        checkResize();
-        return internalPutNoResize(key, value, true);
-    }
-
-    private void internalPutSmall(final IRubyObject key, final IRubyObject value) {
-        internalPutNoResize(key, value, true);
-    }
-
-    private void internalPut(final IRubyObject key, final IRubyObject value, final boolean checkForExisting) {
-        checkResize();
-        internalPutNoResize(key, value, checkForExisting);
->>>>>>> c56caa39
     }
 
     final boolean internalPutIfNoKey(final IRubyObject key, final IRubyObject value) {
@@ -1085,13 +1071,8 @@
      *
      */
     @JRubyMethod(name = "empty?")
-<<<<<<< HEAD
-    public RubyBoolean empty_p() {
-        return isEmpty() ? getRuntime().getTrue() : getRuntime().getFalse();
-=======
     public RubyBoolean empty_p(ThreadContext context) {
         return size == 0 ? context.tru : context.fals;
->>>>>>> c56caa39
     }
 
     /** rb_hash_to_a
@@ -1529,12 +1510,8 @@
     }
 
     public RubyBoolean has_key_p(IRubyObject key) {
-<<<<<<< HEAD
         IRubyObject result = internalGet(key);
-        return result == null ? getRuntime().getFalse() : getRuntime().getTrue();
-=======
-        return internalGetEntry(key) == NO_ENTRY ? metaClass.runtime.getFalse() : metaClass.runtime.getTrue();
->>>>>>> c56caa39
+        return result == null ? metaClass.runtime.getFalse() : metaClass.runtime.getTrue();
     }
 
     private static class Found extends RuntimeException {
@@ -2571,13 +2548,8 @@
 
     @Override
     public Object remove(Object key) {
-<<<<<<< HEAD
-        IRubyObject rubyKey = JavaUtil.convertJavaToUsableRubyObject(getRuntime(), key);
+        IRubyObject rubyKey = JavaUtil.convertJavaToUsableRubyObject(metaClass.runtime, key);
         return internalDelete(rubyKey);
-=======
-        IRubyObject rubyKey = JavaUtil.convertJavaToUsableRubyObject(metaClass.runtime, key);
-        return internalDelete(rubyKey).value;
->>>>>>> c56caa39
     }
 
     @Override
@@ -3033,12 +3005,10 @@
                 throw context.runtime.newArgumentError(args.length, 1);
         }
     }
-<<<<<<< HEAD
-=======
 
     @Deprecated
     protected void internalPutSmall(final IRubyObject key, final IRubyObject value, final boolean checkForExisting) {
-        internalPutNoResize(key, value, checkForExisting);
+        internalPut(key, value);
     }
 
     @Deprecated
@@ -3096,5 +3066,4 @@
     public RubyHash rb_clear() {
         return rb_clear(getRuntime().getCurrentContext());
     }
->>>>>>> c56caa39
 }