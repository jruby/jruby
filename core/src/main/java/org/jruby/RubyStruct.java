--- conflicted
+++ resolved
@@ -518,18 +518,8 @@
         return array;
     }
 
-    private SizeFn enumSizeFn() {
-<<<<<<< HEAD
-        final RubyStruct self = this;
-        return new SizeFn() {
-            @Override
-            public IRubyObject size(ThreadContext context, IRubyObject recv, IRubyObject[] args) {
-                return self.size();
-            }
-        };
-=======
-        return (context, args) -> size();
->>>>>>> d796c73b
+    private RubyEnumerator.SizeFn enumSizeFn() {
+        return (context, recv, args) -> size();
     }
 
     public IRubyObject set(IRubyObject value, int index) {
