--- conflicted
+++ resolved
@@ -282,11 +282,7 @@
     // MRI: prep_io
     private static RubyIO prepIO(ThreadContext context, Channel fd, int fmode, RubyClass klass, String path) {
         OpenFile fp;
-<<<<<<< HEAD
-        RubyIO io = (RubyIO)klass.allocate(runtime.getCurrentContext());
-=======
         RubyIO io = (RubyIO)klass.allocate(context);
->>>>>>> 4e8f7e36
 
         fp = io.MakeOpenFile();
         fp.setChannel(fd);
