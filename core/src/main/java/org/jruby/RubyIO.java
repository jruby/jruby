--- conflicted
+++ resolved
@@ -4288,34 +4288,20 @@
 
         { // rb_scan_args logic, basically
             if (argc > 3) {
-<<<<<<< HEAD
-                if (!keywords) throw argumentError(context, args.length, 1, 4);
-=======
-                if (!(keywords instanceof RubyHash)) throw runtime.newArgumentError(args.length, 1, 4);
->>>>>>> 71fe5f34
+                if (!(keywords instanceof RubyHash)) throw argumentError(context, args.length, 1, 4);
                 options = args[3];
                 offset = args[2];
                 length = args[1];
             } else if (argc > 2) {
-<<<<<<< HEAD
-                if (args[2] instanceof RubyHash) {
-                    options = args[2];
-=======
                 if (keywords instanceof RubyHash) {
                     options = keywords;
->>>>>>> 71fe5f34
                 } else {
                     offset = args[2];
                 }
                 length = args[1];
             } else if (argc > 1) {
-<<<<<<< HEAD
-                if (args[1] instanceof RubyHash) {
-                    options = args[1];
-=======
                 if (keywords instanceof RubyHash) {
                     options = keywords;
->>>>>>> 71fe5f34
                 } else {
                     length = args[1];
                 }
@@ -4359,38 +4345,24 @@
 
     // MRI: io_s_write
     public static IRubyObject ioStaticWrite(ThreadContext context, IRubyObject recv, IRubyObject[] argv, boolean binary) {
-<<<<<<< HEAD
-        boolean keywords = hasKeywords(ThreadContext.resetCallInfo(context));
-=======
         IRubyObject keywords = IRRuntimeHelpers.receiveKeywords(context, argv, false, true, false);
         final Ruby runtime = context.runtime;
->>>>>>> 71fe5f34
         IRubyObject string, offset, opt;
         string = offset = opt = context.nil;
 
         switch (argv.length) {
             case 4:
-<<<<<<< HEAD
-                if (!keywords) throw argumentError(context, argv.length, 2, 3);
-                opt = argv[3].convertToHash();
-=======
                 if (!(keywords instanceof RubyHash)) throw runtime.newArgumentError(argv.length, 2, 3);
                 opt = keywords;
->>>>>>> 71fe5f34
                 offset = argv[2];
                 string = argv[1];
                 break;
             case 3:
-<<<<<<< HEAD
-                opt = TypeConverter.checkHashType(context.runtime, argv[2]);
-                if (opt.isNil()) offset = argv[2];
-=======
                 if (keywords instanceof RubyHash) {
                     opt = keywords;
                 } else {
                     offset = argv[2];
                 }
->>>>>>> 71fe5f34
                 string = argv[1];
                 break;
             case 2:
