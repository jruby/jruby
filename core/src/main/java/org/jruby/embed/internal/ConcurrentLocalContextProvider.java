/**
 * **** BEGIN LICENSE BLOCK *****
 * Version: EPL 1.0/GPL 2.0/LGPL 2.1
 *
 * The contents of this file are subject to the Eclipse Public
 * License Version 1.0 (the "License"); you may not use this file
 * except in compliance with the License. You may obtain a copy of
 * the License at http://www.eclipse.org/legal/epl-v10.html
 *
 * Software distributed under the License is distributed on an "AS
 * IS" basis, WITHOUT WARRANTY OF ANY KIND, either express or
 * implied. See the License for the specific language governing
 * rights and limitations under the License.
 *
 * Copyright (C) 2011 Yoko Harada <yokolet@gmail.com>
 *
 * Alternatively, the contents of this file may be used under the terms of
 * either of the GNU General Public License Version 2 or later (the "GPL"),
 * or the GNU Lesser General Public License Version 2.1 or later (the "LGPL"),
 * in which case the provisions of the GPL or the LGPL are applicable instead
 * of those above. If you wish to allow use of your version of this file only
 * under the terms of either the GPL or the LGPL, and not to allow others to
 * use your version of this file under the terms of the EPL, indicate your
 * decision by deleting the provisions above and replace them with the notice
 * and other provisions required by the GPL or the LGPL. If you do not delete
 * the provisions above, a recipient may use your version of this file under
 * the terms of any one of the EPL, the GPL or the LGPL.
 * **** END LICENSE BLOCK *****
 */
package org.jruby.embed.internal;

import java.util.Map;
import java.util.concurrent.ConcurrentLinkedQueue;
import java.util.concurrent.atomic.AtomicReference;
import org.jruby.Ruby;
import org.jruby.RubyInstanceConfig;
import org.jruby.embed.LocalVariableBehavior;

/**
 * Concurrent type local context provider.
 * Ruby runtime returned from the getRuntime() method is a classloader-global runtime.
 * While variables (except global variables) and constants are thread local.
 *
 * @author Yoko Harada <yokolet@gmail.com>
 */
public class ConcurrentLocalContextProvider extends AbstractLocalContextProvider {
<<<<<<< HEAD
    private volatile ConcurrentLinkedQueue<AtomicReference<LocalContext>> contextRefs =
        new ConcurrentLinkedQueue<AtomicReference<LocalContext>>();

    private ThreadLocal<AtomicReference<LocalContext>> contextHolder =
            new ThreadLocal<AtomicReference<LocalContext>>() {
=======

    private final ThreadLocal<LocalContext> contextHolder =
            new ThreadLocal<LocalContext>() {
                @Override
                public LocalContext initialValue() {
                    return getInstance();
                }

>>>>>>> 6a454ef5
                @Override
                public AtomicReference<LocalContext> initialValue() {
                    AtomicReference<LocalContext> contextRef = null;

                    try {
                        contextRef = new AtomicReference<LocalContext>(getInstance());
                        contextRefs.add(contextRef);
                        return contextRef;
                    } catch (NullPointerException npe) {
                        if (contextRefs == null) {
                            // contextRefs became null, we've been terminated
                            if (contextRef != null) {
                                contextRef.get().remove();
                            }

                            return null;
                        } else {
                            throw npe;
                        }
                    }
                }
            };

    public ConcurrentLocalContextProvider(LocalVariableBehavior behavior) {
        super( getGlobalRuntimeConfigOrNew(), behavior );
    }

    public ConcurrentLocalContextProvider(LocalVariableBehavior behavior, boolean lazy) {
        super( getGlobalRuntimeConfigOrNew(), behavior );
        this.lazy = lazy;
    }

<<<<<<< HEAD
=======
    @Override
>>>>>>> 6a454ef5
    public Ruby getRuntime() {
        return getGlobalRuntime(this);
    }

    @Override
    public RubyInstanceConfig getRubyInstanceConfig() {
        return getGlobalRuntimeConfig(this);
    }

    @Override
    public BiVariableMap getVarMap() {
        return contextHolder.get().get().getVarMap(this);
    }

    @Override
    public Map getAttributeMap() {
        return contextHolder.get().get().getAttributeMap();
    }

    @Override
    public boolean isRuntimeInitialized() {
        return Ruby.isGlobalRuntimeReady();
    }

<<<<<<< HEAD
=======
    @Override
>>>>>>> 6a454ef5
    public void terminate() {
        ConcurrentLinkedQueue<AtomicReference<LocalContext>> terminated = contextRefs;
        contextRefs = null;

        if (terminated != null) {
            for (AtomicReference<LocalContext> contextRef : terminated) {
                contextRef.get().remove();
                contextRef.lazySet(null);
            }

            terminated.clear();
        }

        contextHolder.remove();
        contextHolder.set(null);
    }

}<|MERGE_RESOLUTION|>--- conflicted
+++ resolved
@@ -44,22 +44,11 @@
  * @author Yoko Harada <yokolet@gmail.com>
  */
 public class ConcurrentLocalContextProvider extends AbstractLocalContextProvider {
-<<<<<<< HEAD
     private volatile ConcurrentLinkedQueue<AtomicReference<LocalContext>> contextRefs =
         new ConcurrentLinkedQueue<AtomicReference<LocalContext>>();
 
     private ThreadLocal<AtomicReference<LocalContext>> contextHolder =
             new ThreadLocal<AtomicReference<LocalContext>>() {
-=======
-
-    private final ThreadLocal<LocalContext> contextHolder =
-            new ThreadLocal<LocalContext>() {
-                @Override
-                public LocalContext initialValue() {
-                    return getInstance();
-                }
-
->>>>>>> 6a454ef5
                 @Override
                 public AtomicReference<LocalContext> initialValue() {
                     AtomicReference<LocalContext> contextRef = null;
@@ -92,10 +81,7 @@
         this.lazy = lazy;
     }
 
-<<<<<<< HEAD
-=======
     @Override
->>>>>>> 6a454ef5
     public Ruby getRuntime() {
         return getGlobalRuntime(this);
     }
@@ -120,10 +106,7 @@
         return Ruby.isGlobalRuntimeReady();
     }
 
-<<<<<<< HEAD
-=======
     @Override
->>>>>>> 6a454ef5
     public void terminate() {
         ConcurrentLinkedQueue<AtomicReference<LocalContext>> terminated = contextRefs;
         contextRefs = null;
