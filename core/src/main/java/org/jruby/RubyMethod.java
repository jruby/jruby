--- conflicted
+++ resolved
@@ -240,12 +240,6 @@
     @JRubyMethod(name = {"inspect", "to_s"})
     @Override
     public IRubyObject inspect() {
-<<<<<<< HEAD
-        StringBuilder str = new StringBuilder(24).append("#<");
-        char sharp = '#';
-        
-        str.append(getMetaClass().getRealClass().getName()).append(": ");
-=======
         Ruby runtime = getRuntime();
         ThreadContext context = runtime.getCurrentContext();
 
@@ -267,39 +261,10 @@
         if (definedClass.isIncluded()) {
             definedClass = definedClass.getMetaClass();
         }
->>>>>>> b85fa829
 
         if (implementationModule.isSingleton()) {
             IRubyObject attached = ((MetaClass) implementationModule).getAttached();
             if (receiver == null) {
-<<<<<<< HEAD
-                str.append(implementationModule.inspect().toString());
-            } else if (receiver == attached) {
-                str.append(attached.inspect().toString());
-                sharp = '.';
-            } else {
-                str.append(receiver.inspect().toString());
-                str.append('(').append(attached.inspect().toString()).append(')');
-                sharp = '.';
-            }
-        } else {
-            str.append(originModule.getName());
-            if (implementationModule != originModule) {
-                str.append('(').append(implementationModule.getName()).append(')');
-            }
-        }
-
-        str.append(sharp).append(methodName); // (real-name) if alias
-        final String realName= method.getRealMethod().getName();
-        if ( realName != null && ! methodName.equals(realName) ) {
-            str.append('(').append(realName).append(')');
-        }
-        str.append('>');
-        
-        RubyString res = RubyString.newString(getRuntime(), str);
-        res.setTaint(isTaint());
-        return res;
-=======
                 str.cat19(inspect(context, implementationModule).convertToString());
             } else if (receiver == attached) {
                 str.cat19(inspect(context, attached).convertToString());
@@ -332,7 +297,6 @@
         str.catString(">");
 
         return str;
->>>>>>> b85fa829
     }
 
     @JRubyMethod
