--- conflicted
+++ resolved
@@ -267,107 +267,7 @@
     @JRubyMethod(name = {"inspect", "to_s"})
     @Override
     public IRubyObject inspect() {
-<<<<<<< HEAD
         return inspect(receiver);
-=======
-        Ruby runtime = getRuntime();
-        ThreadContext context = runtime.getCurrentContext();
-
-        RubyString str = RubyString.newString(runtime, "#<");
-        String sharp = "#";
-        
-        str.catString(getType().getName()).catString(": ");
-
-        RubyModule definedClass;
-        RubyModule mklass = originModule;
-
-        if (method instanceof AliasMethod || method instanceof DelegatingDynamicMethod) {
-            definedClass = method.getRealMethod().getDefinedClass();
-        } else {
-            definedClass = method.getDefinedClass();
-        }
-
-        if (definedClass.isIncluded()) {
-            definedClass = definedClass.getMetaClass();
-        }
-
-        if (mklass.isSingleton()) {
-            IRubyObject attached = ((MetaClass) mklass).getAttached();
-            if (receiver == null) {
-                str.catWithCodeRange(inspect(context, mklass).convertToString());
-            } else if (receiver == attached) {
-                str.catWithCodeRange(inspect(context, attached).convertToString());
-                sharp = ".";
-            } else {
-                str.catWithCodeRange(inspect(context, receiver).convertToString());
-                str.catString("(");
-                str.catWithCodeRange(inspect(context, attached).convertToString());
-                str.catString(")");
-                sharp = ".";
-            }
-        } else {
-            if (receiver instanceof RubyClass) {
-                str.catString("#<");
-                str.cat(mklass.rubyName());
-                str.catString(":");
-                str.cat(((RubyClass) receiver).rubyName());
-                str.catString(">");
-            } else {
-                str.cat(mklass.rubyName());
-            }
-            if (definedClass != mklass) {
-                str.catString("(");
-                str.cat(definedClass.rubyName());
-                str.catString(")");
-            }
-        }
-        str.catString(sharp);
-        str.cat(runtime.newSymbol(this.methodName).asString());
-        if (!methodName.equals(method.getName())) {
-            str.catString("(");
-            str.cat(runtime.newSymbol(method.getRealMethod().getName()).asString());
-            str.catString(")");
-        }
-        if (method.isNotImplemented()) {
-            str.catString(" (not-implemented)");
-        }
-
-        str.catString("(");
-        ArgumentDescriptor[] descriptors = Helpers.methodToArgumentDescriptors(method);
-        if (descriptors.length > 0) {
-            RubyString desc = descriptors[0].asParameterName(context);
-
-            boolean specialDots = false;
-            if (descriptors.length == 3) {
-                // weirdly parameters will show these 3 params but inspect will figure out this was originally (...).
-                if (descriptors[0].type == ArgumentType.rest && "*".equals(descriptors[0].name.idString()) &&
-                        descriptors[1].type == ArgumentType.keyrest && "**".equals(descriptors[1].name.idString()) &&
-                        descriptors[2].type == ArgumentType.block && "&".equals(descriptors[2].name.idString())) {
-                    str.catString("...");
-                    specialDots = true;
-                }
-            }
-
-            if (!specialDots) {
-                str.cat(desc);
-                for (int i = 1; i < descriptors.length; i++) {
-                    desc = descriptors[i].asParameterName(context);
-
-                    str.catString(", ");
-                    str.cat(desc);
-                }
-            }
-        }
-        str.catString(")");
-        String fileName = getFilename();
-        if (fileName != null) { // Only Ruby Methods will have this info.
-            str.catString(" ");
-            str.catString(fileName).cat(':').catString("" + getLine());
-        }
-        str.catString(">");
-
-        return str;
->>>>>>> cfb1df82
     }
 
     @JRubyMethod
