--- conflicted
+++ resolved
@@ -1749,15 +1749,6 @@
             return executor.systemInternal(context, args, null);
         }
 
-<<<<<<< HEAD
-        // else old JDK logic
-        if (args[0] instanceof RubyHash) {
-            runtime.getENV().merge_bang(context, new IRubyObject[]{args[0]}, Block.NULL_BLOCK);
-            // drop the first element for calling systemCommon()
-            args = ArraySupport.newCopy(args, 1, args.length - 1);
-        }
-=======
->>>>>>> c79330ab
         int resultCode = systemCommon(context, recv, args);
         switch (resultCode) {
             case 0: return runtime.getTrue();
