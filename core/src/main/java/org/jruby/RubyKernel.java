--- conflicted
+++ resolved
@@ -1309,9 +1309,6 @@
         return context.nil;
     }
 
-<<<<<<< HEAD
-    @JRubyMethod(module = true, alias = "then")
-=======
     private static RubyString buildWarnMessage(ThreadContext context, final int uplevel, final IRubyObject arg) {
         RubyStackTraceElement element = context.getSingleBacktrace(uplevel);
 
@@ -1323,8 +1320,7 @@
         return (RubyString) message.op_plus19(context, arg.asString());
     }
 
-    @JRubyMethod(module = true)
->>>>>>> 9d5d74ca
+    @JRubyMethod(module = true, alias = "then")
     public static IRubyObject yield_self(ThreadContext context, IRubyObject recv, Block block) {
         if (block.isGiven()) {
             return block.yield(context, recv);
@@ -2229,14 +2225,10 @@
     // Reads and writes backref due to decendant calls ending up in Regexp#=~
     @JRubyMethod(name = "=~", reads = FrameField.BACKREF, writes = FrameField.BACKREF)
     public static IRubyObject op_match(ThreadContext context, IRubyObject self, IRubyObject arg) {
-<<<<<<< HEAD
         context.runtime.getWarnings().warn(ID.DEPRECATED_METHOD,
             "deprecated Object#=~ is called on " + ((RubyBasicObject) self).type() +
                 "; it always returns nil");
         return ((RubyBasicObject) self).op_match(context, arg);
-=======
-        return ((RubyBasicObject)self).op_match(context, arg);
->>>>>>> 9d5d74ca
     }
 
     // Reads and writes backref due to decendant calls ending up in Regexp#=~
