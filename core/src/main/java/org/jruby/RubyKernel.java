/*
 ***** BEGIN LICENSE BLOCK *****
 * Version: EPL 2.0/GPL 2.0/LGPL 2.1
 *
 * The contents of this file are subject to the Eclipse Public
 * License Version 2.0 (the "License"); you may not use this file
 * except in compliance with the License. You may obtain a copy of
 * the License at http://www.eclipse.org/legal/epl-v20.html
 *
 * Software distributed under the License is distributed on an "AS
 * IS" basis, WITHOUT WARRANTY OF ANY KIND, either express or
 * implied. See the License for the specific language governing
 * rights and limitations under the License.
 *
 * Copyright (C) 2001 Chad Fowler <chadfowler@chadfowler.com>
 * Copyright (C) 2001 Alan Moore <alan_moore@gmx.net>
 * Copyright (C) 2001-2002 Benoit Cerrina <b.cerrina@wanadoo.fr>
 * Copyright (C) 2001-2004 Jan Arne Petersen <jpetersen@uni-bonn.de>
 * Copyright (C) 2002-2006 Thomas E Enebo <enebo@acm.org>
 * Copyright (C) 2002-2004 Anders Bengtsson <ndrsbngtssn@yahoo.se>
 * Copyright (C) 2004-2005 Charles O Nutter <headius@headius.com>
 * Copyright (C) 2004 Stefan Matthias Aust <sma@3plus4.de>
 * Copyright (C) 2005 Kiel Hodges <jruby-devel@selfsosoft.com>
 * Copyright (C) 2006 Evan Buswell <evan@heron.sytes.net>
 * Copyright (C) 2006 Ola Bini <ola@ologix.com>
 * Copyright (C) 2006 Michael Studman <codehaus@michaelstudman.com>
 * Copyright (C) 2006 Miguel Covarrubias <mlcovarrubias@gmail.com>
 * Copyright (C) 2007 Nick Sieger <nicksieger@gmail.com>
 * Copyright (C) 2008 Joseph LaFata <joe@quibb.org>
 *
 * Alternatively, the contents of this file may be used under the terms of
 * either of the GNU General Public License Version 2 or later (the "GPL"),
 * or the GNU Lesser General Public License Version 2.1 or later (the "LGPL"),
 * in which case the provisions of the GPL or the LGPL are applicable instead
 * of those above. If you wish to allow use of your version of this file only
 * under the terms of either the GPL or the LGPL, and not to allow others to
 * use your version of this file under the terms of the EPL, indicate your
 * decision by deleting the provisions above and replace them with the notice
 * and other provisions required by the GPL or the LGPL. If you do not delete
 * the provisions above, a recipient may use your version of this file under
 * the terms of any one of the EPL, the GPL or the LGPL.
 ***** END LICENSE BLOCK *****/

package org.jruby;

import java.io.ByteArrayOutputStream;
import java.util.ArrayList;
import java.util.Arrays;
import java.util.Map;

import jnr.constants.platform.Errno;
import jnr.posix.POSIX;

import org.jcodings.specific.USASCIIEncoding;
import org.jruby.anno.FrameField;
import org.jruby.anno.JRubyMethod;
import org.jruby.anno.JRubyModule;
import org.jruby.ast.util.ArgsUtil;
import org.jruby.common.IRubyWarnings.ID;
import org.jruby.common.RubyWarnings;
import org.jruby.exceptions.CatchThrow;
import org.jruby.exceptions.MainExitException;
import org.jruby.exceptions.RaiseException;
import org.jruby.internal.runtime.methods.DynamicMethod;
import org.jruby.internal.runtime.methods.JavaMethod.JavaMethodNBlock;
import org.jruby.ir.interpreter.Interpreter;
import org.jruby.java.proxies.ConcreteJavaProxy;
import org.jruby.platform.Platform;
import org.jruby.runtime.Arity;
import org.jruby.runtime.Binding;
import org.jruby.runtime.Block;
import org.jruby.runtime.CallType;
import org.jruby.runtime.DynamicScope;
import org.jruby.runtime.Helpers;
import org.jruby.runtime.JavaSites.KernelSites;
import org.jruby.runtime.ThreadContext;
import org.jruby.runtime.Visibility;
import org.jruby.runtime.backtrace.RubyStackTraceElement;
import org.jruby.runtime.builtin.IRubyObject;
import org.jruby.runtime.callsite.CacheEntry;
import org.jruby.util.ArraySupport;
import org.jruby.util.ByteList;
import org.jruby.util.ConvertBytes;
import org.jruby.util.IdUtil;
import org.jruby.util.ShellLauncher;
import org.jruby.util.StringSupport;
import org.jruby.util.TypeConverter;
import org.jruby.util.cli.Options;
import org.jruby.util.func.ObjectIntIntFunction;
import org.jruby.util.io.OpenFile;
import org.jruby.util.io.PopenExecutor;

<<<<<<< HEAD
import java.io.ByteArrayOutputStream;
import java.util.ArrayList;
import java.util.Arrays;
import java.util.HashSet;
import java.util.Map;
import java.util.Set;

import static org.jruby.RubyBasicObject.UNDEF;
import static org.jruby.RubyEnumerator.SizeFn;
import static org.jruby.RubyEnumerator.enumeratorizeWithSize;
import static org.jruby.anno.FrameField.BACKREF;
=======
import static org.jruby.RubyEnumerator.enumeratorizeWithSize;
import static org.jruby.RubyIO.checkUnsupportedOptions;
import static org.jruby.RubyIO.checkValidSpawnOptions;
import static org.jruby.RubyIO.UNSUPPORTED_SPAWN_OPTIONS;
>>>>>>> d796c73b
import static org.jruby.anno.FrameField.BLOCK;
import static org.jruby.anno.FrameField.CLASS;
import static org.jruby.anno.FrameField.FILENAME;
import static org.jruby.anno.FrameField.JUMPTARGET;
import static org.jruby.anno.FrameField.LASTLINE;
import static org.jruby.anno.FrameField.LINE;
import static org.jruby.anno.FrameField.METHODNAME;
import static org.jruby.anno.FrameField.SCOPE;
import static org.jruby.anno.FrameField.SELF;
import static org.jruby.anno.FrameField.VISIBILITY;
import static org.jruby.runtime.Visibility.PRIVATE;
import static org.jruby.runtime.Visibility.PROTECTED;
import static org.jruby.runtime.Visibility.PUBLIC;

/**
 * Note: For CVS history, see KernelModule.java.
 */
@JRubyModule(name="Kernel")
public class RubyKernel {

    public static class MethodMissingMethod extends JavaMethodNBlock {
        private final Visibility visibility;
        private final CallType callType;

        MethodMissingMethod(RubyModule implementationClass, Visibility visibility, CallType callType) {
            super(implementationClass, Visibility.PRIVATE, "method_missing");

            this.callType = callType;
            this.visibility = visibility;
        }

        @Override
        public IRubyObject call(ThreadContext context, IRubyObject self, RubyModule clazz, String name, IRubyObject[] args, Block block) {
            return RubyKernel.methodMissing(context, self, name, visibility, callType, args);
        }

    }

    public static RubyModule createKernelModule(Ruby runtime) {
        RubyModule module = runtime.defineModule("Kernel");

        module.defineAnnotatedMethods(RubyKernel.class);

        module.setFlag(RubyModule.NEEDSIMPL_F, false); //Kernel is the only normal Module that doesn't need an implementor

        runtime.setPrivateMethodMissing(new MethodMissingMethod(module, PRIVATE, CallType.NORMAL));
        runtime.setProtectedMethodMissing(new MethodMissingMethod(module, PROTECTED, CallType.NORMAL));
        runtime.setVariableMethodMissing(new MethodMissingMethod(module, PUBLIC, CallType.VARIABLE));
        runtime.setSuperMethodMissing(new MethodMissingMethod(module, PUBLIC, CallType.SUPER));
        runtime.setNormalMethodMissing(new MethodMissingMethod(module, PUBLIC, CallType.NORMAL));

        if (runtime.getInstanceConfig().isAssumeLoop()) {
            module.defineAnnotatedMethods(LoopMethods.class);
        }

        recacheBuiltinMethods(runtime, module);

        return module;
    }

    /**
     * Cache built-in versions of several core methods, to improve performance by using identity comparison (==) rather
     * than going ahead with dynamic dispatch.
     *
     * @param runtime
     */
    static void recacheBuiltinMethods(Ruby runtime, RubyModule kernelModule) {
        runtime.setRespondToMethod(kernelModule.searchMethod("respond_to?"));
        runtime.setRespondToMissingMethod(kernelModule.searchMethod("respond_to_missing?"));
    }

    @JRubyMethod(module = true, visibility = PRIVATE)
    public static IRubyObject at_exit(ThreadContext context, IRubyObject recv, Block block) {
        return context.runtime.pushExitBlock(context.runtime.newProc(Block.Type.PROC, block));
    }

    @JRubyMethod(name = "autoload?", required = 1, module = true, visibility = PRIVATE)
    public static IRubyObject autoload_p(ThreadContext context, final IRubyObject recv, IRubyObject symbol) {
        final Ruby runtime = context.runtime;
        final RubyModule module = getModuleForAutoload(runtime, recv);
        final RubyString file = module.getAutoloadFile(symbol.asJavaString());
        return file == null ? context.nil : file;
    }

    @JRubyMethod(required = 2, module = true, visibility = PRIVATE)
    public static IRubyObject autoload(ThreadContext context, final IRubyObject recv, IRubyObject symbol, IRubyObject file) {
        final Ruby runtime = context.runtime;
        final String nonInternedName = symbol.asJavaString();

        if (!IdUtil.isValidConstantName(nonInternedName)) {
            throw runtime.newNameError("autoload must be constant name", symbol);
        }

        final RubyString fileString =
            StringSupport.checkEmbeddedNulls(runtime, RubyFile.get_path(context, file));

        if (fileString.isEmpty()) throw runtime.newArgumentError("empty file name");

        final String baseName = nonInternedName.intern(); // interned, OK for "fast" methods
        final RubyModule module = getModuleForAutoload(runtime, recv);

        IRubyObject existingValue = module.fetchConstant(baseName);
        if (existingValue != null && existingValue != RubyObject.UNDEF) return context.nil;

        module.defineAutoload(baseName, new RubyModule.AutoloadMethod() {

            public RubyString getFile() { return fileString; }

            public void load(final Ruby runtime) {
                final String file = getFile().asJavaString();
                if (runtime.getLoadService().autoloadRequire(file)) {
                    // Do not finish autoloading by cyclic autoload
                    module.finishAutoload(baseName);
                }
            }
        });
        return context.nil;
    }

    @Deprecated
    public static IRubyObject autoload(final IRubyObject recv, IRubyObject symbol, IRubyObject file) {
        return autoload(recv.getRuntime().getCurrentContext(), recv, symbol, file);
    }

    static RubyModule getModuleForAutoload(Ruby runtime, IRubyObject recv) {
        RubyModule module = recv instanceof RubyModule ? (RubyModule) recv : recv.getMetaClass().getRealClass();
        if (module == runtime.getKernel()) {
            // special behavior if calling Kernel.autoload directly
            module = runtime.getObject().getSingletonClass();
        }
        return module;
    }

    public static IRubyObject method_missing(ThreadContext context, IRubyObject recv, IRubyObject[] args, Block block) {
        Visibility lastVis = context.getLastVisibility();
        CallType lastCallType = context.getLastCallType();

        if (args.length == 0 || !(args[0] instanceof RubySymbol)) {
            throw context.runtime.newArgumentError("no id given");
        }

        return methodMissingDirect(context, recv, (RubySymbol) args[0], lastVis, lastCallType, args);
    }

    protected static IRubyObject methodMissingDirect(ThreadContext context, IRubyObject recv, RubySymbol symbol, Visibility lastVis, CallType lastCallType, IRubyObject[] args) {
        return methodMissing(context, recv, symbol.idString(), lastVis, lastCallType, args, true);
    }

    public static IRubyObject methodMissing(ThreadContext context, IRubyObject recv, String name, Visibility lastVis, CallType lastCallType, IRubyObject[] args) {
        return methodMissing(context, recv, name, lastVis, lastCallType, args, false);
    }

    public static IRubyObject methodMissing(ThreadContext context, IRubyObject recv, String name, Visibility lastVis, CallType lastCallType, IRubyObject[] args, boolean dropFirst) {
        Ruby runtime = context.runtime;

        boolean privateCall = false;
        if (lastCallType == CallType.VARIABLE || lastCallType == CallType.FUNCTIONAL) {
            privateCall = true;
        } else if (lastVis == PUBLIC) {
            privateCall = true;
        }

        if (lastCallType == CallType.VARIABLE) {
            throw runtime.newNameError(getMethodMissingFormat(lastVis, lastCallType), recv, name, privateCall);
        }
        throw runtime.newNoMethodError(getMethodMissingFormat(lastVis, lastCallType), recv, name, RubyArray.newArrayMayCopy(runtime, args, dropFirst ? 1 : 0), privateCall);
    }

    private static String getMethodMissingFormat(Visibility visibility, CallType callType) {

        String format = "undefined method `%s' for %s%s%s";

        if (visibility == PRIVATE) {
            format = "private method `%s' called for %s%s%s";
        } else if (visibility == PROTECTED) {
            format = "protected method `%s' called for %s%s%s";
        } else if (callType == CallType.VARIABLE) {
            format = "undefined local variable or method `%s' for %s%s%s";
        } else if (callType == CallType.SUPER) {
            format = "super: no superclass method `%s' for %s%s%s";
        }

        return format;
    }

    @Deprecated
    public static IRubyObject open19(ThreadContext context, IRubyObject recv, IRubyObject[] args, Block block) {
        return open(context, recv, args, block);
    }

    @JRubyMethod(name = "open", required = 1, optional = 3, module = true, visibility = PRIVATE)
    public static IRubyObject open(ThreadContext context, IRubyObject recv, IRubyObject[] args, Block block) {
        Ruby runtime = context.runtime;
        //        symbol to_open = 0;
        boolean redirect = false;
        int argc = args.length;

        if (argc >= 1) {
            //            CONST_ID(to_open, "to_open");
            if (args[0].respondsTo("to_open")) {
                redirect = true;
            } else {
                IRubyObject tmp = args[0];
                tmp = RubyFile.get_path(context, tmp);
                if (tmp == context.nil) {
                    redirect = true;
                } else {
                    IRubyObject cmd = PopenExecutor.checkPipeCommand(context, tmp);
                    if (cmd != context.nil) {
                        if (PopenExecutor.nativePopenAvailable(runtime)) {
                            args[0] = cmd;
                            return PopenExecutor.popen(context, args, runtime.getIO(), block);
                        } else {
                            throw runtime.newArgumentError("pipe open is not supported without native subprocess logic");
                        }
                    }
                }
            }
        }
        if (redirect) {
            IRubyObject io = args[0].callMethod(context, "to_open", Arrays.copyOfRange(args, 1, args.length));

            RubyIO.ensureYieldClose(context, io, block);
            return io;
        }
        return RubyIO.open(context, runtime.getFile(), args, block);
    }

    @JRubyMethod(module = true, visibility = PRIVATE)
    public static IRubyObject getc(ThreadContext context, IRubyObject recv) {
        context.runtime.getWarnings().warn(ID.DEPRECATED_METHOD, "getc is obsolete; use STDIN.getc instead");
        IRubyObject defin = context.runtime.getGlobalVariables().get("$stdin");
        return sites(context).getc.call(context, defin, defin);
    }

    // MRI: rb_f_gets
    @JRubyMethod(optional = 1, module = true, visibility = PRIVATE)
    public static IRubyObject gets(ThreadContext context, IRubyObject recv, IRubyObject[] args) {
        Ruby runtime = context.runtime;
        IRubyObject argsFile = runtime.getArgsFile();

        if (recv == argsFile) {
            return RubyArgsFile.gets(context, argsFile, args);
        }
        return sites(context).gets.call(context, argsFile, argsFile, args);
    }

    @JRubyMethod(optional = 1, module = true, visibility = PRIVATE)
    public static IRubyObject abort(ThreadContext context, IRubyObject recv, IRubyObject[] args) {
        Ruby runtime = context.runtime;

        RubyString message = null;
        if(args.length == 1) {
            message = args[0].convertToString();
            IRubyObject stderr = runtime.getGlobalVariables().get("$stderr");
            sites(context).puts.call(context, stderr, stderr, message);
        }

        exit(runtime, new IRubyObject[] { runtime.getFalse(), message }, false);
        return runtime.getNil(); // not reached
    }

    // MRI: rb_f_array
    @JRubyMethod(name = "Array", required = 1, module = true, visibility = PRIVATE)
    public static IRubyObject new_array(ThreadContext context, IRubyObject recv, IRubyObject object) {
        return TypeConverter.rb_Array(context, object);
    }

    @JRubyMethod(name = "Complex", module = true, visibility = PRIVATE)
    public static IRubyObject new_complex(ThreadContext context, IRubyObject recv) {
        RubyClass complex = context.runtime.getComplex();
        return sites(context).convert_complex.call(context, complex, complex);
    }
    @JRubyMethod(name = "Complex", module = true, visibility = PRIVATE)
    public static IRubyObject new_complex(ThreadContext context, IRubyObject recv, IRubyObject arg0) {
        RubyClass complex = context.runtime.getComplex();
        return sites(context).convert_complex.call(context, complex, complex, arg0);
    }
    @JRubyMethod(name = "Complex", module = true, visibility = PRIVATE)
    public static IRubyObject new_complex(ThreadContext context, IRubyObject recv, IRubyObject arg0, IRubyObject arg1) {
        RubyClass complex = context.runtime.getComplex();
        return sites(context).convert_complex.call(context, complex, complex, arg0, arg1);
    }
    @JRubyMethod(name = "Complex", module = true, visibility = PRIVATE)
    public static IRubyObject new_complex(ThreadContext context, IRubyObject recv, IRubyObject arg0, IRubyObject arg1, IRubyObject arg2) {
        RubyClass complex = context.runtime.getComplex();
        return sites(context).convert_complex.call(context, complex, complex, arg0, arg1, arg2);
    }

    @JRubyMethod(name = "Rational", module = true, visibility = PRIVATE)
    public static IRubyObject new_rational(ThreadContext context, IRubyObject recv, IRubyObject arg0) {
        RubyClass rational = context.runtime.getRational();
        return sites(context).convert_rational.call(context, rational, rational, arg0);
    }
    @JRubyMethod(name = "Rational", module = true, visibility = PRIVATE)
    public static IRubyObject new_rational(ThreadContext context, IRubyObject recv, IRubyObject arg0, IRubyObject arg1) {
        RubyClass rational = context.runtime.getRational();
        return sites(context).convert_rational.call(context, rational, rational, arg0, arg1);
    }
    @JRubyMethod(name = "Rational", module = true, visibility = PRIVATE)
    public static IRubyObject new_rational(ThreadContext context, IRubyObject recv, IRubyObject arg0, IRubyObject arg1, IRubyObject arg2) {
        RubyClass rational = context.runtime.getRational();
        return sites(context).convert_rational.call(context, rational, rational, arg0, arg1, arg2);
    }

    @JRubyMethod(name = "Float", module = true, visibility = PRIVATE)
    public static IRubyObject new_float(ThreadContext context, IRubyObject recv, IRubyObject object) {
        return new_float(context, object, true);
    }

    @JRubyMethod(name = "Float", module = true, visibility = PRIVATE)
    public static IRubyObject new_float(ThreadContext context, IRubyObject recv, IRubyObject object, IRubyObject opts) {
        boolean exception = checkExceptionOpt(context, opts);

        return new_float(context, object, exception);
    }

    private static boolean checkExceptionOpt(ThreadContext context, IRubyObject opts) {
        boolean exception = true;

        IRubyObject maybeOpts = ArgsUtil.getOptionsArg(context.runtime, opts, false);

        if (!maybeOpts.isNil()) {
            IRubyObject exObj = ArgsUtil.extractKeywordArg(context, "exception", opts);

            exception = exObj.isNil() ? true : exObj.isTrue();
        }

        return exception;
    }

    public static RubyFloat new_float(IRubyObject recv, IRubyObject object) {
        return (RubyFloat) new_float(recv.getRuntime().getCurrentContext(), object, true);
    }

    private static final ByteList ZEROx = new ByteList(new byte[] { '0','x' }, false);

    public static RubyFloat new_float(final Ruby runtime, IRubyObject object) {
        return (RubyFloat) new_float(runtime.getCurrentContext(), object, true);
    }

    public static IRubyObject new_float(ThreadContext context, IRubyObject object, boolean exception) {
        Ruby runtime = context.runtime;

        if (object instanceof RubyInteger){
            return new_float(runtime, (RubyInteger) object);
        }
        if (object instanceof RubyFloat) {
            return object;
        }
        if (object instanceof RubyString){
            RubyString str = (RubyString) object;
            ByteList bytes = str.getByteList();
            if (bytes.getRealSize() == 0){ // rb_cstr_to_dbl case
                if (!exception) return runtime.getNil();
                throw runtime.newArgumentError("invalid value for Float(): " + object.inspect());
            }

            if (bytes.startsWith(ZEROx)) { // startsWith("0x")
                IRubyObject inum = ConvertBytes.byteListToInum(runtime, bytes, 16, true, exception);
                if (!exception && inum.isNil()) return inum;
                return ((RubyInteger) inum).toFloat();
            }
            return RubyNumeric.str2fnum(runtime, str, true, exception);
        }
        if (object.isNil()){
            if (!exception) return object;
            throw runtime.newTypeError("can't convert nil into Float");
        }
        
        try {
            IRubyObject flote = TypeConverter.convertToType(context, object, runtime.getFloat(), sites(context).to_f_checked, false);
            if (flote instanceof RubyFloat) return flote;
        } catch (RaiseException re) {
            if (exception) throw re;
        }

        if (!exception) return runtime.getNil();

        return TypeConverter.handleUncoercibleObject(runtime, object, runtime.getFloat(), true);
    }

    static RubyFloat new_float(final Ruby runtime, RubyInteger num) {
        if (num instanceof RubyBignum) {
            return RubyFloat.newFloat(runtime, RubyBignum.big2dbl((RubyBignum) num));
        }
        return RubyFloat.newFloat(runtime, num.getDoubleValue());
    }

    @JRubyMethod(name = "Hash", required = 1, module = true, visibility = PRIVATE)
    public static IRubyObject new_hash(ThreadContext context, IRubyObject recv, IRubyObject arg) {
        IRubyObject tmp;
        Ruby runtime = context.runtime;
        if (arg == context.nil) return RubyHash.newHash(runtime);
        tmp = TypeConverter.checkHashType(context, sites(context).to_hash_checked, arg);
        if (tmp == context.nil) {
            if (arg instanceof RubyArray && ((RubyArray) arg).isEmpty()) {
                return RubyHash.newHash(runtime);
            }
            throw runtime.newTypeError("can't convert " + arg.getMetaClass() + " into Hash");
        }
        return tmp;
    }

    @JRubyMethod(name = "Integer", module = true, visibility = PRIVATE)
    public static IRubyObject new_integer(ThreadContext context, IRubyObject recv, IRubyObject object) {
        return TypeConverter.convertToInteger(context, object, 0, true);
    }

    @JRubyMethod(name = "Integer", module = true, visibility = PRIVATE)
    public static IRubyObject new_integer(ThreadContext context, IRubyObject recv, IRubyObject object, IRubyObject baseOrOpts) {
        boolean exception = true;

        IRubyObject maybeOpts = ArgsUtil.getOptionsArg(context.runtime, baseOrOpts, false);

        if (maybeOpts.isNil()) {
            return TypeConverter.convertToInteger(context, object, baseOrOpts.convertToInteger().getIntValue(), true);
        }

        IRubyObject exObj = ArgsUtil.extractKeywordArg(context, "exception", maybeOpts);

        if (exObj == context.fals) exception = false;

        return TypeConverter.convertToInteger(
                context,
                object,
                0,
                exception);
    }

    @JRubyMethod(name = "Integer", module = true, visibility = PRIVATE)
    public static IRubyObject new_integer(ThreadContext context, IRubyObject recv, IRubyObject object, IRubyObject base, IRubyObject opts) {
        boolean exception = checkExceptionOpt(context, opts);

        IRubyObject baseInteger = TypeConverter.convertToInteger(context, base, 0, exception);

        if (baseInteger.isNil()) return baseInteger;

        return TypeConverter.convertToInteger(
                context,
                object,
                ((RubyInteger) baseInteger).getIntValue(),
                exception);
    }

    @JRubyMethod(name = "String", required = 1, module = true, visibility = PRIVATE)
    public static IRubyObject new_string(ThreadContext context, IRubyObject recv, IRubyObject object) {
        Ruby runtime = context.runtime;
        KernelSites sites = sites(context);

        IRubyObject tmp = TypeConverter.checkStringType(context, sites.to_str_checked, object, runtime.getString());
        if (tmp == context.nil) {
            tmp = TypeConverter.convertToType(context, object, runtime.getString(), sites(context).to_s_checked);
        }
        return tmp;
    }

    @Deprecated
    public static IRubyObject new_string19(ThreadContext context, IRubyObject recv, IRubyObject object) {
        return new_string(context, recv, object);
    }

    // MRI: rb_f_p_internal
    @JRubyMethod(rest = true, module = true, visibility = PRIVATE)
    public static IRubyObject p(ThreadContext context, IRubyObject recv, IRubyObject[] args) {
        Ruby runtime = context.runtime;
        int argc = args.length;
        int i;
        IRubyObject ret = context.nil;
        IRubyObject defout = runtime.getGlobalVariables().get("$>");
        IRubyObject defaultRS = context.runtime.getGlobalVariables().getDefaultSeparator();
        boolean defoutWriteBuiltin = defout instanceof RubyIO &&
                defout.getMetaClass().isMethodBuiltin("write");

        for (i=0; i<argc; i++) {
            // pulled out as rb_p in MRI
//            rb_p(argv[i]);
            IRubyObject obj = args[i];
            IRubyObject str = RubyBasicObject.rbInspect(context, obj);
            if (defoutWriteBuiltin) {
                ((RubyIO)defout).write(context, str, true);
                ((RubyIO)defout).write(context, defaultRS, true);
            }
            else {
                RubyIO.write(context, defout, str);
                RubyIO.write(context, defout, defaultRS);
            }
        }
        if (argc == 1) {
            ret = args[0];
        }
        else if (argc > 1) {
            ret = RubyArray.newArray(runtime, args);
        }

        if (defout instanceof RubyIO) {
            ((RubyIO)defout).flush(context);
        }
        return ret;
    }

    @JRubyMethod(required = 1, module = true)
    public static IRubyObject public_method(ThreadContext context, IRubyObject recv, IRubyObject symbol) {
        return recv.getMetaClass().newMethod(recv, symbol.asJavaString(), true, PUBLIC, true, false);
    }

    /** rb_f_putc
     */
    @JRubyMethod(required = 1, module = true, visibility = PRIVATE)
    public static IRubyObject putc(ThreadContext context, IRubyObject recv, IRubyObject ch) {
        IRubyObject defout = context.runtime.getGlobalVariables().get("$>");
        if (recv == defout) {
            return RubyIO.putc(context, recv, ch);
        }
        return sites(context).putc.call(context, defout, defout, ch);
    }

    @JRubyMethod(module = true, visibility = PRIVATE)
    public static IRubyObject puts(ThreadContext context, IRubyObject recv) {
        IRubyObject defout = context.runtime.getGlobalVariables().get("$>");

        if (recv == defout) {
            return RubyIO.puts0(context, recv);
        }

        return sites(context).puts.call(context, defout, defout);
    }

    @JRubyMethod(module = true, visibility = PRIVATE)
    public static IRubyObject puts(ThreadContext context, IRubyObject recv, IRubyObject arg0) {
        IRubyObject defout = context.runtime.getGlobalVariables().get("$>");

        if (recv == defout) {
            return RubyIO.puts1(context, recv, arg0);
        }

        return sites(context).puts.call(context, defout, defout, arg0);
    }

    @JRubyMethod(module = true, visibility = PRIVATE)
    public static IRubyObject puts(ThreadContext context, IRubyObject recv, IRubyObject arg0, IRubyObject arg1) {
        IRubyObject defout = context.runtime.getGlobalVariables().get("$>");

        if (recv == defout) {
            return RubyIO.puts2(context, recv, arg0, arg1);
        }

        return sites(context).puts.call(context, defout, defout, arg0, arg1);
    }

    @JRubyMethod(module = true, visibility = PRIVATE)
    public static IRubyObject puts(ThreadContext context, IRubyObject recv, IRubyObject arg0, IRubyObject arg1, IRubyObject arg2) {
        IRubyObject defout = context.runtime.getGlobalVariables().get("$>");

        if (recv == defout) {
            return RubyIO.puts3(context, recv, arg0, arg1, arg2);
        }

        return sites(context).puts.call(context, defout, defout, arg0, arg1, arg2);
    }

    @JRubyMethod(rest = true, module = true, visibility = PRIVATE)
    public static IRubyObject puts(ThreadContext context, IRubyObject recv, IRubyObject[] args) {
        IRubyObject defout = context.runtime.getGlobalVariables().get("$>");

        if (recv == defout) {
            return RubyIO.puts(context, recv, args);
        }

        return sites(context).puts.call(context, defout, defout, args);
    }

    // rb_f_print
    @JRubyMethod(rest = true, module = true, visibility = PRIVATE, reads = LASTLINE)
    public static IRubyObject print(ThreadContext context, IRubyObject recv, IRubyObject[] args) {
        RubyIO.print(context, context.runtime.getGlobalVariables().get("$>"), args);
        return context.nil;
    }

    // rb_f_printf
    @JRubyMethod(rest = true, module = true, visibility = PRIVATE)
    public static IRubyObject printf(ThreadContext context, IRubyObject recv, IRubyObject[] args) {
        if (args.length == 0) return context.nil;

        final IRubyObject out;
        if (args[0] instanceof RubyString) {
            out = context.runtime.getGlobalVariables().get("$>");
        }
        else {
            out = args[0];
            args = Arrays.copyOfRange(args, 1, args.length);
        }
        RubyIO.write(context, out, sprintf(context, recv, args));

        return context.nil;
    }

    @JRubyMethod(optional = 1, module = true, visibility = PRIVATE)
    public static IRubyObject readline(ThreadContext context, IRubyObject recv, IRubyObject[] args) {
        IRubyObject line = gets(context, recv, args);

        if (line.isNil()) {
            throw context.runtime.newEOFError();
        }

        return line;
    }

    @JRubyMethod(optional = 1, module = true, visibility = PRIVATE)
    public static IRubyObject readlines(ThreadContext context, IRubyObject recv, IRubyObject[] args) {
        return RubyArgsFile.readlines(context, context.runtime.getArgsFile(), args);
    }

    @JRubyMethod(name = "respond_to_missing?", visibility = PRIVATE)
    public static IRubyObject respond_to_missing_p(ThreadContext context, IRubyObject recv, IRubyObject symbol) {
        return context.fals;
    }

    @JRubyMethod(name = "respond_to_missing?", visibility = PRIVATE)
    public static IRubyObject respond_to_missing_p(ThreadContext context, IRubyObject recv, IRubyObject symbol, IRubyObject isPrivate) {
        return context.fals;
    }

    /** Returns value of $_.
     *
     * @throws RaiseException TypeError if $_ is not a String or nil.
     * @return value of $_ as String.
     */
    private static RubyString getLastlineString(ThreadContext context, Ruby runtime) {
        IRubyObject line = context.getLastLine();

        if (line.isNil()) {
            throw runtime.newTypeError("$_ value need to be String (nil given).");
        } else if (!(line instanceof RubyString)) {
            throw runtime.newTypeError("$_ value need to be String (" + line.getMetaClass().getName() + " given).");
        } else {
            return (RubyString) line;
        }
    }

    @JRubyMethod(required = 1, optional = 3, module = true, visibility = PRIVATE)
    public static IRubyObject select(ThreadContext context, IRubyObject recv, IRubyObject[] args) {
        return RubyIO.select(context, recv, args);
    }

    @JRubyMethod(optional = 1, module = true, visibility = PRIVATE)
    public static IRubyObject sleep(ThreadContext context, IRubyObject recv, IRubyObject[] args) {
        long milliseconds;

        if (args.length == 0) {
            // Zero sleeps forever
            milliseconds = 0;
        }
        else {
            milliseconds = (long) ( RubyTime.convertTimeInterval(context, args[0]) * 1000 );
            // Explicit zero in MRI returns immediately
            if ( milliseconds == 0 ) return context.runtime.newFixnum(0);
        }

        final long startTime = System.currentTimeMillis();
        final RubyThread rubyThread = context.getThread();

        boolean interrupted = false;
        try {
            // Spurious wakeup-loop
            do {
                long loopStartTime = System.currentTimeMillis();

                if (!rubyThread.sleep(milliseconds)) break;

                milliseconds -= (System.currentTimeMillis() - loopStartTime);
            } while (milliseconds > 0);
        } catch (InterruptedException ie) {
            // ignore; sleep gets interrupted
            interrupted = true;
        } finally {
            if (interrupted) {
                Thread.currentThread().interrupt();
            }
        }

        return context.runtime.newFixnum(Math.round((System.currentTimeMillis() - startTime) / 1000.0));
    }

    // FIXME: Add at_exit and finalizers to exit, then make exit_bang not call those.
    @JRubyMethod(optional = 1, module = true, visibility = PRIVATE)
    public static IRubyObject exit(IRubyObject recv, IRubyObject[] args) {
        exit(recv.getRuntime(), args, false);
        return recv.getRuntime().getNil(); // not reached
    }

    @JRubyMethod(name = "exit!", optional = 1, module = true, visibility = PRIVATE)
    public static IRubyObject exit_bang(IRubyObject recv, IRubyObject[] args) {
        exit(recv.getRuntime(), args, true);
        return recv.getRuntime().getNil(); // not reached
    }

    private static void exit(Ruby runtime, IRubyObject[] args, boolean hard) {
        int status = hard ? 1 : 0;
        String message = null;

        if (args.length > 0) {
            RubyObject argument = (RubyObject) args[0];
            if (argument instanceof RubyBoolean) {
                status = argument.isFalse() ? 1 : 0;
            } else {
                status = RubyNumeric.fix2int(argument);
            }
        }

        if (args.length == 2) {
            if (args[1] instanceof RubyString) {
                message = ((RubyString) args[1]).toString();
            }
        }

        if (hard) {
            if (runtime.getInstanceConfig().isHardExit()) {
                System.exit(status);
            } else {
                throw new MainExitException(status, true);
            }
        } else {
            if (message == null) {
                throw runtime.newSystemExit(status);
            } else {
                throw runtime.newSystemExit(status, message);
            }
        }
    }


    /**
     * @param context
     * @param recv
     * @return an Array with the names of all global variables.
     */
    @JRubyMethod(name = "global_variables", module = true, visibility = PRIVATE)
    public static RubyArray global_variables(ThreadContext context, IRubyObject recv) {
        Ruby runtime = context.runtime;
        RubyArray globalVariables = runtime.newArray();

        for (String globalVariableName : runtime.getGlobalVariables().getNames()) {
            globalVariables.append(runtime.newSymbol(globalVariableName));
        }

        return globalVariables;
    }

    @Deprecated
    public static RubyArray global_variables19(ThreadContext context, IRubyObject recv) {
        return global_variables(context, recv);
    }

    /**
     * @param context
     * @param recv
     * @return an Array with the names of all local variables.
     */
    @JRubyMethod(name = "local_variables", module = true, visibility = PRIVATE, reads = SCOPE)
    public static RubyArray local_variables(ThreadContext context, IRubyObject recv) {
        return context.getCurrentStaticScope().getLocalVariables(context.runtime);
    }

    @Deprecated
    public static RubyArray local_variables19(ThreadContext context, IRubyObject recv) {
        return local_variables(context, recv);
    }

    @JRubyMethod(name = "binding", module = true, visibility = PRIVATE,
            reads = {LASTLINE, BACKREF, VISIBILITY, BLOCK, SELF, METHODNAME, LINE, CLASS, FILENAME, SCOPE},
            writes = {LASTLINE, BACKREF, VISIBILITY, BLOCK, SELF, METHODNAME, LINE, CLASS, FILENAME, SCOPE})
    public static RubyBinding binding(ThreadContext context, IRubyObject recv, Block block) {
        return RubyBinding.newBinding(context.runtime, context.currentBinding());
    }

    @Deprecated
    public static RubyBinding binding19(ThreadContext context, IRubyObject recv, Block block) {
        return binding(context, recv, block);
    }

    @JRubyMethod(name = {"block_given?", "iterator?"}, module = true, visibility = PRIVATE, reads = BLOCK)
    public static RubyBoolean block_given_p(ThreadContext context, IRubyObject recv) {
        return RubyBoolean.newBoolean(context, context.getCurrentFrame().getBlock().isGiven());
    }

    @JRubyMethod(name = {"sprintf", "format"}, required = 1, rest = true, module = true, visibility = PRIVATE)
    public static IRubyObject sprintf(ThreadContext context, IRubyObject recv, IRubyObject[] args) {
        if (args.length == 0) {
            throw context.runtime.newArgumentError("sprintf must have at least one argument");
        }

        RubyString str = RubyString.stringValue(args[0]);

        IRubyObject arg;
        if (args.length == 2 && args[1] instanceof RubyHash) {
            arg = args[1];
        } else {
            RubyArray newArgs = RubyArray.newArrayMayCopy(context.runtime, args);
            newArgs.shift(context);
            arg = newArgs;
        }

        return str.op_format(context, arg);
    }

    @Deprecated
    public static IRubyObject sprintf(IRubyObject recv, IRubyObject[] args) {
        return sprintf(recv.getRuntime().getCurrentContext(), recv, args);
    }

    @JRubyMethod(name = {"raise", "fail"}, optional = 3, module = true, visibility = PRIVATE, omit = true)
    public static IRubyObject raise(ThreadContext context, IRubyObject recv, IRubyObject[] args, Block block) {
        final Ruby runtime = context.runtime;
        int argc = args.length;
        boolean forceCause = false;

        // semi extract_raise_opts :
        IRubyObject cause = null;
        if (argc > 0) {
            IRubyObject last = args[argc - 1];
            if (last instanceof RubyHash) {
                RubyHash opt = (RubyHash) last;
                RubySymbol key;
                if (!opt.isEmpty() && (opt.has_key_p(context, key = runtime.newSymbol("cause")) == runtime.getTrue())) {
                    cause = opt.delete(context, key, Block.NULL_BLOCK);
                    forceCause = true;
                    if (opt.isEmpty() && --argc == 0) { // more opts will be passed along
                        throw runtime.newArgumentError("only cause is given with no arguments");
                    }
                }
            }
        }

        if ( argc > 0 ) { // for argc == 0 we will be raising $!
            // NOTE: getErrorInfo needs to happen before new RaiseException(...)
            if ( cause == null ) cause = context.getErrorInfo(); // returns nil for no error-info
        }

        maybeRaiseJavaException(runtime, args, argc, cause);

        RaiseException raise;
        switch (argc) {
            case 0:
                IRubyObject lastException = runtime.getGlobalVariables().get("$!");
                if (lastException.isNil()) {
                    raise = RaiseException.from(runtime, runtime.getRuntimeError(), "");
                } else {
                    // non RubyException value is allowed to be assigned as $!.
                    raise = ((RubyException) lastException).toThrowable();
                }
                break;
            case 1:
                if (args[0] instanceof RubyString) {
                    raise = ((RubyException) runtime.getRuntimeError().newInstance(context, args, block)).toThrowable();
                } else {
                    raise = convertToException(context, args[0], null).toThrowable();
                }
                break;
            case 2:
                raise = convertToException(context, args[0], args[1]).toThrowable();
                break;
            default:
                RubyException exception = convertToException(context, args[0], args[1]);
                exception.setBacktrace(args[2]);
                raise = exception.toThrowable();
                break;
        }

        if (runtime.isDebug()) {
            printExceptionSummary(runtime, raise.getException());
        }

        if (forceCause || argc > 0 && raise.getException().getCause() == null && cause != raise.getException()) {
            raise.getException().setCause(cause);
        }

        throw raise;
    }

    private static void maybeRaiseJavaException(final Ruby runtime,
        final IRubyObject[] args, final int argc, final IRubyObject cause) {
        // Check for a Java exception
        ConcreteJavaProxy exception = null;
        switch (argc) {
            case 0:
                IRubyObject lastException = runtime.getGlobalVariables().get("$!");
                if (lastException instanceof ConcreteJavaProxy) {
                    exception = (ConcreteJavaProxy) lastException;
                }
                break;
            case 1:
                if (args.length == 1 && args[0] instanceof ConcreteJavaProxy) {
                    exception = (ConcreteJavaProxy) args[0];
                }
                break;
        }

        if (exception != null) {
            // looks like someone's trying to raise a Java exception. Let them.
            Object maybeThrowable = exception.getObject();

            if (!(maybeThrowable instanceof Throwable)) {
                throw runtime.newTypeError("can't raise a non-Throwable Java object");
            }

            final Throwable ex = (Throwable) maybeThrowable;
            Helpers.throwException(ex); return; // not reached
        }
    }

    private static RubyException convertToException(ThreadContext context, IRubyObject obj, IRubyObject optionalMessage) {
        if (!obj.respondsTo("exception")) {
            throw context.runtime.newTypeError("exception class/object expected");
        }
        IRubyObject exception;
        if (optionalMessage == null) {
            exception = obj.callMethod(context, "exception");
        } else {
            exception = obj.callMethod(context, "exception", optionalMessage);
        }
        try {
            return (RubyException) exception;
        } catch (ClassCastException cce) {
            throw context.runtime.newTypeError("exception object expected");
        }
    }

    private static void printExceptionSummary(Ruby runtime, RubyException rEx) {
        RubyStackTraceElement[] elements = rEx.getBacktraceElements();
        RubyStackTraceElement firstElement = elements.length > 0 ? elements[0] :
                new RubyStackTraceElement("", "", "(empty)", 0, false);
        String msg = String.format("Exception `%s' at %s:%s - %s\n",
                rEx.getMetaClass(),
                firstElement.getFileName(), firstElement.getLineNumber(),
                TypeConverter.convertToType(rEx, runtime.getString(), "to_s"));

        runtime.getErrorStream().print(msg);
    }

    /**
     * Require.
     * MRI allows to require ever .rb files or ruby extension dll (.so or .dll depending on system).
     * we allow requiring either .rb files or jars.
     * @param recv ruby object used to call require (any object will do and it won't be used anyway).
     * @param name the name of the file to require
     **/
    @JRubyMethod(name = "require", module = true, visibility = PRIVATE)
    public static IRubyObject require(ThreadContext context, IRubyObject recv, IRubyObject name, Block block) {
        IRubyObject tmp = name.checkStringType();

        if (tmp != context.nil) return requireCommon(context.runtime, (RubyString) tmp, block);

        return requireCommon(context.runtime, RubyFile.get_path(context, name), block);
    }

    private static IRubyObject requireCommon(Ruby runtime, RubyString name, Block block) {
        RubyString path = StringSupport.checkEmbeddedNulls(runtime, name);
        return runtime.newBoolean(runtime.getLoadService().require(path.toString()));
    }

    @JRubyMethod(name = "require_relative", module = true, visibility = PRIVATE, reads = SCOPE)
    public static IRubyObject require_relative(ThreadContext context, IRubyObject recv, IRubyObject name){
        Ruby runtime = context.runtime;

        RubyString relativePath = RubyFile.get_path(context, name);

        String file = context.getCurrentStaticScope().getFile();

        if (file == null || file.equals("-") || file.equals("-e") || file.matches("\\A\\((.*)\\)")) {
            throw runtime.newLoadError("cannot infer basepath");
        }

        RubyClass fileClass = runtime.getFile();
        IRubyObject realpath = RubyFile.realpath(context, fileClass, runtime.newString(file));
        IRubyObject dirname = RubyFile.dirname(context, fileClass,
                realpath);
        IRubyObject absoluteFeature = RubyFile.expand_path(context, fileClass, relativePath, dirname);

        return RubyKernel.require(context, runtime.getKernel(), absoluteFeature, Block.NULL_BLOCK);
    }

    @JRubyMethod(name = "load", module = true, visibility = PRIVATE)
    public static IRubyObject load(ThreadContext context, IRubyObject recv, IRubyObject path, Block block) {
        Ruby runtime = context.runtime;
        RubyString pathStr = StringSupport.checkEmbeddedNulls(runtime, RubyFile.get_path(context, path));
        return loadCommon(runtime, pathStr, false, block);
    }

    @JRubyMethod(name = "load", module = true, visibility = PRIVATE)
    public static IRubyObject load(ThreadContext context, IRubyObject recv, IRubyObject path, IRubyObject wrap, Block block) {
        Ruby runtime = context.runtime;
        RubyString pathStr = StringSupport.checkEmbeddedNulls(runtime, RubyFile.get_path(context, path));
        return loadCommon(runtime, pathStr, wrap.isTrue(), block);
    }

    public static IRubyObject load(ThreadContext context, IRubyObject recv, IRubyObject[] args, Block block) {
        switch (args.length) {
            case 1: return load(context, recv, args[0], block);
            case 2: return load(context, recv, args[0], args[1], block);
        }
        Arity.raiseArgumentError(context.runtime, args.length, 1, 2);
        return null; // not reached
    }

    @Deprecated
    public static IRubyObject load(IRubyObject recv, IRubyObject[] args, Block block) {
        return load19(recv.getRuntime().getCurrentContext(), recv, args, block);
    }

    @Deprecated
    public static IRubyObject load19(ThreadContext context, IRubyObject recv, IRubyObject[] args, Block block) {
        return load(context, recv, args, block);
    }

    private static IRubyObject loadCommon(Ruby runtime, RubyString path, boolean wrap, Block block) {
        runtime.getLoadService().load(path.toString(), wrap);

        return runtime.getTrue();
    }

    @JRubyMethod(name = "eval", required = 1, optional = 3, module = true, visibility = PRIVATE,
            reads = {LASTLINE, BACKREF, VISIBILITY, BLOCK, SELF, METHODNAME, LINE, CLASS, FILENAME, SCOPE},
            writes = {LASTLINE, BACKREF, VISIBILITY, BLOCK, SELF, METHODNAME, LINE, CLASS, FILENAME, SCOPE})
    public static IRubyObject eval(ThreadContext context, IRubyObject recv, IRubyObject[] args, Block block) {
        return evalCommon(context, recv, args);
    }

    @Deprecated
    public static IRubyObject eval19(ThreadContext context, IRubyObject recv, IRubyObject[] args, Block block) {
        return eval(context, recv, args, block);
    }

    private static IRubyObject evalCommon(ThreadContext context, IRubyObject recv, IRubyObject[] args) {
        // string to eval
        RubyString src = args[0].convertToString();

        boolean bindingGiven = args.length > 1 && args[1] != context.nil;
        Binding binding = bindingGiven ? getBindingForEval(context, args[1]) : context.currentBinding();

        if (args.length > 2) {
            // file given, use it and force it into binding
            binding.setFile(args[2].convertToString().toString());

            if (args.length > 3) {
                // line given, use it and force it into binding
                // -1 because parser uses zero offsets and other code compensates
                binding.setLine(((int) args[3].convertToInteger().getLongValue()) - 1);
            } else {
                // filename given, but no line, start from the beginning.
                binding.setLine(0);
            }
        } else if (!bindingGiven) {  // no binding given, use (eval) and start from first line.
            binding.setFile("(eval)");
            binding.setLine(0);
        }

        // set method to current frame's, which should be caller's
        String frameName = context.getFrameName();
        if (frameName != null) binding.setMethod(frameName);

        if (bindingGiven) recv = binding.getSelf();

        return Interpreter.evalWithBinding(context, recv, src, binding);
    }

    private static Binding getBindingForEval(ThreadContext context, IRubyObject scope) {
        if (scope instanceof RubyBinding) {
            return ((RubyBinding) scope).getBinding().cloneForEval();
        }
        throw context.runtime.newTypeError("wrong argument type " + scope.getMetaClass() + " (expected binding)");
    }

    @JRubyMethod(name = "caller", module = true, visibility = PRIVATE, omit = true)
    public static IRubyObject caller(ThreadContext context, IRubyObject recv) {
        return callerInternal(context, recv, null, null);
    }

    @JRubyMethod(name = "caller", module = true, visibility = PRIVATE, omit = true)
    public static IRubyObject caller(ThreadContext context, IRubyObject recv, IRubyObject level) {
        return callerInternal(context, recv, level, null);
    }

    @JRubyMethod(name = "caller", module = true, visibility = PRIVATE, omit = true)
    public static IRubyObject caller(ThreadContext context, IRubyObject recv, IRubyObject level, IRubyObject length) {
        return callerInternal(context, recv, level, length);
    }

    private static IRubyObject callerInternal(ThreadContext context, IRubyObject recv, IRubyObject level, IRubyObject length) {
        if (length == null) {
            // use Java 8 version of walker to reduce overhead (GH-5857)
            return withLevelAndLength(context, level, length, 1,
                    (ctx, lev, len) -> ThreadContext.WALKER8.walk(stream -> ctx.createCallerBacktrace(lev, len, stream)));
        }

        return withLevelAndLength(context, level, length, 1,
                (ctx, lev, len) -> ThreadContext.WALKER.walk(stream -> ctx.createCallerBacktrace(lev, len, stream)));
    }

    @JRubyMethod(module = true, visibility = PRIVATE, omit = true)
    public static IRubyObject caller_locations(ThreadContext context, IRubyObject recv) {
        return callerLocationsInternal(context, null, null);
    }

    @JRubyMethod(module = true, visibility = PRIVATE, omit = true)
    public static IRubyObject caller_locations(ThreadContext context, IRubyObject recv, IRubyObject level) {
        return callerLocationsInternal(context, level, null);
    }

    @JRubyMethod(module = true, visibility = PRIVATE, omit = true)
    public static IRubyObject caller_locations(ThreadContext context, IRubyObject recv, IRubyObject level, IRubyObject length) {
        return callerLocationsInternal(context, level, length);
    }

    private static IRubyObject callerLocationsInternal(ThreadContext context, IRubyObject level, IRubyObject length) {
        if (length == null) {
            // use Java 8 version of walker to reduce overhead (GH-5857)
            return withLevelAndLength(
                    context, level, length, 1,
                    (ctx, lev, len) -> ThreadContext.WALKER8.walk(stream -> ctx.createCallerLocations(lev, len, stream)));
        }

        return withLevelAndLength(
                context, level, length, 1,
                (ctx, lev, len) -> ThreadContext.WALKER.walk(stream -> ctx.createCallerLocations(lev, len, stream)));
    }

    /**
     * Retrieve the level and length from given args, if non-null.
     */
    static <R> R withLevelAndLength(ThreadContext context, IRubyObject level, IRubyObject length, int defaultLevel, ObjectIntIntFunction<ThreadContext, R> func) {
        int lev;
        // Suitably large but no chance to overflow int when combined with level
        int len = 1 << 24;
        if (length != null) {
            lev = RubyNumeric.fix2int(level);
            len = RubyNumeric.fix2int(length);
        } else if (level instanceof RubyRange) {
            RubyRange range = (RubyRange) level;
            lev = RubyNumeric.fix2int(range.first(context));
            IRubyObject last = range.end(context);
            if (last.isNil()) {
                len = 1 << 24;
            } else {
                len = RubyNumeric.fix2int(last) - lev;
            }
            if (!range.isExcludeEnd()) len++;
            len = len < 0 ? 0 : len;
        } else if (level != null) {
            lev = RubyNumeric.fix2int(level);
        } else {
            lev = defaultLevel;
        }

        if (lev < 0) {
            throw context.runtime.newArgumentError("negative level (" + lev + ')');
        }
        if (len < 0) {
            throw context.runtime.newArgumentError("negative size (" + len + ')');
        }

        return func.apply(context, lev, len);
    }

    @JRubyMethod(name = "catch", module = true, visibility = PRIVATE)
    public static IRubyObject rbCatch(ThreadContext context, IRubyObject recv, Block block) {
        return rbCatch(context, recv, new RubyObject(context.runtime.getObject()), block);
    }

    @JRubyMethod(name = "catch", module = true, visibility = PRIVATE)
    public static IRubyObject rbCatch(ThreadContext context, IRubyObject recv, IRubyObject tag, Block block) {
        return new CatchThrow(tag).enter(context, tag, block);
    }

    @Deprecated
    public static IRubyObject rbCatch19(ThreadContext context, IRubyObject recv, Block block) {
        return rbCatch(context, recv, block);
    }

    @Deprecated
    public static IRubyObject rbCatch19(ThreadContext context, IRubyObject recv, IRubyObject tag, Block block) {
        return rbCatch(context, recv, tag, block);
    }

    @JRubyMethod(name = "throw", module = true, visibility = PRIVATE)
    public static IRubyObject rbThrow(ThreadContext context, IRubyObject recv, IRubyObject tag, Block block) {
        return rbThrowInternal(context, tag, null);
    }

    @JRubyMethod(name = "throw", module = true, visibility = PRIVATE)
    public static IRubyObject rbThrow(ThreadContext context, IRubyObject recv, IRubyObject tag, IRubyObject value, Block block) {
        return rbThrowInternal(context, tag, value);
    }

    @Deprecated
    public static IRubyObject rbThrow19(ThreadContext context, IRubyObject recv, IRubyObject tag, Block block) {
        return rbThrowInternal(context, tag, null);
    }

    @Deprecated
    public static IRubyObject rbThrow19(ThreadContext context, IRubyObject recv, IRubyObject tag, IRubyObject value, Block block) {
        return rbThrowInternal(context, tag, value);
    }

    private static final byte[] uncaught_throw_p = { 'u','n','c','a','u','g','h','t',' ','t','h','r','o','w',' ','%','p' };

    private static IRubyObject rbThrowInternal(ThreadContext context, IRubyObject tag, IRubyObject arg) {
        final Ruby runtime = context.runtime;
        runtime.getGlobalVariables().set("$!", context.nil);

        CatchThrow continuation = context.getActiveCatch(tag);

        if (continuation != null) {
            continuation.args = arg == null ? IRubyObject.NULL_ARRAY : new IRubyObject[] { arg };
            throw continuation;
        }

        // No catch active for this throw
        IRubyObject value = arg == null ? context.nil : arg;
        throw uncaughtThrow(runtime, tag, value, RubyString.newStringShared(runtime, uncaught_throw_p));
    }

    private static RaiseException uncaughtThrow(Ruby runtime, IRubyObject tag, IRubyObject value, RubyString message) {
        return RubyUncaughtThrowError.newUncaughtThrowError(runtime, tag, value, message).toThrowable();
    }

    @JRubyMethod(module = true, visibility = PRIVATE, omit = true)
    public static IRubyObject warn(ThreadContext context, IRubyObject recv, IRubyObject arg) {
        if (arg instanceof RubyHash) { // warn({}) - treat as kwarg
            return warn(context, recv, new IRubyObject[] { arg });
        }

        if (!context.runtime.getVerbose().isNil()) {
            warnObj(context, recv, arg);
        }

        return context.nil;
    }

    private static void warnObj(ThreadContext context, IRubyObject recv, IRubyObject arg) {
        if (arg instanceof RubyArray) {
            final RubyArray argAry = arg.convertToArray();
            for (int i = 0; i < argAry.size(); i++) warnObj(context, recv, argAry.eltOk(i));
            return;
        }

        warnStr(context, recv, arg.asString());
    }

    static void warnStr(ThreadContext context, IRubyObject recv, RubyString message) {
        final Ruby runtime = context.runtime;

        if (!message.endsWithAsciiChar('\n')) {
            message = message.strDup(runtime).cat('\n', USASCIIEncoding.INSTANCE);
        }

        if (recv == runtime.getWarning()) {
            RubyWarnings.warn(context, recv, message);
            return;
        }

        sites(context).warn.call(context, recv, runtime.getWarning(), message);
    }

    @JRubyMethod(module = true, rest = true, visibility = PRIVATE, omit = true)
    public static IRubyObject warn(ThreadContext context, IRubyObject recv, IRubyObject[] args) {
        boolean kwargs = false;
        int uplevel = 0;

        int argMessagesLen = args.length;
        if (argMessagesLen > 0) {
            IRubyObject opts = TypeConverter.checkHashType(context.runtime, args[argMessagesLen - 1]);
            if (opts != context.nil) {
                argMessagesLen--;

                IRubyObject ret = ArgsUtil.extractKeywordArg(context, (RubyHash) opts, "uplevel");
                if (ret == null) kwargs = false; // as if options Hash wasn't passed
                else {
                    kwargs = true;
                    if ((uplevel = RubyNumeric.num2int(ret)) < 0) {
                        throw context.runtime.newArgumentError("negative level (" + uplevel + ")");
                    }
                }
            }
        }

        int i = 0;

        if (!context.runtime.getVerbose().isNil() && argMessagesLen > 0) {
            if (kwargs && argMessagesLen > 0) { // warn(uplevel: X) does nothing
                warnStr(context, recv, buildWarnMessage(context, uplevel, args[0]));
                i = 1;
            }

            for (; i < argMessagesLen; i++) {
                warnObj(context, recv, args[i]);
            }
        }

        return context.nil;
    }

    private static RubyString buildWarnMessage(ThreadContext context, final int uplevel, final IRubyObject arg) {
        RubyStackTraceElement element = context.getSingleBacktrace(uplevel);

        RubyString message = RubyString.newStringLight(context.runtime, 32);
        if (element != null) {
            message.catString(element.getFileName()).cat(':').catString(Integer.toString(element.getLineNumber()))
                   .catString(": warning: ");
        }
        return (RubyString) message.op_plus19(context, arg.asString());
    }

    @JRubyMethod(module = true, alias = "then")
    public static IRubyObject yield_self(ThreadContext context, IRubyObject recv, Block block) {
        if (block.isGiven()) {
            return block.yield(context, recv);
        } else {
            SizeFn enumSizeFn = RubyArray.newArray(context.runtime, context.nil).enumLengthFn();
            return RubyEnumerator.enumeratorizeWithSize(context, recv, "yield_self", enumSizeFn);
        }
    }

    @JRubyMethod(module = true, visibility = PRIVATE)
    public static IRubyObject set_trace_func(ThreadContext context, IRubyObject recv, IRubyObject trace_func, Block block) {
        if (trace_func.isNil()) {
            context.runtime.setTraceFunction(null);
        } else if (!(trace_func instanceof RubyProc)) {
            throw context.runtime.newTypeError("trace_func needs to be Proc.");
        } else {
            context.runtime.setTraceFunction((RubyProc) trace_func);
        }
        return trace_func;
    }

    @JRubyMethod(required = 1, optional = 1, module = true, visibility = PRIVATE)
    public static IRubyObject trace_var(ThreadContext context, IRubyObject recv, IRubyObject[] args, Block block) {
        RubyProc proc = null;
        String var = args[0].toString();
        // ignore if it's not a global var
        if (var.charAt(0) != '$') {
            return context.nil;
        }
        if (args.length == 1) {
            proc = RubyProc.newProc(context.runtime, block, Block.Type.PROC);
        } else if (args.length == 2) {
            proc = (RubyProc)TypeConverter.convertToType(args[1], context.runtime.getProc(), "to_proc", true);
        }

        context.runtime.getGlobalVariables().setTraceVar(var, proc);

        return context.nil;
    }

    @JRubyMethod(required = 1, optional = 1, module = true, visibility = PRIVATE)
    public static IRubyObject untrace_var(ThreadContext context, IRubyObject recv, IRubyObject[] args, Block block) {
        if (args.length == 0) {
            throw context.runtime.newArgumentError(0, 1);
        }
        String var = args[0].toString();

        // ignore if it's not a global var
        if (var.charAt(0) != '$') {
            return context.nil;
        }

        if (args.length > 1) {
            ArrayList<IRubyObject> success = new ArrayList<>(args.length);
            for (int i = 1; i < args.length; i++) {
                if (context.runtime.getGlobalVariables().untraceVar(var, args[i])) {
                    success.add(args[i]);
                }
            }
            return RubyArray.newArray(context.runtime, success);
        } else {
            context.runtime.getGlobalVariables().untraceVar(var);
        }

        return context.nil;
    }

    @JRubyMethod(required = 1, optional = 1, reads = VISIBILITY)
    public static IRubyObject define_singleton_method(ThreadContext context, IRubyObject recv, IRubyObject[] args, Block block) {
        if (args.length == 0) {
            throw context.runtime.newArgumentError(0, 1);
        }

        RubyClass singleton_class = recv.getSingletonClass();
        if (args.length > 1) {
            IRubyObject arg1 = args[1];
            if (context.runtime.getUnboundMethod().isInstance(arg1)) {
                RubyUnboundMethod method = (RubyUnboundMethod) arg1;
                RubyModule owner = (RubyModule) method.owner(context);
                if (owner.isSingleton() &&
                    !(recv.getMetaClass().isSingleton() && recv.getMetaClass().isKindOfModule(owner))) {

                    throw context.runtime.newTypeError("can't bind singleton method to a different class");
                }
            }
            return singleton_class.define_method(context, args[0], args[1], block);
        } else {
            return singleton_class.define_method(context, args[0], block);
        }
    }

    @JRubyMethod(name = "proc", module = true, visibility = PRIVATE)
    public static RubyProc proc(ThreadContext context, IRubyObject recv, Block block) {
        return context.runtime.newProc(Block.Type.PROC, block);
    }

    @JRubyMethod(module = true, visibility = PRIVATE)
    public static RubyProc lambda(ThreadContext context, IRubyObject recv, Block block) {
        // If we encounter a amp'd proc we leave it a proc for some reason.
        Block.Type type = block.type == Block.Type.PROC ? block.type : Block.Type.LAMBDA;

        return context.runtime.newProc(type, block);
    }

    @Deprecated
    public static RubyProc proc_1_9(ThreadContext context, IRubyObject recv, Block block) {
        return proc(context, recv, block);
    }

    @JRubyMethod(name = "loop", module = true, visibility = PRIVATE)
    public static IRubyObject loop(ThreadContext context, IRubyObject recv, Block block) {
        if ( ! block.isGiven() ) {
<<<<<<< HEAD
            return enumeratorizeWithSize(context, recv, "loop", loopSizeFn(context));
=======
            return RubyEnumerator.enumeratorizeWithSize(context, recv, "loop", loopSizeFn());
>>>>>>> d796c73b
        }
        final Ruby runtime = context.runtime;
        IRubyObject oldExc = runtime.getGlobalVariables().get("$!"); // Save $!
        try {
            while (true) {
                block.yieldSpecific(context);

                context.pollThreadEvents();
            }
        }
        catch (RaiseException ex) {
            final RubyClass StopIteration = runtime.getStopIteration();
            if ( StopIteration.isInstance(ex.getException()) ) {
                runtime.getGlobalVariables().set("$!", oldExc); // Restore $!
                return ex.getException().callMethod("result");
            }
            else {
                throw ex;
            }
        }
    }

<<<<<<< HEAD
    private static SizeFn loopSizeFn(final ThreadContext context) {
        return new SizeFn() {
            @Override
            public IRubyObject size(ThreadContext context, IRubyObject self, IRubyObject[] args) {
                return RubyFloat.newFloat(context.runtime, RubyFloat.INFINITY);
            }
        };
=======
    private static SizeFn loopSizeFn() {
        return (context, args) -> RubyFloat.newFloat(context.runtime, RubyFloat.INFINITY);
>>>>>>> d796c73b
    }

    @JRubyMethod(required = 2, optional = 1, module = true, visibility = PRIVATE)
    public static IRubyObject test(ThreadContext context, IRubyObject recv, IRubyObject[] args) {
        if (args.length == 0) {
            throw context.runtime.newArgumentError("wrong number of arguments");
        }

        int cmd;
        if (args[0] instanceof RubyFixnum) {
            cmd = (int)((RubyFixnum) args[0]).getLongValue();
        } else if (args[0] instanceof RubyString && ((RubyString) args[0]).getByteList().length() > 0) {
            // MRI behavior: use first byte of string value if len > 0
            cmd = ((RubyString) args[0]).getByteList().charAt(0);
        } else {
            cmd = (int) args[0].convertToInteger().getLongValue();
        }

        // MRI behavior: raise ArgumentError for 'unknown command' before checking number of args
        switch(cmd) {
        case 'A': case 'b': case 'c': case 'C': case 'd': case 'e': case 'f': case 'g': case 'G':
        case 'k': case 'M': case 'l': case 'o': case 'O': case 'p': case 'r': case 'R': case 's':
        case 'S': case 'u': case 'w': case 'W': case 'x': case 'X': case 'z': case '=': case '<':
        case '>': case '-':
            break;
        default:
            throw context.runtime.newArgumentError("unknown command ?" + (char) cmd);
        }

        // MRI behavior: now check arg count

        switch(cmd) {
        case '-': case '=': case '<': case '>':
            if (args.length != 3) {
                throw context.runtime.newArgumentError(args.length, 3);
            }
            break;
        default:
            if (args.length != 2) {
                throw context.runtime.newArgumentError(args.length, 2);
            }
            break;
        }

        switch (cmd) {
        case 'A': // ?A  | Time    | Last access time for file1
            return context.runtime.newFileStat(args[1].convertToString().toString(), false).atime();
        case 'b': // ?b  | boolean | True if file1 is a block device
            return RubyFileTest.blockdev_p(recv, args[1]);
        case 'c': // ?c  | boolean | True if file1 is a character device
            return RubyFileTest.chardev_p(recv, args[1]);
        case 'C': // ?C  | Time    | Last change time for file1
            return context.runtime.newFileStat(args[1].convertToString().toString(), false).ctime();
        case 'd': // ?d  | boolean | True if file1 exists and is a directory
            return RubyFileTest.directory_p(context, recv, args[1]);
        case 'e': // ?e  | boolean | True if file1 exists
            return RubyFileTest.exist_p(context, recv, args[1]);
        case 'f': // ?f  | boolean | True if file1 exists and is a regular file
            return RubyFileTest.file_p(context, recv, args[1]);
        case 'g': // ?g  | boolean | True if file1 has the \CF{setgid} bit
            return RubyFileTest.setgid_p(recv, args[1]);
        case 'G': // ?G  | boolean | True if file1 exists and has a group ownership equal to the caller's group
            return RubyFileTest.grpowned_p(recv, args[1]);
        case 'k': // ?k  | boolean | True if file1 exists and has the sticky bit set
            return RubyFileTest.sticky_p(recv, args[1]);
        case 'M': // ?M  | Time    | Last modification time for file1
            return context.runtime.newFileStat(args[1].convertToString().toString(), false).mtime();
        case 'l': // ?l  | boolean | True if file1 exists and is a symbolic link
            return RubyFileTest.symlink_p(recv, args[1]);
        case 'o': // ?o  | boolean | True if file1 exists and is owned by the caller's effective uid
            return RubyFileTest.owned_p(recv, args[1]);
        case 'O': // ?O  | boolean | True if file1 exists and is owned by the caller's real uid
            return RubyFileTest.rowned_p(recv, args[1]);
        case 'p': // ?p  | boolean | True if file1 exists and is a fifo
            return RubyFileTest.pipe_p(recv, args[1]);
        case 'r': // ?r  | boolean | True if file1 is readable by the effective uid/gid of the caller
            return RubyFileTest.readable_p(context, recv, args[1]);
        case 'R': // ?R  | boolean | True if file is readable by the real uid/gid of the caller
            return RubyFileTest.readable_p(context, recv, args[1]);
        case 's': // ?s  | int/nil | If file1 has nonzero size, return the size, otherwise nil
            return RubyFileTest.size_p(context, recv, args[1]);
        case 'S': // ?S  | boolean | True if file1 exists and is a socket
            return RubyFileTest.socket_p(recv, args[1]);
        case 'u': // ?u  | boolean | True if file1 has the setuid bit set
            return RubyFileTest.setuid_p(recv, args[1]);
        case 'w': // ?w  | boolean | True if file1 exists and is writable by effective uid/gid
            return RubyFileTest.writable_p(recv, args[1]);
        case 'W': // ?W  | boolean | True if file1 exists and is writable by the real uid/gid
            // FIXME: Need to implement an writable_real_p in FileTest
            return RubyFileTest.writable_p(recv, args[1]);
        case 'x': // ?x  | boolean | True if file1 exists and is executable by the effective uid/gid
            return RubyFileTest.executable_p(recv, args[1]);
        case 'X': // ?X  | boolean | True if file1 exists and is executable by the real uid/gid
            return RubyFileTest.executable_real_p(recv, args[1]);
        case 'z': // ?z  | boolean | True if file1 exists and has a zero length
            return RubyFileTest.zero_p(context, recv, args[1]);
        case '=': // ?=  | boolean | True if the modification times of file1 and file2 are equal
            return context.runtime.newFileStat(args[1].convertToString().toString(), false).mtimeEquals(args[2]);
        case '<': // ?<  | boolean | True if the modification time of file1 is prior to that of file2
            return context.runtime.newFileStat(args[1].convertToString().toString(), false).mtimeLessThan(args[2]);
        case '>': // ?>  | boolean | True if the modification time of file1 is after that of file2
            return context.runtime.newFileStat(args[1].convertToString().toString(), false).mtimeGreaterThan(args[2]);
        case '-': // ?-  | boolean | True if file1 and file2 are identical
            return RubyFileTest.identical_p(recv, args[1], args[2]);
        default:
            throw new InternalError("unreachable code reached!");
        }
    }

    @JRubyMethod(name = "`", required = 1, module = true, visibility = PRIVATE)
    public static IRubyObject backquote(ThreadContext context, IRubyObject recv, IRubyObject str) {
        Ruby runtime = context.runtime;

        if (PopenExecutor.nativePopenAvailable(runtime)) {
            IRubyObject port;
            IRubyObject result;
            OpenFile fptr;

            str = str.convertToString();
            context.setLastExitStatus(context.nil);
            port = PopenExecutor.pipeOpen(context, str, "r", OpenFile.READABLE|OpenFile.TEXTMODE, null);
            if (port.isNil()) return RubyString.newEmptyString(runtime);

            fptr = ((RubyIO)port).getOpenFileChecked();
            result = fptr.readAll(context, fptr.remainSize(), context.nil);
            ((RubyIO)port).rbIoClose(context);

            return result;
        }

        IRubyObject[] args = new IRubyObject[] { str.convertToString() };
        ByteArrayOutputStream output = new ByteArrayOutputStream();
        long[] tuple;

        try {
            // NOTE: not searching executable path before invoking args
            tuple = ShellLauncher.runAndWaitPid(runtime, args, output, false);
        } catch (Exception e) {
            tuple = new long[] {127, -1};
        }

        // RubyStatus uses real native status now, so we unshift Java's shifted exit status
        context.setLastExitStatus(RubyProcess.RubyStatus.newProcessStatus(runtime, tuple[0] << 8, tuple[1]));

        byte[] out = output.toByteArray();
        int length = out.length;

        if (Platform.IS_WINDOWS) {
            // MRI behavior, replace '\r\n' by '\n'
            int newPos = 0;
            byte curr, next;
            for (int pos = 0; pos < length; pos++) {
                curr = out[pos];
                if (pos == length - 1) {
                    out[newPos++] = curr;
                    break;
                }
                next = out[pos + 1];
                if (curr != '\r' || next != '\n') {
                    out[newPos++] = curr;
                }
            }

            // trim the length
            length = newPos;
        }
        ByteList buf = new ByteList(out, 0, length, runtime.getDefaultExternalEncoding(), false);
        return RubyString.newString(runtime, buf);
    }

    @JRubyMethod(module = true, visibility = PRIVATE)
    public static IRubyObject srand(ThreadContext context, IRubyObject recv) {
        return RubyRandom.srandCommon(context, recv);
    }

    @JRubyMethod(module = true, visibility = PRIVATE)
    public static IRubyObject srand(ThreadContext context, IRubyObject recv, IRubyObject arg) {
        return RubyRandom.srandCommon(context, recv, arg);
    }

    @Deprecated
    public static IRubyObject rand18(ThreadContext context, IRubyObject recv, IRubyObject[] arg) {
        return rand(context, recv, arg);
    }

    @Deprecated
    public static IRubyObject rand19(ThreadContext context, IRubyObject recv, IRubyObject[] arg) {
        return rand(context, recv, arg);
    }

    @JRubyMethod(name = "rand", module = true, optional = 1, visibility = PRIVATE)
    public static IRubyObject rand(ThreadContext context, IRubyObject recv, IRubyObject[] args) {
        return RubyRandom.randKernel(context, args);
    }

    @JRubyMethod(rest = true, module = true, visibility = PRIVATE)
    public static RubyFixnum spawn(ThreadContext context, IRubyObject recv, IRubyObject[] args) {
        return RubyProcess.spawn(context, recv, args);
    }

    @JRubyMethod(required = 1, optional = 9, module = true, visibility = PRIVATE)
    public static IRubyObject syscall(ThreadContext context, IRubyObject recv, IRubyObject[] args) {
        throw context.runtime.newNotImplementedError("Kernel#syscall is not implemented in JRuby");
    }

    @JRubyMethod(name = "system", required = 1, rest = true, module = true, visibility = PRIVATE)
    public static IRubyObject system(ThreadContext context, IRubyObject recv, IRubyObject[] args) {
        final Ruby runtime = context.runtime;
        boolean needChdir = !runtime.getCurrentDirectory().equals(runtime.getPosix().getcwd());

        if (!needChdir && PopenExecutor.nativePopenAvailable(runtime)) {
            // MRI: rb_f_system
            long pid;
            int status;

//            #if defined(SIGCLD) && !defined(SIGCHLD)
//            # define SIGCHLD SIGCLD
//            #endif
//
//            #ifdef SIGCHLD
//            RETSIGTYPE (*chfunc)(int);

            context.setLastExitStatus(context.nil);
//            chfunc = signal(SIGCHLD, SIG_DFL);
//            #endif
            PopenExecutor executor = new PopenExecutor();
            return executor.systemInternal(context, args, null);
        }

        // else old JDK logic
        if (args[0] instanceof RubyHash) {
            runtime.getENV().merge_bang(context, new IRubyObject[]{args[0]}, Block.NULL_BLOCK);
            // drop the first element for calling systemCommon()
            args = ArraySupport.newCopy(args, 1, args.length - 1);
        }
        int resultCode = systemCommon(context, recv, args);
        switch (resultCode) {
            case 0: return runtime.getTrue();
            case 127: return runtime.getNil();
            default: return runtime.getFalse();
        }
    }

    @Deprecated
    public static IRubyObject system19(ThreadContext context, IRubyObject recv, IRubyObject[] args) {
        return system(context, recv, args);
    }

    private static int systemCommon(ThreadContext context, IRubyObject recv, IRubyObject[] args) {
        Ruby runtime = context.runtime;
        long[] tuple;

        try {
            args = dropLastArgIfOptions(runtime, args);
            if (! Platform.IS_WINDOWS && args[args.length -1].asJavaString().matches(".*[^&]&\\s*")) {
                // looks like we need to send process to the background
                ShellLauncher.runWithoutWait(runtime, args);
                return 0;
            }
            tuple = ShellLauncher.runAndWaitPid(runtime, args);
        } catch (Exception e) {
            tuple = new long[] {127, -1};
        }

        // RubyStatus uses real native status now, so we unshift Java's shifted exit status
        context.setLastExitStatus(RubyProcess.RubyStatus.newProcessStatus(runtime, tuple[0] << 8, tuple[1]));
        return (int) tuple[0];
    }

    private static IRubyObject[] dropLastArgIfOptions(final Ruby runtime, final IRubyObject[] args) {
        IRubyObject lastArg = args[args.length - 1];
        if (lastArg instanceof RubyHash) {
            if (!((RubyHash) lastArg).isEmpty()) {
                runtime.getWarnings().warn(ID.UNSUPPORTED_SUBPROCESS_OPTION, "system does not support options in JRuby yet: " + lastArg);
            }
            return Arrays.copyOf(args, args.length - 1);
        }
        return args;
    }

    public static IRubyObject exec(ThreadContext context, IRubyObject recv, IRubyObject[] args) {
        return execCommon(context, null, args[0], null, args);
    }

    /* Actual exec definition which calls this internal version is specified
     * in /core/src/main/ruby/jruby/kernel/kernel.rb.
     */
    @JRubyMethod(required = 4, visibility = PRIVATE)
    public static IRubyObject _exec_internal(ThreadContext context, IRubyObject recv, IRubyObject[] args) {
        IRubyObject env = args[0];
        IRubyObject prog = args[1];
        IRubyObject options = args[2];
        RubyArray cmdArgs = (RubyArray) args[3];

        if (options instanceof RubyHash) checkExecOptions(context, (RubyHash) options);

        return execCommon(context, env, prog, options, cmdArgs.toJavaArray());
    }

    static void checkExecOptions(ThreadContext context, RubyHash opts) {
        checkValidSpawnOptions(context, opts);
        checkUnsupportedOptions(context, opts, UNSUPPORTED_SPAWN_OPTIONS, "unsupported exec option");
    }

    private static IRubyObject execCommon(ThreadContext context, IRubyObject env, IRubyObject prog, IRubyObject options, IRubyObject[] args) {
        final Ruby runtime = context.runtime;
        // This is a fairly specific hack for empty string, but it does the job
        if (args.length == 1) {
            RubyString command = args[0].convertToString();
            if (command.isEmpty()) {
                throw runtime.newErrnoENOENTError(command.toString());
            } else {
                for(byte b : command.getBytes()) {
                    if (b == 0x00) {
                        throw runtime.newArgumentError("string contains null byte");
                    }
                }
            }
        }

        if (env != null && env != context.nil) {
            RubyHash envMap = env.convertToHash();
            if (envMap != null) {
                runtime.getENV().merge_bang(context, new IRubyObject[]{envMap}, Block.NULL_BLOCK);
            }
        }

        boolean nativeFailed = false;
        boolean nativeExec = Options.NATIVE_EXEC.load();
        boolean jmxStopped = false;
        System.setProperty("user.dir", runtime.getCurrentDirectory());

        if (nativeExec) {
            IRubyObject oldExc = runtime.getGlobalVariables().get("$!"); // Save $!
            try {
                ShellLauncher.LaunchConfig cfg = new ShellLauncher.LaunchConfig(runtime, args, true);

                // Duplicated in part from ShellLauncher.runExternalAndWait
                if (cfg.shouldRunInShell()) {
                    // execute command with sh -c
                    // this does shell expansion of wildcards
                    cfg.verifyExecutableForShell();
                } else {
                    cfg.verifyExecutableForDirect();
                }
                String progStr = cfg.getExecArgs()[0];

                String[] argv = cfg.getExecArgs();

                // attempt to shut down the JMX server
                jmxStopped = runtime.getBeanManager().tryShutdownAgent();

                final POSIX posix = runtime.getPosix();

                posix.chdir(System.getProperty("user.dir"));

                if (Platform.IS_WINDOWS) {
                    // Windows exec logic is much more elaborate; exec() in jnr-posix attempts to duplicate it
                    posix.exec(progStr, argv);
                } else {
                    // TODO: other logic surrounding this call? In jnr-posix?
                    @SuppressWarnings("unchecked")
                    final Map<String, String> ENV = (Map<String, String>) runtime.getENV();
                    ArrayList<String> envStrings = new ArrayList<>(ENV.size() + 1);
                    for ( Map.Entry<String, String> envEntry : ENV.entrySet() ) {
                        envStrings.add( envEntry.getKey() + '=' + envEntry.getValue() );
                    }
                    envStrings.add(null);

                    int status = posix.execve(progStr, argv, envStrings.toArray(new String[envStrings.size()]));
                    if (Platform.IS_WSL && status == -1) { // work-around a bug in Windows Subsystem for Linux
                        if (posix.errno() == Errno.ENOMEM.intValue()) {
                            posix.exec(progStr, argv);
                        }
                    }
                }

                // Only here because native exec could not exec (always -1)
                nativeFailed = true;
            } catch (RaiseException e) {
                runtime.getGlobalVariables().set("$!", oldExc); // Restore $!
            } catch (Exception e) {
                throw runtime.newErrnoENOENTError("cannot execute: " + e.getLocalizedMessage());
            }
        }

        // if we get here, either native exec failed or we should try an in-process exec
        if (nativeFailed) {
            if (jmxStopped && runtime.getBeanManager().tryRestartAgent()) {
                runtime.registerMBeans();
            }
            throw runtime.newErrnoFromLastPOSIXErrno();
        }

        // Fall back onto our existing code if native not available
        // FIXME: Make jnr-posix Pure-Java backend do this as well
        int resultCode = ShellLauncher.execAndWait(runtime, args);

        exit(runtime, new IRubyObject[] {runtime.newFixnum(resultCode)}, true);

        // not reached
        return runtime.getNil();
    }

    @JRubyMethod(name = "fork", module = true, visibility = PRIVATE, notImplemented = true)
    public static IRubyObject fork(ThreadContext context, IRubyObject recv, Block block) {
        Ruby runtime = context.runtime;
        throw runtime.newNotImplementedError("fork is not available on this platform");
    }

    @Deprecated
    public static IRubyObject fork19(ThreadContext context, IRubyObject recv, Block block) {
        return fork(context, recv, block);
    }

    @JRubyMethod(module = true)
    public static IRubyObject tap(ThreadContext context, IRubyObject recv, Block block) {
        if (block.getProcObject() != null) {
            block.getProcObject().call(context, recv);
        } else {
            block.yield(context, recv);
        }
        return recv;
    }

    @JRubyMethod(name = {"to_enum", "enum_for"}, optional = 1, rest = true)
    public static IRubyObject obj_to_enum(final ThreadContext context, IRubyObject self, IRubyObject[] args, final Block block) {
        String method = "each";
        SizeFn sizeFn = null;

        if (args.length > 0) {
            method = args[0].asJavaString();
            args = Arrays.copyOfRange(args, 1, args.length);
        }

        if (block.isGiven()) {
<<<<<<< HEAD
            sizeFn = new SizeFn() {
                @Override
                public IRubyObject size(ThreadContext context, IRubyObject self, IRubyObject[] args) {
                    return block.call(context, args);
                }
            };
=======
            sizeFn = (ctx, args1) -> block.call(ctx, args1);
>>>>>>> d796c73b
        }

        return enumeratorizeWithSize(context, self, method, args, sizeFn);
    }

    @JRubyMethod(name = { "__method__", "__callee__" }, module = true, visibility = PRIVATE, reads = METHODNAME, omit = true)
    public static IRubyObject __method__(ThreadContext context, IRubyObject recv) {
        String frameName = context.getFrameName();
        if (frameName == null || frameName == Ruby.ROOT_FRAME_NAME) {
            return context.nil;
        }
        return context.runtime.newSymbol(frameName);
    }

    @JRubyMethod(name = "__dir__", module = true, visibility = PRIVATE, reads = FILENAME)
    public static IRubyObject __dir__(ThreadContext context, IRubyObject recv) {
        // NOTE: not using __FILE__ = context.getFile() since it won't work with JIT
        final String __FILE__ = context.getSingleBacktrace().getFileName();
        RubyString path = RubyFile.expandPathInternal(context, RubyString.newString(context.runtime, __FILE__), null, false, true);
        return RubyString.newString(context.runtime, RubyFile.dirname(context, path.asJavaString()));
    }

    @JRubyMethod(module = true)
    public static IRubyObject singleton_class(IRubyObject recv) {
        return recv.getSingletonClass();
    }

    @JRubyMethod(rest = true)
    public static IRubyObject public_send(ThreadContext context, IRubyObject recv, IRubyObject[] args, Block block) {
        if (args.length == 0) {
            throw context.runtime.newArgumentError("no method name given");
        }

        String name = RubySymbol.objectToSymbolString(args[0]);

        final int length = args.length - 1;
        args = ( length == 0 ) ? IRubyObject.NULL_ARRAY : ArraySupport.newCopy(args, 1, length);

        final RubyClass klass = RubyBasicObject.getMetaClass(recv);
        CacheEntry entry = klass.searchWithCache(name);
        DynamicMethod method = entry.method;

        if (method.isUndefined() || method.getVisibility() != PUBLIC) {
            return Helpers.callMethodMissing(context, recv, klass, method.getVisibility(), name, CallType.NORMAL, args, block);
        }

        return method.call(context, recv, entry.sourceModule, name, args, block);
    }

    /*
     * Moved binding of these methods here, since Kernel can be included into
     * BasicObject subclasses, and these methods must still work.
     * See JRUBY-4871 (because of RubyObject instead of RubyBasicObject cast)
     * BEGIN delegated bindings:
     */
    @JRubyMethod(name = "eql?", required = 1)
    public static IRubyObject eql_p(IRubyObject self, IRubyObject obj) {
        return ((RubyBasicObject)self).eql_p(obj);
    }

    @JRubyMethod(name = "===", required = 1)
    public static IRubyObject op_eqq(ThreadContext context, IRubyObject self, IRubyObject other) {
        return ((RubyBasicObject) self).op_eqq(context, other);
    }

    @JRubyMethod(name = "<=>", required = 1)
    public static IRubyObject op_cmp(ThreadContext context, IRubyObject self, IRubyObject other) {
        return ((RubyBasicObject) self).op_cmp(context, other);
    }

    @JRubyMethod(name = "initialize_copy", required = 1, visibility = PRIVATE)
    public static IRubyObject initialize_copy(IRubyObject self, IRubyObject original) {
        return ((RubyBasicObject) self).initialize_copy(original);
    }

    // Replaced in jruby/kernel/kernel.rb with Ruby for better caching
    @JRubyMethod(name = "initialize_clone", required = 1, visibility = Visibility.PRIVATE)
    public static IRubyObject initialize_clone(ThreadContext context, IRubyObject self, IRubyObject original) {
        return sites(context).initialize_copy.call(context, self, self, original);
    }

    // Replaced in jruby/kernel/kernel.rb with Ruby for better caching
    @JRubyMethod(name = "initialize_dup", required = 1, visibility = Visibility.PRIVATE)
    public static IRubyObject initialize_dup(ThreadContext context, IRubyObject self, IRubyObject original) {
        return sites(context).initialize_copy.call(context, self, self, original);
    }

    @Deprecated
    public static RubyBoolean respond_to_p(IRubyObject self, IRubyObject mname) {
        return ((RubyBasicObject) self).respond_to_p(mname);
    }

    @Deprecated
    public static IRubyObject respond_to_p19(IRubyObject self, IRubyObject mname) {
        return ((RubyBasicObject) self).respond_to_p19(mname);
    }

    @Deprecated
    public static RubyBoolean respond_to_p(IRubyObject self, IRubyObject mname, IRubyObject includePrivate) {
        return ((RubyBasicObject) self).respond_to_p(mname, includePrivate);
    }

    @Deprecated
    public static IRubyObject respond_to_p19(IRubyObject self, IRubyObject mname, IRubyObject includePrivate) {
        return ((RubyBasicObject) self).respond_to_p19(mname, includePrivate);
    }

    @JRubyMethod(name = "respond_to?")
    public static IRubyObject respond_to_p(ThreadContext context, IRubyObject self, IRubyObject name) {
        return ((RubyBasicObject) self).respond_to_p(context, name, false);
    }

    @JRubyMethod(name = "respond_to?")
    public static IRubyObject respond_to_p(ThreadContext context, IRubyObject self, IRubyObject name, IRubyObject includePrivate) {
        return ((RubyBasicObject) self).respond_to_p(context, name, includePrivate.isTrue());
    }

    @JRubyMethod
    public static RubyFixnum hash(IRubyObject self) {
        return ((RubyBasicObject)self).hash();
    }

    @JRubyMethod(name = "class")
    public static RubyClass type(IRubyObject self) {
        return ((RubyBasicObject)self).type();
    }

    @JRubyMethod(name = "clone")
    public static IRubyObject rbClone(ThreadContext context, IRubyObject self) {
        return self.rbClone();
    }

    @JRubyMethod(name = "clone")
    public static IRubyObject rbClone(ThreadContext context, IRubyObject self, IRubyObject opts) {
        return ((RubyBasicObject) self).rbClone(context, opts);
    }

    @JRubyMethod
    public static IRubyObject dup(IRubyObject self) {
        return ((RubyBasicObject)self).dup();
    }

    @JRubyMethod(optional = 1)
    public static IRubyObject display(ThreadContext context, IRubyObject self, IRubyObject[] args) {
        return ((RubyBasicObject)self).display(context, args);
    }

    @JRubyMethod(name = {"tainted?", "untrusted?"})
    public static RubyBoolean tainted_p(ThreadContext context, IRubyObject self) {
        return ((RubyBasicObject)self).tainted_p(context);
    }

    @JRubyMethod(name = {"taint", "untrust"})
    public static IRubyObject taint(ThreadContext context, IRubyObject self) {
        return ((RubyBasicObject)self).taint(context);
    }

    @JRubyMethod(name = {"untaint", "trust"})
    public static IRubyObject untaint(ThreadContext context, IRubyObject self) {
        return ((RubyBasicObject)self).untaint(context);
    }

    @JRubyMethod
    public static IRubyObject freeze(ThreadContext context, IRubyObject self) {
        return ((RubyBasicObject)self).freeze(context);
    }

    @JRubyMethod(name = "frozen?")
    public static RubyBoolean frozen_p(ThreadContext context, IRubyObject self) {
        return ((RubyBasicObject)self).frozen_p(context);
    }

    @JRubyMethod(name = "inspect")
    public static IRubyObject inspect(IRubyObject self) {
        return ((RubyBasicObject)self).inspect();
    }

    @JRubyMethod(name = "instance_of?", required = 1)
    public static RubyBoolean instance_of_p(ThreadContext context, IRubyObject self, IRubyObject type) {
        return ((RubyBasicObject)self).instance_of_p(context, type);
    }

    @JRubyMethod(name = "itself")
    public static IRubyObject itself(IRubyObject self) {
        return self;
    }

    @JRubyMethod(name = {"kind_of?", "is_a?"}, required = 1)
    public static RubyBoolean kind_of_p(ThreadContext context, IRubyObject self, IRubyObject type) {
        return ((RubyBasicObject)self).kind_of_p(context, type);
    }

    @JRubyMethod(name = "methods", optional = 1)
    public static IRubyObject methods(ThreadContext context, IRubyObject self, IRubyObject[] args) {
        return ((RubyBasicObject)self).methods(context, args);
    }

    @Deprecated
    public static IRubyObject methods19(ThreadContext context, IRubyObject self, IRubyObject[] args) {
        return ((RubyBasicObject)self).methods(context, args);
    }

    @JRubyMethod(name = "object_id")
    public static IRubyObject object_id(IRubyObject self) {
        return self.id();
    }

    @JRubyMethod(name = "public_methods", optional = 1)
    public static IRubyObject public_methods(ThreadContext context, IRubyObject self, IRubyObject[] args) {
        return ((RubyBasicObject)self).public_methods(context, args);
    }

    @Deprecated
    public static IRubyObject public_methods19(ThreadContext context, IRubyObject self, IRubyObject[] args) {
        return ((RubyBasicObject)self).public_methods(context, args);
    }

    @JRubyMethod(name = "protected_methods", optional = 1)
    public static IRubyObject protected_methods(ThreadContext context, IRubyObject self, IRubyObject[] args) {
        return ((RubyBasicObject)self).protected_methods(context, args);
    }

    @Deprecated
    public static IRubyObject protected_methods19(ThreadContext context, IRubyObject self, IRubyObject[] args) {
        return ((RubyBasicObject)self).protected_methods(context, args);
    }

    @JRubyMethod(name = "private_methods", optional = 1)
    public static IRubyObject private_methods(ThreadContext context, IRubyObject self, IRubyObject[] args) {
        return ((RubyBasicObject)self).private_methods(context, args);
    }

    @Deprecated
    public static IRubyObject private_methods19(ThreadContext context, IRubyObject self, IRubyObject[] args) {
        return ((RubyBasicObject)self).private_methods(context, args);
    }

    @JRubyMethod(name = "singleton_methods", optional = 1)
    public static RubyArray singleton_methods(ThreadContext context, IRubyObject self, IRubyObject[] args) {
        return ((RubyBasicObject)self).singleton_methods(context, args);
    }

    @Deprecated
    public static RubyArray singleton_methods19(ThreadContext context, IRubyObject self, IRubyObject[] args) {
        return ((RubyBasicObject)self).singleton_methods(context, args);
    }

    @JRubyMethod(name = "singleton_method", required = 1)
    public static IRubyObject singleton_method(IRubyObject self, IRubyObject symbol) {
        return ((RubyBasicObject)self).singleton_method(symbol);
    }

    @JRubyMethod(name = "method", required = 1)
    public static IRubyObject method(IRubyObject self, IRubyObject symbol) {
        return ((RubyBasicObject)self).method(symbol);
    }

    @Deprecated
    public static IRubyObject method19(IRubyObject self, IRubyObject symbol) {
        return method(self, symbol);
    }

    @JRubyMethod(name = "to_s")
    public static IRubyObject to_s(IRubyObject self) {
        return ((RubyBasicObject)self).to_s();
    }

    @JRubyMethod(name = "extend", required = 1, rest = true)
    public static IRubyObject extend(IRubyObject self, IRubyObject[] args) {
        return ((RubyBasicObject)self).extend(args);
    }

    @JRubyMethod(name = "send", omit = true)
    public static IRubyObject send(ThreadContext context, IRubyObject self, IRubyObject arg0, Block block) {
        return ((RubyBasicObject)self).send(context, arg0, block);
    }
    @JRubyMethod(name = "send", omit = true)
    public static IRubyObject send(ThreadContext context, IRubyObject self, IRubyObject arg0, IRubyObject arg1, Block block) {
        return ((RubyBasicObject)self).send(context, arg0, arg1, block);
    }
    @JRubyMethod(name = "send", omit = true)
    public static IRubyObject send(ThreadContext context, IRubyObject self, IRubyObject arg0, IRubyObject arg1, IRubyObject arg2, Block block) {
        return ((RubyBasicObject)self).send(context, arg0, arg1, arg2, block);
    }
    @JRubyMethod(name = "send", required = 1, rest = true, omit = true)
    public static IRubyObject send(ThreadContext context, IRubyObject self, IRubyObject[] args, Block block) {
        return ((RubyBasicObject)self).send(context, args, block);
    }

    @Deprecated
    public static IRubyObject send19(ThreadContext context, IRubyObject self, IRubyObject arg0, Block block) {
        return send(context, self, arg0, block);
    }
    @Deprecated
    public static IRubyObject send19(ThreadContext context, IRubyObject self, IRubyObject arg0, IRubyObject arg1, Block block) {
        return send(context, self, arg0, arg1, block);
    }
    @Deprecated
    public static IRubyObject send19(ThreadContext context, IRubyObject self, IRubyObject arg0, IRubyObject arg1, IRubyObject arg2, Block block) {
        return send(context, self, arg0, arg1, arg2, block);
    }
    @Deprecated
    public static IRubyObject send19(ThreadContext context, IRubyObject self, IRubyObject[] args, Block block) {
        return send(context, self, args, block);
    }

    @JRubyMethod(name = "nil?")
    public static IRubyObject nil_p(ThreadContext context, IRubyObject self) {
        return ((RubyBasicObject) self).nil_p(context);
    }

    // Reads and writes backref due to decendant calls ending up in Regexp#=~
    @JRubyMethod(name = "=~", reads = FrameField.BACKREF, writes = FrameField.BACKREF)
    public static IRubyObject op_match(ThreadContext context, IRubyObject self, IRubyObject arg) {
        context.runtime.getWarnings().warn(ID.DEPRECATED_METHOD,
            "deprecated Object#=~ is called on " + ((RubyBasicObject) self).type() +
                "; it always returns nil");
        return ((RubyBasicObject) self).op_match(context, arg);
    }

    // Reads and writes backref due to decendant calls ending up in Regexp#=~
    @JRubyMethod(name = "!~", reads = FrameField.BACKREF, writes = FrameField.BACKREF)
    public static IRubyObject op_not_match(ThreadContext context, IRubyObject self, IRubyObject arg) {
        return ((RubyBasicObject) self).op_not_match(context, arg);
    }

    @JRubyMethod(name = "instance_variable_defined?", required = 1)
    public static IRubyObject instance_variable_defined_p(ThreadContext context, IRubyObject self, IRubyObject name) {
        return ((RubyBasicObject)self).instance_variable_defined_p(context, name);
    }

    @JRubyMethod(name = "instance_variable_get", required = 1)
    public static IRubyObject instance_variable_get(ThreadContext context, IRubyObject self, IRubyObject name) {
        return ((RubyBasicObject)self).instance_variable_get(context, name);
    }

    @JRubyMethod(name = "instance_variable_set", required = 2)
    public static IRubyObject instance_variable_set(IRubyObject self, IRubyObject name, IRubyObject value) {
        return ((RubyBasicObject)self).instance_variable_set(name, value);
    }

    @JRubyMethod(name = "remove_instance_variable", required = 1)
    public static IRubyObject remove_instance_variable(ThreadContext context, IRubyObject self, IRubyObject name, Block block) {
        return ((RubyBasicObject) self).remove_instance_variable(context, name, block);
    }

    @JRubyMethod(name = "instance_variables")
    public static RubyArray instance_variables(ThreadContext context, IRubyObject self) {
        return ((RubyBasicObject) self).instance_variables(context);
    }

    @Deprecated
    public static RubyArray instance_variables19(ThreadContext context, IRubyObject self) {
        return instance_variables(context, self);
    }

    /* end delegated bindings */

    public static IRubyObject gsub(ThreadContext context, IRubyObject recv, IRubyObject arg0, Block block) {
        RubyString str = (RubyString) getLastlineString(context, context.runtime).dup();

        if (!str.gsub_bang(context, arg0, block).isNil()) {
            context.setLastLine(str);
        }

        return str;
    }

    public static IRubyObject gsub(ThreadContext context, IRubyObject recv, IRubyObject arg0, IRubyObject arg1, Block block) {
        RubyString str = (RubyString) getLastlineString(context, context.runtime).dup();

        if (!str.gsub_bang(context, arg0, arg1, block).isNil()) {
            context.setLastLine(str);
        }

        return str;
    }

    public static IRubyObject rbClone(IRubyObject self) {
        return rbClone(self.getRuntime().getCurrentContext(), self);
    }

    public static class LoopMethods {
        @JRubyMethod(module = true, visibility = PRIVATE, reads = LASTLINE, writes = LASTLINE)
        public static IRubyObject gsub(ThreadContext context, IRubyObject recv, IRubyObject arg0, Block block) {
            return context.setLastLine(getLastlineString(context, context.runtime).gsub(context, arg0, block));
        }

        @JRubyMethod(module = true, visibility = PRIVATE, reads = LASTLINE, writes = LASTLINE)
        public static IRubyObject gsub(ThreadContext context, IRubyObject recv, IRubyObject arg0, IRubyObject arg1, Block block) {
            return context.setLastLine(getLastlineString(context, context.runtime).gsub(context, arg0, arg1, block));
        }

        @JRubyMethod(module = true, visibility = PRIVATE, reads = LASTLINE, writes = LASTLINE)
        public static IRubyObject sub(ThreadContext context, IRubyObject recv, IRubyObject arg0, Block block) {
            return context.setLastLine(getLastlineString(context, context.runtime).sub(context, arg0, block));
        }

        @JRubyMethod(module = true, visibility = PRIVATE, reads = LASTLINE, writes = LASTLINE)
        public static IRubyObject sub(ThreadContext context, IRubyObject recv, IRubyObject arg0, IRubyObject arg1, Block block) {
            return context.setLastLine(getLastlineString(context, context.runtime).sub(context, arg0, arg1, block));
        }

        @JRubyMethod(module = true, visibility = PRIVATE, reads = LASTLINE, writes = LASTLINE)
        public static IRubyObject chop(ThreadContext context, IRubyObject recv) {
            return context.setLastLine(getLastlineString(context, context.runtime).chop(context));
        }

        @JRubyMethod(module = true, visibility = PRIVATE, reads = LASTLINE, writes = LASTLINE)
        public static IRubyObject chomp(ThreadContext context, IRubyObject recv) {
            return context.setLastLine(getLastlineString(context, context.runtime).chomp(context));
        }

        @JRubyMethod(module = true, visibility = PRIVATE, reads = LASTLINE, writes = LASTLINE)
        public static IRubyObject chomp(ThreadContext context, IRubyObject recv, IRubyObject arg0) {
            return context.setLastLine(getLastlineString(context, context.runtime).chomp(context, arg0));
        }
    }

    private static KernelSites sites(ThreadContext context) {
        return context.sites.Kernel;
    }

    @Deprecated
    public static IRubyObject methodMissing(ThreadContext context, IRubyObject recv, String name, Visibility lastVis, CallType lastCallType, IRubyObject[] args, Block block) {
        return methodMissing(context, recv, name, lastVis, lastCallType, args);
    }

    @Deprecated
    public static IRubyObject caller20(ThreadContext context, IRubyObject recv, IRubyObject[] args, Block block) {
        return caller(context, recv, args, block);
    }

    @Deprecated
    public static IRubyObject caller19(ThreadContext context, IRubyObject recv, IRubyObject[] args, Block block) {
        return caller(context, recv, args, block);
    }

    @Deprecated
    private static IRubyObject caller(ThreadContext context, IRubyObject recv, IRubyObject[] args, Block block) {
        switch (args.length) {
            case 0:
                return caller(context, recv);
            case 1:
                return caller(context, recv, args[0]);
            case 2:
                return caller(context, recv, args[0], args[1]);
            default:
                Arity.checkArgumentCount(context.runtime, args, 0, 2);
                return null; // not reached
        }
    }

    @Deprecated
    public static IRubyObject caller_locations(ThreadContext context, IRubyObject recv, IRubyObject[] args) {
        switch (args.length) {
            case 0:
                return caller_locations(context, recv);
            case 1:
                return caller_locations(context, recv, args[0]);
            case 2:
                return caller_locations(context, recv, args[0], args[1]);
            default:
                Arity.checkArgumentCount(context.runtime, args, 0, 2);
                return null; // not reached
        }
    }

    @Deprecated
    public static IRubyObject require(IRubyObject recv, IRubyObject name, Block block) {
        return require(recv.getRuntime().getCurrentContext(), recv, name, block);
    }

    @Deprecated
    public static IRubyObject require19(ThreadContext context, IRubyObject recv, IRubyObject name, Block block) {
        return require(context, recv, name, block);
    }

    @Deprecated
    public static IRubyObject op_match19(ThreadContext context, IRubyObject self, IRubyObject arg) {
        return op_match(context, self, arg);
    }

    @Deprecated
    public static IRubyObject new_integer19(ThreadContext context, IRubyObject recv, IRubyObject object) {
        return new_integer(context, recv, object);
    }

    @Deprecated
    public static RubyFloat new_float19(IRubyObject recv, IRubyObject object) {
        return new_float(recv, object);
    }
}<|MERGE_RESOLUTION|>--- conflicted
+++ resolved
@@ -70,7 +70,6 @@
 import org.jruby.runtime.Binding;
 import org.jruby.runtime.Block;
 import org.jruby.runtime.CallType;
-import org.jruby.runtime.DynamicScope;
 import org.jruby.runtime.Helpers;
 import org.jruby.runtime.JavaSites.KernelSites;
 import org.jruby.runtime.ThreadContext;
@@ -90,28 +89,15 @@
 import org.jruby.util.io.OpenFile;
 import org.jruby.util.io.PopenExecutor;
 
-<<<<<<< HEAD
-import java.io.ByteArrayOutputStream;
-import java.util.ArrayList;
-import java.util.Arrays;
-import java.util.HashSet;
-import java.util.Map;
-import java.util.Set;
-
-import static org.jruby.RubyBasicObject.UNDEF;
 import static org.jruby.RubyEnumerator.SizeFn;
 import static org.jruby.RubyEnumerator.enumeratorizeWithSize;
 import static org.jruby.anno.FrameField.BACKREF;
-=======
-import static org.jruby.RubyEnumerator.enumeratorizeWithSize;
 import static org.jruby.RubyIO.checkUnsupportedOptions;
 import static org.jruby.RubyIO.checkValidSpawnOptions;
 import static org.jruby.RubyIO.UNSUPPORTED_SPAWN_OPTIONS;
->>>>>>> d796c73b
 import static org.jruby.anno.FrameField.BLOCK;
 import static org.jruby.anno.FrameField.CLASS;
 import static org.jruby.anno.FrameField.FILENAME;
-import static org.jruby.anno.FrameField.JUMPTARGET;
 import static org.jruby.anno.FrameField.LASTLINE;
 import static org.jruby.anno.FrameField.LINE;
 import static org.jruby.anno.FrameField.METHODNAME;
@@ -1534,11 +1520,7 @@
     @JRubyMethod(name = "loop", module = true, visibility = PRIVATE)
     public static IRubyObject loop(ThreadContext context, IRubyObject recv, Block block) {
         if ( ! block.isGiven() ) {
-<<<<<<< HEAD
-            return enumeratorizeWithSize(context, recv, "loop", loopSizeFn(context));
-=======
-            return RubyEnumerator.enumeratorizeWithSize(context, recv, "loop", loopSizeFn());
->>>>>>> d796c73b
+            return enumeratorizeWithSize(context, recv, "loop", loopSizeFn());
         }
         final Ruby runtime = context.runtime;
         IRubyObject oldExc = runtime.getGlobalVariables().get("$!"); // Save $!
@@ -1561,18 +1543,8 @@
         }
     }
 
-<<<<<<< HEAD
-    private static SizeFn loopSizeFn(final ThreadContext context) {
-        return new SizeFn() {
-            @Override
-            public IRubyObject size(ThreadContext context, IRubyObject self, IRubyObject[] args) {
-                return RubyFloat.newFloat(context.runtime, RubyFloat.INFINITY);
-            }
-        };
-=======
     private static SizeFn loopSizeFn() {
-        return (context, args) -> RubyFloat.newFloat(context.runtime, RubyFloat.INFINITY);
->>>>>>> d796c73b
+        return (context, self, args) -> RubyFloat.newFloat(context.runtime, RubyFloat.INFINITY);
     }
 
     @JRubyMethod(required = 2, optional = 1, module = true, visibility = PRIVATE)
@@ -2009,16 +1981,7 @@
         }
 
         if (block.isGiven()) {
-<<<<<<< HEAD
-            sizeFn = new SizeFn() {
-                @Override
-                public IRubyObject size(ThreadContext context, IRubyObject self, IRubyObject[] args) {
-                    return block.call(context, args);
-                }
-            };
-=======
-            sizeFn = (ctx, args1) -> block.call(ctx, args1);
->>>>>>> d796c73b
+            sizeFn = (ctx, recv, args1) -> block.call(ctx, args1);
         }
 
         return enumeratorizeWithSize(context, self, method, args, sizeFn);
