--- conflicted
+++ resolved
@@ -2491,18 +2491,6 @@
     }
 
     // Writes backref due to decendant calls ending up in Regexp#=~
-<<<<<<< HEAD
-=======
-    @JRubyMethod(name = "=~", writes = FrameField.BACKREF)
-    public static IRubyObject op_match(ThreadContext context, IRubyObject self, IRubyObject arg) {
-        context.runtime.getWarnings().warnDeprecated(ID.DEPRECATED_METHOD,
-            "deprecated Object#=~ is called on " + ((RubyBasicObject) self).type() +
-                "; it always returns nil");
-        return ((RubyBasicObject) self).op_match(context, arg);
-    }
-
-    // Writes backref due to decendant calls ending up in Regexp#=~
->>>>>>> 3e122da7
     @JRubyMethod(name = "!~", writes = FrameField.BACKREF)
     public static IRubyObject op_not_match(ThreadContext context, IRubyObject self, IRubyObject arg) {
         return ((RubyBasicObject) self).op_not_match(context, arg);
