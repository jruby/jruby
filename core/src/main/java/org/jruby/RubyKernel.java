--- conflicted
+++ resolved
@@ -161,18 +161,9 @@
     }
 
     @JRubyMethod(required = 2, module = true, visibility = PRIVATE)
-<<<<<<< HEAD
-    public static IRubyObject autoload(final IRubyObject recv, IRubyObject symbol, IRubyObject file) {
-        Ruby runtime = recv.getRuntime();
-        String nonInternedName = symbol.asJavaString();
-
-        final RubyString fileString = StringSupport.checkEmbeddedNulls(runtime,
-                RubyFile.get_path(runtime.getCurrentContext(), file));
-=======
     public static IRubyObject autoload(ThreadContext context, final IRubyObject recv, IRubyObject symbol, IRubyObject file) {
         final Ruby runtime = context.runtime;
         final String nonInternedName = symbol.asJavaString();
->>>>>>> 0e4c0f93
 
         if (!IdUtil.isValidConstantName(nonInternedName)) {
             throw runtime.newNameError("autoload must be constant name", nonInternedName);
