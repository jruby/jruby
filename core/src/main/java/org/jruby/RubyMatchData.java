--- conflicted
+++ resolved
@@ -58,14 +58,10 @@
 import org.jruby.util.ByteList;
 import org.jruby.util.ByteListHolder;
 import org.jruby.util.RegexpOptions;
-import org.jruby.util.RubyStringBuilder;
 import org.jruby.util.StringSupport;
 
-<<<<<<< HEAD
 import static org.jruby.api.Error.typeError;
-=======
 import static org.jruby.util.RubyStringBuilder.str;
->>>>>>> 1b4ad6dd
 
 /**
  * @author olabini
@@ -838,7 +834,6 @@
 
         checkFrozen();
 
-<<<<<<< HEAD
         if (original instanceof RubyMatchData orig) {
             str = orig.str;
             regs = orig.regs;
@@ -846,13 +841,6 @@
             throw typeError(getRuntime().getCurrentContext(), "wrong argument class");
         }
 
-=======
-        if (!(original instanceof RubyMatchData origMatchData)) throw getRuntime().newTypeError("wrong argument class");
-
-        str = origMatchData.str;
-        regs = origMatchData.regs;
-
->>>>>>> 1b4ad6dd
         return this;
     }
 
