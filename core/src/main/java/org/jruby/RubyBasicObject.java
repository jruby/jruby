--- conflicted
+++ resolved
@@ -2835,14 +2835,7 @@
      *     fred.instance_variable_defined?("@c")   #=> false
      */
     public IRubyObject instance_variable_defined_p(ThreadContext context, IRubyObject name) {
-<<<<<<< HEAD
         return context.runtime.newBoolean(variableTableContains(validateInstanceVariable(name)));
-=======
-        if (variableTableContains(validateInstanceVariable(name, name.asJavaString()))) {
-            return context.tru;
-        }
-        return context.fals;
->>>>>>> 2f4cb26b
     }
 
     /** rb_obj_ivar_get
@@ -2866,17 +2859,9 @@
      *     fred.instance_variable_get("@b")   #=> 99
      */
     public IRubyObject instance_variable_get(ThreadContext context, IRubyObject name) {
-<<<<<<< HEAD
         Object value = variableTableFetch(validateInstanceVariable(name));
 
         return value != null ? (IRubyObject) value : context.nil;
-=======
-        Object value;
-        if ((value = variableTableFetch(validateInstanceVariable(name, name.asJavaString()))) != null) {
-            return (IRubyObject)value;
-        }
-        return context.nil;
->>>>>>> 2f4cb26b
     }
 
     /** rb_obj_ivar_set
