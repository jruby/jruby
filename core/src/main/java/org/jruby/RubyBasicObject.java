--- conflicted
+++ resolved
@@ -2783,15 +2783,6 @@
         return context.fals;
     }
 
-<<<<<<< HEAD
-    public IRubyObject op_match(ThreadContext context, IRubyObject arg) {
-        return context.nil;
-    }
-
-    @Deprecated
-    public IRubyObject op_match19(ThreadContext context, IRubyObject arg) {
-        return op_match(context, arg);
-=======
     /** rb_obj_pattern_match
      *
      *  call-seq:
@@ -2803,7 +2794,6 @@
      */
     public IRubyObject op_match(ThreadContext context, IRubyObject arg) {
         return context.nil;
->>>>>>> 9d5d74ca
     }
 
     /**
