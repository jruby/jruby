/*
 ***** BEGIN LICENSE BLOCK *****
 * Version: EPL 2.0/GPL 2.0/LGPL 2.1
 *
 * The contents of this file are subject to the Eclipse Public
 * License Version 2.0 (the "License"); you may not use this file
 * except in compliance with the License. You may obtain a copy of
 * the License at http://www.eclipse.org/legal/epl-v20.html
 *
 * Software distributed under the License is distributed on an "AS
 * IS" basis, WITHOUT WARRANTY OF ANY KIND, either express or
 * implied. See the License for the specific language governing
 * rights and limitations under the License.
 *
 * Copyright (C) 2002 Benoit Cerrina <b.cerrina@wanadoo.fr>
 * Copyright (C) 2002-2004 Jan Arne Petersen <jpetersen@uni-bonn.de>
 * Copyright (C) 2002-2004 Anders Bengtsson <ndrsbngtssn@yahoo.se>
 * Copyright (C) 2003 Joey Gibson <joey@joeygibson.com>
 * Copyright (C) 2004-2007 Thomas E Enebo <enebo@acm.org>
 * Copyright (C) 2004-2007 Charles O Nutter <headius@headius.com>
 * Copyright (C) 2004 Stefan Matthias Aust <sma@3plus4.de>
 * Copyright (C) 2006 Miguel Covarrubias <mlcovarrubias@gmail.com>
 *
 * Alternatively, the contents of this file may be used under the terms of
 * either of the GNU General Public License Version 2 or later (the "GPL"),
 * or the GNU Lesser General Public License Version 2.1 or later (the "LGPL"),
 * in which case the provisions of the GPL or the LGPL are applicable instead
 * of those above. If you wish to allow use of your version of this file only
 * under the terms of either the GPL or the LGPL, and not to allow others to
 * use your version of this file under the terms of the EPL, indicate your
 * decision by deleting the provisions above and replace them with the notice
 * and other provisions required by the GPL or the LGPL. If you do not delete
 * the provisions above, a recipient may use your version of this file under
 * the terms of any one of the EPL, the GPL or the LGPL.
 ***** END LICENSE BLOCK *****/

package org.jruby;

import jnr.constants.platform.OpenFlags;
import jnr.posix.POSIX;
import jnr.posix.util.Platform;
import org.jcodings.Encoding;
import org.jcodings.specific.ASCIIEncoding;
import org.jcodings.specific.UTF8Encoding;
import org.jruby.anno.JRubyClass;
import org.jruby.anno.JRubyMethod;
import org.jruby.api.API;
import org.jruby.exceptions.NotImplementedError;
import org.jruby.ir.runtime.IRRuntimeHelpers;
import org.jruby.runtime.*;
import org.jruby.runtime.JavaSites.FileSites;
import org.jruby.runtime.builtin.IRubyObject;
import org.jruby.runtime.encoding.EncodingCapable;
import org.jruby.util.*;
import org.jruby.util.io.EncodingUtils;
import org.jruby.util.io.IOEncodable;
import org.jruby.util.io.ModeFlags;
import org.jruby.util.io.OpenFile;
import org.jruby.util.io.PosixShim;

import java.io.File;
import java.io.IOException;
import java.io.InputStream;
import java.io.Reader;
import java.net.MalformedURLException;
import java.net.URI;
import java.net.URL;
import java.nio.channels.Channels;
import java.nio.channels.FileChannel;
import java.nio.charset.StandardCharsets;
import java.nio.file.*;
import java.nio.file.attribute.FileTime;
import java.nio.file.attribute.PosixFileAttributeView;
import java.util.ArrayList;
import java.util.Enumeration;
import java.util.List;
import java.util.jar.JarFile;
import java.util.regex.Matcher;
import java.util.regex.Pattern;
import java.util.zip.ZipEntry;
import java.util.zip.ZipFile;

import static org.jruby.RubyInteger.singleCharByteList;
import static org.jruby.api.Access.fileClass;
import static org.jruby.api.Access.hashClass;
import static org.jruby.api.Access.timeClass;
import static org.jruby.api.Check.checkEmbeddedNulls;
import static org.jruby.api.Convert.*;
import static org.jruby.api.Create.*;
import static org.jruby.api.Define.defineClass;
import static org.jruby.api.Error.argumentError;
import static org.jruby.api.Error.runtimeError;
import static org.jruby.runtime.ThreadContext.hasKeywords;
import static org.jruby.runtime.Visibility.PRIVATE;
import static org.jruby.util.StringSupport.*;
import static org.jruby.util.io.EncodingUtils.vmode;
import static org.jruby.util.io.EncodingUtils.vperm;

/**
 * The Ruby File class.
 */
@JRubyClass(name="File", parent="IO", include="FileTest")
public class RubyFile extends RubyIO implements EncodingCapable {

    static final ByteList SLASH = singleCharByteList((byte) '/');
    static final ByteList BACKSLASH = singleCharByteList((byte) '\\');

    public static RubyClass createFileClass(ThreadContext context, RubyClass IO) {
        // file separator constants
        var separator = newString(context, SLASH).freeze(context);
        var altSeparator = File.separatorChar == '\\' ? newString(context, BACKSLASH).freeze(context) : context.nil;
        var pathSeparator = newString(context, singleCharByteList((byte) File.pathSeparatorChar)).freeze(context);

        RubyClass File = defineClass(context, "File", IO, RubyFile::new).
                reifiedClass(RubyFile.class).
                kindOf(new RubyModule.JavaClassKindOf(RubyFile.class)).
                classIndex(ClassIndex.FILE).
                defineMethods(context, RubyFile.class).
                defineConstant(context, "SEPARATOR", separator).
                defineConstant(context, "Separator", separator).
                defineConstant(context, "ALT_SEPARATOR", altSeparator).
                defineConstant(context, "PATH_SEPARATOR", pathSeparator);

        // For JRUBY-5276, physically define FileTest methods on File's singleton
        File.singletonClass(context).defineMethods(context, RubyFileTest.FileTestFileMethods.class);

        var FileConstants = File.defineModuleUnder(context, "Constants").
                defineConstant(context, "RDONLY", asFixnum(context, OpenFlags.O_RDONLY.intValue())).
                defineConstant(context, "WRONLY", asFixnum(context, OpenFlags.O_WRONLY.intValue())).
                defineConstant(context, "RDWR", asFixnum(context, OpenFlags.O_RDWR.intValue())).
                defineConstant(context, "APPEND", asFixnum(context, OpenFlags.O_APPEND.intValue())).
                defineConstant(context, "CREAT", asFixnum(context, OpenFlags.O_CREAT.intValue())).
                defineConstant(context, "EXCL", asFixnum(context, OpenFlags.O_EXCL.intValue())).
                defineConstant(context, "NONBLOCK", asFixnum(context, OpenFlags.O_NONBLOCK.intValue())).
                defineConstant(context, "TRUNC", asFixnum(context, OpenFlags.O_TRUNC.intValue())).
                // FIXME: NOCTTY is showing up as undefined on Linux, but it should be defined.
                defineConstant(context, "NOCTTY", asFixnum(context, OpenFlags.O_NOCTTY.intValue())).
                defineConstant(context, "SHARE_DELETE", asFixnum(context, ModeFlags.SHARE_DELETE)).
                defineConstant(context, "FNM_NOESCAPE", asFixnum(context, FNM_NOESCAPE)).
                defineConstant(context, "FNM_CASEFOLD", asFixnum(context, FNM_CASEFOLD)).
                defineConstant(context, "FNM_SYSCASE", asFixnum(context, FNM_SYSCASE)).
                defineConstant(context, "FNM_DOTMATCH", asFixnum(context, FNM_DOTMATCH)).
                defineConstant(context, "FNM_PATHNAME", asFixnum(context, FNM_PATHNAME)).
                defineConstant(context, "FNM_EXTGLOB", asFixnum(context, FNM_EXTGLOB)).
                defineConstant(context, "LOCK_SH", asFixnum(context, RubyFile.LOCK_SH)).
                defineConstant(context, "LOCK_EX", asFixnum(context, RubyFile.LOCK_EX)).
                defineConstant(context, "LOCK_NB", asFixnum(context, RubyFile.LOCK_NB)).
                defineConstant(context, "LOCK_UN", asFixnum(context, RubyFile.LOCK_UN)).
                defineConstant(context, "NULL", newString(context, getNullDevice()));

        // FIXME: Some comment about an O_DELAY not being defined in OpenFlags.  This might be missing constants.
        // FIXME: Should NONBLOCK exist for Windows fcntl flags?
        if (OpenFlags.O_NONBLOCK.defined()) {
            FileConstants.defineConstant(context, "NONBLOCK", asFixnum(context, OpenFlags.O_NONBLOCK.intValue()));
        } else if (Platform.IS_WINDOWS) {
            FileConstants.defineConstant(context, "NONBLOCK", asFixnum(context, 1));
        }
        
        if (!OpenFlags.O_BINARY.defined()) {
            FileConstants.defineConstant(context, "BINARY", asFixnum(context, 0));
        } else {
            /* disable line code conversion */
            FileConstants.defineConstant(context, "BINARY", asFixnum(context, OpenFlags.O_BINARY.intValue()));
        }

        if (OpenFlags.O_SYNC.defined()) {
            FileConstants.defineConstant(context, "SYNC", asFixnum(context, OpenFlags.O_SYNC.intValue()));
        }
        // O_DSYNC and O_RSYNC are not in OpenFlags
//        #ifdef O_DSYNC
//        /* any write operation perform synchronously except some meta data */
//        constants.setConstant("DSYNC", asFixnum(context, OpenFlags.O_DSYNC.intValue()));
//        #endif
//        #ifdef O_RSYNC
//        /* any read operation perform synchronously. used with SYNC or DSYNC. */
//        constants.setConstant("RSYNC", asFixnum(context, OpenFlags.O_RSYNC.intValue()));
//        #endif
        if (OpenFlags.O_NOFOLLOW.defined()) {
            /* do not follow symlinks */
            FileConstants.defineConstant(context, "NOFOLLOW", asFixnum(context, OpenFlags.O_NOFOLLOW.intValue()));     /* FreeBSD, Linux */
        }
        // O_NOATIME and O_DIRECT are not in OpenFlags
//        #ifdef O_NOATIME
//        /* do not change atime */
//        constants.setConstant("NOATIME", asFixnum(context, OpenFlags.O_NOATIME.intValue()));     /* Linux */
//        #endif
//        #ifdef O_DIRECT
//        /*  Try to minimize cache effects of the I/O to and from this file. */
//        constants.setConstant("DIRECT", asFixnum(context, OpenFlags.O_DIRECT.intValue()));
//        #endif
        if (OpenFlags.O_TMPFILE.defined()) {
            /* Create an unnamed temporary file */
            FileConstants.defineConstant(context, "TMPFILE", asFixnum(context, OpenFlags.O_TMPFILE.intValue()));
        }

        // File::Constants module is included in IO.
        IO.include(context, FileConstants);

        if (Platform.IS_WINDOWS) {
            // readlink is not available on Windows. See below and jruby/jruby#3287.
            // TODO: MRI does not implement readlink on Windows, but perhaps we could?
            File.searchMethod("readlink").setNotImplemented(true);
            File.searchMethod("mkfifo").setNotImplemented(true);
        }

        if (!Platform.IS_BSD) {
            // lchmod appears to be mostly a BSD-ism, not supported on Linux.
            // See https://github.com/jruby/jruby/issues/5547
            File.singletonClass(context).searchMethod("lchmod").setNotImplemented(true);
        }

        return File;
    }

    private static String getNullDevice() {
        // FIXME: MRI defines null devices for Amiga and VMS, but currently we lack ability to detect these platforms
        return Platform.IS_WINDOWS ? "NUL" : "/dev/null";
    }

    public RubyFile(Ruby runtime, RubyClass type) {
        super(runtime, type);
    }

    // XXX This constructor is a hack to implement the __END__ syntax.
    //     Converting a reader back into an InputStream doesn't generally work.
    RubyFile(Ruby runtime, String path, final Reader reader) {
        this(runtime, path, new InputStream() {
            @Override
            public int read() throws IOException {
                return reader.read();
            }
        });
    }

    public RubyFile(Ruby runtime, String path, InputStream in) {
        super(runtime, runtime.getFile(), Channels.newChannel(in));
        this.setPath(path);
    }

    public RubyFile(Ruby runtime, String path, FileChannel channel) {
        super(runtime, runtime.getFile(), channel);
        this.setPath(path);
    }

    @Override
    protected IRubyObject rbIoClose(ThreadContext context) {
        // Make sure any existing lock is released before we try and close the file
        if (openFile.currentLock != null) {
            try {
                openFile.currentLock.release();
            } catch (IOException e) {
                throw context.runtime.newIOError(e.getMessage());
            }
        }
        return super.rbIoClose(context);
    }

    @JRubyMethod
    public IRubyObject flock(ThreadContext context, IRubyObject operation) {

        // Solaris uses a ruby-ffi version defined in jruby/kernel/file.rb, so re-dispatch
        if (Platform.IS_SOLARIS) return callMethod(context, "flock", operation);

//        int[] op = {0,0};
//        struct timeval time;
//        rb_secure(2);
        int op1 = RubyNumeric.num2int(operation);
        OpenFile fptr = getOpenFileChecked();

        if (fptr.isWritable()) flushRaw(context, false);

        // MRI's logic differs here. For a nonblocking flock that produces EAGAIN, EACCES, or EWOULBLOCK, MRI
        // just returns false immediately. For the same errnos in blocking mode, MRI waits for 0.1s and then
        // attempts the lock again, indefinitely.
        while (fptr.threadFlock(context, op1) < 0) {
            switch (fptr.errno()) {
                case EAGAIN:
                case EACCES:
                case EWOULDBLOCK:
                    if ((op1 & LOCK_NB) != 0) return context.fals;

                    try {
                        context.getThread().sleep(100);
                    } catch (InterruptedException ie) {
                        context.pollThreadEvents();
                    }
                    fptr.checkClosed();
                    continue;
                case EINTR:
                    break;
                default:
                    throw context.runtime.newErrnoFromErrno(fptr.errno(), fptr.getPath());
            }
        }
        return asFixnum(context, 0);
    }

    // rb_file_initialize
    @JRubyMethod(name = "initialize", required = 1, optional = 3, checkArity = false, visibility = PRIVATE, keywords = true)
    public IRubyObject initialize(ThreadContext context, IRubyObject[] args, Block block) {
        // capture callInfo for delegating to IO#initialize
        int callInfo = context.callInfo;
        IRubyObject keywords = IRRuntimeHelpers.receiveKeywords(context, args, false, true, false);
        // Mild hack. We want to arity-mismatch if extra arg is not really a kwarg but not if it is one.
        int maxArgs = keywords instanceof RubyHash ? 4 : 3;
        int argc = Arity.checkArgumentCount(context, args, 1, maxArgs);

        if (openFile != null) throw runtimeError(context, "reinitializing File");

        if (argc > 0 && argc <= 3) {
            IRubyObject fd = TypeConverter.convertToTypeWithCheck(context, args[0], context.runtime.getFixnum(), sites(context).to_int_checked);
            if (!fd.isNil()) {
<<<<<<< HEAD
                if (argc == 1) return super.initialize(context, fd, block);
                if (argc == 2) return super.initialize(context, fd, args[1], block);
=======
                // restore callInfo for delegated call to IO#initialize
                IRRuntimeHelpers.setCallInfo(context, callInfo);
                if (argc == 1) {
                    return super.initialize(context, fd, block);
                } else if (argc == 2) {
                    return super.initialize(context, fd, args[1], block);
                }
>>>>>>> 71fe5f34
                return super.initialize(context, fd, args[1], args[2], block);
            }
        }

        return openFile(context, args);
    }

    @JRubyMethod
    public IRubyObject chmod(ThreadContext context, IRubyObject arg) {
        checkClosed(context);
        int mode = toInt(context, arg);
        final String path = getPath();
        if (!new File(path).exists()) throw context.runtime.newErrnoENOENTError(path);

        return asFixnum(context, context.runtime.getPosix().chmod(path, mode));
    }

    @JRubyMethod
    public IRubyObject chown(ThreadContext context, IRubyObject arg1, IRubyObject arg2) {
        checkClosed(context);
        int owner = !arg1.isNil() ? RubyNumeric.num2int(arg1) : -1;
        int group = !arg2.isNil() ? RubyNumeric.num2int(arg2) : -1;

        final String path = getPath();
        if (!new File(path).exists()) throw context.runtime.newErrnoENOENTError(path);

        return asFixnum(context, context.runtime.getPosix().chown(path, owner, group));
    }

    @JRubyMethod
    public IRubyObject atime(ThreadContext context) {
        checkClosed(context);
        return context.runtime.newFileStat(getPath(), false).atime(context);
    }

    @JRubyMethod(name = "ctime")
    public IRubyObject ctime(ThreadContext context) {
        checkClosed(context);
        return context.runtime.newFileStat(getPath(), false).ctime(context);
    }

    @JRubyMethod(name = "birthtime")
    public IRubyObject birthtime(ThreadContext context) {
        checkClosed(context);

        if (Platform.IS_LINUX || Platform.IS_BSD) {
            throw context.runtime.newNotImplementedError("birthtime() function is unimplemented on this machine");
        }

        FileTime btime = getBirthtimeWithNIO(getPath());
        if (btime != null) return context.runtime.newTime(btime.toMillis()); // btime comes in nanos
        return ctime(context);
    }

    public static final FileTime getBirthtimeWithNIO(String pathString) {
        // FIXME: birthtime is in stat, so we should use that if platform supports it (#2152)
        Path path = Paths.get(pathString);
        PosixFileAttributeView view = Files.getFileAttributeView(path, PosixFileAttributeView.class, LinkOption.NOFOLLOW_LINKS);
        try {
            if (view != null) return view.readAttributes().creationTime();
        } catch (IOException ioe) {
            // ignore, just fall back on ctime
        }
        return null;
    }

    @JRubyMethod
    public IRubyObject lstat(ThreadContext context) {
        checkClosed(context);
        return context.runtime.newFileStat(getPath(), true);
    }

    @JRubyMethod
    public IRubyObject mtime(ThreadContext context) {
        checkClosed(context);
        return ((RubyFileStat) stat(context)).mtime(context);
    }

    @JRubyMethod(meta = true)
    public static IRubyObject path(ThreadContext context, IRubyObject self, IRubyObject str) {
        return get_path(context, str);
    }

    // Moved to IO in 3.2
    public IRubyObject path(ThreadContext context) {
        return super.path(context);
    }

    @JRubyMethod
    public IRubyObject truncate(ThreadContext context, IRubyObject len) {
        long pos = RubyNumeric.num2int(len);
        OpenFile fptr = getOpenFileChecked();
        if (!fptr.isWritable()) throw context.runtime.newIOError("not opened for writing");

        flushRaw(context, false);

        if (pos < 0) throw context.runtime.newErrnoEINVALError(openFile.getPath());

        if (fptr.posix.ftruncate(fptr.fd(), pos) < 0) {
            throw context.runtime.newErrnoFromErrno(fptr.posix.getErrno(), fptr.getPath());
        }

        return asFixnum(context, 0);
    }

    private static final byte[] CLOSED_MESSAGE = new byte[] {' ', '(', 'c', 'l', 'o', 's', 'e', 'd', ')'};

    @JRubyMethod
    public RubyString inspect(ThreadContext context) {
        final String path = openFile.getPath();
        ByteList str = new ByteList((path == null ? 4 : path.length()) + 8);

        str.append('#').append('<');
        str.append(getMetaClass().getRealClass().to_s(context).getByteList());
        str.append(':').append(path == null ? RubyNil.nilBytes : RubyEncoding.encodeUTF8(path));
        if (!openFile.isOpen()) str.append(CLOSED_MESSAGE);
        str.append('>');
        // MRI knows whether path is UTF-8 so it might return ASCII-8BIT (we do not check)
        str.setEncoding(UTF8Encoding.INSTANCE);
        return RubyString.newStringLight(context.runtime, str);
    }

    private static final String URI_PREFIX_STRING = "^(uri|jar|file|classpath):([^:/]{2,}:([^:/]{2,}:)?)?";
    private static final Pattern ROOT_PATTERN = Pattern.compile(URI_PREFIX_STRING + "/?/?$");

    private static final int NULL_CHAR = '\0';

    /* File class methods */

    @JRubyMethod(meta = true) // required = 1, optional = 1
    public static RubyString basename(ThreadContext context, IRubyObject recv, IRubyObject path) {
        return basenameImpl(context, (RubyClass) recv, path, null);
    }

    @JRubyMethod(meta = true) // required = 1, optional = 1
    public static RubyString basename(ThreadContext context, IRubyObject recv, IRubyObject path, IRubyObject ext) {
        return basenameImpl(context, (RubyClass) recv, path, ext == context.nil ? null : ext);
    }

    @Deprecated
    public static IRubyObject basename(ThreadContext context, IRubyObject recv, IRubyObject[] args) {
        IRubyObject ext = (args.length > 1 && args[1] != context.nil) ? args[1] : null;
        return basenameImpl(context, (RubyClass) recv, args[0], ext);
    }

    private static RubyString basenameImpl(ThreadContext context, RubyClass klass, IRubyObject path, IRubyObject ext) {
        final int separatorChar = getSeparatorChar(context, klass);
        final int altSeparatorChar = getAltSeparatorChar(context, klass);

        RubyString origString = get_path(context, path);
        Encoding origEncoding = origString.getEncoding();
        String name = origString.toString();

        // uri-like paths without parent directory
        if (name.endsWith(".jar!/") || ROOT_PATTERN.matcher(name).matches()) return (RubyString) path;

        // MRI-compatible basename handling for windows drive letter paths
        if (Platform.IS_WINDOWS) {
            if (name.length() > 1 && name.charAt(1) == ':' && Character.isLetter(name.charAt(0))) {
                switch (name.length()) {
                case 2:
                    return RubyString.newEmptyString(context.runtime, origString.getEncoding());
                case 3:
                    return newString(context, RubyString.encodeBytelist(name.substring(2), origEncoding));
                default:
                    switch (name.charAt(2)) {
                    case '/', '\\':
                        break;
                    default:
                        // strip c: away from relative-pathed name
                        name = name.substring(2);
                    }
                    break;
                }
            }
        }

        while (name.length() > 1 && (name.charAt(name.length() - 1) == separatorChar || (name.charAt(name.length() - 1) == altSeparatorChar))) {
            name = name.substring(0, name.length() - 1);
        }

        // Paths which end in File::SEPARATOR or File::ALT_SEPARATOR must be stripped off.
        int slashCount = 0;
        int length = name.length();
        for (int i = length - 1; i >= 0; i--) {
            char c = name.charAt(i);
            if (c != separatorChar && c != altSeparatorChar) {
                break;
            }
            slashCount++;
        }
        if (slashCount > 0 && length > 1) {
            name = name.substring(0, name.length() - slashCount);
        }

        int index = name.lastIndexOf(separatorChar);
        if (altSeparatorChar != NULL_CHAR) {
            index = Math.max(index, name.lastIndexOf(altSeparatorChar));
        }

        if (!(contentEquals(name, separatorChar) || (contentEquals(name, altSeparatorChar))) && index != -1) {
            name = name.substring(index + 1);
        }

        if (ext != null) {
            final String extStr = RubyString.stringValue(ext).toString();
            if (".*".equals(extStr)) {
                index = name.lastIndexOf('.');
                if (index > 0) {  // -1 no match; 0 it is dot file not extension
                    name = name.substring(0, index);
                }
            } else if (name.endsWith(extStr)) {
                name = name.substring(0, name.length() - extStr.length());
            }
        }

        return newString(context, RubyString.encodeBytelist(name, origEncoding));
    }

    private static int getSeparatorChar(ThreadContext context, final RubyClass File) {
        final RubyString sep = RubyString.stringValue(File.getConstant(context, "SEPARATOR"));
        return sep.getByteList().get(0);
    }

    private static int getAltSeparatorChar(ThreadContext context, final RubyClass File) {
        final IRubyObject sep = File.getConstant(context, "ALT_SEPARATOR");
        return sep instanceof RubyString sepStr ? sepStr.getByteList().get(0) : NULL_CHAR;
    }

    @JRubyMethod(required = 2, rest = true, checkArity = false, meta = true)
    public static IRubyObject chmod(ThreadContext context, IRubyObject recv, IRubyObject[] args) {
        int argc = Arity.checkArgumentCount(context, args, 2, -1);
        int count = 0;
        int mode = toInt(context, args[0]);

        for (int i = 1; i < argc; i++, count++) {
            JRubyFile filename = file(args[i]);

            if (!filename.exists()) throw context.runtime.newErrnoENOENTError(filename.toString());

            if (0 != context.runtime.getPosix().chmod(filename.getAbsolutePath(), mode)) {
                throw context.runtime.newErrnoFromLastPOSIXErrno();
            }
        }

        return asFixnum(context, count);
    }

    @JRubyMethod(required = 2, rest = true, checkArity = false, meta = true)
    public static IRubyObject chown(ThreadContext context, IRubyObject recv, IRubyObject[] args) {
        int argc = Arity.checkArgumentCount(context, args, 2, -1);
        int count = 0;
        int owner = !args[0].isNil() ? RubyNumeric.num2int(args[0]) : -1;
        int group = !args[1].isNil() ? RubyNumeric.num2int(args[1]) : -1;

        for (int i = 2; i < argc; i++) {
            JRubyFile filename = file(args[i]);

            if (!filename.exists()) throw context.runtime.newErrnoENOENTError(filename.toString());

            if (0 != context.runtime.getPosix().chown(filename.getAbsolutePath(), owner, group)) {
                throw context.runtime.newErrnoFromLastPOSIXErrno();
            } else {
                count++;
            }
        }

        return asFixnum(context, count);
    }

    @JRubyMethod(meta = true)
    public static IRubyObject dirname(ThreadContext context, IRubyObject recv, IRubyObject path) {
        return dirnameCommon(context, get_path(context, path), 1);
    }

    @JRubyMethod(meta = true)
    public static IRubyObject dirname(ThreadContext context, IRubyObject recv, IRubyObject path, IRubyObject arg1) {
        return dirnameCommon(context, get_path(context, path), RubyNumeric.num2int(arg1));
    }

    private static RubyString dirnameCommon(ThreadContext context, RubyString filename, int level) {
        return newString(context, dirname(context, filename.asJavaString(), level));
    }

    static final Pattern PROTOCOL_PATTERN = Pattern.compile(URI_PREFIX_STRING + ".*");

    public static String dirname(ThreadContext context, final String filename) {
        return dirname(context, filename, 1);
    }

    public static String dirname(ThreadContext context, final String filename, int level) {
        if (level < 0) throw argumentError(context, "negative level: " + level);

        final RubyClass File = fileClass(context);
        IRubyObject sep = File.getConstant(context, "SEPARATOR");
        final String separator; final char separatorChar;
        if (sep instanceof RubyString && ((RubyString) sep).size() == 1) {
            separatorChar = ((RubyString) sep).getByteList().charAt(0);
            separator = (separatorChar == '/') ? "/" : String.valueOf(separatorChar);
        } else {
            separator = sep.toString();
            separatorChar = separator.isEmpty() ? '\0' : separator.charAt(0);
        }

        String altSeparator = null; char altSeparatorChar = '\0';
        final IRubyObject rbAltSeparator = File.getConstantNoConstMissing(context, "ALT_SEPARATOR");
        if (rbAltSeparator != null && rbAltSeparator != context.nil) {
            altSeparator = rbAltSeparator.toString();
            if (!altSeparator.isEmpty()) altSeparatorChar = altSeparator.charAt(0);
        }

        String name = filename;
        if (altSeparator != null) name = replace(filename, altSeparator, separator);

        boolean startsWithSeparator = false;
        if (!name.isEmpty()) startsWithSeparator = name.charAt(0) == separatorChar;

        int idx; // jar like paths
        if ((idx = name.indexOf(".jar!")) != -1 && name.startsWith(separator, idx + 5)) {
            int start = name.indexOf("!" + separator) + 1;
            String path = dirname(context, name.substring(start));
            if (path.equals(".") || path.equals(separator)) path = "";
            return name.substring(0, start) + path;
        }
        // address all the url like paths first
        if (PROTOCOL_PATTERN.matcher(name).matches()) {
            int start = name.indexOf(":" + separator) + 2;
            String path = dirname(context, name.substring(start));
            if (path.equals(".")) path = "";
            return name.substring(0, start) + path;
        }

        int minPathLength = 1;
        boolean trimmedSlashes = false;

        boolean startsWithUNCOnWindows = Platform.IS_WINDOWS && startsWith(name, separatorChar, separatorChar);

        if (startsWithUNCOnWindows) minPathLength = 2;

        boolean startsWithDriveLetterOnWindows = startsWithDriveLetterOnWindows(name);

        if (startsWithDriveLetterOnWindows) minPathLength = 3;

        while (name.length() > minPathLength && name.charAt(name.length() - 1) == separatorChar) {
            trimmedSlashes = true;
            name = name.substring(0, name.length() - 1);
        }

        String result;
        if (startsWithDriveLetterOnWindows && name.length() == 2) {
            if (trimmedSlashes) {
                // C:\ is returned unchanged
                result = filename.substring(0, 3);
            } else {
                result = filename.substring(0, 2) + '.';
            }
        } else {
            //TODO deal with UNC names
            int index = name.lastIndexOf(separator);

            if (index == -1) {
                if (startsWithDriveLetterOnWindows) {
                    return filename.substring(0, 2) + '.';
                }
                return level == 0 ? name : ".";
            }
            if (index == 0) {
                return filename.substring(0, 1);
            }

            if (startsWithDriveLetterOnWindows && index == 2) {
                // Include additional path separator
                // (so that dirname of "C:\file.txt" is  "C:\", not "C:")
                index++;
            }

            if (startsWithUNCOnWindows) {
                index = filename.length();
                List<String> split = StringSupport.split(name, separatorChar);
                int pathSectionCount = 0;
                for (int i = 0; i < split.size(); i++) {
                    if (!split.get(i).isEmpty()) pathSectionCount += 1;
                }
                if (pathSectionCount > 2) index = name.lastIndexOf(separator);
            }
            result = filename.substring(0, index);
            for (int i = level - 1; i > 0; i--) {
                int _index = result.lastIndexOf(separator);
                if (_index == 0) {
                    result = separator;
                    break;
                } else if (_index != -1) {
                    result = result.substring(0, _index);
                }
            }
        }

        // trim leading slashes
        if (startsWithSeparator && result.length() > minPathLength) {
            while ( result.length() > minPathLength &&
                    (result.charAt(minPathLength) == separatorChar ||
                            (altSeparator != null && result.charAt(minPathLength) == altSeparatorChar)) ) {
                result = result.substring(1, result.length());
            }
        }

        char endChar;
        // trim trailing slashes
        while (result.length() > minPathLength) {
            endChar = result.charAt(result.length() - 1);
            if (endChar == separatorChar || (altSeparator != null && endChar == altSeparatorChar)) {
                result = result.substring(0, result.length() - 1);
            } else {
                break;
            }
        }

        return result;
    }

    /**
     * Returns the extension name of the file. An empty string is returned if
     * the filename (not the entire path) starts or ends with a dot.
     * @param recv
     * @param arg Path to get extension name of
     * @return Extension, including the dot, or an empty string
     */
    @JRubyMethod(meta = true)
    public static IRubyObject extname(ThreadContext context, IRubyObject recv, IRubyObject arg) {
        String filename = basename(context, recv, arg).toString();
        int dotIndex = filename.indexOf('.');

        if (dotIndex < 0) return newEmptyString(context);

        int length = filename.length();
        if (dotIndex == length - 1 && length != 1) return newString(context, filename.substring(dotIndex));

        int e = dotIndex;
        // skip through whole sequence of '........'
        for (e = e + 1; e < length; e++) {
            if (filename.charAt(e) != '.') {
                e = e - 1;
                break;
            }
        }

        if (e == length) return newEmptyString(context);  // all dots

        for (int i = e; i < length; i++) {
            char c = filename.charAt(i);
            if (c == '.' || c == ' ') e = i;
        }

        return e == 0 ? newEmptyString(context) : newString(context, filename.substring(e));
    }

    /**
     * Converts a pathname to an absolute pathname. Relative paths are
     * referenced from the current working directory of the process.
     * @param recv
     * @param path
     * @return Resulting absolute path as a String
     */
    @JRubyMethod(name = "expand_path", meta = true)
    public static IRubyObject expand_path(ThreadContext context, IRubyObject recv, IRubyObject path) {
        return expandPathInternal(context, path, true, false);
    }

    /**
     * Converts a pathname to an absolute pathname. Relative paths are
     * referenced from the given working directory. If the second argument is also relative, it will
     * first be converted to an absolute pathname.
     * @param recv
     * @param path
     * @param wd
     * @return Resulting absolute path as a String
     */
    @JRubyMethod(name = "expand_path", meta = true)
    public static IRubyObject expand_path(ThreadContext context, IRubyObject recv, IRubyObject path, IRubyObject wd) {
        return expandPathInternal(context, path, wd, true, false);
    }

    /**
     *      Converts a pathname to an absolute pathname. Relative paths are
     *      referenced from the current working directory of the process.
     *      If the given pathname starts with a ``+~+'' it is
     *      NOT expanded, it is treated as a normal directory name.
     *
     * @param context
     * @param recv
     * @param path
     * @return
     */
    @JRubyMethod(meta = true)
    public static IRubyObject absolute_path(ThreadContext context, IRubyObject recv, IRubyObject path) {
        return expandPathInternal(context, path, false, false);
    }

    /**
     *      Converts a pathname to an absolute pathname. Relative paths are
     *      referenced from _dir_. If the given pathname starts with a ``+~+'' it is
     *      NOT expanded, it is treated as a normal directory name.
     *
     * @param context
     * @param recv
     * @param path
     * @param dir
     * @return
     */
    @JRubyMethod(meta = true)
    public static IRubyObject absolute_path(ThreadContext context, IRubyObject recv, IRubyObject path, IRubyObject dir) {
        return expandPathInternal(context, path, dir, false, false);
    }

    @JRubyMethod(name = "absolute_path?", meta = true)
    public static IRubyObject absolute_path_p(ThreadContext context, IRubyObject recv, IRubyObject arg) {
        RubyString file = get_path(context, arg);

        // asJavaString should be ok here since windows drive shares will be charset representable and otherwise we look for "/" at front.
        return asBoolean(context, isJRubyAbsolutePath(file.asJavaString()));
    }

    @JRubyMethod(meta = true)
    public static IRubyObject realdirpath(ThreadContext context, IRubyObject recv, IRubyObject path) {
        return expandPathInternal(context, path, false, true);
    }

    @JRubyMethod(meta = true)
    public static IRubyObject realdirpath(ThreadContext context, IRubyObject recv, IRubyObject path, IRubyObject dir) {
        return expandPathInternal(context, path, dir, false, true);
    }

    @JRubyMethod(meta = true)
    public static IRubyObject realpath(ThreadContext context, IRubyObject recv, IRubyObject path) {
        return realPathCommon(context, get_path(context, path), null);
    }

    @JRubyMethod(meta = true)
    public static IRubyObject realpath(ThreadContext context, IRubyObject recv, IRubyObject path, IRubyObject cwd) {
        return realPathCommon(context, get_path(context, path), get_path(context, cwd));
    }

    private static RubyString realPathCommon(ThreadContext context, RubyString file, RubyString cwd) {
        file = expandPathInternal(context, file, cwd, false, true);
        if (!RubyFileTest.exist(context, file)) throw context.runtime.newErrnoENOENTError(file.toString());
        return file;
    }

    /**
     * Returns true if path matches against pattern The pattern is not a regular expression;
     * instead it follows rules similar to shell filename globbing. It may contain the following
     * metacharacters:
     *   *:  Glob - match any sequence chars (re: .*).  If like begins with '.' then it doesn't.
     *   ?:  Matches a single char (re: .).
     *   [set]:  Matches a single char in a set (re: [...]).
     *
     */
    @JRubyMethod(name = {"fnmatch", "fnmatch?"}, meta = true)
    public static IRubyObject fnmatch(ThreadContext context, IRubyObject recv, IRubyObject _pattern, IRubyObject _path) {
        return fnmatchCommon(context, _pattern, _path, 0);
    }

    @JRubyMethod(name = {"fnmatch", "fnmatch?"}, meta = true)
    public static IRubyObject fnmatch(ThreadContext context, IRubyObject recv, IRubyObject _pattern, IRubyObject _path, IRubyObject _flags) {
        return fnmatchCommon(context, _pattern, _path, RubyNumeric.num2int(_flags));
    }

    private static RubyBoolean fnmatchCommon(ThreadContext context, IRubyObject _path, IRubyObject _pattern, int flags) {
        boolean braces_match = false;
        boolean extglob = (flags & FNM_EXTGLOB) != 0;
        ByteList pattern = checkEmbeddedNulls(context, _path.convertToString()).getByteList();
        ByteList path = checkEmbeddedNulls(context, get_path(context, _pattern)).getByteList();

        if (extglob) {
            String spattern = _path.asJavaString();
            ArrayList<String> patterns = Dir.braces(spattern, flags, new ArrayList<>());

            ArrayList<Boolean> matches = new ArrayList<>();
            for(int i = 0; i < patterns.size(); i++) {
                matches.add(dir_fnmatch(new ByteList(patterns.get(i).getBytes()), path, flags));
            }
            braces_match = matches.contains(true);
        }

        return braces_match || dir_fnmatch(pattern, path, flags) ? context.tru : context.fals;
    }

    private static boolean dir_fnmatch(ByteList pattern, ByteList path, int flags) {
        return Dir.fnmatch(pattern.getUnsafeBytes(),
                pattern.getBegin(),
                pattern.getBegin() + pattern.getRealSize(),
                path.getUnsafeBytes(),
                path.getBegin(),
                path.getBegin() + path.getRealSize(),
                flags,
                path.getEncoding()) == 0;
    }

    @JRubyMethod(name = "ftype", meta = true)
    public static IRubyObject ftype(ThreadContext context, IRubyObject recv, IRubyObject filename) {
        return context.runtime.newFileStat(get_path(context, filename).toString(), true).ftype(context);
    }

    @JRubyMethod(rest = true, meta = true)
    public static RubyString join(ThreadContext context, IRubyObject recv, IRubyObject[] args) {
        return doJoin(context, recv, args);
    }

    @JRubyMethod(name = "lstat", meta = true)
    public static IRubyObject lstat(ThreadContext context, IRubyObject recv, IRubyObject filename) {
        return context.runtime.newFileStat(get_path(context, filename).toString(), true);
    }

    @JRubyMethod(name = "stat", meta = true)
    public static IRubyObject stat(ThreadContext context, IRubyObject recv, IRubyObject filename) {
        return context.runtime.newFileStat(get_path(context, filename).toString(), false);
    }

    @JRubyMethod(name = "atime", meta = true)
    public static IRubyObject atime(ThreadContext context, IRubyObject recv, IRubyObject filename) {
        return context.runtime.newFileStat(get_path(context, filename).toString(), false).atime(context);
    }

    @JRubyMethod(name = "ctime", meta = true)
    public static IRubyObject ctime(ThreadContext context, IRubyObject recv, IRubyObject filename) {
        return context.runtime.newFileStat(get_path(context, filename).toString(), false).ctime(context);
    }

    @JRubyMethod(name = "birthtime", meta = true)
    public static IRubyObject birthtime(ThreadContext context, IRubyObject recv, IRubyObject filename) {
        return context.runtime.newFileStat(get_path(context, filename).toString(), false).birthtime(context);
    }

    @JRubyMethod(required = 1, rest = true, checkArity = false, meta = true)
    public static IRubyObject lchmod(ThreadContext context, IRubyObject recv, IRubyObject[] args) {
        int argc = Arity.checkArgumentCount(context, args, 1, -1);
        int count = 0;
        int mode = toInt(context, args[0]);

        for (int i = 1; i < argc; i++, count++) {
            JRubyFile file = file(args[i]);
            if (context.runtime.getPosix().lchmod(file.toString(), mode) != 0) {
                throw context.runtime.newErrnoFromLastPOSIXErrno();
            }
        }

        return asFixnum(context, count);
    }

    @JRubyMethod(required = 2, rest = true, checkArity = false, meta = true)
    public static IRubyObject lchown(ThreadContext context, IRubyObject recv, IRubyObject[] args) {
        int argc = Arity.checkArgumentCount(context, args, 2, -1);
        int owner = !args[0].isNil() ? RubyNumeric.num2int(args[0]) : -1;
        int group = !args[1].isNil() ? RubyNumeric.num2int(args[1]) : -1;
        int count = 0;

        for (int i = 2; i < argc; i++) {
            JRubyFile file = file(args[i]);

            if (0 != context.runtime.getPosix().lchown(file.toString(), owner, group)) {
                throw context.runtime.newErrnoFromLastPOSIXErrno();
            } else {
                count++;
            }
        }

        return asFixnum(context, count);
    }

    @JRubyMethod(meta = true)
    public static IRubyObject link(ThreadContext context, IRubyObject recv, IRubyObject from, IRubyObject to) {
        Ruby runtime = context.runtime;
        String fromStr = file(from).toString();
        String toStr = file(to).toString();

        int ret = runtime.getPosix().link(fromStr, toStr);
        if (ret != 0) {
            if (runtime.getPosix().isNative()) {
                throw runtime.newErrnoFromInt(runtime.getPosix().errno(), String.format("(%s, %s)", fromStr, toStr));
            } else {
                // In most cases, when there is an error during the call,
                // the POSIX handler throws an exception, but not in case
                // with pure Java POSIX layer (when native support is disabled),
                // so we deal with it like this:
                throw runtime.newErrnoEEXISTError(fromStr + " or " + toStr);
            }
        }
        return asFixnum(context, ret);
    }

    @JRubyMethod(meta = true)
    public static IRubyObject mtime(ThreadContext context, IRubyObject recv, IRubyObject filename) {
        return context.runtime.newFileStat(get_path(context, filename).toString(), false).mtime(context);
    }

    @JRubyMethod(meta = true)
    public static IRubyObject rename(ThreadContext context, IRubyObject recv, IRubyObject oldName, IRubyObject newName) {
        RubyString oldNameString = get_path(context, oldName);
        RubyString newNameString = get_path(context, newName);
        String newNameJavaString = newNameString.toString();
        String oldNameJavaString = oldNameString.toString();

        var cwd = context.runtime.getCurrentDirectory();
        JRubyFile oldFile = JRubyFile.create(cwd, oldNameJavaString);
        JRubyFile newFile = JRubyFile.create(cwd, newNameJavaString);

        boolean isOldSymlink = RubyFileTest.symlink_p(context, recv, oldNameString).isTrue();
        // Broken symlinks considered by exists() as non-existing,
        // so we need to check for symlinks explicitly.
        if (!(oldFile.exists() || isOldSymlink) || !newFile.getParentFile().exists()) {
            throw context.runtime.newErrnoENOENTError(oldNameJavaString + " or " + newNameJavaString);
        }

        JRubyFile dest = JRubyFile.create(cwd, newNameJavaString);
        if (oldFile.renameTo(dest)) return asFixnum(context, 0);           // rename is successful

        // rename via Java API call wasn't successful, let's try some tricks, similar to MRI

        if (newFile.exists()) {
            context.runtime.getPosix().chmod(newNameJavaString, 0666);
            newFile.delete();
        }

        // Try atomic move from JDK
        Path oldPath = Paths.get(oldFile.toURI());
        Path destPath = Paths.get(dest.getAbsolutePath());
        try {
            Files.move(oldPath, destPath, StandardCopyOption.ATOMIC_MOVE);
            return asFixnum(context, 0);
        } catch (IOException ioe) {
            throw Helpers.newIOErrorFromException(context.runtime, ioe);
        }
    }

    @JRubyMethod(meta = true)
    public static RubyArray split(ThreadContext context, IRubyObject recv, IRubyObject arg) {
        RubyString filename = get_path(context, arg);

        return newArray(context, dirname(context, recv, filename), basename(context, recv, filename));
    }

    @JRubyMethod(meta = true)
    public static IRubyObject symlink(ThreadContext context, IRubyObject recv, IRubyObject from, IRubyObject to) {
        Ruby runtime = context.runtime;

        RubyString fromStr = get_path(context, from);
        RubyString toStr = get_path(context, to);
        String tovalue = toStr.toString();
        tovalue = JRubyFile.create(runtime.getCurrentDirectory(), tovalue).getAbsolutePath();
        try {
            if (runtime.getPosix().symlink(fromStr.toString(), tovalue) == -1) {
                if (runtime.getPosix().isNative()) {
                    throw runtime.newErrnoFromInt(runtime.getPosix().errno(), String.format("(%s, %s)", fromStr, toStr));
                } else {
                    throw runtime.newErrnoEEXISTError(String.format("(%s, %s)", fromStr, toStr));
                }
            }
        } catch (java.lang.UnsatisfiedLinkError ule) {
            throw runtime.newNotImplementedError("symlink() function is unimplemented on this machine");
        }

        return asFixnum(context, 0);
    }

    @JRubyMethod(meta = true)
    public static IRubyObject readlink(ThreadContext context, IRubyObject recv, IRubyObject path) {
        Ruby runtime = context.runtime;

        if (Platform.IS_WINDOWS) {
            // readlink is not available on Windows. See above and jruby/jruby#3287.
            // TODO: MRI does not implement readlink on Windows, but perhaps we could?
            throw runtime.newNotImplementedError("readlink");
        }

        JRubyFile link = file(path);

        try {
            String realPath = runtime.getPosix().readlink(link.toString());

            if (realPath == null) {
                throw runtime.newErrnoFromLastPOSIXErrno();
            }

            return RubyString.newString(runtime, realPath, runtime.getEncodingService().getFileSystemEncoding());
        } catch (IOException e) {
            throw runtime.newIOError(e.getMessage());
        }
    }

    @Deprecated
    public static IRubyObject truncate19(ThreadContext context, IRubyObject recv, IRubyObject path, IRubyObject length) {
        return truncate(context, recv, path, length);
    }

    // Can we produce IOError which bypasses a close?
    @JRubyMethod(name = "truncate", meta = true)
    public static IRubyObject truncate(ThreadContext context, IRubyObject recv, IRubyObject path, IRubyObject length) {
        return truncateCommon(context, recv, get_path(context, path), length);
    }

    @JRubyMethod(meta = true, optional = 1, checkArity = false)
    public static IRubyObject umask(ThreadContext context, IRubyObject recv, IRubyObject[] args) {
        int argc = Arity.checkArgumentCount(context, args, 0, 1);
        int oldMask = argc == 0 ?
                PosixShim.umask(context.runtime.getPosix()) :
                PosixShim.umask(context.runtime.getPosix(), toInt(context, args[0]));

        return asFixnum(context, oldMask);
    }

    @JRubyMethod(required = 2, rest = true, checkArity = false, meta = true)
    public static IRubyObject lutime(ThreadContext context, IRubyObject recv, IRubyObject[] args) {
        int argc = Arity.checkArgumentCount(context, args, 2, -1);

        Ruby runtime = context.runtime;
        long[] atimeval = null;
        long[] mtimeval = null;

        if (args[0] != context.nil || args[1] != context.nil) {
            atimeval = convertTimespecToTimeval(extractTimespec(context, args[0]));
            mtimeval = convertTimespecToTimeval(extractTimespec(context, args[1]));
        }

        for (int i = 2, j = argc; i < j; i++) {
            var filename = get_path(context, args[i]).toString();
            JRubyFile fileToTouch = JRubyFile.create(runtime.getCurrentDirectory(), filename);
            if (!fileToTouch.exists()) throw runtime.newErrnoENOENTError(filename);

            int result = runtime.getPosix().lutimes(fileToTouch.getAbsolutePath(), atimeval, mtimeval);
            if (result == -1) throw runtime.newErrnoFromInt(runtime.getPosix().errno());
        }

        return asFixnum(context, argc - 2);
    }

    @JRubyMethod(required = 2, rest = true, checkArity = false, meta = true)
    public static IRubyObject utime(ThreadContext context, IRubyObject recv, IRubyObject[] args) {
        int argc = Arity.checkArgumentCount(context, args, 2, -1);

        Ruby runtime = context.runtime;
        long[] atimespec = null;
        long[] mtimespec = null;

        if (args[0] != context.nil || args[1] != context.nil) {
            atimespec = extractTimespec(context, args[0]);
            mtimespec = extractTimespec(context, args[1]);
        }

        for (int i = 2, j = argc; i < j; i++) {
            var filename = get_path(context, args[i]).toString();

            JRubyFile fileToTouch = JRubyFile.create(runtime.getCurrentDirectory(), filename);
            if (!fileToTouch.exists()) throw runtime.newErrnoENOENTError(filename);

            int result;
            try {
                result = runtime.getPosix().utimensat(0, fileToTouch.getAbsolutePath(), atimespec, mtimespec, 0);
            } catch (NotImplementedError re) {
                // fall back on utimes
                result = runtime.getPosix().utimes(fileToTouch.getAbsolutePath(),
                        convertTimespecToTimeval(atimespec), convertTimespecToTimeval(mtimespec));
            }

            if (result == -1) throw runtime.newErrnoFromInt(runtime.getPosix().errno());
        }

        return asFixnum(context, argc - 2);
    }

    @JRubyMethod(rest = true, meta = true)
    public static IRubyObject delete(ThreadContext context, IRubyObject recv, IRubyObject[] args) {
        for (int i = 0; i < args.length; i++) {
            var filename = get_path(context, args[i]).toString();
            JRubyFile file = JRubyFile.create(context.runtime.getCurrentDirectory(), filename);

            // Broken symlinks considered by exists() as non-existing,
            // so we need to check for symlinks explicitly.
            if (!file.exists() && !isSymlink(context, file)) throw context.runtime.newErrnoENOENTError(filename);
            if (file.isDirectory() && !isSymlink(context, file)) throw context.runtime.newErrnoEISDirError(filename);
            if (!file.delete()) throw context.runtime.newErrnoEACCESError(filename);
        }

        return asFixnum(context, args.length);
    }

    private static boolean isSymlink(ThreadContext context, JRubyFile file) {
        return FileResource.wrap(context.runtime.getPosix(), file).isSymLink();
    }

    @JRubyMethod(rest = true, meta = true)
    public static IRubyObject unlink(ThreadContext context, IRubyObject recv, IRubyObject[] args) {
        POSIX posix = context.runtime.getPosix();

        if (!posix.isNative() || Platform.IS_WINDOWS) return delete(context, recv, args);

        var cwd = context.runtime.getCurrentDirectory();
        for (int i = 0; i < args.length; i++) {
            var toUnlink = JRubyFile.create(cwd, get_path(context, args[i]).toString()).getAbsolutePath();

            if (posix.unlink(toUnlink) < 0) throw context.runtime.newErrnoFromInt(posix.errno());
        }

        return asFixnum(context, args.length);
    }

    public static IRubyObject unlink(ThreadContext context, IRubyObject... args) {
        return unlink(context, fileClass(context), args);
    }

    // rb_file_size but not using stat
    @JRubyMethod
    public IRubyObject size(ThreadContext context) {
        return asFixnum(context, getSize(context));
    }

    final long getSize(ThreadContext context) {
        OpenFile fptr = getOpenFileChecked();

        if ((fptr.getMode() & OpenFile.WRITABLE) != 0) {
            flushRaw(context, false);
        }

        return fptr.posix.size(fptr.fd());
    }

    @JRubyMethod(meta = true)
    public static IRubyObject mkfifo(ThreadContext context, IRubyObject recv, IRubyObject path) {
        if (Platform.IS_WINDOWS) throw context.runtime.newNotImplementedError("mkfifo");

        return mkfifo(context, get_path(context, path), 0666);
    }

    @JRubyMethod(meta = true)
    public static IRubyObject mkfifo(ThreadContext context, IRubyObject recv, IRubyObject path, IRubyObject mode) {
        if (Platform.IS_WINDOWS) throw context.runtime.newNotImplementedError("mkfifo");

        return mkfifo(context, get_path(context, path), RubyNumeric.num2int(mode));
    }

    public static IRubyObject mkfifo(ThreadContext context, RubyString path, int mode) {
        Ruby runtime = context.runtime;
        String decodedPath = JRubyFile.createResource(runtime, path.toString()).absolutePath();

        if (runtime.getPosix().mkfifo(decodedPath, mode) != 0) {
            throw runtime.newErrnoFromInt(runtime.getPosix().errno(), decodedPath);
        }
        return RubyFixnum.zero(runtime);
    }

    @Override
    public Encoding getEncoding() {
        return null;
    }

    @Override
    public void setEncoding(Encoding encoding) {
        // :)
    }

    // mri: rb_open_file + rb_scan_open_args
    protected IRubyObject openFile(ThreadContext context, IRubyObject args[]) {
        API.ModeAndPermission pm = new API.ModeAndPermission(null, null);
        IRubyObject options = context.nil;

        switch(args.length) {
            case 1:
                break;
            case 2: {
                IRubyObject test = TypeConverter.checkHashType(context.runtime, args[1]);
                if (test instanceof RubyHash) {
                    options = test;
                } else {
                    vmode(pm, args[1]);
                }
                break;
            }
            case 3: {
                IRubyObject test = TypeConverter.checkHashType(context.runtime, args[2]);
                if (test instanceof RubyHash) {
                    options = test;
                } else {
                    vperm(pm, args[2]);
                }
                vmode(pm, args[1]);
                break;
            }
            case 4:
                if (!args[3].isNil()) {
                    options = TypeConverter.convertToTypeWithCheck(context, args[3], hashClass(context), sites(context).to_hash_checked);
                    if (options.isNil()) throw argumentError(context, 4, 1, 3);
                }
                vperm(pm, args[2]);
                vmode(pm, args[1]);
                break;
        }

        int[] oflags_p = {0}, fmode_p = {0};
        IOEncodable convconfig = new ConvConfig();
        EncodingUtils.extractModeEncoding(context, convconfig, pm, options, oflags_p, fmode_p);
        int perm = (vperm(pm) != null && !vperm(pm).isNil()) ?
                RubyNumeric.num2int(vperm(pm)) : 0666;

        return fileOpenGeneric(context, args[0], oflags_p[0], fmode_p[0], convconfig, perm);
    }

    // rb_file_open_generic
    public IRubyObject fileOpenGeneric(ThreadContext context, IRubyObject filename, int oflags, int fmode, IOEncodable convConfig, int perm) {
        Ruby runtime = context.runtime;

        if (convConfig == null) {
            convConfig = new ConvConfig();
            EncodingUtils.ioExtIntToEncs(context, convConfig, null, null, fmode);
            convConfig.setEcflags(0);
            convConfig.setEcopts(context.nil);
        }

        int[] fmode_p = {fmode};

        EncodingUtils.validateEncodingBinmode(context, fmode_p, convConfig.getEcflags(), convConfig);

        OpenFile fptr = MakeOpenFile();

        fptr.setMode(fmode_p[0]);
        fptr.encs.copy(convConfig);

        fptr.setPath(adjustRootPathOnWindows(runtime, getDecodedPath(context, filename), runtime.getCurrentDirectory()));

        fptr.setFD(sysopen(runtime, fptr.getPath(), oflags, perm));
        fptr.checkTTY();
        if ((fmode_p[0] & OpenFile.SETENC_BY_BOM) != 0) {
            EncodingUtils.ioSetEncodingByBOM(context, this);
        }

        return this;
    }

    public static String getAdjustedPath(ThreadContext context, IRubyObject fileOrPath) {
        return getAdjustedPath(context, fileOrPath, context.runtime.getCurrentDirectory());
    }

    public static String getAdjustedPath(ThreadContext context, IRubyObject fileOrPath, String currentDirectory) {
        Ruby runtime = context.runtime;

        return adjustRootPathOnWindows(runtime, getDecodedPath(context, fileOrPath), currentDirectory);
    }

    // mri: FilePathValue/rb_get_path/rb_get_patch_check
    public static RubyString get_path(ThreadContext context, IRubyObject path) {
        if (path instanceof RubyString) return checkEmbeddedNulls(context, path);

        FileSites sites = sites(context);
        if (sites.respond_to_to_path.respondsTo(context, path, path, true)) path = sites.to_path.call(context, path, path);

        return filePathConvert(context, path.convertToString());
    }

    // FIXME: MRI skips this logic on windows?  Does not make sense to me why so I left it in.
    // mri: file_path_convert
    protected static RubyString filePathConvert(ThreadContext context, RubyString path) {
        checkEmbeddedNulls(context, path);

        if (!Platform.IS_WINDOWS) {
            var encodingService = context.runtime.getEncodingService();
            Encoding pathEncoding = path.getEncoding();

            // If we are not ascii and do not match fs encoding then transcode to fs.
            if (context.runtime.getDefaultInternalEncoding() != null &&
                    pathEncoding != encodingService.getUSAsciiEncoding() &&
                    pathEncoding != encodingService.getAscii8bitEncoding() &&
                    pathEncoding != encodingService.getFileSystemEncoding() &&
                    !path.isAsciiOnly()) {
                path = EncodingUtils.strConvEnc(context, path, pathEncoding, encodingService.getFileSystemEncoding());
            }
        }

        return path;
    }

    /**
     * Get the fully-qualified JRubyFile object for the path, taking into
     * account the runtime's current directory.
     *
     * @param context current thread context
     * @param pathOrFile the string or IO to use for the path
     */
    public static FileResource fileResource(ThreadContext context, IRubyObject pathOrFile) {
        return JRubyFile.createResource(context.runtime, getDecodedPath(context, pathOrFile));
    }

    /**
     * Get the fully-qualified JRubyFile object for the path, taking into
     * account the runtime's current directory.
     *
     * Same as calling {@link #fileResource(ThreadContext, IRubyObject)}
     *
     * @param pathOrFile the string or IO to use for the path
     */
    @Deprecated(since = "9.4-", forRemoval = true)
    public static FileResource fileResource(IRubyObject pathOrFile) {
        return fileResource(((RubyBasicObject)pathOrFile).getCurrentContext(), pathOrFile);
    }

    private static String getDecodedPath(ThreadContext context, IRubyObject pathOrFile) {
        String decodedPath;

        if (pathOrFile instanceof RubyFile) {
            decodedPath = ((RubyFile) pathOrFile).getPath();
        } else if (pathOrFile instanceof RubyIO) {
            decodedPath = ((RubyIO) pathOrFile).openFile.getPath();
        } else {
            RubyString path = get_path(context, pathOrFile);

            if (path.getEncoding() == ASCIIEncoding.INSTANCE) {
                // Best we can do while using JDK file APIs is to hope the path is system default encoding
                ByteList pathBL = path.getByteList();
                decodedPath = new String(pathBL.unsafeBytes(), pathBL.begin(), pathBL.realSize());
            } else {
                // decode as characters
                decodedPath = path.toString();
            }
        }

        return decodedPath;
    }

    @Deprecated // Use fileResource instead
    public static JRubyFile file(IRubyObject pathOrFile) {
        return fileResource(((RubyBasicObject) pathOrFile).getCurrentContext(), pathOrFile).unwrap(JRubyFile.class);
    }

    @Override
    public String toString() {
        return "RubyFile(" + openFile.getPath() + ", " + openFile.getMode() + ')';
    }

    private static ZipEntry getFileEntry(ZipFile jar, String path, final String prefixForNoEntry) throws IOException {
        ZipEntry entry = jar.getEntry(path);
        if (entry == null) {
            // try canonicalizing the path to eliminate . and .. (JRUBY-4760, JRUBY-4879)
            path = new File(path).getCanonicalPath().substring(prefixForNoEntry.length() + 1);
            entry = jar.getEntry(StringSupport.replaceAll(path, "\\\\", "/").toString());
        }
        return entry;
    }

    @Deprecated // not-used
    public static ZipEntry getDirOrFileEntry(String jar, String path) throws IOException {
        return getDirOrFileEntry(new JarFile(jar), path);
    }

    @Deprecated // not-used
    public static ZipEntry getDirOrFileEntry(ZipFile jar, String path) throws IOException {
        String dirPath = path + '/';
        ZipEntry entry = jar.getEntry(dirPath); // first try as directory
        if (entry == null) {
            if (dirPath.length() == 1) {
                return new ZipEntry(dirPath);
            }
            // try canonicalizing the path to eliminate . and .. (JRUBY-4760, JRUBY-4879)
            final String prefix = new File(".").getCanonicalPath();
            entry = jar.getEntry(new File(dirPath).getCanonicalPath().substring(prefix.length() + 1).replaceAll("\\\\", "/"));

            // JRUBY-6119
            if (entry == null) {
                Enumeration<? extends ZipEntry> entries = jar.entries();
                while (entries.hasMoreElements()) {
                    String zipEntry = entries.nextElement().getName();
                    if (zipEntry.startsWith(dirPath)) {
                        return new ZipEntry(dirPath);
                    }
                }
            }

            if (entry == null) { // try as file
                entry = getFileEntry(jar, path, prefix);
            }
        }
        return entry;
    }

    // mri: rb_is_absolute_path
    // Do this versus stand up full JRubyFile and perform stats + canonicalization
    private static boolean isAbsolutePath(String path) {
        return (path != null && path.length() > 1 && path.charAt(0) == '/') ||
                startsWithDriveLetterOnWindows(path);
    }

    private static boolean isJRubyAbsolutePath(String path) {
        return isAbsolutePath(path) ||
                path.startsWith("classpath:/") ||
                path.startsWith("classpath:uri:/") ||
                path.startsWith("uri:/") ||
                path.startsWith("uri:classloader:/") ||
                path.startsWith("uri:file:/") ||
                path.startsWith("file:/") ||
                path.contains(".jar!/");
    }

    private static boolean isWindowsDriveLetter(char c) {
        return (c >= 'a' && c <= 'z') || (c >= 'A' && c <= 'Z');
    }

    public static boolean startsWithDriveLetterOnWindows(String path) {
        return startsWithDriveLetterOnWindows((CharSequence) path);
    }

    static boolean startsWithDriveLetterOnWindows(CharSequence path) {
        return (path != null)
                && Platform.IS_WINDOWS &&
                ((path.length()>1 && path.charAt(0) == '/') ?
                        (path.length() > 2
                                && isWindowsDriveLetter(path.charAt(1))
                                && path.charAt(2) == ':') :
                        (path.length() > 1
                                && isWindowsDriveLetter(path.charAt(0))
                                && path.charAt(1) == ':'));
    }

    // adjusts paths started with '/' or '\\', on windows.
    static String adjustRootPathOnWindows(Ruby runtime, String path, String dir) {
        if (path == null || !Platform.IS_WINDOWS) return path;

        // MRI behavior on Windows: it treats '/' as a root of
        // a current drive (but only if SINGLE slash is present!):
        // E.g., if current work directory is
        // 'D:/home/directory', then '/' means 'D:/'.
        //
        // Basically, '/path' is treated as a *RELATIVE* path,
        // relative to the current drive. '//path' is treated
        // as absolute one.
        if ((startsWith(path, '/') && !(path.length() > 2 && path.charAt(2) == ':')) || startsWith(path, '\\')) {
            if (path.length() > 1 && (path.charAt(1) == '/' || path.charAt(1) == '\\')) {
                return path;
            }

            // First try to use drive letter from supplied dir value,
            // then try current work dir.
            if (!startsWithDriveLetterOnWindows(dir)) {
                dir = runtime.getCurrentDirectory();
            }
            if (dir.length() >= 2) {
                path = dir.substring(0, 2) + path;
            }
        } else if (startsWithDriveLetterOnWindows(path) && path.length() == 2) {
            // compensate for missing slash after drive letter on windows
            path += '/';
        }

        return path;
    }

    /**
     * Extract a timespec (an array of 2 longs: seconds and nanoseconds from epoch) from
     * an IRubyObject.
     */
    private static long[] extractTimespec(ThreadContext context, IRubyObject value) {
        long[] timespec = new long[2];

        if (value instanceof RubyFloat flote) {
            timespec[0] = Platform.IS_32_BIT ? flote.asInt(context) : flote.asLong(context);
            double fraction = flote.asDouble(context) % 1.0;
            timespec[1] = (long)(fraction * 1e9 + 0.5);
        } else if (value instanceof RubyNumeric numeric) {
            timespec[0] = Platform.IS_32_BIT ? numeric.asInt(context) : numeric.asLong(context);
            timespec[1] = 0;
        } else {
            RubyTime time = value instanceof RubyTime t ?
                    t : (RubyTime) TypeConverter.convertToType(context, value, timeClass(context), sites(context).to_time_checked, true);

            timespec[0] = Platform.IS_32_BIT ? time.to_i(context).asInt(context) : time.to_i(context).asLong(context);
            timespec[1] = Platform.IS_32_BIT ? time.nsec(context).asInt(context) : time.nsec(context).asLong(context);
        }

        return timespec;
    }

    /**
     * Converts a timespec (array of 2 longs: seconds and nanoseconds from epoch) into a
     * timeval (array of 2 longs: seconds and microseconds from epoch). This is needed because
     * calling methods like utimensat() allows nanosecond precision, while the older utimes()
     * only supports microsecond precision.
     */
    private static long[] convertTimespecToTimeval(long[] timespec) {
        if (timespec == null) {
            return null;
        }

        long[] timeval = new long[2];
        timeval[0] = timespec[0];
        timeval[1] = timespec[1] / 1000;
        return timeval;
    }

    private void checkClosed(ThreadContext context) {
        openFile.checkClosed();
    }

    private static final Pattern PROTOCOL_PREFIX_PATTERN = Pattern.compile(URI_PREFIX_STRING);

    private static RubyString expandPathInternal(ThreadContext context, IRubyObject arg0, boolean expandUser, boolean canonicalize) {
        return expandPathInternal(context, arg0, null, expandUser, canonicalize);
    }

    private static RubyString expandPathInternal(ThreadContext context, IRubyObject _path, IRubyObject _wd, boolean expandUser, boolean canonicalize) {
        RubyString path = get_path(context, _path);
        RubyString wd = null;
        if (_wd != null && _wd != context.nil) {
            if (_wd instanceof RubyHash) {
                // FIXME : do nothing when arg1 is Hash(e.g. {:mode=>0}, {:encoding=>"ascii-8bit"})
            } else {
                wd = get_path(context, _wd);
            }
        }
        return expandPathInternal(context, path, wd, expandUser, canonicalize);
    }

    static RubyString expandPathInternal(ThreadContext context, RubyString path, RubyString wd, boolean expandUser, boolean canonicalize) {
        boolean useISO = false;

        ByteList pathByteList = path.getByteList();
        ByteList wdByteList = wd == null ? null : wd.getByteList();

        String relativePath;
        String cwd;

        /*
         In order to support expanding paths marked as binary without breaking any multibyte characters they contain,
         we decode the paths as ISO-8859-1 (raw bytes) here and reencode them below the same way. This allows path
         manipulation to ignore multibyte characters rather than mangling them by incorrectly decoding their bytes.

         Strings not marked as binary are expected to be valid and are decoded using their reported encoding.
        */
        if (pathByteList.getEncoding() == ASCIIEncoding.INSTANCE ||
                (wd != null && wd.getByteList().getEncoding() == ASCIIEncoding.INSTANCE)) {
            // use raw bytes if either are encoded as "binary"
            useISO = true;
            relativePath = RubyEncoding.decodeRaw(pathByteList);
            cwd = wd == null ? null : RubyEncoding.decodeRaw(wdByteList);
        } else {
            // use characters assuming the string is properly encoded
            relativePath = path.toString();
            cwd = wd == null ? null : wd.toString();
        }

        Encoding[] enc = {path.getEncoding()};
        String expanded = expandPath(context, relativePath, enc, cwd, expandUser, canonicalize);

        ByteList expandedByteList;
        if (useISO) {
            // restore the raw bytes and mark them as the new encoding
            expandedByteList = new ByteList(expanded.getBytes(StandardCharsets.ISO_8859_1), enc[0], false);
        } else {
            // encode the characters as the new encoding
            expandedByteList = new ByteList(expanded.getBytes(enc[0].getCharset()), enc[0], false);
        }

        return newString(context, expandedByteList);

    }

    public static String expandPath(ThreadContext context, String relativePath, Encoding[] enc, String cwd, boolean expandUser, boolean canonicalize) {
        Ruby runtime = context.runtime;

        // Encoding logic lives in MRI's rb_file_expand_path_internal and should roughly equate to the following:
        // * Paths expanded from the system, like ~ expanding to the user's home dir, should be filesystem-encoded.
        // * Calls with a relative directory should use the encoding of that string.
        // * Remaining calls should use the encoding of the incoming path string.
        //
        // We have our own system-like cases (e.g. URI expansion) that we do not set to the filesystem encoding
        // because they are not really filesystem paths; they're in-process or network paths.
        //
        // See dac9850 and jruby/jruby#3849.

        // for special paths like ~
        Encoding fsenc = runtime.getEncodingService().getFileSystemEncoding();

        // Special /dev/null of windows
        if (Platform.IS_WINDOWS && ("NUL:".equalsIgnoreCase(relativePath) || "NUL".equalsIgnoreCase(relativePath))) {
            enc[0] = fsenc;
            return concat("//./", relativePath.substring(0, 3));
        }

        // treat uri-like and jar-like path as absolute
        String preFix = "";
        if (relativePath.startsWith("file:")) {
            preFix = "file:";
            relativePath = relativePath.substring(5);
        }
        String postFix = "";
        Matcher protocol = PROTOCOL_PREFIX_PATTERN.matcher(relativePath);
        if (relativePath.contains(".jar!/")) {
            if (protocol.find()) {
                preFix = protocol.group();
                int extra = 0;
                if (relativePath.contains("file://")) {
                    extra = 2;
                    preFix += "//";
                }
                relativePath = relativePath.substring(protocol.end() + extra);
            }
            int index = relativePath.indexOf("!/");
            postFix = relativePath.substring(index);
            relativePath = relativePath.substring(0, index);
        } else if (protocol.find()) {
            preFix = protocol.group();
            int offset = protocol.end();
            String extra = "";
            int index = relativePath.indexOf("file://");
            boolean classloaderURI = preFix.equals("uri:classloader:") || preFix.equals("classpath:");

            if (index >= 0) {
                index += 7; // "file://".length == 7
                // chck if its "file:///"
                if (relativePath.length() > index && relativePath.charAt(index) == '/') {
                    offset += 2; extra = "//";
                } else {
                    offset += 1; extra = "/";
                }
            } else {
                if (classloaderURI && relativePath.startsWith("//", offset)) {
                    // on Windows "uri:classloader://home" ends up as "//home" - trying a network drive!
                    offset += 1; // skip one '/'
                }
            }

            relativePath = relativePath.substring(offset);

            if (classloaderURI) {
                String fakePrefix = Platform.IS_WINDOWS ? "C:/FAKEPATH_PREFIX__" : "/FAKEPATH_PREFIX__";
                relativePath = canonicalizePath(fakePrefix + '/' + relativePath).substring(fakePrefix.length());
            } else {
                relativePath = canonicalizePath(relativePath);
            }

            if (Platform.IS_WINDOWS) {
                // FIXME: If this is only for classLoader uri's then we probably don't need file: check here.
                // Also can we ever get a drive letter in relative path now?
                if (!preFix.contains("file:") && startsWithDriveLetterOnWindows(relativePath)) {
                    // this is basically for classpath:/ and uri:classloader:/
                    relativePath = relativePath.substring(2);
                }
                if (classloaderURI) {
                    relativePath = relativePath.replace('\\', '/');
                }
            }

            return concatStrings(preFix, extra, relativePath);
        }

        String[] uriParts = splitURI(relativePath);

        // Handle ~user paths
        if (expandUser && startsWith(relativePath, '~')) {
            enc[0] = fsenc;
            relativePath = expandUserPath(context, relativePath, true);
        }

        if (uriParts != null) {
            //If the path was an absolute classpath path, return it as-is.
            if (uriParts[0].equals("classpath:")) {
                return concatStrings(preFix, relativePath, postFix);
            }
            relativePath = uriParts[1];
        }

        // Now that we're not treating it as a URI, we need to honor the canonicalize flag.
        // Do not insert early returns below.

        // If there's a second argument, it's the path to which the first argument is relative.
        if (cwd != null) {
            enc[0] = fsenc;
            if (!cwd.startsWith("uri:")) {
                // Handle ~user paths.
                if (expandUser) {
                    cwd = expandUserPath(context, cwd, true);
                }

                // TODO try to treat all uri-like paths alike
                String[] cwdURIParts = splitURI(cwd);
                if (uriParts == null && cwdURIParts != null) {
                    uriParts = cwdURIParts;
                    cwd = cwdURIParts[1];
                }

                cwd = adjustRootPathOnWindows(runtime, cwd, null);

                boolean startsWithSlashNotOnWindows = (cwd != null)
                        && !Platform.IS_WINDOWS && !cwd.isEmpty()
                        && cwd.charAt(0) == '/';

                // TODO: better detection when path is absolute or not.
                // If the path isn't absolute, then prepend the current working directory to the path.
                if (!startsWithSlashNotOnWindows && !startsWithDriveLetterOnWindows(cwd)) {
                    if (cwd.length() == 0) cwd = ".";
                    cwd = JRubyFile.create(runtime.getCurrentDirectory(), cwd).getAbsolutePath();
                }
            }
        } else {
            // If there's no second argument, simply use the working directory of the runtime.
            cwd = runtime.getCurrentDirectory();
        }

        assert cwd != null;

        /*
        The counting of slashes that follows is simply a way to adhere to Ruby's UNC (or something) compatibility.
        When Ruby's expand_path is called with "//foo//bar" it will return "//foo/bar".
        JRuby uses java.io.File, and hence returns "/foo/bar". In order to retain java.io.File in the lower layers
        and provide full Ruby compatibility, the number of extra slashes must be counted and prepended to the result.
        */

        // TODO: special handling on windows for some corner cases
//        if (IS_WINDOWS) {
//            if (relativePath.startsWith("//")) {
//                if (relativePath.length() > 2 && relativePath.charAt(2) != '/') {
//                    int nextSlash = relativePath.indexOf('/', 3);
//                    if (nextSlash != -1) {
//                        return runtime.newString(
//                                relativePath.substring(0, nextSlash)
//                                + canonicalize(relativePath.substring(nextSlash)));
//                    } else {
//                        return runtime.newString(relativePath);
//                    }
//                }
//            }
//        }

        // Find out which string to check.
        String padSlashes = "";
        if (uriParts != null) {
            padSlashes = uriParts[0];
        } else if (!Platform.IS_WINDOWS) {
            if (!relativePath.isEmpty() && relativePath.charAt(0) == '/') {
                padSlashes = countSlashes(relativePath);
            } else {
                padSlashes = countSlashes(cwd);
            }
        }

        JRubyFile pathFile;
        if (relativePath.isEmpty()) {
            pathFile = JRubyFile.create(relativePath, cwd);
        } else {
            relativePath = adjustRootPathOnWindows(runtime, relativePath, cwd);
            pathFile = JRubyFile.create(cwd, relativePath);
        }

        CharSequence canonicalPath = null;
        if (Platform.IS_WINDOWS && uriParts != null && "classpath:".equals(uriParts[0])) {
            // FIXME: This is all total madness.  we extract off classpath: earlier in processing
            // and then build a absolute path which on windows will stick a drive letter onto it
            // but this is bogus in a classpath file path.  I think the proper fix for expand path
            // is to split out non-file: scheme format paths into a totally different method.  Weaving
            // uri and non-uri paths into one super long method is so rife with hurt that I am literally
            // crying on my keyboard.
            String absolutePath = pathFile.getAbsolutePath();
            if (absolutePath.length() >= 2 && absolutePath.charAt(1) == ':') {
                canonicalPath = canonicalize(null, absolutePath.substring(2));
            }
        }

        if (canonicalPath == null) canonicalPath = canonicalize(null, pathFile.getAbsolutePath());

        CharSequence realPath;
        if (padSlashes.isEmpty()) {
            realPath = canonicalPath;
        }
        else {
            realPath = concat(padSlashes, canonicalPath);
            if (preFix.length() > 0 && padSlashes.startsWith("file:")) {
                realPath = realPath.toString().substring(5);
            }
        }

        if (canonicalize) realPath = canonicalNormalized(realPath);

        if (postFix.contains("..")) postFix = adjustPostFixDotDot(postFix);

        return concatStrings(preFix, realPath, postFix);
    }

    private static String canonicalNormalized(CharSequence realPath) {
        final String path = realPath.toString();
        try {
            return JRubyFile.normalizeSeps(new File(path).getCanonicalPath());
        } catch (IOException ioe) {
            return path;
        }
    }

    private static String adjustPostFixDotDot(String postFix) {
        postFix = '!' + canonicalizePath(postFix.substring(1));
        if (Platform.IS_WINDOWS /* && startsWith(postFix, '!') */) {
            postFix = postFix.replace('\\', '/');
            if (startsWithDriveLetterOnWindows(postFix.substring(1))) {
                postFix = '!' + postFix.substring(3);
            }
        }
        return postFix;
    }

    private static String concatStrings(String s1, CharSequence s2, String s3) {
        return new StringBuilder(s1.length() + s2.length() + s3.length()).append(s1).append(s2).append(s3).toString();
    }

    private static String canonicalizePath(String path) {
        try {
            return new File(path).getCanonicalPath();
        }
        catch (IOException ignore) { return path; }
    }

    public static String[] splitURI(String path) {
        Matcher m = URI_PREFIX.matcher(path);
        if (m.find()) {
            if (m.group(2).length() == 0) {
                return new String[] { path, "" };
            }
            String pathWithoutJarPrefix;
            if (m.group(1) != null) {
                pathWithoutJarPrefix = path.substring(4);
            } else {
                pathWithoutJarPrefix = path;
            }
            try {
                URI u = new URI(pathWithoutJarPrefix);
                String pathPart = u.getPath();
                return new String[] { path.substring(0, path.indexOf(pathPart)), pathPart };
            } catch (Exception e) {
                try {
                    URL u = new URL(pathWithoutJarPrefix);
                    String pathPart = u.getPath();
                    return new String[] { path.substring(0, path.indexOf(pathPart)), pathPart };
                } catch (MalformedURLException e2) { /* ignore */ }
            }
        }
        return null;
    }

    /**
     * This method checks a path, and if it starts with ~, then it expands
     * the path to the absolute path of the user's home directory. If the
     * string does not begin with ~, then the string is simply returned.
     * unaltered.
     * @param context
     * @param path Path to check
     * @return Expanded path
     */
    public static String expandUserPath(ThreadContext context, String path) {
        return expandUserPath(context, path, false);
    }

    // FIXME: The variations of expand* and need for each to have a boolean discriminator makes
    // this code ripe for refactoring...
    public static String expandUserPath(ThreadContext context, String path, final boolean raiseOnRelativePath) {
        int pathLength = path.length();

        if (startsWith(path, '~')) {
            // Enebo : Should ~frogger\\foo work (it doesnt in linux ruby)?
            int userEnd = path.indexOf('/');

            if (userEnd == -1) {
                if (pathLength == 1) {
                    // Single '~' as whole path to expand
                    path = RubyDir.getHomeDirectoryPath(context, checkHome(context)).toString();

                    if (raiseOnRelativePath && !isAbsolutePath(path)) {
                        throw argumentError(context, "non-absolute home");
                    }
                } else {
                    // No directory delimeter.  Rest of string is username
                    userEnd = pathLength;
                }
            }

            if (userEnd == 1) {
                // '~/...' as path to expand
                path = RubyDir.getHomeDirectoryPath(context, checkHome(context)).toString() + path.substring(1);

                if (raiseOnRelativePath && !isAbsolutePath(path)) {
                    throw argumentError(context, "non-absolute home");
                }
            } else if (userEnd > 1){
                // '~user/...' as path to expand
                String user = path.substring(1, userEnd);
                IRubyObject dir = RubyDir.getHomeDirectoryPath(context, user);

                if (dir.isNil()) {
                    throw argumentError(context, "user " + user + " does not exist");
                }

                path = dir + (pathLength == userEnd ? "" : path.substring(userEnd));

                // getpwd (or /etc/passwd fallback) returns a home which is not absolute!!! [mecha-unlikely]
                if (raiseOnRelativePath && !isAbsolutePath(path)) {
                    throw argumentError(context, "non-absolute home of " + user);
                }
            }
        }
        return path;
    }

    /**
     * Returns a string consisting of <code>n-1</code> slashes, where
     * <code>n</code> is the number of slashes at the beginning of the input
     * string.
     * @param stringToCheck
     * @return
     */
    private static String countSlashes(String stringToCheck) {
        // Count number of extra slashes in the beginning of the string.
        int slashCount = 0;

        final int len = stringToCheck.length();
        if (len > 0 && stringToCheck.charAt(0) == '/') {
            // If there are N slashes, then we want N-1.
            if (len > 1 && stringToCheck.charAt(1) == '/') {
                slashCount++;
                for (int i = 2; i < len; i++) {
                    if (stringToCheck.charAt(i) == '/') {
                        slashCount++;
                    } else {
                        break;
                    }
                }
            }
        }

        if (slashCount < SLASHES.length) {
            return SLASHES[slashCount];
        }

        // Prepare a string with the same number of redundant slashes so that we easily can prepend it to the result.
        char[] slashes = new char[slashCount];
        for (int i = 0; i < slashCount; i++) {
            slashes[i] = '/';
        }
        return new String(slashes);
    }

    public static String canonicalize(String path) {
        CharSequence canonical = canonicalize(null, path);
        return canonical == null ? null : canonical.toString();
    }

    private static CharSequence canonicalize(CharSequence canonicalPath, String remaining) {
        if (remaining == null) {
            if (canonicalPath == null) return null;
            if (canonicalPath.length() == 0) return "/";
            // compensate for missing slash after drive letter on windows
            if (startsWithDriveLetterOnWindows(canonicalPath) && canonicalPath.length() == 2) {
                return appendSlash(canonicalPath); // canonicalPath += '/';
            }
            return canonicalPath;
        }

        String child;
        int slash = remaining.indexOf('/');
        if (slash == -1) {
            child = remaining;
            remaining = null;
        } else {
            child = remaining.substring(0, slash);
            remaining = remaining.substring(slash + 1);
        }

        CharSequence path = canonicalPath;
        if (child.equals(".")) {
            // no canonical path yet or length is zero, and we have a / followed by a dot...
            if (slash == -1) {
                // we don't have another slash after this, so replace /. with /
                if (canonicalPath != null && canonicalPath.length() == 0) {
                    path = appendSlash(canonicalPath);
                }
            } else {
                // we do have another slash; omit both / and . (JRUBY-1606)
            }
        } else if (child.equals("..")) {
            if (canonicalPath == null) throw new IllegalArgumentException("Cannot have .. at the start of an absolute path");
            String canonicalPathString = canonicalPath.toString();
            int lastDir = canonicalPathString.lastIndexOf('/');
            if (lastDir == -1) {
                if (startsWithDriveLetterOnWindows(canonicalPath)) {
                    // do nothing, we should not delete the drive letter
                } else if (isLocalURI(canonicalPathString)) {
                    // do nothing, leave the URI bits alone
                } else {
                    path = "";
                }
            } else {
                path = canonicalPath.subSequence(0, lastDir);
            }
        } else if (canonicalPath == null) {
            path = child;
        } else {
            // add a slash (if not already there) plus child and recurse) (jruby/jruby#6045)
            int length = canonicalPath.length();
            String canonPathString = canonicalPath.toString();
            if (canonPathString.length() > 0 &&
                    canonicalPath.charAt(length - 1) == '/' &&
                    canonPathString.startsWith("uri:classloader:")) {
                path = canonicalPath + child;
            } else {
                path = canonicalPath + "/" + child;
            }
        }

        return canonicalize(path, remaining);
    }

    private static boolean isLocalURI(String canonicalPathString) {
        return startsWith("classpath:", canonicalPathString) ||
                startsWith("classloader:", canonicalPathString) ||
                startsWith("uri:classloader:", canonicalPathString) ||
                startsWith("file:", canonicalPathString) ||
                startsWith("jar:file", canonicalPathString);
    }

    private static StringBuilder appendSlash(final CharSequence canonicalPath) {
        return new StringBuilder(canonicalPath.length() + 1).append(canonicalPath).append('/');
    }

    /**
     * Check if HOME environment variable is not nil nor empty
     * @param context
     */
    private static RubyString checkHome(ThreadContext context) {
        IRubyObject home = context.runtime.getENV().fastARef(RubyString.newStringShared(context.runtime, RubyDir.HOME));
        if (home == null || home == context.nil || ((RubyString) home).size() == 0) {
            throw argumentError(context, "couldn't find HOME environment -- expanding '~'");
        }
        return (RubyString) home;
    }

    @Override
    public <T> T toJava(Class<T> target) {
        if (target == File.class) {
            final String path = getPath();
            return path == null ? null : (T) new File(path);
        }
        if (target == Path.class || target == Watchable.class) {
            final String path = getPath();
            return path == null ? null : (T) FileSystems.getDefault().getPath(path);
        }
        return super.toJava(target);
    }

    private static RubyString doJoin(ThreadContext context, IRubyObject recv, IRubyObject[] args) {
        final String separator = fileClass(context).getConstant(context, "SEPARATOR").toString();
        final RubyArray argsAry = RubyArray.newArrayMayCopy(context.runtime, args);
        final StringBuilder buffer = new StringBuilder(24);

        joinImpl(buffer, separator, context, recv, argsAry);

        return newString(context, buffer.toString());
    }

    private static boolean joinImpl(final StringBuilder buffer, final String separator,
        ThreadContext context, IRubyObject recv, RubyArray args) {

        for (int i = 0; i < args.size(); i++) {
            final IRubyObject arg = args.eltInternal(i);

            final String element;
            if (arg instanceof RubyString) {
                element = arg.convertToString().toString();
            } else if (arg instanceof RubyArray ary) {
                if (context.runtime.isInspecting(arg)) throw argumentError(context, "recursive array");

                element = joinImplInspecting(separator, context, recv, args, ary).toString();
            } else {
                element = get_path(context, arg).toString();
            }

            int trailingDelimiterIndex = chomp(buffer);
            boolean trailingDelimiter = trailingDelimiterIndex != -1;
            boolean leadingDelimiter = element.length() > 0 && isDirSeparator(element.charAt(0));
            if (i > 0) {
                if (leadingDelimiter) {
                    // both present delete trailing delimiter(s)
                    if (trailingDelimiter) buffer.delete(trailingDelimiterIndex, buffer.length());
                } else if (!trailingDelimiter) { // no edge delimiters are present add supplied separator
                    buffer.append(separator);
                }
            }
            buffer.append(element);
        }

        return false; // used to be tainted value when tainting existed.
    }

    private static StringBuilder joinImplInspecting(final String separator,
        ThreadContext context, IRubyObject recv, RubyArray parent, RubyArray array) {
        final Ruby runtime = context.runtime;

        final StringBuilder buffer = new StringBuilder(24);
        // If already inspecting, there is no need to register/unregister again.
        if (runtime.isInspecting(parent)) {
            joinImpl(buffer, separator, context, recv, array);
            return buffer;
        }

        try {
            runtime.registerInspecting(parent);
            joinImpl(buffer, separator, context, recv, array);
            return buffer;
        } finally {
            runtime.unregisterInspecting(parent);
        }
    }

    // NOTE: MRI and JRuby are both broken here since it does not actually look up
    // File::{SEPARATOR,ALT_SEPARATOR} but merely hardcodes depending on whether we are on Windows.
    private static boolean isDirSeparator(char c) {
        return c == '/' || Platform.IS_WINDOWS && c == '\\';
    }

    // Return the last index before where there is a delimeter.  Otherwise -1.
    // If there are non-consecutive delimeters at the end we will return the
    // first non-delimiter character.
    private static int chomp(final StringBuilder buffer) {
        boolean found = false;

        for (int lastIndex = buffer.length() - 1; lastIndex >= 0; lastIndex--) {
            if (!isDirSeparator(buffer.charAt(lastIndex))) {
                if (found) return lastIndex + 1;
                break;
            }

            found = true;
        }

        return found ? 0 : -1;
    }

    private static String replace(final String str, CharSequence target, CharSequence replace) {
        if (target.length() == 1 && replace.length() == 1) {
            return str.replace(target.charAt(0), replace.charAt(0));
        }
        return str.replace(target, replace);
    }

    private static IRubyObject truncateCommon(ThreadContext context, IRubyObject recv, IRubyObject arg1, IRubyObject arg2) {
        RubyString filename = arg1.convertToString(); // TODO: SafeStringValue here
        Ruby runtime = context.runtime;
        RubyInteger newLength = toInteger(context, arg2);
        File childFile = new File(filename.toString());
        String filenameString = Helpers.decodeByteList(runtime, filename.getByteList());

        File testFile = childFile.isAbsolute() ? childFile : new File(runtime.getCurrentDirectory(), filenameString);

        if (!testFile.exists()) throw runtime.newErrnoENOENTError(filenameString);
        if (newLength.asLong(context) < 0) throw runtime.newErrnoEINVALError(filenameString);

        IRubyObject[] args = new IRubyObject[] { filename, newString(context, "r+") };
        RubyFile file = (RubyFile) open(context, recv, args, Block.NULL_BLOCK);
        file.truncate(context, newLength);
        file.close();

        return asFixnum(context, 0);
    }

    private static FileSites sites(ThreadContext context) {
        return context.sites.File;
    }

    private static final long serialVersionUID = 1L;

    public static final int LOCK_SH = PosixShim.LOCK_SH;
    public static final int LOCK_EX = PosixShim.LOCK_EX;
    public static final int LOCK_NB = PosixShim.LOCK_NB;
    public static final int LOCK_UN = PosixShim.LOCK_UN;

    private static final int FNM_NOESCAPE = 1;
    private static final int FNM_PATHNAME = 2;
    private static final int FNM_DOTMATCH = 4;
    private static final int FNM_CASEFOLD = 8;
    private static final int FNM_EXTGLOB = 16;
    private static final int FNM_SYSCASE = Platform.IS_WINDOWS ? FNM_CASEFOLD : 0;

    private static final String[] SLASHES = { "", "/", "//" };
    private static final Pattern URI_PREFIX = Pattern.compile("^(jar:)?[a-z]{2,}:(.*)");

    @Deprecated
    protected String path;

    @Deprecated
    public static IRubyObject dirname(ThreadContext context, IRubyObject recv, IRubyObject [] args) {
        return switch (args.length) {
            case 1 -> dirname(context, recv, args[0]);
            case 2 -> dirname(context, recv, args[0], args[1]);
            default -> throw argumentError(context, args.length, 1, 2);
        };
    }

    @Deprecated
    public static IRubyObject expand_path(ThreadContext context, IRubyObject recv, IRubyObject... args) {
        return switch (args.length) {
            case 1 -> expand_path(context, recv, args[0]);
            case 2 -> expand_path(context, recv, args[0], args[1]);
            default -> throw argumentError(context, args.length, 1, 2);
        };
    }

    @Deprecated
    private static RubyString expandPathInternal(ThreadContext context, IRubyObject[] args, boolean expandUser, boolean canonicalize) {
        return switch (args.length) {
            case 1 -> expandPathInternal(context, args[0], null, expandUser, canonicalize);
            case 2 -> expandPathInternal(context, args[0], args[1], expandUser, canonicalize);
            default -> throw argumentError(context, args.length, 1, 2);
        };
    }

    @Deprecated
    public static IRubyObject absolute_path(ThreadContext context, IRubyObject recv, IRubyObject[] args) {
        switch (args.length) {
            case 1:
                absolute_path(context, recv, args[0]);
            case 2:
                absolute_path(context, recv, args[0], args[1]);
            default:
                throw argumentError(context, args.length, 1, 2);
        }
    }

    @Deprecated
    public static IRubyObject realdirpath(ThreadContext context, IRubyObject recv, IRubyObject[] args) {
        switch (args.length) {
            case 1:
                realdirpath(context, recv, args[0]);
            case 2:
                realdirpath(context, recv, args[0], args[1]);
            default:
                throw argumentError(context, args.length, 1, 2);
        }
    }

    @Deprecated
    public static IRubyObject realpath(ThreadContext context, IRubyObject recv, IRubyObject[] args) {
        RubyString file = expandPathInternal(context, args, false, true);
        if (!RubyFileTest.exist(context, file)) throw context.runtime.newErrnoENOENTError(file.toString());
        return file;
    }

    @Deprecated
    public static IRubyObject fnmatch(ThreadContext context, IRubyObject recv, IRubyObject[] args) {
        return switch (args.length) {
            case 2 -> fnmatch(context, recv, args[0], args[1]);
            case 3 -> fnmatch(context, recv, args[0], args[1], args[2]);
            default -> throw argumentError(context, args.length, 2, 3);
        };
    }
}<|MERGE_RESOLUTION|>--- conflicted
+++ resolved
@@ -310,18 +310,10 @@
         if (argc > 0 && argc <= 3) {
             IRubyObject fd = TypeConverter.convertToTypeWithCheck(context, args[0], context.runtime.getFixnum(), sites(context).to_int_checked);
             if (!fd.isNil()) {
-<<<<<<< HEAD
+                // restore callInfo for delegated call to IO#initialize
+                IRRuntimeHelpers.setCallInfo(context, callInfo);
                 if (argc == 1) return super.initialize(context, fd, block);
                 if (argc == 2) return super.initialize(context, fd, args[1], block);
-=======
-                // restore callInfo for delegated call to IO#initialize
-                IRRuntimeHelpers.setCallInfo(context, callInfo);
-                if (argc == 1) {
-                    return super.initialize(context, fd, block);
-                } else if (argc == 2) {
-                    return super.initialize(context, fd, args[1], block);
-                }
->>>>>>> 71fe5f34
                 return super.initialize(context, fd, args[1], args[2], block);
             }
         }
