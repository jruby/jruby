--- conflicted
+++ resolved
@@ -453,13 +453,10 @@
 
     @JRubyMethod(name = {"path", "to_path"})
     public IRubyObject path(ThreadContext context) {
-<<<<<<< HEAD
         if ((openFile.getMode() & OpenFile.TMPFILE) != 0) {
             throw context.runtime.newIOError("File is unnamed (TMPFILE?)");
         }
-        IRubyObject newPath = context.runtime.getNil();
-=======
->>>>>>> b5835add
+
         final String path = getPath();
         if (path != null) {
             RubyString newPath = context.runtime.newString(path);
