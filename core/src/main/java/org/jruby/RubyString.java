/*
 **** BEGIN LICENSE BLOCK *****
 * Version: EPL 2.0/GPL 2.0/LGPL 2.1
 *
 * The contents of this file are subject to the Eclipse Public
 * License Version 2.0 (the "License"); you may not use this file
 * except in compliance with the License. You may obtain a copy of
 * the License at http://www.eclipse.org/legal/epl-v20.html
 *
 * Software distributed under the License is distributed on an "AS
 * IS" basis, WITHOUT WARRANTY OF ANY KIND, either express or
 * implied. See the License for the specific language governing
 * rights and limitations under the License.
 *
 * Copyright (C) 2001 Alan Moore <alan_moore@gmx.net>
 * Copyright (C) 2001-2002 Benoit Cerrina <b.cerrina@wanadoo.fr>
 * Copyright (C) 2001-2004 Jan Arne Petersen <jpetersen@uni-bonn.de>
 * Copyright (C) 2002-2004 Anders Bengtsson <ndrsbngtssn@yahoo.se>
 * Copyright (C) 2002-2006 Thomas E Enebo <enebo@acm.org>
 * Copyright (C) 2004 Stefan Matthias Aust <sma@3plus4.de>
 * Copyright (C) 2004 David Corbin <dcorbin@users.sourceforge.net>
 * Copyright (C) 2005 Tim Azzopardi <tim@tigerfive.com>
 * Copyright (C) 2006 Miguel Covarrubias <mlcovarrubias@gmail.com>
 * Copyright (C) 2006 Ola Bini <ola@ologix.com>
 * Copyright (C) 2007 Nick Sieger <nicksieger@gmail.com>
 *
 * Alternatively, the contents of this file may be used under the terms of
 * either of the GNU General Public License Version 2 or later (the "GPL"),
 * or the GNU Lesser General Public License Version 2.1 or later (the "LGPL"),
 * in which case the provisions of the GPL or the LGPL are applicable instead
 * of those above. If you wish to allow use of your version of this file only
 * under the terms of either the GPL or the LGPL, and not to allow others to
 * use your version of this file under the terms of the EPL, indicate your
 * decision by deleting the provisions above and replace them with the notice
 * and other provisions required by the GPL or the LGPL. If you do not delete
 * the provisions above, a recipient may use your version of this file under
 * the terms of any one of the EPL, the GPL or the LGPL.
 ***** END LICENSE BLOCK *****/

package org.jruby;

import jnr.posix.POSIX;

import org.jcodings.Config;
import org.jcodings.Encoding;
import org.jcodings.IntHolder;
import org.jcodings.exception.EncodingException;
import org.jcodings.specific.ASCIIEncoding;
import org.jcodings.specific.USASCIIEncoding;
import org.jcodings.specific.UTF16BEEncoding;
import org.jcodings.specific.UTF16LEEncoding;
import org.jcodings.specific.UTF32BEEncoding;
import org.jcodings.specific.UTF32LEEncoding;
import org.jcodings.specific.UTF8Encoding;
import org.jcodings.unicode.UnicodeEncoding;
import org.joni.Matcher;
import org.joni.Option;
import org.joni.Regex;
import org.joni.Region;
import org.jruby.anno.JRubyClass;
import org.jruby.anno.JRubyMethod;
import org.jruby.ast.util.ArgsUtil;
import org.jruby.common.IRubyWarnings.ID;
import org.jruby.exceptions.JumpException;
import org.jruby.platform.Platform;
import org.jruby.runtime.Arity;
import org.jruby.runtime.Block;
import org.jruby.runtime.BlockCallback;
import org.jruby.runtime.CallBlock19;
import org.jruby.runtime.CallSite;
import org.jruby.runtime.ClassIndex;
import org.jruby.runtime.Helpers;
import org.jruby.runtime.JavaSites;
import org.jruby.runtime.JavaSites.StringSites;
import org.jruby.runtime.Signature;
import org.jruby.runtime.ThreadContext;
import org.jruby.runtime.Visibility;
import org.jruby.runtime.builtin.IRubyObject;
import org.jruby.runtime.encoding.EncodingCapable;
import org.jruby.runtime.encoding.MarshalEncoding;
import org.jruby.runtime.marshal.UnmarshalStream;
import org.jruby.util.*;
import org.jruby.util.io.EncodingUtils;

import java.nio.charset.Charset;
import java.util.Arrays;
import java.util.Locale;
import java.util.function.Function;

import static org.jruby.ObjectFlags.CHILLED_F;
import static org.jruby.RubyComparable.invcmp;
import static org.jruby.RubyEnumerator.SizeFn;
import static org.jruby.RubyEnumerator.enumeratorize;
import static org.jruby.RubyEnumerator.enumeratorizeWithSize;
import static org.jruby.RubyNumeric.checkInt;
import static org.jruby.anno.FrameField.BACKREF;
import static org.jruby.api.Error.typeError;
import static org.jruby.runtime.Visibility.PRIVATE;
<<<<<<< HEAD
import static org.jruby.util.StringSupport.*;
=======
import static org.jruby.util.Numeric.checkInteger;
import static org.jruby.util.StringSupport.CR_7BIT;
import static org.jruby.util.StringSupport.CR_BROKEN;
import static org.jruby.util.StringSupport.CR_MASK;
import static org.jruby.util.StringSupport.CR_UNKNOWN;
import static org.jruby.util.StringSupport.CR_VALID;
import static org.jruby.util.StringSupport.MBCLEN_CHARFOUND_LEN;
import static org.jruby.util.StringSupport.MBCLEN_CHARFOUND_P;
import static org.jruby.util.StringSupport.MBCLEN_INVALID_P;
import static org.jruby.util.StringSupport.MBCLEN_NEEDMORE_P;
import static org.jruby.util.StringSupport.codeLength;
import static org.jruby.util.StringSupport.codePoint;
import static org.jruby.util.StringSupport.codeRangeScan;
import static org.jruby.util.StringSupport.encFastMBCLen;
import static org.jruby.util.StringSupport.isSingleByteOptimizable;
import static org.jruby.util.StringSupport.memsearch;
import static org.jruby.util.StringSupport.memchr;
import static org.jruby.util.StringSupport.nth;
import static org.jruby.util.StringSupport.offset;
>>>>>>> 0fcbf68c

/**
 * Implementation of Ruby String class
 *
 * Concurrency: no synchronization is required among readers, but
 * all users must synchronize externally with writers.
 *
 */
@JRubyClass(name="String", include={"Enumerable", "Comparable"})
public class RubyString extends RubyObject implements CharSequence, EncodingCapable, MarshalEncoding, CodeRangeable, Appendable {
    static final ASCIIEncoding ASCII = ASCIIEncoding.INSTANCE;
    static final UTF8Encoding UTF8 = UTF8Encoding.INSTANCE;

    // string doesn't share any resources
    private static final int SHARE_LEVEL_NONE = 0;
    // string has it's own ByteList, but it's pointing to a shared buffer (byte[])
    private static final int SHARE_LEVEL_BUFFER = 1;
    // string doesn't have it's own ByteList (values)
    private static final int SHARE_LEVEL_BYTELIST = 2;

    private static final byte[] SCRUB_REPL_UTF8 = new byte[]{(byte)0xEF, (byte)0xBF, (byte)0xBD};
    private static final byte[] SCRUB_REPL_ASCII = new byte[]{(byte)'?'};
    private static final byte[] SCRUB_REPL_UTF16BE = new byte[]{(byte)0xFF, (byte)0xFD};
    private static final byte[] SCRUB_REPL_UTF16LE = new byte[]{(byte)0xFD, (byte)0xFF};
    private static final byte[] SCRUB_REPL_UTF32BE = new byte[]{(byte)0x00, (byte)0x00, (byte)0xFF, (byte)0xFD};
    private static final byte[] SCRUB_REPL_UTF32LE = new byte[]{(byte)0xFD, (byte)0xFF, (byte)0x00, (byte)0x00};
    private static final byte[] FORCE_ENCODING_BYTES = ".force_encoding(\"".getBytes();

    public static RubyString[] NULL_ARRAY = {};

    protected volatile int shareLevel = SHARE_LEVEL_NONE;

    private ByteList value;

    public static RubyClass createStringClass(Ruby runtime) {
        RubyClass stringClass = runtime.defineClass("String", runtime.getObject(), RubyString::newAllocatedString);

        stringClass.setClassIndex(ClassIndex.STRING);
        stringClass.setReifiedClass(RubyString.class);
        stringClass.kindOf = new RubyModule.JavaClassKindOf(RubyString.class);

        stringClass.includeModule(runtime.getComparable());
        stringClass.defineAnnotatedMethods(RubyString.class);

        return stringClass;
    }

    @Override
    public Encoding getEncoding() {
        return value.getEncoding();
    }

    @Override
    @SuppressWarnings("ReferenceEquality")
    public void setEncoding(Encoding encoding) {
        if (encoding != value.getEncoding()) {
            if (shareLevel == SHARE_LEVEL_BYTELIST) modify();
            else modifyCheck();
            value.setEncoding(encoding);
        }
    }

    @Override
    @SuppressWarnings("ReferenceEquality")
    public boolean shouldMarshalEncoding() {
        return getEncoding() != ASCIIEncoding.INSTANCE;
    }

    @Override
    public Encoding getMarshalEncoding() {
        return getEncoding();
    }

    public void associateEncoding(Encoding enc) {
        StringSupport.associateEncoding(this, enc);
    }

    public final void setEncodingAndCodeRange(Encoding enc, int cr) {
        value.setEncoding(enc);
        setCodeRange(cr);
    }

    public final Encoding toEncoding(Ruby runtime) {
        return runtime.getEncodingService().findEncoding(this);
    }

    @Override
    public final int getCodeRange() {
        return flags & CR_MASK;
    }

    @Override
    public final void setCodeRange(int codeRange) {
        clearCodeRange();
        flags |= codeRange & CR_MASK;
    }

    @Override
    public final void clearCodeRange() {
        flags &= ~CR_MASK;
    }

    @Override
    public final void keepCodeRange() {
        if (getCodeRange() == CR_BROKEN) clearCodeRange();
    }

    // ENC_CODERANGE_ASCIIONLY
    public final boolean isCodeRangeAsciiOnly() {
        return CodeRangeSupport.isCodeRangeAsciiOnly(this);
    }

    // rb_enc_str_asciionly_p
    public final boolean isAsciiOnly() {
        return StringSupport.isAsciiOnly(this);
    }

    @Override
    public final boolean isCodeRangeValid() {
        return (flags & CR_MASK) == CR_VALID;
    }

    public final boolean isCodeRangeBroken() {
        return (flags & CR_MASK) == CR_BROKEN;
    }

    // MRI: is_broken_string
    public final boolean isBrokenString() {
        return scanForCodeRange() == CR_BROKEN;
    }

    private void copyCodeRangeForSubstr(RubyString from, Encoding enc) {

        if (value.getRealSize() == 0) {
            setCodeRange(!enc.isAsciiCompatible() ? CR_VALID : CR_7BIT);
        } else {
            int fromCr = from.getCodeRange();
            if (fromCr == CR_7BIT) {
                setCodeRange(fromCr);
            } else {
                setCodeRange(CR_UNKNOWN);
            }
        }
    }

    // rb_enc_str_coderange
    @Override
    public final int scanForCodeRange() {
        int cr = getCodeRange();
        if (cr == CR_UNKNOWN) {
            cr = scanForCodeRange(value);
            setCodeRange(cr);
        }
        return cr;
    }

    public static int scanForCodeRange(final ByteList bytes) {
        Encoding enc = bytes.getEncoding();
        if (enc.minLength() > 1 && enc.isDummy() && EncodingUtils.getActualEncoding(enc, bytes).minLength() == 1) {
            return CR_BROKEN;
        }
        return codeRangeScan(enc, bytes);
    }

    final boolean singleByteOptimizable() {
        return StringSupport.isSingleByteOptimizable(this, EncodingUtils.STR_ENC_GET(this));
    }

    final boolean singleByteOptimizable(Encoding enc) {
        return StringSupport.isSingleByteOptimizable(this, enc);
    }

    @SuppressWarnings("ReferenceEquality")
    final Encoding isCompatibleWith(EncodingCapable other) {
        if (other instanceof RubyString) return checkEncoding((RubyString)other);
        Encoding enc1 = value.getEncoding();
        Encoding enc2 = other.getEncoding();

        if (enc1 == enc2) return enc1;
        if (value.getRealSize() == 0) return enc2;
        if (!enc1.isAsciiCompatible() || !enc2.isAsciiCompatible()) return null;
        if (enc2 instanceof USASCIIEncoding) return enc1;
        if (scanForCodeRange() == CR_7BIT) return enc2;
        return null;
    }

    // rb_enc_check
    public final Encoding checkEncoding(RubyString other) {
        return checkEncoding((CodeRangeable) other);
    }

    final Encoding checkEncoding(EncodingCapable other) {
        Encoding enc = isCompatibleWith(other);
        if (enc == null) throw getRuntime().newEncodingCompatibilityError("incompatible character encodings: " +
                                value.getEncoding() + " and " + other.getEncoding());
        return enc;
    }

    @Override
    public final Encoding checkEncoding(CodeRangeable other) {
        Encoding enc = StringSupport.areCompatible(this, other);
        if (enc == null) throw getRuntime().newEncodingCompatibilityError("incompatible character encodings: " +
                value.getEncoding() + " and " + other.getByteList().getEncoding());
        return enc;
    }

    // rb_enc_check but only supports strings
    public static Encoding checkEncoding(final Ruby runtime, ByteList str1, ByteList str2) {
        Encoding enc = StringSupport.areCompatible(str1, str2);
        if (enc == null) {
            throw runtime.newEncodingCompatibilityError("incompatible character encodings: " +
                    str1.getEncoding() + " and " + str2.getEncoding());
        }
        return enc;
    }

    private Encoding checkDummyEncoding() {
        Encoding enc = value.getEncoding();
        if (enc.isDummy()) throw getRuntime().newEncodingCompatibilityError(
                "incompatible encoding with this operation: " + enc);
        return enc;
    }

    public final int strLength() {
        return StringSupport.strLengthFromRubyString(this);
    }

    final int strLength(final ByteList bytes, final Encoding enc) {
        return StringSupport.strLengthFromRubyString(this, bytes, enc);
    }

    // MRI: rb_str_sublen
    final int subLength(int pos) {
        if (pos < 0 || singleByteOptimizable()) return pos;
        return StringSupport.strLength(value.getEncoding(), value.getUnsafeBytes(), value.getBegin(), value.getBegin() + pos);
    }

    /** short circuit for String key comparison
     *
     */
    @Override
    @SuppressWarnings("ReferenceEquality")
    public final boolean eql(IRubyObject other) {
        RubyClass meta = this.metaClass;
        if (meta != meta.runtime.getString() || meta != other.getMetaClass()) return super.eql(other);
        return eqlAndComparable(other);
    }

    @Deprecated
    private boolean eql19(IRubyObject other) {
        return eqlAndComparable(other);
    }

    // rb_str_hash_cmp
    private boolean eqlAndComparable(IRubyObject other) {
        final RubyString otherString = (RubyString) other;
        return StringSupport.areComparable(this, otherString) && value.equal(otherString.value);
    }

    /**
     * Does this string contain \0 anywhere (per byte search).
     * @return true if it does
     */
    public boolean hasNul() {
        ByteList bytes = getByteList();
        return memchr(bytes.unsafeBytes(), bytes.begin(), '\0', bytes.realSize()) != -1;
    }

    // mri: rb_must_asciicompat
    public void verifyAsciiCompatible() {
        if (!getEncoding().isAsciiCompatible()) throw getRuntime().newEncodingCompatibilityError("ASCII incompatible encoding: " + getEncoding());
    }

    public RubyString(Ruby runtime, RubyClass rubyClass) {
        this(runtime, rubyClass, ByteList.NULL_ARRAY);
    }

    public RubyString(Ruby runtime, RubyClass rubyClass, CharSequence value) {
        this(runtime, rubyClass, value, UTF8);
    }

    public RubyString(Ruby runtime, RubyClass rubyClass, CharSequence value, Encoding enc) {
        super(runtime, rubyClass);
        assert value != null;
        assert enc != null;

        this.value = encodeBytelist(value, enc);
    }

    private RubyString(Ruby runtime, RubyClass rubyClass, String value, Encoding enc) {
        super(runtime, rubyClass);
        assert value != null;
        assert enc != null;

        this.value = encodeBytelist(value, enc);
    }

    public RubyString(Ruby runtime, RubyClass rubyClass, byte[] value) {
        super(runtime, rubyClass);
        assert value != null;
        this.value = new ByteList(value);
    }

    public RubyString(Ruby runtime, RubyClass rubyClass, ByteList value) {
        super(runtime, rubyClass);
        assert value != null;
        this.value = value;
    }

    public RubyString(Ruby runtime, RubyClass rubyClass, ByteList value, boolean objectSpace) {
        super(runtime, rubyClass, objectSpace);
        assert value != null;
        this.value = value;
    }

    public RubyString(Ruby runtime, RubyClass rubyClass, ByteList value, Encoding encoding, boolean objectSpace) {
        this(runtime, rubyClass, value, objectSpace);
        value.setEncoding(encoding);
    }

    protected RubyString(Ruby runtime, RubyClass rubyClass, ByteList value, Encoding enc, int cr) {
        this(runtime, rubyClass, value);
        flags |= cr;
        value.setEncoding(enc);
    }

    protected RubyString(Ruby runtime, RubyClass rubyClass, ByteList value, Encoding enc) {
        this(runtime, rubyClass, value);
        value.setEncoding(enc);
    }

    protected RubyString(Ruby runtime, RubyClass rubyClass, ByteList value, int cr) {
        this(runtime, rubyClass, value);
        flags |= cr;
    }

    // Deprecated String construction routines

    @Deprecated
    public RubyString newString(CharSequence s) {
        return new RubyString(getRuntime(), getType(), s);
    }

    @Deprecated
    public RubyString newString(ByteList s) {
        return new RubyString(getRuntime(), getMetaClass(), s);
    }

    @Deprecated
    public static RubyString newString(Ruby runtime, RubyClass clazz, CharSequence str) {
        return new RubyString(runtime, clazz, str);
    }

    public static RubyString newStringLight(Ruby runtime, ByteList bytes) {
        return new RubyString(runtime, runtime.getString(), bytes, false);
    }

    public static RubyString newStringLight(Ruby runtime, int size) {
        return new RubyString(runtime, runtime.getString(), new ByteList(size), false);
    }

    public static RubyString newStringLight(Ruby runtime, int size, Encoding encoding) {
        return new RubyString(runtime, runtime.getString(), new ByteList(size), encoding, false);
    }

    public static RubyString newString(Ruby runtime, CharSequence str) {
        return new RubyString(runtime, runtime.getString(), str, UTF8);
    }

    public static RubyString newString(Ruby runtime, CharSequence str, Encoding encoding) {
        return new RubyString(runtime, runtime.getString(), str, encoding);
    }

    public static RubyString newString(Ruby runtime, String str) {
        return new RubyString(runtime, runtime.getString(), str, UTF8);
    }

    public static RubyString newString(Ruby runtime, String str, Encoding encoding) {
        return new RubyString(runtime, runtime.getString(), str, encoding);
    }

    public static RubyString newBinaryString(Ruby runtime, String str) {
        return new RubyString(runtime, runtime.getString(), new ByteList(ByteList.plain(str), ASCIIEncoding.INSTANCE, false));
    }

    public static RubyString newBinaryString(Ruby runtime, ByteList str) {
        return new RubyString(runtime, runtime.getString(), str, ASCIIEncoding.INSTANCE, false);
    }

    public static RubyString newUSASCIIString(Ruby runtime, String str) {
        return new RubyString(runtime, runtime.getString(), str, USASCIIEncoding.INSTANCE);
    }

    public static RubyString newString(Ruby runtime, byte[] bytes) {
        return new RubyString(runtime, runtime.getString(), bytes);
    }

    public static RubyString newString(Ruby runtime, byte[] bytes, int start, int length) {
        return newString(runtime, bytes, start, length, ASCIIEncoding.INSTANCE);
    }

    // rb_enc_str_new
    public static RubyString newString(Ruby runtime, byte[] bytes, int start, int length, Encoding encoding) {
        byte[] copy = new byte[length];
        System.arraycopy(bytes, start, copy, 0, length);
        return new RubyString(runtime, runtime.getString(), new ByteList(copy, encoding, false));
    }

    public static RubyString newStringNoCopy(Ruby runtime, byte[] bytes, int start, int length, Encoding encoding) {
        return new RubyString(runtime, runtime.getString(), new ByteList(bytes, start, length, encoding, false));
    }

    public static RubyString newString(Ruby runtime, ByteList bytes) {
        return new RubyString(runtime, runtime.getString(), bytes);
    }

    public static RubyString newString(Ruby runtime, ByteList bytes, int coderange) {
        return new RubyString(runtime, runtime.getString(), bytes, coderange);
    }

    public static RubyString newChilledString(Ruby runtime, ByteList bytes, int coderange) {
        return newString(runtime, bytes, coderange).chill();
    }

    public static RubyString newString(Ruby runtime, ByteList bytes, Encoding encoding) {
        return new RubyString(runtime, runtime.getString(), bytes, encoding);
    }

    static RubyString newString(Ruby runtime, byte b) {
        return new RubyString(runtime, runtime.getString(), RubyInteger.singleCharByteList(b));
    }

    @SuppressWarnings("ReferenceEquality")
    public static RubyString newUnicodeString(Ruby runtime, String str) {
        Encoding defaultInternal = runtime.getDefaultInternalEncoding();
        if (defaultInternal == UTF16BEEncoding.INSTANCE) {
            return newUTF16String(runtime, str);
        } else {
            return newUTF8String(runtime, str);
        }
    }

    public static RubyString newUTF8String(Ruby runtime, String str) {
        return new RubyString(runtime, runtime.getString(), RubyEncoding.doEncodeUTF8(str));
    }

    public static RubyString newUTF16String(Ruby runtime, String str) {
        return new RubyString(runtime, runtime.getString(), RubyEncoding.doEncodeUTF16(str));
    }

    @SuppressWarnings("ReferenceEquality")
    public static RubyString newUnicodeString(Ruby runtime, CharSequence str) {
        Encoding defaultInternal = runtime.getDefaultInternalEncoding();
        if (defaultInternal == UTF16BEEncoding.INSTANCE) {
            return newUTF16String(runtime, str);
        } else {
            return newUTF8String(runtime, str);
        }
    }

    public static RubyString newUTF8String(Ruby runtime, CharSequence str) {
        return new RubyString(runtime, runtime.getString(), RubyEncoding.doEncodeUTF8(str));
    }

    public static RubyString newUTF16String(Ruby runtime, CharSequence str) {
        return new RubyString(runtime, runtime.getString(), RubyEncoding.doEncodeUTF16(str));
    }

    /**
     * Return a new Ruby String encoded as the default internal encoding given a Java String that
     * has come from an external source. If there is no default internal encoding set, the Ruby
     * String will be encoded using Java's default external encoding. If an internal encoding is
     * set, that encoding will be used for the Ruby String.
     *
     * @param runtime
     * @param str
     * @return
     */
    public static RubyString newInternalFromJavaExternal(Ruby runtime, String str) {
        // Ruby internal
        Encoding internal = runtime.getDefaultInternalEncoding();
        Charset rubyInt = null;
        if ( internal != null ) rubyInt = EncodingUtils.charsetForEncoding(internal);

        if ( rubyInt == null ) {
            Encoding javaExtEncoding = runtime.getEncodingService().getJavaDefault();
            return RubyString.newString(runtime, new ByteList(str.getBytes(), javaExtEncoding));
        }
        return RubyString.newString(runtime,  new ByteList(RubyEncoding.encode(str, rubyInt), internal));
    }

    @Deprecated
    public static RubyString newExternalStringWithEncoding(Ruby runtime, String string, Encoding encoding) {
        return EncodingUtils.newExternalStringWithEncoding(runtime, string, encoding);
    }

    // String construction routines by NOT byte[] buffer and making the target String shared
    public static RubyString newStringShared(Ruby runtime, RubyString orig) {
        orig.shareLevel = SHARE_LEVEL_BYTELIST;
        RubyString str = new RubyString(runtime, runtime.getString(), orig.value);
        str.shareLevel = SHARE_LEVEL_BYTELIST;
        return str;
    }

    public static RubyString newStringShared(Ruby runtime, ByteList bytes) {
        return newStringShared(runtime, runtime.getString(), bytes);
    }

    public static RubyString newStringShared(Ruby runtime, ByteList bytes, Encoding encoding) {
        return newStringShared(runtime, runtime.getString(), bytes, encoding);
    }


    public static RubyString newStringShared(Ruby runtime, ByteList bytes, int codeRange) {
        RubyString str = new RubyString(runtime, runtime.getString(), bytes, codeRange);
        str.shareLevel = SHARE_LEVEL_BYTELIST;
        return str;
    }

    public static RubyString newStringShared(Ruby runtime, RubyClass clazz, ByteList bytes) {
        RubyString str = new RubyString(runtime, clazz, bytes);
        str.shareLevel = SHARE_LEVEL_BYTELIST;
        return str;
    }

    @SuppressWarnings("ReferenceEquality")
    public static RubyString newStringShared(Ruby runtime, RubyClass clazz, ByteList bytes, Encoding encoding) {
        if (bytes.getEncoding() == encoding) return newStringShared(runtime, clazz, bytes);
        RubyString str = new RubyString(runtime, clazz, bytes.makeShared(bytes.getBegin(), bytes.getRealSize()), encoding);
        str.shareLevel = SHARE_LEVEL_BUFFER; // since passing an encoding in does bytes.setEncoding(encoding)
        return str;
    }

    private static RubyString newStringShared(Ruby runtime, ByteList bytes, Encoding encoding, int cr) {
        RubyString str = newStringShared(runtime, runtime.getString(), bytes, encoding);
        str.flags |= cr;
        return str;
    }

    public static RubyString newStringShared(Ruby runtime, byte[] bytes) {
        return newStringShared(runtime, bytes, ASCIIEncoding.INSTANCE);
    }

    public static RubyString newStringShared(Ruby runtime, byte[] bytes, Encoding encoding) {
        return newStringShared(runtime, bytes, 0, bytes.length, encoding);
    }

    public static RubyString newStringShared(Ruby runtime, byte[] bytes, int start, int length) {
        return newStringShared(runtime, bytes, start, length, ASCIIEncoding.INSTANCE);
    }

    public static RubyString newStringShared(Ruby runtime, byte[] bytes, int start, int length, Encoding encoding) {
        ByteList byteList = new ByteList(bytes, start, length, encoding, false);
        RubyString str = new RubyString(runtime, runtime.getString(), byteList);
        str.shareLevel = SHARE_LEVEL_BUFFER;
        return str;
    }

    public static RubyString newEmptyString(Ruby runtime) {
        return newEmptyString(runtime, runtime.getString());
    }

    public static RubyString newEmptyBinaryString(Ruby runtime) {
        return newAllocatedString(runtime, runtime.getString());
    }

    private static final ByteList EMPTY_ASCII8BIT_BYTELIST = new ByteList(ByteList.NULL_ARRAY, ASCIIEncoding.INSTANCE);
    private static final ByteList EMPTY_USASCII_BYTELIST = new ByteList(ByteList.NULL_ARRAY, USASCIIEncoding.INSTANCE);

    public static RubyString newAllocatedString(Ruby runtime, RubyClass metaClass) {
        RubyString empty = new RubyString(runtime, metaClass, EMPTY_ASCII8BIT_BYTELIST);
        empty.shareLevel = SHARE_LEVEL_BYTELIST;
        return empty;
    }

    public static RubyString newEmptyString(Ruby runtime, RubyClass metaClass) {
        RubyString empty = new RubyString(runtime, metaClass, EMPTY_USASCII_BYTELIST);
        empty.shareLevel = SHARE_LEVEL_BYTELIST;
        return empty;
    }

    // String construction routines by NOT byte[] buffer and NOT making the target String shared
    public static RubyString newStringNoCopy(Ruby runtime, ByteList bytes) {
        return newStringNoCopy(runtime, runtime.getString(), bytes);
    }

    public static RubyString newStringNoCopy(Ruby runtime, RubyClass clazz, ByteList bytes) {
        return new RubyString(runtime, clazz, bytes);
    }

    public static RubyString newStringNoCopy(Ruby runtime, byte[] bytes, int start, int length) {
        return newStringNoCopy(runtime, new ByteList(bytes, start, length, false));
    }

    public static RubyString newStringNoCopy(Ruby runtime, byte[] bytes) {
        return newStringNoCopy(runtime, new ByteList(bytes, false));
    }

    // str_independent
    public final boolean independent() {
        return shareLevel == SHARE_LEVEL_NONE;
    }

    // str_make_independent, modified to create a new String rather than possibly modifying a frozen one
    public final RubyString makeIndependent() {
        RubyClass klass = metaClass;
        RubyString str = strDup(klass.runtime, klass);
        str.modify();
        str.setFrozen(true);
        return str;
    }

    // str_make_independent_expand
    public final RubyString makeIndependent(final int length) {
        RubyClass klass = metaClass;
        RubyString str = strDup(klass.runtime, klass);
        str.modify(length);
        str.setFrozen(true);
        return str;
    }

    // MRI: EXPORT_STR macro in process.c
    public RubyString export(ThreadContext context) {
        if (Platform.IS_WINDOWS) {
            return EncodingUtils.strConvEncOpts(context, this, null, UTF8Encoding.INSTANCE, 0, context.nil);
        }
        return this;
    }

    /** Encoding aware String construction routines for 1.9
     *
     */
    public static final class EmptyByteListHolder {
        public final ByteList bytes;
        public final int cr;
        EmptyByteListHolder(Encoding enc) {
            this.bytes = new ByteList(ByteList.NULL_ARRAY, enc);
            this.cr = bytes.getEncoding().isAsciiCompatible() ? CR_7BIT : CR_VALID;
        }
    }

    private static EmptyByteListHolder EMPTY_BYTELISTS[] = new EmptyByteListHolder[4];

    public static EmptyByteListHolder getEmptyByteList(Encoding enc) {
        if (enc == null) enc = ASCIIEncoding.INSTANCE;
        int index = enc.getIndex();
        EmptyByteListHolder bytes;
        EmptyByteListHolder[] emptyBytelists = EMPTY_BYTELISTS;
        if (index < emptyBytelists.length && (bytes = emptyBytelists[index]) != null) {
            return bytes;
        }
        return prepareEmptyByteList(enc);
    }

    private static EmptyByteListHolder prepareEmptyByteList(Encoding enc) {
        if (enc == null) enc = ASCIIEncoding.INSTANCE;
        int index = enc.getIndex();
        EmptyByteListHolder[] emptyBytelists = EMPTY_BYTELISTS;
        if (index >= emptyBytelists.length) {
            EMPTY_BYTELISTS = emptyBytelists = Arrays.copyOfRange(emptyBytelists, 0, index + 4);
        }
        return emptyBytelists[index] = new EmptyByteListHolder(enc);
    }

    public static RubyString newEmptyString(Ruby runtime, RubyClass metaClass, Encoding enc) {
        EmptyByteListHolder holder = getEmptyByteList(enc);
        RubyString empty = new RubyString(runtime, metaClass, holder.bytes, holder.cr);
        empty.shareLevel = SHARE_LEVEL_BYTELIST;
        return empty;
    }

    public static RubyString newEmptyString(Ruby runtime, Encoding enc) {
        return newEmptyString(runtime, runtime.getString(), enc);
    }

    public static RubyString newStringNoCopy(Ruby runtime, RubyClass clazz, ByteList bytes, Encoding enc, int cr) {
        return new RubyString(runtime, clazz, bytes, enc, cr);
    }

    public static RubyString newStringNoCopy(Ruby runtime, ByteList bytes, Encoding enc, int cr) {
        return newStringNoCopy(runtime, runtime.getString(), bytes, enc, cr);
    }

    public static RubyString newUsAsciiStringNoCopy(Ruby runtime, ByteList bytes) {
        return newStringNoCopy(runtime, bytes, USASCIIEncoding.INSTANCE, CR_7BIT);
    }

    public static RubyString newUsAsciiStringShared(Ruby runtime, ByteList bytes) {
        RubyString str = newUsAsciiStringNoCopy(runtime, bytes);
        str.shareLevel = SHARE_LEVEL_BYTELIST;
        return str;
    }

    public static RubyString newUsAsciiStringShared(Ruby runtime, byte[] bytes, int start, int length) {
        RubyString str = newUsAsciiStringNoCopy(runtime, new ByteList(bytes, start, length, false));
        str.shareLevel = SHARE_LEVEL_BUFFER;
        return str;
    }

    @Override
    public ClassIndex getNativeClassIndex() {
        return ClassIndex.STRING;
    }

    @Override
    public Class getJavaClass() {
        return String.class;
    }

    @Override
    public RubyString convertToString() {
        return this;
    }

    @Override
    public String toString() {
        return decodeString();
    }

    /**
     * Convert this Ruby string to a Java String. This version is encoding-aware.
     *
     * @return A decoded Java String, based on this Ruby string's encoding.
     */
    public String decodeString() {
        return Helpers.decodeByteList(getRuntime(), value);
    }

    /**
     * Overridden dup for fast-path logic.
     *
     * @return A new RubyString sharing the original backing store.
     */
    @Override
    public IRubyObject dup() {
        RubyClass mc = metaClass.getRealClass();
        if (mc.getClassIndex() != ClassIndex.STRING) return super.dup();

        return strDup(mc.getClassRuntime(), mc.getRealClass());
    }

    // rb_str_new_frozen or rb_str_dup_frozen
    public IRubyObject dupFrozen() {
        RubyString dup = (RubyString) dup();
        dup.setFrozen(true);
        return dup;
    }

    @JRubyMethod
    public IRubyObject dup(ThreadContext context) {
        Ruby runtime = context.runtime;
        if (isBare(runtime)) {
            return strDup(runtime);
        }

        return super.dup();
    }

    // MRI: rb_str_dup
    public final RubyString strDup(Ruby runtime) {
        return strDup(runtime, metaClass.getRealClass());
    }

    final RubyString strDup(Ruby runtime, RubyClass clazz) {
        shareLevel = SHARE_LEVEL_BYTELIST;
        RubyString dup = new RubyString(runtime, clazz, value);
        dup.shareLevel = SHARE_LEVEL_BYTELIST;
        dup.flags |= flags & CR_MASK;

        return dup;
    }

    public FString dupAsFString(Ruby runtime, RubyClass clazz) {
        shareLevel = SHARE_LEVEL_BYTELIST;
        FString dup = new FString(runtime, clazz, value, getCodeRange());
        dup.shareLevel = SHARE_LEVEL_BYTELIST;
        dup.flags |= ObjectFlags.FSTRING | FROZEN_F | (flags & CR_MASK);

        return dup;
    }

    /* rb_str_subseq */
    public final RubyString makeSharedString(Ruby runtime, int index, int len) {
        return makeShared(runtime, runtime.getString(), value, index, len);
    }

    public final RubyString makeShared(Ruby runtime, int index, int len) {
        return makeShared(runtime, getType(), value, index, len);
    }

    public final RubyString makeShared(Ruby runtime, RubyClass meta, int index, int len) {
        final RubyString shared;
        if (len == 0) {
            shared = newEmptyString(runtime, meta);
        } else if (len == 1) {
            shared = newStringShared(runtime, meta, RubyInteger.singleCharByteList(value.getUnsafeBytes()[value.getBegin() + index]));
        } else {
            if (shareLevel == SHARE_LEVEL_NONE) shareLevel = SHARE_LEVEL_BUFFER;
            shared = new RubyString(runtime, meta, value.makeShared(index, len));
            shared.shareLevel = SHARE_LEVEL_BUFFER;
        }

        return shared;
    }

    private RubyString makeShared(Ruby runtime, ByteList value, int index, int len) {
        return makeShared(runtime, getType(), value, index, len);
    }

    private RubyString makeShared(Ruby runtime, RubyClass meta, ByteList value, int index, int len) {
        final RubyString shared;
        Encoding enc = value.getEncoding();

        if (len == 0) {
            shared = newEmptyString(runtime, meta, enc);
        } else if (len == 1) {
            byte b = (byte) value.get(index);

            // only use cache for low ASCII bytes
            if ((b & 0xFF) < 0x80) {
                shared = RubyInteger.singleCharString(runtime, b, meta, enc);
            } else {
                ByteList bytes = new ByteList(new byte[]{(byte) value.get(index)}, enc);
                shared = new RubyString(runtime, meta, bytes);
            }
        } else {
            if (shareLevel == SHARE_LEVEL_NONE) shareLevel = SHARE_LEVEL_BUFFER;
            shared = new RubyString(runtime, meta, value.makeShared(index, len));
            shared.shareLevel = SHARE_LEVEL_BUFFER;
        }
        shared.copyCodeRangeForSubstr(this, enc); // no need to assign encoding, same bytelist shared
        return shared;
    }

    public final void setByteListShared() {
        if (shareLevel != SHARE_LEVEL_BYTELIST) shareLevel = SHARE_LEVEL_BYTELIST;
    }

    final void setBufferShared() {
        if (shareLevel == SHARE_LEVEL_NONE) shareLevel = SHARE_LEVEL_BUFFER;
    }

    /**
     * Check that the string can be modified, raising error otherwise.
     *
     * If you plan to modify a string with shared backing store, this
     * method is not sufficient; you will need to call modify() instead.
     */
    public final void modifyCheck() {
        frozenCheck();
    }

    public void modifyCheck(byte[] b, int len) {
        if (value.getUnsafeBytes() != b || value.getRealSize() != len) throw getRuntime().newRuntimeError("string modified");
    }

    @SuppressWarnings("ReferenceEquality")
    private void modifyCheck(byte[] b, int len, Encoding enc) {
        if (value.getUnsafeBytes() != b || value.getRealSize() != len || value.getEncoding() != enc) throw getRuntime().newRuntimeError("string modified");
    }

    protected void frozenCheck() {
        if (isChilled()) {
            mutateChilledString();
        } else if (isFrozen()) {
            throw getRuntime().newFrozenError("String", this);
        }
    }

    private void mutateChilledString() {
        getRuntime().getWarnings().warn("literal string will be frozen in the future");
        setFrozen(false);
        flags &= ~CHILLED_F;
    }

    protected boolean isChilled() {
        return (flags & CHILLED_F) != 0;
    }

    /** rb_str_modify
     *
     */
    @Override
    public final void modify() {
        modifyCheck();

        if (shareLevel != SHARE_LEVEL_NONE) {
            if (shareLevel == SHARE_LEVEL_BYTELIST) {
                value = value.dup();
            } else {
                value.unshare();
            }
            shareLevel = SHARE_LEVEL_NONE;
        }

        value.invalidate();
    }

    @Deprecated
    public final void modify19() {
        modifyAndClearCodeRange();
    }

    public final void modifyAndClearCodeRange() {
        modify();
        clearCodeRange();
    }

    @Override
    public void modifyAndKeepCodeRange() {
        modify();
        keepCodeRange();
    }

    /** rb_str_modify (with length bytes ensured)
     *
     */
    @Override
    public final void modify(int length) {
        modifyCheck();

        if (shareLevel != SHARE_LEVEL_NONE) {
            if (shareLevel == SHARE_LEVEL_BYTELIST) {
                value = value.dup(length);
            } else {
                value.unshare(length);
            }
            shareLevel = SHARE_LEVEL_NONE;
        } else {
            value.ensure(length);
        }

        value.invalidate();
    }

    /**
     * rb_str_modify_expand
     */
    public final void modifyExpand(int length) {
        modify(length);
        clearCodeRange();
    }

    // io_set_read_length
    public void setReadLength(int length) {
        if (size() != length) {
            modify();
            value.setRealSize(length);
        }
    }

    // MRI: rb_str_new_frozen, at least in spirit
    // also aliased to rb_str_new4
    public RubyString newFrozen() {
        if (isFrozen()) return this;

        RubyString str = strDup(metaClass.runtime);
        str.setCodeRange(getCodeRange());
        str.setFrozen(true);
        return str;
    }

    public static RubyString newDebugFrozenString(Ruby runtime, RubyClass rubyClass, ByteList value, int cr, String file, int line) {
        return new DebugFrozenString(runtime, runtime.getString(), value, cr, file, line);
    }

    static class DebugFrozenString extends RubyString {
        private final String file;
        private final int line;

        protected DebugFrozenString(Ruby runtime, RubyClass rubyClass, ByteList value, int cr, String file, int line) {
            super(runtime, rubyClass, value, cr);

            this.file = file;
            this.line = line;

            // set flag for code that does not use isFrozen
            setFrozen(true);
        }

        @Override
        public boolean isFrozen() {
            return true;
        }

        @Override
        public void setFrozen(boolean frozen) {
            // ignore, cannot be unfrozen
        }

        @Override
        protected void frozenCheck() {
            Ruby runtime = getRuntime();
            
            throw runtime.newRaiseException(runtime.getFrozenError(),
                    "can't modify frozen String, created at " + file + ":" + line);
        }
    }

    /**
     * An FString is a frozen string that is also deduplicated and cached. We add a field to hold one type of conversion
     * so it won't be performed repeatedly. Whatever type of conversion is requested first wins, since it will be very
     * rare for a String to be converted to a Symbol and a Fixnum and a Float.
     */
    public static class FString extends RubyString {
        private IRubyObject converted;

        protected FString(Ruby runtime, RubyClass rubyClass, ByteList value, int cr) {
            super(runtime, rubyClass, value, cr);

            // set flag for code that does not use isFrozen
            setFrozen(true);
        }

        @Override
        protected void frozenCheck() {
            Ruby runtime = getRuntime();

            throw runtime.newFrozenError("String", this);
        }

        @Override
        public RubySymbol intern() {
            IRubyObject symbol = this.converted;

            if (symbol == null) {
                return (RubySymbol) (this.converted = super.intern());
            }

            if (symbol instanceof RubySymbol sym) {
                return sym;
            }

            return super.intern();
        }

        @Override
        public IRubyObject to_i() {
            IRubyObject integer = this.converted;

            if (integer == null) {
                return this.converted = super.to_i();
            }

            if (integer instanceof RubyInteger) {
                return integer;
            }

            return super.to_i();
        }

        @Override
        public IRubyObject to_f() {
            IRubyObject flote = this.converted;

            if (flote == null) {
                return this.converted = super.to_f();
            }

            if (flote instanceof RubyFloat) {
                return flote;
            }

            return super.to_f();
        }
    }

    /** rb_str_resize
     */
    public final void resize(final int size) {
        final int len = value.length();
        if (len > size) {
            modify(size);
            value.setRealSize(size);
        } else if (len < size) {
            modify(size);
            value.length(size);
        }
    }

    public final void view(ByteList bytes) {
        modifyCheck();

        value = bytes;
        shareLevel = SHARE_LEVEL_NONE;
    }

    private void view(byte[] bytes, boolean copy) {
        modifyCheck();

        value = new ByteList(bytes, copy);
        shareLevel = SHARE_LEVEL_NONE;

        value.invalidate();
    }

    private void view(int index, int len) {
        modifyCheck();

        if (shareLevel != SHARE_LEVEL_NONE) {
            if (shareLevel == SHARE_LEVEL_BYTELIST) {
                // if len == 0 then shared empty
                value = value.makeShared(index, len);
                shareLevel = SHARE_LEVEL_BUFFER;
            } else {
                value.view(index, len);
            }
        } else {
            value.view(index, len);
            // FIXME this below is temporary, but its much safer for COW (it prevents not shared Strings with begin != 0)
            // this allows now e.g.: ByteList#set not to be begin aware
            shareLevel = SHARE_LEVEL_BUFFER;
        }

        value.invalidate();
    }

    public static String bytesToString(byte[] bytes, int beg, int len) {
        return new String(ByteList.plain(bytes, beg, len));
    }

    public static String byteListToString(ByteList bytes) {
        return bytesToString(bytes.getUnsafeBytes(), bytes.begin(), bytes.length());
    }

    public static String bytesToString(byte[] bytes) {
        return bytesToString(bytes, 0, bytes.length);
    }

    public static byte[] stringToBytes(String string) {
        return ByteList.plain(string);
    }

    @Override
    public RubyString asString() {
        return this;
    }

    @Override
    public IRubyObject checkStringType() {
        return this;
    }

    @JRubyMethod(meta = true)
    public static IRubyObject try_convert(ThreadContext context, IRubyObject recv, IRubyObject str) {
        return str.checkStringType();
    }

    @SuppressWarnings("ReferenceEquality")
    @JRubyMethod(name = {"to_s", "to_str"})
    @Override
    public IRubyObject to_s() {
        final Ruby runtime = metaClass.runtime;
        if (metaClass.getRealClass() != runtime.getString()) {
            return strDup(runtime, runtime.getString());
        }
        return this;
    }

    @Override
    public final int compareTo(IRubyObject other) {
        return (int) op_cmp(metaClass.runtime.getCurrentContext(), other).convertToInteger().getLongValue();
    }

    /* rb_str_cmp_m */
    @JRubyMethod(name = "<=>")
    @Override
    public IRubyObject op_cmp(ThreadContext context, IRubyObject other) {
        Ruby runtime = context.runtime;
        if (other instanceof RubyString) {
            return runtime.newFixnum(op_cmp((RubyString) other));
        }
        JavaSites.CheckedSites sites = sites(context).to_str_checked;
        if (sites.respond_to_X.respondsTo(context, this, other)) {
            IRubyObject tmp = TypeConverter.checkStringType(context, sites, other);
            if (tmp instanceof RubyString) return runtime.newFixnum(op_cmp((RubyString) tmp));
        } else {
            return invcmp(context, sites(context).recursive_cmp, this, other);
        }
        return context.nil;
    }

    /** rb_str_equal
     *
     */
    @JRubyMethod(name = {"==", "==="})
    @Override
    public IRubyObject op_equal(ThreadContext context, IRubyObject other) {
        if (this == other) return context.tru;
        if (other instanceof RubyString) {
            RubyString otherString = (RubyString)other;
            return StringSupport.areComparable(this, otherString) && value.equal(otherString.value) ? context.tru : context.fals;
        }
        return op_equalCommon(context, other);
    }

    private IRubyObject op_equalCommon(ThreadContext context, IRubyObject other) {
        if (!sites(context).respond_to_to_str.respondsTo(context, this, other)) return context.fals;
        return sites(context).equals.call(context, this, other, this).isTrue() ? context.tru : context.fals;
    }

    @JRubyMethod(name = {"-@", "dedup"}) // -'foo' returns frozen string
    public final IRubyObject minus_at(ThreadContext context) {
        return context.runtime.freezeAndDedupString(this);
    }

    @JRubyMethod(name = "+@") // +'foo' returns modifiable string
    public final IRubyObject plus_at() {
        return isFrozen() ? this.dup() : this;
    }

    @Deprecated
    public IRubyObject op_plus19(ThreadContext context, IRubyObject arg) {
        return op_plus(context, arg);
    }

    @JRubyMethod(name = "+")
    public IRubyObject op_plus(ThreadContext context, IRubyObject arg) {
        RubyString str = arg.convertToString();
        Encoding enc = checkEncoding(str);
        long len = (long) value.getRealSize() + str.value.getRealSize();

        // we limit to int because ByteBuffer can only allocate int sizes
        if (len > Integer.MAX_VALUE) throw context.runtime.newArgumentError("argument too big");
        RubyString resultStr = newStringNoCopy(context.runtime, StringSupport.addByteLists(value, str.value),
                enc, CodeRangeSupport.codeRangeAnd(getCodeRange(), str.getCodeRange()));
        return resultStr;
    }

    @Deprecated
    public IRubyObject op_mul19(ThreadContext context, IRubyObject other) {
        return op_mul(context, other);
    }

    @JRubyMethod(name = "*")
    public IRubyObject op_mul(ThreadContext context, IRubyObject other) {
        RubyString result = multiplyByteList(context, other);
        result.value.setEncoding(value.getEncoding());
        result.copyCodeRangeForSubstr(this, value.getEncoding());
        return result;
    }

    private RubyString multiplyByteList(ThreadContext context, IRubyObject arg) {
        Ruby runtime = context.runtime;

        long longLen = RubyNumeric.num2long(arg);
        if (longLen < 0) throw runtime.newArgumentError("negative argument");
        if (size() == 0) return (RubyString) dup();

        checkInt(arg, longLen);
        int len = (int) longLen;

        // we limit to int because ByteBuffer can only allocate int sizes
        len = Helpers.multiplyBufferLength(runtime, value.getRealSize(), len);

        ByteList bytes = new ByteList(len);
        if (len > 0) {
            bytes.setRealSize(len);
            int n = value.getRealSize();
            System.arraycopy(value.getUnsafeBytes(), value.getBegin(), bytes.getUnsafeBytes(), 0, n);
            while (n <= len >> 1) {
                System.arraycopy(bytes.getUnsafeBytes(), 0, bytes.getUnsafeBytes(), n, n);
                n <<= 1;
            }
            System.arraycopy(bytes.getUnsafeBytes(), 0, bytes.getUnsafeBytes(), n, len - n);
        }
        RubyString result = newString(context.runtime, bytes);
        return result;
    }

    @JRubyMethod(name = "%")
    public RubyString op_format(ThreadContext context, IRubyObject arg) {
        IRubyObject tmp;
        if (arg instanceof RubyHash) {
            tmp = arg;
        } else {
            tmp = arg.checkArrayType();
            if (tmp.isNil()) tmp = arg;
        }

        ByteList out = new ByteList(value.getRealSize());
        out.setEncoding(value.getEncoding());

        // FIXME: Should we make this work with platform's locale,
        // or continue hardcoding US?
        Sprintf.sprintf1_9(out, Locale.US, value, tmp);

        RubyString str = newString(context.runtime, out);

        return str;
    }

    @JRubyMethod
    @Override
    public RubyFixnum hash() {
        Ruby runtime = getRuntime();
        return RubyFixnum.newFixnum(runtime, strHashCode(runtime));
    }

    @Override
    public int hashCode() {
        return strHashCode(getRuntime());
    }

    /**
     * Generate a hash for the String, using its associated Ruby instance's hash seed.
     *
     * @param runtime the runtime
     * @return calculated hash
     */
    public int strHashCode(Ruby runtime) {
        final ByteList value = this.value;
        final Encoding enc = value.getEncoding();
        long hash = runtime.isSiphashEnabled() ? SipHashInline.hash24(runtime.getHashSeedK0(),
                runtime.getHashSeedK1(), value.getUnsafeBytes(), value.getBegin(),
                value.getRealSize()) : PerlHash.hash(runtime.getHashSeedK0(),
                value.getUnsafeBytes(), value.getBegin(), value.getRealSize());
        hash ^= (enc.isAsciiCompatible() && scanForCodeRange() == CR_7BIT ? 0 : enc.getIndex());
        return (int) hash;
    }

    /**
     * Generate a hash for the String, without a seed.
     *
     * @param runtime the runtime
     * @return calculated hash
     */
    public int unseededStrHashCode(Ruby runtime) {
        final ByteList value = this.value;
        final Encoding enc = value.getEncoding();
        long hash = runtime.isSiphashEnabled() ? SipHashInline.hash24(0, 0, value.getUnsafeBytes(),
                value.getBegin(), value.getRealSize()) : PerlHash.hash(0, value.getUnsafeBytes(),
                value.getBegin(), value.getRealSize());
        hash ^= (enc.isAsciiCompatible() && scanForCodeRange() == CR_7BIT ? 0 : enc.getIndex());
        return (int) hash;
    }

    @Override
    public boolean equals(Object other) {
        if (this == other) return true;

        return (other instanceof RubyString) && equals((RubyString) other);
    }

    @SuppressWarnings("NonOverridingEquals")
    final boolean equals(RubyString other) {
        return other.value.equal(value);
    }

    /** rb_obj_as_string
     *
     */
    public static RubyString objAsString(ThreadContext context, IRubyObject obj) {
        if (obj instanceof RubyString) return (RubyString) obj;
        IRubyObject str = sites(context).to_s.call(context, obj, obj);
        if (!(str instanceof RubyString)) return (RubyString) obj.anyToString();
        // TODO: MRI sets an fstring flag on fstrings and uses that flag here
        return (RubyString) str;
    }

    /** rb_str_cmp
     *
     */
    public final int op_cmp(RubyString other) {
        int ret = value.cmp(other.value);
        if (ret == 0 && !StringSupport.areComparable(this, other)) {
            return value.getEncoding().getIndex() > other.value.getEncoding().getIndex() ? 1 : -1;
        }
        return ret;
    }

    /** rb_to_id
     *
     */
    @Override
    public String asJavaString() {
        return toString();
    }

    public IRubyObject doClone(){
        return newString(getRuntime(), value.dup());
    }

    public final RubyString cat(byte[] str) {
        modify(value.getRealSize() + str.length);
        System.arraycopy(str, 0, value.getUnsafeBytes(), value.getBegin() + value.getRealSize(), str.length);
        value.setRealSize(value.getRealSize() + str.length);
        return this;
    }

    public final RubyString cat(byte[] str, int beg, int len) {
        modify(value.getRealSize() + len);
        if (len == 0) return this;
        System.arraycopy(str, beg, value.getUnsafeBytes(), value.getBegin() + value.getRealSize(), len);
        value.setRealSize(value.getRealSize() + len);
        return this;
    }

    // Needs to remain in place until StringIO has migrated to the new methods
    // See https://github.com/ruby/stringio/issues/83
    @Deprecated
    public final RubyString cat19(RubyString str2) {
        return catWithCodeRange(str2);
    }

    // // rb_str_buf_append against VALUE
    public final RubyString catWithCodeRange(RubyString str2) {
        ByteList other = str2.getByteList();
        int str2_cr = catWithCodeRange(other, str2.getCodeRange());

        str2.setCodeRange(str2_cr);

        return this;
    }

    public final RubyString cat(ByteList other, int codeRange) {
        catWithCodeRange(other, codeRange);
        return this;
    }

    // Needs to remain in place until StringIO has migrated to the new methods
    // See https://github.com/ruby/stringio/issues/83
    @Deprecated
    public final int cat19(ByteList other, int codeRange) {
        return catWithCodeRange(other, codeRange);
    }

    // rb_str_buf_append against ptr
    public final int catWithCodeRange(ByteList other, int codeRange) {
        return EncodingUtils.encCrStrBufCat(metaClass.runtime, this, other, other.getEncoding(), codeRange);
    }

    /**
     * Append a Java String to this RubyString assuming it will be the encoding of the RubyString.  If it is
     * not then then it will end up as an invalid string.  Some methods assume an encoding of BINARY so that
     * broken bytes are possible/expected (e.g. an error message with two names which are not compatible to be
     * combined into a single Ruby String).  Proc#to_s is an example of this.
     * @param str to be appended
     * @return this string after it has appended str
     */
    public final RubyString catStringUnsafe(String str) {
        ByteList other = encodeBytelist(str, getEncoding());
        catWithCodeRange(other, CR_UNKNOWN);
        return this;
    }

    public final RubyString catString(String str) {
        ByteList other = encodeBytelist(str, UTF8);
        catWithCodeRange(other, CR_VALID);
        return this;
    }

    public final RubyString cat(RubyString str) {
        return cat(str.getByteList());
    }

    public final RubyString cat(ByteList str) {
        modify(value.getRealSize() + str.getRealSize());
        System.arraycopy(str.getUnsafeBytes(), str.getBegin(), value.getUnsafeBytes(), value.getBegin() + value.getRealSize(), str.getRealSize());
        value.setRealSize(value.getRealSize() + str.getRealSize());
        return this;
    }

    public final RubyString cat(byte ch) {
        modify(value.getRealSize() + 1);
        value.getUnsafeBytes()[value.getBegin() + value.getRealSize()] = ch;
        value.setRealSize(value.getRealSize() + 1);
        return this;
    }

    public final RubyString cat(int ch) {
        return cat((byte) ch);
    }

    public final RubyString cat(int code, Encoding enc) {
        int n = codeLength(enc, code);
        modify(value.getRealSize() + n);
        enc.codeToMbc(code, value.getUnsafeBytes(), value.getBegin() + value.getRealSize());
        value.setRealSize(value.getRealSize() + n);
        return this;
    }

    // rb_enc_str_buf_cat
    public final int cat(byte[] bytes, int p, int len, Encoding enc) {
        return EncodingUtils.encCrStrBufCat(getRuntime(), this, new ByteList(bytes, p, len), enc, CR_UNKNOWN);
    }

    // rb_str_buf_cat_ascii
    public final RubyString catAscii(byte[] bytes, int ptr, int ptrLen) {
        Encoding enc = value.getEncoding();
        if (enc.isAsciiCompatible()) {
            EncodingUtils.encCrStrBufCat(getRuntime(), this, new ByteList(bytes, ptr, ptrLen), enc, CR_7BIT);
        } else {
            byte buf[] = new byte[enc.maxLength()];
            int end = ptr + ptrLen;
            while (ptr < end) {
                int c = bytes[ptr];
                int len = codeLength(enc, c);
                EncodingUtils.encMbcput(c, buf, 0, enc);
                EncodingUtils.encCrStrBufCat(getRuntime(), this, buf, 0, len, enc, CR_VALID);
                ptr++;
            }
        }
        return this;
    }

    @Deprecated
    public IRubyObject replace19(IRubyObject other) {
        return replace(other);
    }

    @JRubyMethod(name = "initialize_copy", visibility = Visibility.PRIVATE)
    @Override
    public RubyString initialize_copy(IRubyObject other) {
        return replace(other);
    }

    /** rb_str_replace_m
     *
     */
    @JRubyMethod(name = "replace")
    public RubyString replace(IRubyObject other) {
        modifyCheck();
        if (this == other) return this;
        setCodeRange(replaceCommon(other).getCodeRange()); // encoding doesn't have to be copied.
        return this;
    }

    private RubyString replaceCommon(IRubyObject other) {
        modifyCheck();
        RubyString otherStr = other.convertToString();
        otherStr.shareLevel = shareLevel = SHARE_LEVEL_BYTELIST;
        value = otherStr.value;
        return otherStr;
    }

    @JRubyMethod
    public RubyString clear() {
        modifyCheck();
        Encoding enc = value.getEncoding();

        EmptyByteListHolder holder = getEmptyByteList(enc);
        value = holder.bytes;
        shareLevel = SHARE_LEVEL_BYTELIST;
        setCodeRange(holder.cr);
        return this;
    }

    @Deprecated
    public IRubyObject reverse19(ThreadContext context) {
        return reverse(context);
    }

    @JRubyMethod(name = "reverse")
    public IRubyObject reverse(ThreadContext context) {
        RubyString str = strDup(context.runtime, context.runtime.getString());
        str.reverse_bang(context);
        return str;
    }

    @Deprecated
    public RubyString reverse_bang19(ThreadContext context) {
        return reverse_bang(context);
    }

    @JRubyMethod(name = "reverse!")
    public RubyString reverse_bang(ThreadContext context) {
        modifyCheck();
        if (value.getRealSize() > 1) {
            modifyAndKeepCodeRange();
            byte[]bytes = value.getUnsafeBytes();
            int p = value.getBegin();
            int len = value.getRealSize();
            int end = p + len;
            int op = len;
            int cr = getCodeRange();

            Encoding enc = value.getEncoding();
            // this really needs to be inlined here
            if (singleByteOptimizable()) {
                for (int i = 0; i < len >> 1; i++) {
                    byte b = bytes[p + i];
                    bytes[p + i] = bytes[p + len - i - 1];
                    bytes[p + len - i - 1] = b;
                }
            } else if (cr == CR_VALID) {
                byte[] obytes = new byte[len];
                while (p < end) {
                    int cl = StringSupport.encFastMBCLen(bytes, p, end, enc);

                    op -= cl;
                    System.arraycopy(bytes, p, obytes, op, cl);
                    p += cl;
                }
                value.setUnsafeBytes(obytes);
            } else {
                byte[] obytes = new byte[len];
                cr = enc.isAsciiCompatible() ? CR_7BIT : CR_VALID;
                while (p < end) {
                    int cl = StringSupport.length(enc, bytes, p, end);

                    if (cl > 1 || (bytes[p] & 0x80) != 0) cr = CR_UNKNOWN;
                    op -= cl;
                    System.arraycopy(bytes, p, obytes, op, cl);
                    p += cl;
                }
                value.setUnsafeBytes(obytes);
            }

            setCodeRange(cr);
        }
        return this;
    }

    /** rb_str_s_new
     *
     */
    public static RubyString newInstance(IRubyObject recv, IRubyObject[] args, Block block) {
        RubyString newString = newStringShared(recv.getRuntime(), ByteList.EMPTY_BYTELIST);
        newString.setMetaClass((RubyClass) recv);
        newString.callInit(args, block);
        return newString;
    }

    @Override
    @JRubyMethod(name = "initialize", visibility = PRIVATE)
    public IRubyObject initialize(ThreadContext context) {
        return this;
    }

    @JRubyMethod(name = "initialize", visibility = PRIVATE)
    public IRubyObject initialize(ThreadContext context, IRubyObject arg0) {
        IRubyObject tmp = ArgsUtil.getOptionsArg(context.runtime, arg0);
        if (tmp.isNil()) {
            return initialize(context, arg0, null);
        }

        return initialize(context, null, (RubyHash) tmp);
    }

    @JRubyMethod(name = "initialize", visibility = PRIVATE)
    public IRubyObject initialize(ThreadContext context, IRubyObject arg0, IRubyObject opts) {
        Ruby runtime = context.runtime;

        IRubyObject tmp = ArgsUtil.getOptionsArg(context.runtime, opts);
        if (tmp.isNil()) {
            throw runtime.newArgumentError(2, 1);
        }

        return initialize(context, arg0, (RubyHash) tmp);
    }

    private IRubyObject initialize(ThreadContext context, IRubyObject arg0, RubyHash opts) {
        Ruby runtime = context.runtime;

        if (arg0 != null) {
            replace(arg0);
        }

        if (opts != null) {
            IRubyObject encoding = opts.fastARef(context.runtime.newSymbol("encoding"));
            IRubyObject capacity = opts.fastARef(context.runtime.newSymbol("capacity"));

            if (!(capacity == null || capacity.isNil())) {
                modify(capacity.convertToInteger().getIntValue());
            }

            if (!(encoding == null || encoding.isNil())) {
                modify();
                setEncodingAndCodeRange(runtime.getEncodingService().getEncodingFromObject(encoding), CR_UNKNOWN);
            }
        }

        return this;
    }

    @JRubyMethod(name = "casecmp")
    public IRubyObject casecmp(ThreadContext context, IRubyObject other) {
        Ruby runtime = context.runtime;

        IRubyObject tmp = other.checkStringType();
        if (tmp.isNil()) return context.nil;

        RubyString otherStr = (RubyString) tmp;
        Encoding enc = StringSupport.areCompatible(this, otherStr);
        if (enc == null) return context.nil;

        if (singleByteOptimizable() && otherStr.singleByteOptimizable()) {
            return RubyFixnum.newFixnum(runtime, value.caseInsensitiveCmp(otherStr.value));
        }

        final int ret = StringSupport.multiByteCasecmp(enc, value, otherStr.value);

        if (ret < 0) return RubyFixnum.minus_one(runtime);
        if (ret > 0) return RubyFixnum.one(runtime);
        return RubyFixnum.zero(runtime);
    }

    @JRubyMethod(name = "casecmp?")
    public IRubyObject casecmp_p(ThreadContext context, IRubyObject other) {
        Ruby runtime = context.runtime;

        IRubyObject tmp = other.checkStringType();
        if (tmp.isNil()) return context.nil;
        RubyString otherStr = (RubyString) tmp;

        Encoding enc = StringSupport.areCompatible(this, otherStr);
        if (enc == null) return context.nil;

        int flags = Config.CASE_FOLD;
        RubyString down = this.strDup(runtime);
        down.downcase_bang(context, flags);
        RubyString otherDown = otherStr.strDup(runtime);
        otherDown.downcase_bang(context, flags);
        return down.equals(otherDown) ? context.tru : context.fals;
    }

    /** rb_str_match
     *
     */

    @JRubyMethod(name = "=~", writes = BACKREF)
    @Override
    public IRubyObject op_match(ThreadContext context, IRubyObject other) {
        if (other instanceof RubyRegexp) return ((RubyRegexp) other).op_match(context, this);
        if (other instanceof RubyString) throw typeError(context, "type mismatch: String given");
        return sites(context).op_match.call(context, other, other, this);
    }
    @Deprecated
    public IRubyObject match19(ThreadContext context, IRubyObject pattern) {
        return match(context, pattern, Block.NULL_BLOCK);
    }

    @Deprecated
    public IRubyObject match19(ThreadContext context, IRubyObject pattern, IRubyObject pos, Block block) {
        return match(context, pattern, pos, block);
    }

    @Deprecated
    public IRubyObject match19(ThreadContext context, IRubyObject[] args, Block block) {
        return match(context, args, block);
    }

    /**
     * String#match(pattern)
     *
     * rb_str_match_m
     *
     * @param pattern Regexp or String
     */

    @JRubyMethod(name = "match", writes = BACKREF)
    public IRubyObject match(ThreadContext context, IRubyObject pattern, Block block) {
        RubyRegexp coercedPattern = getPattern(context, pattern);
        IRubyObject result = sites(context).match.call(context, coercedPattern, coercedPattern, this);
        return block.isGiven() && result != context.nil ? block.yield(context, result) : result;
    }

    @JRubyMethod(name = "match", writes = BACKREF)
    public IRubyObject match(ThreadContext context, IRubyObject pattern, IRubyObject pos, Block block) {
        RubyRegexp coercedPattern = getPattern(context, pattern);
        IRubyObject result = sites(context).match.call(context, coercedPattern, coercedPattern, this, pos);
        return block.isGiven() && result != context.nil ? block.yield(context, result) : result;
    }

    @JRubyMethod(name = "match", required = 1, rest = true, checkArity = false)
    public IRubyObject match(ThreadContext context, IRubyObject[] args, Block block) {
        if (args.length < 1) {
            Arity.checkArgumentCount(context, args, 1, -1);
        }
        RubyRegexp pattern = getPattern(context, args[0]);
        args[0] = this;
        IRubyObject result = sites(context).match.call(context, pattern, pattern, args);
        return block.isGiven() && result != context.nil ? block.yield(context, result) : result;
    }

    @JRubyMethod(name = "match?")
    public IRubyObject match_p(ThreadContext context, IRubyObject pattern) {
        return getPattern(context, pattern).matchP(context, this, 0);
    }

    @JRubyMethod(name = "match?")
    public IRubyObject match_p(ThreadContext context, IRubyObject pattern, IRubyObject pos) {
        return getPattern(context, pattern).matchP(context, this, RubyNumeric.num2int(pos));
    }

    @Deprecated
    public IRubyObject op_ge19(ThreadContext context, IRubyObject other) {
        return op_ge(context, other);
    }

    @JRubyMethod(name = ">=")
    public IRubyObject op_ge(ThreadContext context, IRubyObject other) {
        if (other instanceof RubyString && cmpIsBuiltin(context)) {
            return RubyBoolean.newBoolean(context, op_cmp((RubyString) other) >= 0);
        }
        return RubyComparable.op_ge(context, this, other);
    }

    @Deprecated
    public IRubyObject op_gt19(ThreadContext context, IRubyObject other) {
        return op_gt(context, other);
    }

    @JRubyMethod(name = ">")
    public IRubyObject op_gt(ThreadContext context, IRubyObject other) {
        if (other instanceof RubyString && cmpIsBuiltin(context)) {
            return RubyBoolean.newBoolean(context, op_cmp((RubyString) other) > 0);
        }
        return RubyComparable.op_gt(context, this, other);
    }

    @Deprecated
    public IRubyObject op_le19(ThreadContext context, IRubyObject other) {
        return op_le(context, other);
    }

    @JRubyMethod(name = "<=")
    public IRubyObject op_le(ThreadContext context, IRubyObject other) {
        if (other instanceof RubyString && cmpIsBuiltin(context)) {
            return RubyBoolean.newBoolean(context, op_cmp((RubyString) other) <= 0);
        }
        return RubyComparable.op_le(context, this, other);
    }

    @Deprecated
    public IRubyObject op_lt19(ThreadContext context, IRubyObject other) {
        return op_lt(context, other);
    }

    @JRubyMethod(name = "<")
    public IRubyObject op_lt(ThreadContext context, IRubyObject other) {
        if (other instanceof RubyString && cmpIsBuiltin(context)) {
            return RubyBoolean.newBoolean(context, op_cmp((RubyString) other) < 0);
        }
        return RubyComparable.op_lt(context, sites(context).cmp, this, other);
    }

    private boolean cmpIsBuiltin(ThreadContext context) {
        return sites(context).cmp.isBuiltin(this);
    }

    @Deprecated
    public IRubyObject str_eql_p19(ThreadContext context, IRubyObject other) {
        return str_eql_p(context, other);
    }

    @JRubyMethod(name = "eql?")
    public IRubyObject str_eql_p(ThreadContext context, IRubyObject other) {
        if (other instanceof RubyString) {
            RubyString otherString = (RubyString)other;
            if (StringSupport.areComparable(this, otherString) && value.equal(otherString.value)) return context.tru;
        }
        return context.fals;
    }

    private int caseMap(Ruby runtime, int flags, Encoding enc) {
        IntHolder flagsP = new IntHolder();
        flagsP.value = flags;
        if ((flags & Config.CASE_ASCII_ONLY) != 0) {
            StringSupport.asciiOnlyCaseMap(runtime, value, flagsP, enc);
        } else {
            value = StringSupport.caseMap(runtime, value, flagsP, enc);
        }
        return flagsP.value;
    }

    /** rb_str_upcase / rb_str_upcase_bang
     *
     */
    @JRubyMethod(name = "upcase")
    public RubyString upcase(ThreadContext context) {
        RubyString str = strDup(context.runtime, context.runtime.getString());
        str.upcase_bang(context);
        return str;
    }

    @JRubyMethod(name = "upcase")
    public RubyString upcase(ThreadContext context, IRubyObject arg) {
        RubyString str = strDup(context.runtime, context.runtime.getString());
        str.upcase_bang(context, arg);
        return str;
    }

    @JRubyMethod(name = "upcase")
    public RubyString upcase(ThreadContext context, IRubyObject arg0, IRubyObject arg1) {
        RubyString str = strDup(context.runtime, context.runtime.getString());
        str.upcase_bang(context, arg0, arg1);
        return str;
    }

    @JRubyMethod(name = "upcase!")
    public IRubyObject upcase_bang(ThreadContext context) {
        return upcase_bang(context, Config.CASE_UPCASE);
    }

    @JRubyMethod(name = "upcase!")
    public IRubyObject upcase_bang(ThreadContext context, IRubyObject arg) {
        return upcase_bang(context, StringSupport.checkCaseMapOptions(context.runtime, arg, Config.CASE_UPCASE));
    }

    @JRubyMethod(name = "upcase!")
    public IRubyObject upcase_bang(ThreadContext context, IRubyObject arg0, IRubyObject arg1) {
        return upcase_bang(context, StringSupport.checkCaseMapOptions(context.runtime, arg0, arg1, Config.CASE_UPCASE));
    }

    private IRubyObject upcase_bang(ThreadContext context, int flags) {
        modifyAndKeepCodeRange();
        Encoding enc = checkDummyEncoding();
        if (((flags & Config.CASE_ASCII_ONLY) != 0 && (enc.isUTF8() || enc.maxLength() == 1)) ||
                (flags & Config.CASE_FOLD_TURKISH_AZERI) == 0 && getCodeRange() == CR_7BIT) {
            int s = value.getBegin();
            int end = s + value.getRealSize();
            byte[]bytes = value.getUnsafeBytes();
            while (s < end) {
                int c = bytes[s] & 0xff;
                if (Encoding.isAscii(c) && 'a' <= c && c <= 'z') {
                    bytes[s] = (byte)('A' + (c - 'a'));
                    flags |= Config.CASE_MODIFIED;
                }
                s++;
            }
        } else {
            flags = caseMap(context.runtime, flags, enc);
            if ((flags & Config.CASE_MODIFIED) != 0) clearCodeRange();
        }

        return ((flags & Config.CASE_MODIFIED) != 0) ? this : context.nil;
    }

    /** rb_str_downcase / rb_str_downcase_bang
     *
     */
    @JRubyMethod(name = "downcase")
    public RubyString downcase(ThreadContext context) {
        RubyString str = strDup(context.runtime, context.runtime.getString());
        str.downcase_bang(context);
        return str;
    }

    @JRubyMethod(name = "downcase")
    public RubyString downcase(ThreadContext context, IRubyObject arg) {
        RubyString str = strDup(context.runtime, context.runtime.getString());
        str.downcase_bang(context, arg);
        return str;
    }

    @JRubyMethod(name = "downcase")
    public RubyString downcase(ThreadContext context, IRubyObject arg0, IRubyObject arg1) {
        RubyString str = strDup(context.runtime, context.runtime.getString());
        str.downcase_bang(context, arg0, arg1);
        return str;
    }

    @JRubyMethod(name = "downcase!")
    public IRubyObject downcase_bang(ThreadContext context) {
        return downcase_bang(context, Config.CASE_DOWNCASE);
    }

    @JRubyMethod(name = "downcase!")
    public IRubyObject downcase_bang(ThreadContext context, IRubyObject arg) {
        return downcase_bang(context, StringSupport.checkCaseMapOptions(context.runtime, arg, Config.CASE_DOWNCASE));
    }

    @JRubyMethod(name = "downcase!")
    public IRubyObject downcase_bang(ThreadContext context, IRubyObject arg0, IRubyObject arg1) {
        return downcase_bang(context, StringSupport.checkCaseMapOptions(context.runtime, arg0, arg1, Config.CASE_DOWNCASE));
    }

    private IRubyObject downcase_bang(ThreadContext context, int flags) {
        modifyAndKeepCodeRange();
        Encoding enc = checkDummyEncoding();
        if (((flags & Config.CASE_ASCII_ONLY) != 0 && (enc.isUTF8() || enc.maxLength() == 1)) ||
                (flags & Config.CASE_FOLD_TURKISH_AZERI) == 0 && getCodeRange() == CR_7BIT) {
            int s = value.getBegin();
            int end = s + value.getRealSize();
            byte[]bytes = value.getUnsafeBytes();
            while (s < end) {
                int c = bytes[s] & 0xff;
                if (Encoding.isAscii(c) && 'A' <= c && c <= 'Z') {
                    bytes[s] = (byte)('a' + (c - 'A'));
                    flags |= Config.CASE_MODIFIED;
                }
                s++;
            }
        } else {
            flags = caseMap(context.runtime, flags, enc);
            if ((flags & Config.CASE_MODIFIED) != 0) clearCodeRange();
        }

        return ((flags & Config.CASE_MODIFIED) != 0) ? this : context.nil;
    }

    /** rb_str_swapcase / rb_str_swapcase_bang
     *
     */
    @JRubyMethod(name = "swapcase")
    public RubyString swapcase(ThreadContext context) {
        RubyString str = strDup(context.runtime, context.runtime.getString());
        str.swapcase_bang(context);
        return str;
    }

    @JRubyMethod(name = "swapcase")
    public RubyString swapcase(ThreadContext context, IRubyObject arg) {
        RubyString str = strDup(context.runtime, context.runtime.getString());
        str.swapcase_bang(context, arg);
        return str;
    }

    @JRubyMethod(name = "swapcase")
    public RubyString swapcase(ThreadContext context, IRubyObject arg0, IRubyObject arg1) {
        RubyString str = strDup(context.runtime, context.runtime.getString());
        str.swapcase_bang(context, arg0, arg1);
        return str;
    }

    @JRubyMethod(name = "swapcase!")
    public IRubyObject swapcase_bang(ThreadContext context) {
        return swapcase_bang(context, Config.CASE_UPCASE | Config.CASE_DOWNCASE);
    }

    @JRubyMethod(name = "swapcase!")
    public IRubyObject swapcase_bang(ThreadContext context, IRubyObject arg) {
        return swapcase_bang(context, StringSupport.checkCaseMapOptions(context.runtime, arg, Config.CASE_UPCASE | Config.CASE_DOWNCASE));
    }

    @JRubyMethod(name = "swapcase!")
    public IRubyObject swapcase_bang(ThreadContext context, IRubyObject arg0, IRubyObject arg1) {
        return swapcase_bang(context, StringSupport.checkCaseMapOptions(context.runtime, arg0, arg1, Config.CASE_UPCASE | Config.CASE_DOWNCASE));
    }

    private IRubyObject swapcase_bang(ThreadContext context, int flags) {
        modifyAndKeepCodeRange();
        Encoding enc = checkDummyEncoding();
        flags = caseMap(context.runtime, flags, enc);
        if ((flags & Config.CASE_MODIFIED) != 0) {
            clearCodeRange();
            return this;
        } else {
            return context.nil;
        }
    }

    /** rb_str_capitalize / rb_str_capitalize_bang
     *
     */
    @JRubyMethod(name = "capitalize")
    public RubyString capitalize(ThreadContext context) {
        RubyString str = strDup(context.runtime, context.runtime.getString());
        str.capitalize_bang(context);
        return str;
    }

    @JRubyMethod(name = "capitalize")
    public RubyString capitalize(ThreadContext context, IRubyObject arg) {
        RubyString str = strDup(context.runtime, context.runtime.getString());
        str.capitalize_bang(context, arg);
        return str;
    }

    @JRubyMethod(name = "capitalize")
    public RubyString capitalize(ThreadContext context, IRubyObject arg0, IRubyObject arg1) {
        RubyString str = strDup(context.runtime, context.runtime.getString());
        str.capitalize_bang(context, arg0, arg1);
        return str;
    }

    @JRubyMethod(name = "capitalize!")
    public IRubyObject capitalize_bang(ThreadContext context) {
        return capitalize_bang(context, Config.CASE_UPCASE | Config.CASE_TITLECASE);
    }

    @JRubyMethod(name = "capitalize!")
    public IRubyObject capitalize_bang(ThreadContext context, IRubyObject arg) {
        return capitalize_bang(context, StringSupport.checkCaseMapOptions(context.runtime, arg, Config.CASE_UPCASE | Config.CASE_TITLECASE));
    }

    @JRubyMethod(name = "capitalize!")
    public IRubyObject capitalize_bang(ThreadContext context, IRubyObject arg0, IRubyObject arg1) {
        return capitalize_bang(context, StringSupport.checkCaseMapOptions(context.runtime, arg0, arg1, Config.CASE_UPCASE | Config.CASE_TITLECASE));
    }

    private IRubyObject capitalize_bang(ThreadContext context, int flags) {
        modifyAndKeepCodeRange();
        Encoding enc = checkDummyEncoding();

        if (value.getRealSize() == 0) {
            modifyCheck();
            return context.nil;
        }

        flags = caseMap(context.runtime, flags, enc);
        if ((flags & Config.CASE_MODIFIED) != 0) {
            clearCodeRange();
            return this;
        } else {
            return context.nil;
        }
    }

    /** rb_str_dump
     *
     */
    @JRubyMethod(name = "dump")
    public IRubyObject dump() {
        Ruby runtime = this.metaClass.runtime;
        ByteList outBytes = StringSupport.dumpCommon(runtime, value);

        final RubyString result = newString(runtime, outBytes);
        Encoding enc = value.getEncoding();

        if (!enc.isAsciiCompatible()) {
            result.cat(".force_encoding(\"".getBytes());
            result.cat(enc.getName());
            result.cat((byte)'"').cat((byte)')');
            enc = ASCII;
        }
        result.associateEncoding(enc);
        result.setCodeRange(CR_7BIT);

        return result;
    }

    @JRubyMethod(name = "undump")
    public IRubyObject undump(ThreadContext context) {
        Ruby runtime = context.runtime;
        RubyString str = this;
        ByteList strByteList = str.value;
        byte[] sBytes = strByteList.unsafeBytes();
        int[] s = {strByteList.begin()};
        int sLen = strByteList.realSize();
        int s_end = s[0] + strByteList.realSize();
        Encoding enc[] = {str.getEncoding()};
        RubyString undumped = newString(runtime, sBytes, s[0], 0, enc[0]);
        boolean[] utf8 = {false};
        boolean[] binary = {false};

        verifyAsciiCompatible();
        scanForCodeRange();
        if (!isAsciiOnly()) throw runtime.newRuntimeError("non-ASCII character detected");
        if (hasNul()) throw runtime.newRuntimeError("string contains null byte");
        if (sLen < 2) return invalidFormat(runtime);
        if (sBytes[s[0]] != '"') return invalidFormat(runtime);

        /* strip '"' at the start */
        s[0]++;

        for (; ; ) {
            if (s[0] >= s_end) {
                throw runtime.newRuntimeError("unterminated dumped string");
            }

            if (sBytes[s[0]] == '"') {
                /* epilogue */
                s[0]++;
                if (s[0] == s_end) {
                    /* ascii compatible dumped string */
                    break;
                } else {
                    int size;

                    if (utf8[0]) {
                        throw runtime.newRuntimeError("dumped string contained Unicode escape but used force_encoding");
                    }

                    size = FORCE_ENCODING_BYTES.length;
                    if (s_end - s[0] <= size) return invalidFormat(runtime);
                    if (ByteList.memcmp(sBytes, s[0], FORCE_ENCODING_BYTES, 0, size) != 0) return invalidFormat(runtime);
                    s[0] += size;

                    int encname = s[0];
                    s[0] = memchr(sBytes, s[0], '"', s_end - s[0]);
                    size = s[0] - encname;
                    if (s[0] == -1) return invalidFormat(runtime);
                    if (s_end - s[0] != 2) return invalidFormat(runtime);
                    if (sBytes[s[0]] != '"' || sBytes[s[0] + 1] != ')') return invalidFormat(runtime);

                    Encoding enc2 = runtime.getEncodingService().findEncodingNoError(new ByteList(sBytes, encname, size));
                    if (enc2 == null) {
                        throw runtime.newRuntimeError("dumped string has unknown encoding name");
                    }
                    undumped.setEncoding(enc2);
                }
                break;
            }

            if (sBytes[s[0]] == '\\'){
                s[0]++;
                if (s[0] >= s_end) {
                    throw runtime.newRuntimeError("invalid escape");
                }
                undumped.undumpAfterBackslash(runtime, sBytes, s, s_end, enc, utf8, binary);
            }
            else{
                undumped.cat(sBytes, s[0]++, 1);
            }
        }

        return undumped;
    }

    private static final IRubyObject invalidFormat(Ruby runtime) {
        throw runtime.newRuntimeError("invalid dumped string; not wrapped with '\"' nor '\"...\".force_encoding(\"...\")' form");
    }

    @SuppressWarnings("ReferenceEquality")
    private void undumpAfterBackslash(Ruby runtime, byte[] ssBytes, int[] ss, int s_end, Encoding[] penc, boolean[] utf8, boolean[] binary) {
        int s = ss[0];
        long c;
        int codelen;
        int[] hexlen = {0};
        byte[] buf = new byte[6];
        Encoding encUtf8 = null;

        switch (ssBytes[s]) {
            case '\\':
            case '"':
            case '#':
                cat(ssBytes, s, 1); /* cat itself */
                s++;
                break;
            case 'n':
            case 'r':
            case 't':
            case 'f':
            case 'v':
            case 'b':
            case 'a':
            case 'e':
                buf[0] = unescapeAscii(ssBytes[s]);
                cat(buf, 0, 1);
                s++;
                break;
            case 'u':
                if (binary[0]) {
                    throw runtime.newRuntimeError("hex escape and Unicode escape are mixed");
                }
                utf8[0] = true;
                if (++s >= s_end) {
                    throw runtime.newRuntimeError("invalid Unicode escape");
                }
                if (encUtf8 == null) encUtf8 = UTF8Encoding.INSTANCE;
                if (penc[0] != encUtf8) {
                    penc[0] = encUtf8;
                    setEncoding(encUtf8);
                }
                if (ssBytes[s] == '{') { /* handle u{...} form */
                    s++;
                    for (;;) {
                        if (s >= s_end) {
                            throw runtime.newRuntimeError("unterminated Unicode escape");
                        }
                        if (ssBytes[s] == '}') {
                            s++;
                            break;
                        }
                        if (Character.isSpaceChar(ssBytes[s])) {
                            s++;
                            continue;
                        }
                        c = scanHex(ssBytes, s, s_end-s, hexlen);
                        if (hexlen[0] == 0 || hexlen[0] > 6) {
                            throw runtime.newRuntimeError("invalid Unicode escape");
                        }
                        if (c > 0x10ffff) {
                            throw runtime.newRuntimeError("invalid Unicode codepoint (too large)");
                        }
                        if (0xd800 <= c && c <= 0xdfff) {
                            throw runtime.newRuntimeError("invalid Unicode codepoint");
                        }
                        codelen = EncodingUtils.encMbcput((int) c, buf, 0, penc[0]);
                        cat(buf, 0, codelen);
                        s += hexlen[0];
                    }
                }
                else { /* handle uXXXX form */
                    c = scanHex(ssBytes, s, 4, hexlen);
                    if (hexlen[0] != 4) {
                        throw runtime.newRuntimeError("invalid Unicode escape");
                    }
                    if (0xd800 <= c && c <= 0xdfff) {
                        throw runtime.newRuntimeError("invalid Unicode codepoint");
                    }
                    codelen = EncodingUtils.encMbcput((int) c, buf, 0, penc[0]);
                    cat(buf, 0, codelen);
                    s += hexlen[0];
                }
                break;
            case 'x':
                if (utf8[0]) {
                    throw runtime.newRuntimeError("hex escape and Unicode escape are mixed");
                }
                binary[0] = true;
                if (++s >= s_end) {
                    throw runtime.newRuntimeError("invalid hex escape");
                }
                buf[0] = (byte) scanHex(ssBytes, s, 2, hexlen);
                if (hexlen[0] != 2) {
                    throw runtime.newRuntimeError("invalid hex escape");
                }
                cat(buf, 0, 1);
                s += hexlen[0];
                break;
            default:
                cat(ssBytes, s - 1, 2);
                s++;
        }

        ss[0] = s;
    }

    private static final byte[] hexdigit = "0123456789abcdef0123456789ABCDEF".getBytes();

    private static long scanHex(byte[] bytes, int start, int len, int[] retlen) {
        int s = start;
        long retval = 0;
        int tmp;

        while (len-- > 0 && s < bytes.length && (tmp = memchr(hexdigit, 0, bytes[s], hexdigit.length)) != -1) {
            retval <<= 4;
            retval |= tmp & 15;
            s++;
        }
        retlen[0] = (s - start); /* less than len */
        return retval;
    }

    private static byte unescapeAscii(byte c) {
        switch (c) {
            case 'n':
                return '\n';
            case 'r':
                return '\r';
            case 't':
                return '\t';
            case 'f':
                return '\f';
            case 'v':
                return '\13';
            case 'b':
                return '\010';
            case 'a':
                return '\007';
            case 'e':
                return 033;
            default:
                // not reached
                return -1;
        }
    }

    @JRubyMethod(name = "insert")
    public IRubyObject insert(ThreadContext context, IRubyObject indexArg, IRubyObject arg) {
        RubyString str = arg.convertToString();
        int index = RubyNumeric.num2int(indexArg);
        if (index == -1) {
            modifyCheck();
            return catWithCodeRange(str);
        }
        if (index < 0) index++;
        strUpdate(context.runtime, index, 0, this, str);
        return this;
    }

    private int checkIndexForRef(int beg, int len) {
        if (beg >= len) raiseIndexOutOfString(beg);
        if (beg < 0) {
            if (-beg > len) raiseIndexOutOfString(beg);
            beg += len;
        }
        return beg;
    }
    private int checkLength(int len) {
        if (len < 0) throw getRuntime().newIndexError("negative length " + len);
        return len;
    }

    private void raiseIndexOutOfString(int index) {
        throw getRuntime().newIndexError("index " + index + " out of string");
    }

    /** rb_str_inspect
     *
     */
    @Override
    @JRubyMethod(name = "inspect")
    public RubyString inspect() {
        return inspect(getRuntime());
    }

    final RubyString inspect(final Ruby runtime) {
        return (RubyString) inspect(runtime, value);
    }

    // MRI: rb_str_escape
    public static IRubyObject rbStrEscape(ThreadContext context, RubyString str) {
        Ruby runtime = context.runtime;

        Encoding enc = str.getEncoding();
        ByteList strBL = str.getByteList();
        byte[] pBytes = strBL.unsafeBytes();
        int p = strBL.begin();
        int pend = p + strBL.realSize();
        int prev = p;
        RubyString result = RubyString.newEmptyString(runtime);
        boolean unicode_p = enc.isUnicode();
        boolean asciicompat = enc.isAsciiCompatible();

        while (p < pend) {
            int c, cc;
            int n = enc.length(pBytes, p, pend);
            if (!MBCLEN_CHARFOUND_P(n)) {
                if (p > prev) result.cat(pBytes, prev, p - prev);
                n = enc.minLength();
                if (pend < p + n)
                    n = (pend - p);
                while (n-- > 0) {
                    result.modify();
                    Sprintf.sprintf(runtime, result.getByteList(), "\\x%02X", pBytes[p] & 0377);
                    prev = ++p;
                }
                continue;
            }
            n = MBCLEN_CHARFOUND_LEN(n);
            c = enc.mbcToCode(pBytes, p, pend);
            p += n;
            switch (c) {
                case '\n': cc = 'n'; break;
                case '\r': cc = 'r'; break;
                case '\t': cc = 't'; break;
                case '\f': cc = 'f'; break;
                case '\013': cc = 'v'; break;
                case '\010': cc = 'b'; break;
                case '\007': cc = 'a'; break;
                case 033: cc = 'e'; break;
                default: cc = 0; break;
            }
            if (cc != 0) {
                if (p - n > prev) result.cat(pBytes, prev, p - n - prev);
                result.cat('\\');
                result.cat((byte) cc);
                prev = p;
            }
            else if (asciicompat && Encoding.isAscii(c) && (c < 0x7F && c > 31 /*ISPRINT(c)*/)) {
            }
            else {
                if (p - n > prev) result.cat(pBytes, prev, p - n - prev);
                result.modify();
                Sprintf.sprintf(runtime, result.getByteList(), StringSupport.escapedCharFormat(c, unicode_p), (c & 0xFFFFFFFFL));
                prev = p;
            }
        }
        if (p > prev) result.cat(pBytes, prev, p - prev);
        result.setEncodingAndCodeRange(USASCIIEncoding.INSTANCE, CR_7BIT);

        return result;
    }

    @SuppressWarnings("ReferenceEquality")
    public static RubyString inspect(final Ruby runtime, ByteList byteList) {
        Encoding enc = byteList.getEncoding();
        byte bytes[] = byteList.getUnsafeBytes();
        int p = byteList.getBegin();
        int end = p + byteList.getRealSize();
        RubyString result = new RubyString(runtime, runtime.getString(), new ByteList(end - p));
        Encoding resultEnc = runtime.getDefaultInternalEncoding();
        boolean isUnicode = enc.isUnicode();
        boolean asciiCompat = enc.isAsciiCompatible();


        if (resultEnc == null) resultEnc = runtime.getDefaultExternalEncoding();
        if (!resultEnc.isAsciiCompatible()) resultEnc = USASCIIEncoding.INSTANCE;
        result.associateEncoding(resultEnc);
        result.cat('"');

        int prev = p;
        Encoding actEnc = EncodingUtils.getActualEncoding(enc, byteList);
        if (actEnc != enc) {
            enc = actEnc;
            if (isUnicode) isUnicode = enc instanceof UnicodeEncoding;
        }

        while (p < end) {
            int n = StringSupport.preciseLength(enc, bytes, p, end);
            if (!MBCLEN_CHARFOUND_P(n)) {
                if (p > prev) result.cat(bytes, prev, p - prev);
                n = enc.minLength();
                if (end < p + n) n = end - p;
                while (n-- > 0) {
                    result.modifyExpand(result.size() + 4);
                    Sprintf.sprintf(runtime, result.getByteList() ,"\\x%02X", bytes[p] & 0377);
                    prev = ++p;
                }
                continue;
            }
            n = MBCLEN_CHARFOUND_LEN(n);
            final int c = enc.mbcToCode(bytes, p, end); int cc;

            p += n;
            if ((asciiCompat || isUnicode) &&
                    (c == '"' || c == '\\' ||
                            (c == '#' &&
                                    p < end &&
                                    MBCLEN_CHARFOUND_P(StringSupport.preciseLength(enc, bytes, p, end)) &&
                                    ((cc = codePoint(runtime, enc, bytes, p, end)) == '$' ||
                                            cc == '@' || cc == '{')
                            )
                    )) {
                if (p - n > prev) result.cat(bytes, prev, p - n - prev);
                result.cat('\\');
                if (asciiCompat || enc == resultEnc) {
                    prev = p - n;
                    continue;
                }
            }

            switch (c) {
            case '\n': cc = 'n'; break;
            case '\r': cc = 'r'; break;
            case '\t': cc = 't'; break;
            case '\f': cc = 'f'; break;
            case '\013': cc = 'v'; break;
            case '\010': cc = 'b'; break;
            case '\007': cc = 'a'; break;
            case 033: cc = 'e'; break;
            default: cc = 0; break;
            }

            if (cc != 0) {
                if (p - n > prev) result.cat(bytes, prev, p - n - prev);
                result.cat('\\');
                result.cat(cc);
                prev = p;
                continue;
            }

            // FIXME: Can't use Encoding.isAscii because it does not treat int as unsigned 32-bit
            if ((enc == resultEnc && enc.isPrint(c)) || (asciiCompat && (c < 128 && c > 0) && enc.isPrint(c))) {
                continue;
            } else {
                if (p - n > prev) result.cat(bytes, prev, p - n - prev);
                Sprintf.sprintf(runtime, result.getByteList() , StringSupport.escapedCharFormat(c, isUnicode), (c & 0xFFFFFFFFL));
                prev = p;
                continue;
            }
        }

        if (p > prev) result.cat(bytes, prev, p - prev);
        result.cat('"');
        return result;
    }

    public int size() {
        return value.getRealSize();
    }

    // MRI: rb_str_length
    @JRubyMethod(name = {"length", "size"})
    public RubyFixnum rubyLength(final ThreadContext context) {
        return rubyLength(context.runtime);
    }

    private RubyFixnum rubyLength(final Ruby runtime) {
        return runtime.newFixnum(strLength());
    }

    @JRubyMethod(name = "bytesize")
    public RubyFixnum bytesize() {
        return getRuntime().newFixnum(value.getRealSize());
    }


    // CharSequence

    @Override
    public int length() {
        return strLength();
    }

    @Override
    public char charAt(int offset) {
        int length = value.getRealSize();

        if (length < 1) throw new StringIndexOutOfBoundsException(offset);

        Encoding enc = value.getEncoding();
        if (singleByteOptimizable(enc)) {
            if (offset >= length || offset < 0) throw new StringIndexOutOfBoundsException(offset);
            return (char) value.get(offset);
        }

        return multibyteCharAt(enc, offset, length);
    }

    @Override
    public CharSequence subSequence(int start, int end) {
        IRubyObject subStr = substrEnc(getRuntime(), start, end - start);
        if (subStr.isNil()) {
            throw new StringIndexOutOfBoundsException("String index out of range: <" + start + ", " + end + ")");
        }
        return (RubyString) subStr;
    }

    /**
     * A byte size method suitable for lambda method reference implementation of {@link SizeFn#size(ThreadContext, IRubyObject, IRubyObject[])}
     *
     * @see SizeFn#size(ThreadContext, IRubyObject, IRubyObject[])
     */
    private static IRubyObject byteSize(ThreadContext context, RubyString recv, IRubyObject[] args) {
        return recv.bytesize();
    }

    /** rb_str_empty
     *
     */
    @JRubyMethod(name = "empty?")
    public RubyBoolean empty_p(ThreadContext context) {
        return isEmpty() ? context.tru : context.fals;
    }

    public boolean isEmpty() {
        return value.length() == 0;
    }

    public void appendIntoString(RubyString target) {
        target.catWithCodeRange(getByteList(), getCodeRange());
    }

    /** rb_str_append
     *
     */
    public RubyString append(IRubyObject other, Function<IRubyObject, RubyString> convert) {
        modifyCheck();
        if (other instanceof Appendable appendable) {
            appendable.appendIntoString(this);
        } else {
            catWithCodeRange(convert.apply(other));
        }

        return this;
    }

    public RubyString append(IRubyObject other) {
        return append(other, (o) -> o.convertToString());
    }

    public RubyString append(RubyString other) {
        return catWithCodeRange(other);
    }

    @Deprecated
    public RubyString append19(IRubyObject other) {
        return append(other);
    }

    public RubyString appendAsDynamicString(IRubyObject other) {
        return append(other, (o) -> o.asString());
    }

    public RubyString appendAsStringOrAny(IRubyObject other) {
        return append(other, (o) -> (RubyString) o.anyToString());
    }

    // NOTE: append(RubyString) should pbly just do the encoding aware cat
    final RubyString append19(RubyString other) {
        modifyCheck();
        return catWithCodeRange(other);
    }

    /** rb_str_concat
     *
     */
    @JRubyMethod(name = "<<")
    public RubyString concatSingle(ThreadContext context, IRubyObject other) {
        if (other instanceof RubyString) {
            // duplicated (default) return path - since its common
            return append((RubyString) other);
        }
        if (other instanceof RubyFixnum) {
            long c = RubyNumeric.num2long(other);
            if (c < 0) {
                throw context.runtime.newRangeError(c + " out of char range");
            }
            return concatNumeric(context, (int)(c & 0xFFFFFFFF));
        }
        if (other instanceof RubyBignum) {
            if (((RubyBignum) other).getBigIntegerValue().signum() < 0) {
                throw context.runtime.newRangeError("negative string size (or size too big)");
            }
            long c = ((RubyBignum) other).getLongValue();
            return concatNumeric(context, (int) c);
        }
        if (other instanceof RubyFloat) {
            modifyCheck();
            return catWithCodeRange((RubyString) ((RubyFloat) other).to_s());
        }
        if (other instanceof RubySymbol) throw typeError(context, "can't convert Symbol into String");

        return append(other.convertToString());
    }

    /** rb_str_concat
     *
     */
    @JRubyMethod(name = {"concat"})
    public RubyString concat(ThreadContext context, IRubyObject obj) {
        return concatSingle(context, obj);
    }

    /** rb_str_concat_multi
     *
     */
    @JRubyMethod(name = {"concat"}, rest = true)
    public RubyString concat(ThreadContext context, IRubyObject[] objs) {
        Ruby runtime = context.runtime;

        modifyCheck();

        if (objs.length > 0) {
            RubyString tmp = newStringLight(runtime, objs.length, getEncoding());

            for (IRubyObject obj : objs) {
                tmp.concatSingle(context, obj);
            }

            catWithCodeRange(tmp);
        }

        return this;
    }

    public RubyString concat(IRubyObject other) {
        return concat(metaClass.runtime.getCurrentContext(), other);
    }

    @SuppressWarnings("ReferenceEquality")
    private RubyString concatNumeric(ThreadContext context, int c) {
        Encoding enc = value.getEncoding();
        int cl;

        try {
            cl = codeLength(enc, c);

            if (cl <= 0) {
                throw context.runtime.newRangeError(c + " out of char range or invalid code point");
            }

            modifyExpand(value.getRealSize() + cl);

            if (enc == USASCIIEncoding.INSTANCE) {
                if (c > 0xff) throw context.runtime.newRangeError(c + " out of char range");
                if (c > 0x79) {
                    value.setEncoding(ASCIIEncoding.INSTANCE);
                    enc = value.getEncoding();
                }
            }
            enc.codeToMbc(c, value.getUnsafeBytes(), value.getBegin() + value.getRealSize());
        } catch (EncodingException e) {
            throw context.runtime.newRangeError(c + " out of char range");
        }
        value.setRealSize(value.getRealSize() + cl);
        return this;
    }

    /**
     * rb_str_prepend
     */
    @JRubyMethod
    public IRubyObject prepend(ThreadContext context, IRubyObject other) {
        RubyString rubyString = other.convertToString();
        return replace(rubyString.op_plus(context, this));
    }

    /**
     * rb_str_prepend
     */
    @JRubyMethod(rest = true)
    public IRubyObject prepend(ThreadContext context, IRubyObject[] objs) {
        Ruby runtime = context.runtime;

        modifyCheck();

        if (objs.length > 0) {
            RubyString tmp = newStringLight(runtime, objs.length, getEncoding());

            for (IRubyObject obj : objs) {
                tmp.concat(context, obj);
            }

            strUpdate(runtime, 0, 0, this, tmp);
        }

        return this;
    }

    public final RubyString prepend(byte ch) {
        modify(value.getRealSize() + 1);
        final int beg = value.getBegin();
        if (beg > 0) {
            value.getUnsafeBytes()[beg - 1] = ch;
            value.setBegin(beg - 1);
            return this;
        }
        value.prepend(ch);
        return this;
    }

    public final RubyString prepend(int ch) {
        return prepend((byte) ch);
    }

    /** rb_str_crypt
     *
     */
    @JRubyMethod(name = "crypt")
    public RubyString crypt(ThreadContext context, IRubyObject other) {
        Encoding ascii8bit = context.runtime.getEncodingService().getAscii8bitEncoding();
        RubyString otherStr = other.convertToString().strDup(context.runtime);
        otherStr.modify();
        otherStr.associateEncoding(ascii8bit);
        ByteList otherBL = otherStr.getByteList();
        if (otherBL.length() < 2) {
            throw context.runtime.newArgumentError("salt too short (need >=2 bytes)");
        }

        POSIX posix = context.runtime.getPosix();
        byte[] keyBytes = Arrays.copyOfRange(value.unsafeBytes(), value.begin(), value.begin() + value.realSize());
        byte[] saltBytes = Arrays.copyOfRange(otherBL.unsafeBytes(), otherBL.begin(), otherBL.begin() + otherBL.realSize());
        if (saltBytes[0] == 0 || saltBytes[1] == 0) {
            throw context.runtime.newArgumentError("salt too short (need >=2 bytes)");
        }
        byte[] cryptedString = posix.crypt(keyBytes, saltBytes);
        // We differ from MRI in that we do not process salt to make it work and we will
        // return any errors via errno.
        if (cryptedString == null) throw context.runtime.newErrnoFromInt(posix.errno());

        RubyString result = RubyString.newStringNoCopy(context.runtime, cryptedString, 0, cryptedString.length - 1);
        result.associateEncoding(ascii8bit);
        return result;
    }

    /* RubyString aka rb_string_value */
    public static RubyString stringValue(IRubyObject object) {
        return (RubyString) (object instanceof RubyString ? object : object.convertToString());
    }

    /** rb_str_sub / rb_str_sub_bang
     *
     */

    @JRubyMethod(name = "sub", writes = BACKREF)
    public IRubyObject sub(ThreadContext context, IRubyObject arg0, Block block) {
        RubyString str = strDup(context.runtime, context.runtime.getString());
        str.sub_bang(context, arg0, block);
        return str;
    }

    @JRubyMethod(name = "sub", writes = BACKREF)
    public IRubyObject sub(ThreadContext context, IRubyObject arg0, IRubyObject arg1, Block block) {
        RubyString str = strDup(context.runtime, context.runtime.getString());
        str.sub_bang(context, arg0, arg1, block);
        return str;
    }

    @JRubyMethod(name = "sub!", writes = BACKREF)
    public IRubyObject sub_bang(ThreadContext context, IRubyObject arg0, Block block) {
        Ruby runtime = context.runtime;
        frozenCheck();

        if (block.isGiven()) return subBangIter(context, arg0, null, block);
        throw runtime.newArgumentError(1, 2);
    }

    @JRubyMethod(name = "sub!", writes = BACKREF)
    public IRubyObject sub_bang(ThreadContext context, IRubyObject arg0, IRubyObject arg1, Block block) {
        Ruby runtime = context.runtime;
        IRubyObject hash = TypeConverter.convertToTypeWithCheck(context, arg1, runtime.getHash(), sites(context).to_hash_checked);
        frozenCheck();

        if (hash == context.nil) {
            return subBangNoIter(context, arg0, arg1.convertToString());
        }
        return subBangIter(context, arg0, (RubyHash) hash, block);
    }

    private IRubyObject subBangIter(ThreadContext context, IRubyObject arg0, RubyHash hash, Block block) {
        if (arg0 instanceof RubyRegexp ) {
            return subBangIter(context, (RubyRegexp) arg0, hash, block);
        } else {
            return subBangIter(context, getStringForPattern(context, arg0),  hash, block);
        }
    }

    private IRubyObject subBangIter(ThreadContext context, RubyString pattern, RubyHash hash, Block block) {
        int len = value.getRealSize();
        byte[] bytes = value.getUnsafeBytes();
        Encoding enc = value.getEncoding();
        final int mBeg = StringSupport.index(getByteList(), pattern.getByteList(), 0, checkEncoding(pattern));

        if (mBeg > -1) {
            final RubyString repl;
            final Ruby runtime = context.runtime;
            final int mLen = pattern.size();
            final int mEnd = mBeg + mLen;
            final RubyMatchData match = new RubyMatchData(runtime);

            match.initMatchData(this, mBeg, pattern);

            // set backref for user
            context.setBackRef(match);

            IRubyObject subStr = makeShared(runtime, mBeg, mLen);
            if (hash == null) {
                repl = objAsString(context, block.yield(context, subStr));
            } else {
                repl = objAsString(context, hash.op_aref(context, subStr));
            }

            modifyCheck(bytes, len, enc);

            return subBangCommon(context, mBeg, mEnd, repl, repl.flags);
        }

        // set backref for user
        return context.clearBackRef();
    }

    private IRubyObject subBangIter(ThreadContext context, RubyRegexp regexp, RubyHash hash, Block block) {
        Regex pattern = regexp.getPattern();
        Regex prepared = regexp.preparePattern(this);

        int begin = value.getBegin();
        int len = value.getRealSize();
        int range = begin + len;
        byte[] bytes = value.getUnsafeBytes();
        Encoding enc = value.getEncoding();
        final Matcher matcher = prepared.matcher(bytes, begin, range);

        if (RubyRegexp.matcherSearch(context, matcher, begin, range, Option.NONE) >= 0) {
            RubyMatchData match = RubyRegexp.createMatchData(context, this, matcher, pattern);
            match.regexp = regexp;

            // set backref for user
            context.setBackRef(match);

            final int mBeg = matcher.getBegin(), mEnd = matcher.getEnd();

            final RubyString repl; final int tuFlags;
            IRubyObject subStr = makeShared(context.runtime, mBeg, mEnd - mBeg);
            if (hash == null) {
                tuFlags = 0;
                repl = objAsString(context, block.yield(context, subStr));
            } else {
                tuFlags = hash.flags;
                repl = objAsString(context, hash.op_aref(context, subStr));
            }

            modifyCheck(bytes, len, enc);

            return subBangCommon(context, mBeg, mEnd, repl, tuFlags | repl.flags);
        }

        // set backref for user
        return context.clearBackRef();
    }

    private IRubyObject subBangNoIter(ThreadContext context, IRubyObject arg0, RubyString repl) {
        if (arg0 instanceof RubyRegexp) {
            return subBangNoIter(context, (RubyRegexp) arg0, repl);
        } else {
            return subBangNoIter(context, getStringForPattern(context, arg0), repl);
        }
    }

    private IRubyObject subBangNoIter(ThreadContext context, RubyString pattern, RubyString repl) {
        final int mBeg = StringSupport.index(getByteList(), pattern.getByteList(), 0, checkEncoding(pattern));
        if (mBeg > -1) {
            final int mEnd = mBeg + pattern.size();
            final RubyMatchData match = new RubyMatchData(context.runtime);

            match.initMatchData(this, mBeg, pattern);

            // set backref for user
            context.setBackRef(match);

            repl = RubyRegexp.regsub(context, repl, this, REPL_MOCK_REGEX, null, mBeg, mEnd);

            return subBangCommon(context, mBeg, mEnd, repl, repl.flags);
        }

        // set backref for user
        return context.clearBackRef();
    }

    private IRubyObject subBangNoIter(ThreadContext context, RubyRegexp regexp, RubyString repl) {
        RubyMatchData match = subBangMatch(context, regexp, repl);
        if (match != null) {
            repl = RubyRegexp.regsub(context, repl, this, regexp.pattern, match.regs, match.begin, match.end);

            // set backref for user
            context.setBackRef(match);

            return subBangCommon(context, match.begin, match.end, repl, repl.flags);
        }

        // set backref for user
        return context.clearBackRef();
    }

    /**
     * sub! but without any frame globals ...
     * @note Internal API, subject to change!
     * @param context current context
     * @param regexp the regular expression
     * @param repl replacement string value
     * @return sub result
     */
    public final IRubyObject subBangFast(ThreadContext context, RubyRegexp regexp, RubyString repl) {
        RubyMatchData match = subBangMatch(context, regexp, repl);
        if (match != null) {
            repl = RubyRegexp.regsub(context, repl, this, regexp.pattern, match.regs, match.begin, match.end);
            subBangCommon(context, match.begin, match.end, repl, repl.flags);
            return match;
        }
        return context.nil;
    }

    private RubyMatchData subBangMatch(ThreadContext context, RubyRegexp regexp, RubyString repl) {
        Regex pattern = regexp.getPattern();
        Regex prepared = regexp.preparePattern(this);

        int begin = value.getBegin();
        int range = begin + value.getRealSize();
        final Matcher matcher = prepared.matcher(value.getUnsafeBytes(), begin, range);

        if (RubyRegexp.matcherSearch(context, matcher, begin, range, Option.NONE) >= 0) {
            RubyMatchData match = RubyRegexp.createMatchData(context, this, matcher, pattern);
            match.regexp = regexp;
            return match;
        }
        return null;
    }

    private RubyString subBangCommon(ThreadContext context, final int beg, final int end,
        final RubyString repl, int tuFlags) { // the sub replacement string

        Encoding enc = StringSupport.areCompatible(this, repl);
        if (enc == null) enc = subBangVerifyEncoding(context, repl, beg, end);

        final ByteList replValue = repl.value;
        final int replSize = replValue.getRealSize();
        final int plen = end - beg;

        if (replSize > plen) {
            modifyExpand(value.getRealSize() + replSize - plen);
        } else {
            modifyAndClearCodeRange();
        }

        final ByteList value = this.value;
        final int size = value.getRealSize();

        associateEncoding(enc);

        int cr = getCodeRange();
        if (cr > CR_UNKNOWN && cr < CR_BROKEN) {
            int cr2 = repl.getCodeRange();
            if (cr2 == CR_BROKEN || (cr == CR_VALID && cr2 == CR_7BIT)) {
                cr = CR_UNKNOWN;
            } else {
                cr = cr2;
            }
        }

        if (replSize != plen) {
            int src = value.getBegin() + beg + plen;
            int dst = value.getBegin() + beg + replSize;
            System.arraycopy(value.getUnsafeBytes(), src, value.getUnsafeBytes(), dst, size - beg - plen);
        }
        System.arraycopy(replValue.getUnsafeBytes(), replValue.getBegin(), value.getUnsafeBytes(), value.getBegin() + beg, replSize);
        value.setRealSize(size + replSize - plen);
        setCodeRange(cr);
        return (RubyString) this; // this
    }

    private Encoding subBangVerifyEncoding(ThreadContext context, final RubyString repl, final int beg, final int end) {
        final ByteList value = this.value;
        byte[] bytes = value.getUnsafeBytes();
        int p = value.getBegin();
        int len = value.getRealSize();
        Encoding strEnc = value.getEncoding();
        if (codeRangeScan(strEnc, bytes, p, beg) != CR_7BIT ||
            codeRangeScan(strEnc, bytes, p + end, len - end) != CR_7BIT) {
            throw context.runtime.newEncodingCompatibilityError(
                    "incompatible character encodings " + strEnc + " and " + repl.value.getEncoding());
        }
        return repl.value.getEncoding();
    }

    @JRubyMethod(name = "gsub", writes = BACKREF)
    public IRubyObject gsub(ThreadContext context, IRubyObject arg0, Block block) {
        if (!block.isGiven()) return enumeratorize(context.runtime, this, "gsub", arg0);

        return gsubCommon(context, block, null, null, arg0, false, 0);

    }

    @JRubyMethod(name = "gsub", writes = BACKREF)
    public IRubyObject gsub(ThreadContext context, IRubyObject arg0, IRubyObject arg1, Block block) {
        return gsubImpl(context, arg0, arg1, block, false);
    }

    @JRubyMethod(name = "gsub!", writes = BACKREF)
    public IRubyObject gsub_bang(ThreadContext context, IRubyObject arg0, Block block) {
        checkFrozen();

        if (!block.isGiven()) return enumeratorize(context.runtime, this, "gsub!", arg0);

        return gsubCommon(context, block, null, null, arg0, true, 0);
    }

    @JRubyMethod(name = "gsub!", writes = BACKREF)
    public IRubyObject gsub_bang(ThreadContext context, IRubyObject arg0, IRubyObject arg1, Block block) {
        checkFrozen();

        return gsubImpl(context, arg0, arg1, block, true);
    }

    private IRubyObject gsubImpl(ThreadContext context, IRubyObject arg0, IRubyObject arg1, Block block, final boolean bang) {
        IRubyObject tryHash = TypeConverter.convertToTypeWithCheck(context, arg1, context.runtime.getHash(), sites(context).to_hash_checked);

        final RubyHash hash;
        final RubyString str;
        final int tuFlags;
        if (tryHash == context.nil) {
            hash = null;
            str = arg1.convertToString();
            tuFlags = str.flags;
        } else {
            hash = (RubyHash) tryHash;
            str = null;
            tuFlags = hash.flags;
        }

        return gsubCommon(context, block, str, hash, arg0, bang, tuFlags);
    }

    public RubyString gsubFast(ThreadContext context, RubyRegexp regexp, RubyString repl, Block block) {
        return (RubyString) gsubCommon(context, block, repl, null, regexp, false, repl.flags, false);
    }

    private IRubyObject gsubCommon(ThreadContext context, Block block, RubyString repl,
            RubyHash hash, IRubyObject arg0, final boolean bang, int tuFlags) {
        return gsubCommon(context, block, repl, hash, arg0, bang, tuFlags, true);
    }

    private IRubyObject gsubCommon(ThreadContext context, Block block, RubyString repl,
            RubyHash hash, IRubyObject arg0, final boolean bang, int tuFlags, boolean useBackref) {
        if (arg0 instanceof RubyRegexp) {
            return gsubCommon(context, block, repl, hash, (RubyRegexp) arg0, bang, tuFlags, useBackref);
        } else {
            return gsubCommon(context, block, repl, hash, getStringForPattern(context, arg0), bang, tuFlags, useBackref);
        }
    }

    /**
     * A Regex instance is required to satisfy the type signature of RubyRegexp.regsub
     * In the code paths possible for a string pattern a single instance of a blank regex
     * is enough.
     */
    private static final Regex REPL_MOCK_REGEX = new Regex(new String(""));

    // MRI: str_gsub, roughly
    private IRubyObject gsubCommon(ThreadContext context, Block block, RubyString repl,
            RubyHash hash, RubyString pattern, final boolean bang, int tuFlags, boolean useBackref) {
        final Ruby runtime = context.runtime;

        final byte[] spBytes = value.getUnsafeBytes();
        final int spBeg = value.getBegin();
        final int spLen = value.getRealSize();
        final int patternLen = pattern.size();
        final Encoding patternEnc = this.checkEncoding(pattern);

        int beg = StringSupport.index(getByteList(), pattern.getByteList(), 0, patternEnc);
        int begz;
        if (beg < 0) {
            // set backref for user
            if (useBackref) context.clearBackRef();

            return bang ? context.nil : strDup(runtime, runtime.getString()); /* bang: true, no match, no substitution */
        }

        int offset = 0; int cp = spBeg; //int n = 0;
        RubyString dest = newString(runtime, new ByteList(spLen + 30));
        final Encoding str_enc = value.getEncoding();
        dest.setEncoding(str_enc);
        dest.setCodeRange(str_enc.isAsciiCompatible() ? CR_7BIT : CR_VALID);

        RubyMatchData match = null;
        do {
            final RubyString val;
            begz = beg;
            int endz = beg + patternLen;

            if (repl != null) {     // string given
                val = RubyRegexp.regsub(context, repl, this, REPL_MOCK_REGEX, null, begz, endz);
            } else {
                if (hash != null) { // hash given
                    val = objAsString(context, hash.op_aref(context, pattern));
                } else {            // block given
                    match = new RubyMatchData(runtime);
                    match.initMatchData(this, begz, pattern);

                    // set backref for user
                    if (useBackref) context.setBackRef(match);

                    val = objAsString(context, block.yield(context, pattern.strDup(runtime)));
                }
                modifyCheck(spBytes, spLen, str_enc);
                if (bang) frozenCheck();
            }

            tuFlags |= val.flags;

            int len = begz - offset;
            if (len != 0) dest.cat(spBytes, cp, len, str_enc);
            dest.catWithCodeRange(val);
            offset = endz;
            if (begz == endz) {
                if (spLen <= endz) break;
                len = StringSupport.encFastMBCLen(spBytes, spBeg + endz, spBeg + spLen, str_enc);
                dest.cat(spBytes, spBeg + endz, len, str_enc);
                offset = endz + len;
            }
            cp = spBeg + offset;
            if (offset > spLen) break;
            beg = StringSupport.index(getByteList(), pattern.getByteList(), offset, patternEnc);
        } while (beg >= 0);

        if (spLen > offset) dest.cat(spBytes, cp, spLen - offset, str_enc);

        if (useBackref) {
            if (match != null) { // block given
                // set backref for user
                context.setBackRef(match);
            } else {
                match = new RubyMatchData(runtime);

                match.initMatchData(this, begz, pattern);

                // set backref for user
                context.setBackRef(match);
            }
        }

        if (bang) {
            view(dest.value);
            setCodeRange(dest.getCodeRange());
            return this;
        }
        return dest;
    }

    private IRubyObject gsubCommon(ThreadContext context, Block block, RubyString repl,
            RubyHash hash, RubyRegexp regexp, final boolean bang, int tuFlags, boolean useBackref) {
        final Ruby runtime = context.runtime;
        Regex pattern = regexp.getPattern();
        Regex prepared = regexp.preparePattern(this);

        final byte[] spBytes = value.getUnsafeBytes();
        final int spBeg = value.getBegin();
        final int spLen = value.getRealSize();

        final Matcher matcher = prepared.matcher(spBytes, spBeg, spBeg + spLen);

        int beg = RubyRegexp.matcherSearch(context, matcher, spBeg, spBeg + spLen, Option.NONE);
        if (beg < 0) {
            // set backref for user
            if (useBackref) context.clearBackRef();

            return bang ? context.nil : strDup(runtime, runtime.getString()); /* bang: true, no match, no substitution */
        }

        int offset = 0; int cp = spBeg; //int n = 0;
        RubyString dest = newString(runtime, new ByteList(spLen + 30));
        final Encoding str_enc = value.getEncoding();
        dest.setEncoding(str_enc);
        dest.setCodeRange(str_enc.isAsciiCompatible() ? CR_7BIT : CR_VALID);

        RubyMatchData match = null;
        do {
            final RubyString val;
            int begz = matcher.getBegin();
            int endz = matcher.getEnd();

            if (repl != null) {     // string given
                val = RubyRegexp.regsub(context, repl, this, pattern, matcher);
            } else {
                final RubyString substr = makeSharedString(runtime, begz, endz - begz);
                if (hash != null) { // hash given
                    val = objAsString(context, hash.op_aref(context, substr));
                } else {            // block given
                    match = RubyRegexp.createMatchData(context, this, matcher, pattern);
                    match.regexp = regexp;

                    // set backref for user
                    if (useBackref) context.setBackRef(match);

                    val = objAsString(context, block.yield(context, substr));
                }
                modifyCheck(spBytes, spLen, str_enc);
                if (bang) frozenCheck();
            }

            tuFlags |= val.flags;

            int len = begz - offset;
            if (len != 0) dest.cat(spBytes, cp, len, str_enc);
            dest.catWithCodeRange(val);
            offset = endz;
            if (begz == endz) {
                if (spLen <= endz) break;
                len = StringSupport.encFastMBCLen(spBytes, spBeg + endz, spBeg + spLen, str_enc);
                dest.cat(spBytes, spBeg + endz, len, str_enc);
                offset = endz + len;
            }
            cp = spBeg + offset;
            if (offset > spLen) break;
            beg = RubyRegexp.matcherSearch(context, matcher, cp, spBeg + spLen, Option.NONE);
        } while (beg >= 0);

        if (spLen > offset) dest.cat(spBytes, cp, spLen - offset, str_enc);

        if (useBackref) {
            // set backref for user
            if (match != null) { // block given
                context.setBackRef(match);
            } else {
                match = RubyRegexp.createMatchData(context, this, matcher, pattern);

                match.regexp = regexp;

                context.setBackRef(match);
            }
        }

        if (bang) {
            view(dest.value);
            setCodeRange(dest.getCodeRange());
            return this;
        }
        return dest;
    }

    /** rb_str_index_m
     *
     */
    @JRubyMethod(name = "index", writes = BACKREF)
    public IRubyObject index(ThreadContext context, IRubyObject arg0) {
        return indexCommon(context, arg0, 0);
    }

    @JRubyMethod(name = "index", writes = BACKREF)
    public IRubyObject index(ThreadContext context, IRubyObject arg0, IRubyObject arg1) {
        int pos = RubyNumeric.num2int(arg1);
        if (pos < 0) {
            pos += strLength();
            if (pos < 0) {
                // set backref for user
                if (arg0 instanceof RubyRegexp) context.clearBackRef();

                return context.nil;
            }
        }
        return indexCommon(context, arg0, pos);
    }

    @JRubyMethod(writes = BACKREF)
    public IRubyObject byteindex(ThreadContext context, IRubyObject arg0) {
        return byteIndexCommon(context, arg0, 0);
    }

    @JRubyMethod(writes = BACKREF)
    public IRubyObject byteindex(ThreadContext context, IRubyObject arg0, IRubyObject arg1) {
        int pos = RubyNumeric.num2int(arg1);
        if (pos < 0) {
            pos += value.realSize();
            if (pos < 0) {
                // set backref for user
                if (arg0 instanceof RubyRegexp) context.clearBackRef();

                return context.nil;
            }
        }

        ensureBytePosition(context.runtime, pos);

        return byteIndexCommon(context, arg0, pos);
    }

    private IRubyObject indexCommon(ThreadContext context, IRubyObject sub, int pos) {
        if (sub instanceof RubyRegexp) {
            if (pos > strLength()) {
                context.clearBackRef();
                return context.nil;
            }
            RubyRegexp regSub = (RubyRegexp) sub;
<<<<<<< HEAD
            pos = singleByteOptimizable() ? pos : StringSupport.nth(checkEncoding(regSub), value, pos) - value.getBegin();
            pos = regSub.adjustStartPos(this, pos, false);
            pos = regSub.search(context, this, pos, false);
            if (pos >= 0) pos = subLength(context.getLocalMatch().begin(0));
        } else {
            RubyString str = sub.convertToString();
            pos = StringSupport.index(this, str, pos, checkEncoding(str));
=======
            pos = singleByteOptimizable() ? pos :
                    StringSupport.nth(regSub.checkEncoding(this), value.getUnsafeBytes(), value.getBegin(),
                            value.getBegin() + value.getRealSize(),
                                      pos) - value.getBegin();
            pos = regSub.adjustStartPos(this, pos, false);
            pos = regSub.search(context, this, pos, false);
            if (pos >= 0) {
                RubyMatchData match = context.getLocalMatch();
                pos = subLength(match.begin(0));
            }
        } else if (sub instanceof RubyString) {
            pos = StringSupport.index(this, (RubyString) sub, pos, checkEncoding((RubyString) sub));
            pos = subLength(pos);
        } else {
            IRubyObject tmp = sub.checkStringType();
            if (tmp == context.nil) throw context.runtime.newTypeError("type mismatch: " + sub.getMetaClass().getName() + " given");
            pos = StringSupport.index(this, (RubyString) tmp, pos, checkEncoding((RubyString) tmp));
>>>>>>> 0fcbf68c
            pos = subLength(pos);
        }

        return pos < 0 ? context.nil : RubyFixnum.newFixnum(context.runtime, pos);
    }

    private IRubyObject byteIndexCommon(ThreadContext context, IRubyObject sub, int pos) {
        if (pos == this.value.getRealSize()) return context.runtime.newFixnum(pos);
        if (sub instanceof RubyRegexp) {
            if (pos > value.realSize()) return context.nil;
            pos = ((RubyRegexp) sub).search(context, this, pos, false);
            if (pos >= 0) pos = context.getLocalMatch().begin(0);
        } else {
            RubyString str = sub.convertToString();
            pos = StringSupport.byteindex(this, str, pos, checkEncoding(str));
        }

        return pos < 0 ? context.nil : RubyFixnum.newFixnum(context.runtime, pos);
    }

    // MRI: rb_strseq_index
    private int strseqIndex(final RubyString sub, int offset, boolean inBytes) {
        int s, sptr, e;
        int pos, len, slen;
        boolean single_byte = singleByteOptimizable();
        Encoding enc;

        enc = checkEncoding(sub);
        if (sub.isCodeRangeBroken()) return -1;

        len = (inBytes || single_byte) ? value.realSize() : strLength(); /* rb_enc_check */
        slen = inBytes ? sub.value.realSize() : sub.strLength(); /* rb_enc_check */
        if (offset < 0) {
            offset += len;
            if (offset < 0) return -1;
        }
        if (len - offset < slen) return -1;

        byte[] sBytes = value.unsafeBytes();
        s = value.begin();
        e = s + value.realSize();
        if (offset != 0) {
            if (!inBytes) offset = offset(enc, sBytes, s, e, offset, single_byte);
            s += offset;
        }
        if (slen == 0) return offset;
        /* need proceed one character at a time */
        byte[] sptrBytes = sub.value.unsafeBytes();
        sptr = sub.value.begin();
        slen = sub.value.realSize();
        len = value.realSize() - offset;
        for (;;) {
            int t;
            pos = memsearch(sptrBytes, sptr, slen, sBytes, s, len, enc);
            if (pos < 0) return pos;
            t = enc.rightAdjustCharHead(sBytes, s, s+pos, e);
            if (t == s + pos) break;
            len -= t - s;
            if (len <= 0) return -1;
            offset += t - s;
            s = t;
        }
        return pos + offset;
    }

    /** rb_str_rindex_m
     *
     */
    @JRubyMethod(name = "rindex", writes = BACKREF)
    public IRubyObject rindex(ThreadContext context, IRubyObject arg0) {
        return rindexCommon(context, arg0, strLength());
    }

    @JRubyMethod(name = "rindex", writes = BACKREF)
    public IRubyObject rindex(ThreadContext context, IRubyObject arg0, IRubyObject arg1) {
        int pos = RubyNumeric.num2int(arg1);
        int length = strLength();
        if (pos < 0) {
            pos += length;
            if (pos < 0) {
                // set backref for user
                if (arg0 instanceof RubyRegexp) context.clearBackRef();

                return context.nil;
            }
        }
        if (pos > length) pos = length;
        return rindexCommon(context, arg0, pos);
    }

    @JRubyMethod(writes = BACKREF)
    public IRubyObject byterindex(ThreadContext context, IRubyObject arg0) {
        return byterindexCommon(context, arg0, value.realSize());
    }

    @JRubyMethod(writes = BACKREF)
    public IRubyObject byterindex(ThreadContext context, IRubyObject arg0, IRubyObject arg1) {
        int pos = RubyNumeric.num2int(arg1);
        int length = value.realSize();
        if (pos < 0) {
            pos += length;
            if (pos < 0) {
                // set backref for user
                if (arg0 instanceof RubyRegexp) context.clearBackRef();

                return context.nil;
            }
        }
        if (pos > length) pos = length;

        ensureBytePosition(context.runtime, pos);

        return byterindexCommon(context, arg0, pos);
    }

    private IRubyObject byterindexCommon(ThreadContext context, final IRubyObject sub, int pos) {
        if (sub instanceof RubyRegexp) {
            if (pos > value.realSize()) return context.nil;
            pos = ((RubyRegexp) sub).search(context, this, pos, true);
            if (pos >= 0) pos = context.getLocalMatch().begin(0);
        } else {
            RubyString str = sub.convertToString();
            Encoding enc = checkEncoding(str);
            pos = StringSupport.byterindex(value, pos, str, enc);
        }

        return pos < 0 ? context.nil : RubyFixnum.newFixnum(context.runtime, pos);
    }

    private IRubyObject rindexCommon(ThreadContext context, final IRubyObject sub, int pos) {
        if (sub instanceof RubyRegexp) {
            RubyRegexp regSub = (RubyRegexp) sub;
            pos = StringSupport.offset(value.getEncoding(), value.getUnsafeBytes(), value.getBegin(),
                    value.getBegin() + value.getRealSize(), pos, singleByteOptimizable());
            pos = regSub.search(context, this, pos, true);
            if (pos >= 0) pos = subLength(context.getLocalMatch().begin(0));
        } else {
            RubyString str = sub.convertToString();
            Encoding enc = checkEncoding(str);
            pos = StringSupport.rindex(value,
                    StringSupport.strLengthFromRubyString(this, enc),
                    StringSupport.strLengthFromRubyString(str, enc),
                    pos, str, enc);
        }

        return pos < 0 ? context.nil : RubyFixnum.newFixnum(context.runtime, pos);
    }

    @Deprecated
    public final IRubyObject substr(int beg, int len) {
        return substr(getRuntime(), beg, len);
    }

    /* rb_str_substr */
    public final IRubyObject substr(Ruby runtime, int beg, int len) {
        int length = value.length();
        if (len < 0 || beg > length) return runtime.getNil();

        if (beg < 0) {
            beg += length;
            if (beg < 0) return runtime.getNil();
        }

        int end = Math.min(length, beg + len);
        return makeSharedString(runtime, beg, end - beg);
    }

    /* str_byte_substr */
    private IRubyObject byteSubstr(Ruby runtime, long beg, long len) {
        int length = value.length();

        if (len < 0 || beg > length) return runtime.getNil();

        if (beg < 0) {
            beg += length;
            if (beg < 0) return runtime.getNil();
        }

        if (beg + len > length) len = length - beg;
        if (len <= 0) len = 0;

        // above boundary checks confirms we can safely cast to int for beg + len.
        return makeSharedString(runtime, (int) beg, (int) len);
    }

    /* str_byte_aref */
    private IRubyObject byteARef(Ruby runtime, IRubyObject idx) {
        final int index;

        if (idx instanceof RubyRange){
            int[] begLen = ((RubyRange) idx).begLenInt(getByteList().length(), 0);
            return begLen == null ? runtime.getNil() : byteSubstr(runtime, begLen[0], begLen[1]);
        } else if (idx instanceof RubyFixnum) {
            long i = RubyNumeric.num2long(((RubyFixnum) idx));
            if (i > RubyFixnum.MAX || i < RubyFixnum.MIN) return runtime.getNil();
            index = (int) i;
        } else {
            ThreadContext context = runtime.getCurrentContext();
            StringSites sites = sites(context);
            if (RubyRange.isRangeLike(context, idx, sites.respond_to_begin, sites.respond_to_end)) {
                RubyRange range = RubyRange.rangeFromRangeLike(context, idx, sites.begin, sites.end, sites.exclude_end);

                int[] begLen = range.begLenInt(getByteList().length(), 0);
                return begLen == null ? runtime.getNil() : byteSubstr(runtime, begLen[0], begLen[1]);
            } else {
                index = RubyNumeric.num2int(idx);
            }
        }

        IRubyObject obj = byteSubstr(runtime, index, 1);
        if (obj.isNil() || ((RubyString)obj).getByteList().length() == 0) return runtime.getNil();
        return obj;
    }

    @Deprecated
    public final IRubyObject substr19(Ruby runtime, int beg, int len) {
        return substrEnc(runtime, beg, len);
    }

    public final IRubyObject substrEnc(Ruby runtime, int beg, int len) {
        if (len < 0) return runtime.getNil();
        int length = value.getRealSize();
        if (length == 0) len = 0;

        Encoding enc = value.getEncoding();
        if (singleByteOptimizable(enc)) {
            if (beg > length) return runtime.getNil();
            if (beg < 0) {
                beg += length;
                if (beg < 0) return runtime.getNil();
            }
            if (beg + len > length) len = length - beg;
            if (len <= 0) len = beg = 0;
            return makeSharedString(runtime, beg, len);
        } else {
            if (beg + len > length) len = length - beg;
            return multibyteSubstr(runtime, enc, len, beg, length);
        }
    }

    private IRubyObject multibyteSubstr(Ruby runtime, Encoding enc, int len, int beg, int length) {
        int p;
        int s = value.getBegin();
        int end = s + length;
        byte[] bytes = value.getUnsafeBytes();

        if (beg < 0) {
            if (len > -beg) len = -beg;
            if (-beg * enc.maxLength() < length >>> 3) {
                beg = -beg;
                int e = end;
                while (beg-- > len && (e = enc.prevCharHead(bytes, s, e, e)) != -1) {} // nothing
                p = e;
                if (p == -1) return runtime.getNil();
                while (len-- > 0 && (p = enc.prevCharHead(bytes, s, p, e)) != -1) {} // nothing
                if (p == -1) return runtime.getNil();
                return makeSharedString(runtime, p - s, e - p);
            } else {
                beg += StringSupport.strLengthFromRubyString(this, enc);
                if (beg < 0) return runtime.getNil();
            }
        } else if (beg > 0 && beg > StringSupport.strLengthFromRubyString(this, enc)) {
            return runtime.getNil();
        }
        if (len == 0) {
            p = 0;
        } else if (isCodeRangeValid() && enc.isUTF8()) {
            p = StringSupport.utf8Nth(bytes, s, end, beg);
            len = StringSupport.utf8Offset(bytes, p, end, len);
        } else if (enc.isFixedWidth()) {
            int w = enc.maxLength();
            p = s + beg * w;
            if (p > end) {
                p = end;
                len = 0;
            } else if (len * w > end - p) {
                len = end - p;
            } else {
                len *= w;
            }
        } else if ((p = StringSupport.nth(enc, bytes, s, end, beg)) == end) {
            len = 0;
        } else {
            len = StringSupport.offset(enc, bytes, p, end, len);
        }
        return makeSharedString(runtime, p - s, len);
    }

    private char multibyteCharAt(Encoding enc, int beg, int length) {
        int p;
        int s = value.getBegin();
        int end = s + length;
        byte[] bytes = value.getUnsafeBytes();


        if (beg > 0 && beg > StringSupport.strLengthFromRubyString(this, enc)) {
            throw new StringIndexOutOfBoundsException(beg);
        }

        if (isCodeRangeValid() && enc.isUTF8()) {
            p = StringSupport.utf8Nth(bytes, s, end, beg);
        } else if (enc.isFixedWidth()) {
            int w = enc.maxLength();
            p = s + beg * w;
            if (p > end || w > end - p) {
                throw new StringIndexOutOfBoundsException(beg);
            }
        } else if ((p = StringSupport.nth(enc, bytes, s, end, beg)) == end) {
            throw new StringIndexOutOfBoundsException(beg);
        }
        int codepoint = enc.mbcToCode(bytes, p, end);

        if (Character.isBmpCodePoint(codepoint)) {
            return (char) codepoint;
        }

        // we can only return high surrogate here
        return Character.highSurrogate(codepoint);
    }

    /* rb_str_splice */
    private IRubyObject replaceInternal(int beg, int len, RubyString repl) {
        StringSupport.replaceInternal(beg, len, this, repl);
        return this;
    }

    @Deprecated
    private void replaceInternal19(Ruby runtime, int beg, int len, RubyString repl) {
        strUpdate(runtime, beg, len, this, repl);
    }

    /** rb_str_aref, rb_str_aref_m
     *
     */
    @JRubyMethod(name = {"[]", "slice"}, writes = BACKREF)
    public IRubyObject op_aref(ThreadContext context, IRubyObject arg) {
        Ruby runtime = context.runtime;
        if (arg instanceof RubyFixnum) {
            return op_aref(runtime, RubyNumeric.fix2int((RubyFixnum)arg));
        } else if (arg instanceof RubyRegexp) {
            return subpat(context, (RubyRegexp) arg);
        } else if (arg instanceof RubyString) {
            RubyString str = (RubyString)arg;
            return StringSupport.index(this, str, 0, this.checkEncoding(str)) != -1 ? str.strDup(runtime, context.runtime.getString()) : context.nil;
        } else if (arg instanceof RubyRange) {
            int len = strLength();
            int[] begLen = ((RubyRange) arg).begLenInt(len, 0);
            return begLen == null ? context.nil : substrEnc(runtime, begLen[0], begLen[1]);
        } else {
            StringSites sites = sites(context);
            if (RubyRange.isRangeLike(context, arg, sites.respond_to_begin, sites.respond_to_end)) {
                int len = strLength();
                RubyRange range = RubyRange.rangeFromRangeLike(context, arg, sites.begin, sites.end, sites.exclude_end);

                int[] begLen = range.begLenInt(len, 0);
                return begLen == null ? context.nil : substrEnc(runtime, begLen[0], begLen[1]);
            }
        }
        return op_aref(runtime, RubyNumeric.num2int(arg));
    }

    @JRubyMethod(name = {"[]", "slice"}, writes = BACKREF)
    public IRubyObject op_aref(ThreadContext context, IRubyObject arg1, IRubyObject arg2) {
        Ruby runtime = context.runtime;
        if (arg1 instanceof RubyRegexp) return subpat(context, (RubyRegexp) arg1, arg2);
        int beg = RubyNumeric.num2int(arg1);
        return substrEnc(runtime, beg, RubyNumeric.num2int(arg2));
    }

    @JRubyMethod
    public IRubyObject byteslice(ThreadContext context, IRubyObject arg1, IRubyObject arg2) {
        return byteSubstr(context.runtime, RubyNumeric.num2long(arg1), RubyNumeric.num2long(arg2));
    }

    @JRubyMethod
    public IRubyObject byteslice(ThreadContext context, IRubyObject arg) {
        return byteARef(context.runtime, arg);
    }

    @JRubyMethod(required = 2, optional = 3, checkArity = false)
    public IRubyObject bytesplice(ThreadContext context, IRubyObject[] args) {
        switch (args.length) {
            case 2:
                return bytesplice(context, args[0], args[1]);
            case 3:
                return bytesplice(context, args[0], args[1], args[2]);
            case 5:
                break;
            default:
                throw context.runtime.newArgumentError("wrong number of arguments (given " + args.length + ", expected 2, 3, or 5)");
        }

        int[] beglen = {RubyNumeric.num2int(args[0]), RubyNumeric.num2int(args[1])};

        RubyString val = args[2].convertToString();

        int[] vbegvlen = {RubyNumeric.num2int(args[3]), RubyNumeric.num2int(args[4])};

        checkBegLen(context, beglen);
        val.checkBegLen(context, vbegvlen);

        return bytespliceCommon(val, beglen[0], beglen[1], vbegvlen[0], vbegvlen[1]);
    }

    @JRubyMethod
    public IRubyObject bytesplice(ThreadContext context, IRubyObject arg0, IRubyObject arg1) {
        int[] beglen = new int[2];
        if (!RubyRange.rangeBeginLength(context, arg0, value.realSize(), beglen, 2).isTrue()) {
            throw typeError(context, arg0, "Range");
        }
        checkBegLen(context, beglen);

        RubyString val = arg1.convertToString();

        int vbeg = 0;
        int vlen = val.getByteList().realSize();

        // simpler check for vbeg, vlen since we know the indices are valid
        val.checkBegLenPositions(context, vbeg, vlen);

        return bytespliceCommon(val, beglen[0], beglen[1], vbeg, vlen);
    }

    @JRubyMethod
    public IRubyObject bytesplice(ThreadContext context, IRubyObject arg0, IRubyObject arg1, IRubyObject arg2) {
        if (!(arg0 instanceof RubyInteger)) {
            return bytespliceRange(context, arg0, arg1, arg2);
        } else {
            return bytespliceOffsets(context, arg0, arg1, arg2);
        }
    }

    /* bytesplice(index, length, str) */
    private RubyString bytespliceOffsets(ThreadContext context, IRubyObject index, IRubyObject length, IRubyObject str) {
        int[] beglen = new int[] {RubyNumeric.num2int(index), RubyNumeric.num2int(length)};
        checkBegLen(context, beglen);

        RubyString val = str.convertToString();

        int vbeg = 0;
        int vlen = val.getByteList().realSize();
        // simpler check for vbeg, vlen since we know the indices are valid
        val.checkBegLenPositions(context, vbeg, vlen);

        return bytespliceCommon(val, beglen[0], beglen[1], vbeg, vlen);
    }

    /* bytesplice(range, str, str_range) */
    private RubyString bytespliceRange(ThreadContext context, IRubyObject arg0, IRubyObject arg1, IRubyObject arg2) {
        int[] beglen = new int[2];

        if (!RubyRange.rangeBeginLength(context, arg0, value.realSize(), beglen, 2).isTrue()) {
            throw typeError(context, arg0, context.runtime.getRange());
        }
        checkBegLen(context, beglen);

        RubyString val = arg1.convertToString();

        int[] vbegvlen = new int[2];
        if (!RubyRange.rangeBeginLength(context, arg2, val.getByteList().realSize(), vbegvlen, 2).isTrue()) {
            throw typeError(context, arg2, context.runtime.getRange());
        }
        val.checkBegLen(context, vbegvlen);

        return bytespliceCommon(val, beglen[0], beglen[1], vbegvlen[0], vbegvlen[1]);
    }

    private RubyString bytespliceCommon(RubyString val, int beg, int len, int vbeg, int vlen) {
        Encoding enc = checkEncoding(val);

        modifyAndKeepCodeRange();

        strUpdate1(beg, len, val, vbeg, vlen);
        setEncoding(enc);

        int cr = coderangeAnd(getCodeRange(), val.getCodeRange());
        if (cr != CR_BROKEN) {
            setCodeRange(cr);
        }

        return this;
    }

    // MRI: ENC_CODERANGE_AND, RB_ENC_CODERANGE_AND
    int coderangeAnd(int a, int b) {
        if (a == CR_7BIT) {
            return b;
        } else if (a != CR_VALID) {
            return CR_UNKNOWN;
        } else if (b == CR_7BIT) {
            return CR_VALID;
        } else {
            return b;
        }
    }

    // MRI: str_check_beg_len
    private void checkBegLen(ThreadContext context, int[] beglen) {
        int slen = size();

        int len = beglen[1];
        if (len < 0) throw context.runtime.newIndexError("negative length " + len);

        int beg = beglen[0];
        if ((slen < beg) || ((beg < 0) && (beg + slen < 0))) {
            throw context.runtime.newIndexError("index " + beg + " out of string");
        }

        if (beg < 0) {
            beg += slen;
            beglen[0] = beg;
        }

        assert (beg >= 0);
        assert (beg <= slen);

        if (len > slen - beg) {
            len = slen - beg;
            beglen[1] = len;
        }

        checkBegLenPositions(context, beg, len);
    }

    // MRI: lighter version of str_check_beg_len when we know the offsets are valid already
    private void checkBegLenPositions(ThreadContext context, int beg, int len) {
        int end = beg + len;
        ensureBytePosition(context, beg);
        ensureBytePosition(context, end);
    }

    // MRI: str_ensure_byte_pos
    private void ensureBytePosition(ThreadContext context, int pos) {
        ByteList byteList = getByteList();
        byte[] bytes = byteList.unsafeBytes();
        int s = byteList.begin();
        int e = s + byteList.realSize();
        int p = s + pos;

        if (!atCharBoundary(bytes, s, p, e, getEncoding())) {
            throw context.runtime.newIndexError("offset " + pos + " does not land on character boundary");
        }
    }

    // MRI: at_char_boundary
    private static boolean atCharBoundary(byte[] bytes, int s, int p, int e, Encoding enc) {
        // our version checks if p == bytes.length, where CRuby would have a \0 character and not reposition
        return p == bytes.length || enc.leftAdjustCharHead(bytes, s, p, e) == p;
    }

    // MRI: rb_str_update_1
    private void strUpdate1(int beg, int len, RubyString val, int vbeg, int vlen) {
        byte[] sbytes;
        int sptr;
        int slen;
        int cr;

        if (beg == 0 && vlen == 0) {
            dropBytes(len);
            return;
        }

        modifyAndKeepCodeRange();
        ByteList byteList = value;
        sbytes = byteList.unsafeBytes();
        sptr = value.begin();
        slen = value.realSize();
        if (len < vlen) {
            /* expand string */
            byteList.ensure(slen + vlen - len);
            sbytes = byteList.unsafeBytes();
        }

        if (isCodeRangeAsciiOnly()) {
            cr = val.getCodeRange();
        } else {
            cr = CR_UNKNOWN;
        }

        if (vlen != len) {
            System.arraycopy(sbytes, sptr + beg + len, sbytes, sptr + beg + vlen, slen - (beg + len));
        }
        if (vlen < beg && len < 0) {
            Arrays.fill(sbytes, sptr + slen, sptr + slen + (-len), (byte) 0);
        }
        if (vlen > 0) {
            ByteList valByteList = val.getByteList();
            System.arraycopy(valByteList.unsafeBytes(), valByteList.begin() + vbeg, sbytes, sptr + beg, vlen);
        }
        slen += vlen - len;
        byteList.realSize(slen);
        setCodeRange(cr);
    }

    private IRubyObject op_aref(Ruby runtime, int idx) {
        IRubyObject str = substrEnc(runtime, idx, 1);
        return !str.isNil() && ((RubyString) str).value.getRealSize() == 0 ? runtime.getNil() : str;
    }

    private int subpatSetCheck(Ruby runtime, int nth, Region regs) {
        int numRegs = regs == null ? 1 : regs.getNumRegs();
        if (nth < numRegs) {
            if (nth < 0) {
                if (-nth < numRegs) return nth + numRegs;
            } else {
                return nth;
            }
        }
        throw runtime.newIndexError("index " + nth + " out of regexp");
    }

    private void subpatSet(ThreadContext context, RubyRegexp regexp, IRubyObject backref, IRubyObject repl) {
        Ruby runtime = context.runtime;

        int result = regexp.searchString(context, this, 0, false);

        if (result < 0) throw runtime.newIndexError("regexp not matched");

        // this cast should be ok, since nil matchdata will be < 0 above
        RubyMatchData match = context.getLocalMatch();

        int nth = backref == null ? 0 : subpatSetCheck(runtime, match.backrefNumber(context.runtime, backref), match.regs);

        final int start, end;
        if (match.regs == null) {
            start = match.begin;
            end = match.end;
        } else {
            start = match.regs.getBeg(nth);
            end = match.regs.getEnd(nth);
        }
        if (start == -1) throw runtime.newIndexError("regexp group " + nth + " not matched");
        RubyString replStr =  repl.convertToString();
        Encoding enc = checkEncoding(replStr);
        // TODO: keep cr
        replaceInternal(start, end - start, replStr); // TODO: rb_str_splice_0
        associateEncoding(enc);

        // set backref for user
        context.setBackRef(match);
    }

    private IRubyObject subpat(ThreadContext context, RubyRegexp regex, IRubyObject backref) {
        int result = regex.searchString(context, this, 0, false);

        if (result >= 0) {
            RubyMatchData match = context.getLocalMatch();

            // set backref for user
            context.setBackRef(match);

            return RubyRegexp.nth_match(match.backrefNumber(context.runtime, backref), match);
        }

        context.clearBackRef();

        return context.nil;
    }

    private IRubyObject subpat(ThreadContext context, RubyRegexp regex) {
        int result = regex.searchString(context, this, 0, false);

        if (result >= 0) {
            RubyMatchData match = context.getLocalMatch();

            // set backref for user
            context.setBackRef(match);

            return RubyRegexp.nth_match(0, match);
        }

        // set backref for user
        context.clearBackRef();

        return context.nil;
    }

    /** rb_str_aset, rb_str_aset_m
     *
     */
    @JRubyMethod(name = "[]=", writes = BACKREF)
    public IRubyObject op_aset(ThreadContext context, IRubyObject arg0, IRubyObject arg1) {
        if (arg0 instanceof RubyFixnum) {
            return op_aset(context, RubyNumeric.fix2int((RubyFixnum)arg0), arg1);
        } else if (arg0 instanceof RubyRegexp) {
            subpatSet(context, (RubyRegexp) arg0, null, arg1);
            return arg1;
        } else if (arg0 instanceof RubyString) {
            RubyString orig = (RubyString) arg0;
            int beg = StringSupport.index(this, orig, 0, checkEncoding(orig));
            if (beg < 0) throw context.runtime.newIndexError("string not matched");
            beg = subLength(beg);
            int len = orig.strLength();
            RubyString repl = arg1.convertToString();
            strUpdate(context.runtime, beg, len, this, repl);
            return arg1;
        } else if (arg0 instanceof RubyRange) {
            int[] begLen = ((RubyRange) arg0).begLenInt(strLength(), 2);
            RubyString repl = arg1.convertToString();
            strUpdate(context.runtime, begLen[0], begLen[1], this, repl);
            return arg1;
        } else {
            StringSites sites = sites(context);
            if (RubyRange.isRangeLike(context, arg0, sites.respond_to_begin, sites.respond_to_end)) {
                RubyRange rng = RubyRange.rangeFromRangeLike(context, arg0, sites.begin, sites.end, sites.exclude_end);

                int[] begLen = rng.begLenInt(strLength(), 2);
                RubyString repl = arg1.convertToString();
                strUpdate(context.runtime, begLen[0], begLen[1], this, repl);

                return arg1;
            }
        }
        return op_aset(context, RubyNumeric.num2int(arg0), arg1);
    }

    private IRubyObject op_aset(ThreadContext context, int idx, IRubyObject arg1) {
        RubyString repl = arg1.convertToString();
        strUpdate(context.runtime, idx, 1, this, repl);
        return arg1;
    }

    @JRubyMethod(name = "[]=", writes = BACKREF)
    public IRubyObject op_aset(ThreadContext context, IRubyObject arg0, IRubyObject arg1, IRubyObject arg2) {
        if (arg0 instanceof RubyRegexp) {
            subpatSet(context, (RubyRegexp)arg0, arg1, arg2);
        } else {
            int beg = RubyNumeric.num2int(arg0);
            int len = RubyNumeric.num2int(arg1);
            checkLength(len);
            RubyString repl = arg2.convertToString();
            strUpdate(context.runtime, beg, len, this, repl);
        }
        return arg2;
    }

    /** rb_str_slice_bang
     *
     */
    @JRubyMethod(name = "slice!", writes = BACKREF)
    public IRubyObject slice_bang(ThreadContext context, IRubyObject arg0) {
        IRubyObject result = op_aref(context, arg0);
        if (result.isNil()) {
            modifyCheck(); // keep cr ?
        } else {
            op_aset(context, arg0, RubyString.newEmptyString(context.runtime));
        }
        return result;
    }

    @JRubyMethod(name = "slice!", writes = BACKREF)
    public IRubyObject slice_bang(ThreadContext context, IRubyObject arg0, IRubyObject arg1) {
        IRubyObject result = op_aref(context, arg0, arg1);
        if (result.isNil()) {
            modifyCheck(); // keep cr ?
        } else {
            op_aset(context, arg0, arg1, RubyString.newEmptyString(context.runtime));
        }
        return result;
    }

    @JRubyMethod(name = {"succ", "next"})
    public IRubyObject succ(ThreadContext context) {
        Ruby runtime = context.runtime;
        final RubyString str;
        if (value.getRealSize() > 0) {
            str = new RubyString(runtime, runtime.getString(), StringSupport.succCommon(runtime, value));
            // TODO: rescan code range ?
        } else {
            str = newEmptyString(runtime, runtime.getString(), value.getEncoding());
        }
        return str;
    }

    @JRubyMethod(name = {"succ!", "next!"})
    public IRubyObject succ_bang() {
        modifyCheck();
        if (value.getRealSize() > 0) {
            value = StringSupport.succCommon(getRuntime(), value);
            shareLevel = SHARE_LEVEL_NONE;
            // TODO: rescan code range ?
        }
        return this;
    }

    /** rb_str_upto_m
     *
     */
    @JRubyMethod(name = "upto")
    public final IRubyObject upto(ThreadContext context, IRubyObject end, Block block) {
        Ruby runtime = context.runtime;
        return block.isGiven() ? uptoCommon(context, end, false, block) : enumeratorize(runtime, this, "upto", end);
    }

    @JRubyMethod(name = "upto")
    public final IRubyObject upto(ThreadContext context, IRubyObject end, IRubyObject excl, Block block) {
        return block.isGiven() ? uptoCommon(context, end, excl.isTrue(), block) :
            enumeratorize(context.runtime, this, "upto", new IRubyObject[]{end, excl});
    }

    final IRubyObject uptoCommon(ThreadContext context, IRubyObject arg, boolean excl, Block block) {
        if (arg instanceof RubySymbol) throw typeError(context, "can't convert Symbol into String");
        return uptoCommon(context, arg.convertToString(), excl, block, false);
    }

    final IRubyObject uptoCommon(ThreadContext context, RubyString end, boolean excl, Block block, boolean asSymbol) {
        final Ruby runtime = context.runtime;

        Encoding enc = checkEncoding(end);
        boolean isAscii = scanForCodeRange() == CR_7BIT && end.scanForCodeRange() == CR_7BIT;
        if (value.getRealSize() == 1 && end.value.getRealSize() == 1 && isAscii) {
            byte c = value.getUnsafeBytes()[value.getBegin()];
            byte e = end.value.getUnsafeBytes()[end.value.getBegin()];
            if (c > e || (excl && c == e)) return this;
            while (true) {
                ByteList s = RubyInteger.singleCharByteList(c);
                block.yield(context, asSymbol ? runtime.newSymbol(s) : newStringShared(runtime, s, enc, CR_7BIT));

                if (!excl && c == e) break;
                c++;
                if (excl && c == e) break;
                context.pollThreadEvents();
            }
            return this;
        } else if (isAscii && ASCII.isDigit(value.getUnsafeBytes()[value.getBegin()]) && ASCII.isDigit(end.value.getUnsafeBytes()[end.value.getBegin()])) {
            int s = value.getBegin();
            int send = s + value.getRealSize();
            byte[]bytes = value.getUnsafeBytes();

            while (s < send) {
                if (!ASCII.isDigit(bytes[s] & 0xff)) return uptoCommonNoDigits(context, end, excl, block, asSymbol);
                s++;
                context.pollThreadEvents();
            }
            s = end.value.getBegin();
            send = s + end.value.getRealSize();
            bytes = end.value.getUnsafeBytes();

            while (s < send) {
                if (!ASCII.isDigit(bytes[s] & 0xff)) return uptoCommonNoDigits(context, end, excl, block, asSymbol);
                s++;
                context.pollThreadEvents();
            }

            IRubyObject b = stringToInum(10);
            IRubyObject e = end.stringToInum(10);

            RubyArray argsArr = RubyArray.newArray(runtime, RubyFixnum.newFixnum(runtime, value.length()), context.nil);

            if (b instanceof RubyFixnum && e instanceof RubyFixnum) {
                long bl = RubyNumeric.fix2long(b);
                long el = RubyNumeric.fix2long(e);

                while (bl <= el) {
                    if (excl && bl == el) break;
                    argsArr.eltSetOk(1, RubyFixnum.newFixnum(runtime, bl));
                    ByteList to = new ByteList(value.length() + 5);
                    Sprintf.sprintf(to, "%.*d", argsArr);
                    RubyString str = RubyString.newStringNoCopy(runtime, to, USASCIIEncoding.INSTANCE, CR_7BIT);
                    block.yield(context, asSymbol ? runtime.newSymbol(str.toString()) : str);
                    bl++;
                    context.pollThreadEvents();
                }
            } else {
                StringSites sites = sites(context);
                CallSite op = excl ? sites.op_lt : sites.op_le;

                while (op.call(context, b, b, e).isTrue()) {
                    argsArr.eltSetOk(1, b);
                    ByteList to = new ByteList(value.length() + 5);
                    Sprintf.sprintf(to, "%.*d", argsArr);
                    RubyString str = RubyString.newStringNoCopy(runtime, to, USASCIIEncoding.INSTANCE, CR_7BIT);
                    block.yield(context, asSymbol ? runtime.newSymbol(str.toString()) : str);
                    b = sites.succ.call(context, b, b);
                    context.pollThreadEvents();
                }
            }
            return this;
        }

        return uptoCommonNoDigits(context, end, excl, block, asSymbol);
    }

    private IRubyObject uptoCommonNoDigits(ThreadContext context, RubyString end, boolean excl, Block block, boolean asSymbol) {
        Ruby runtime = context.runtime;
        int n = op_cmp(end);
        if (n > 0 || (excl && n == 0)) return this;
        StringSites sites = sites(context);
        CallSite succ = sites.succ;
        IRubyObject afterEnd = succ.call(context, end, end);
        RubyString current = strDup(context.runtime);

        while (!current.op_equal(context, afterEnd).isTrue()) {
            IRubyObject next = null;
            if (excl || !current.op_equal(context, end).isTrue()) next = succ.call(context, current, current);
            block.yield(context, asSymbol ? runtime.newSymbol(current.toString()) : current);
            if (next == null) break;
            current = next.convertToString();
            if (excl && current.op_equal(context, end).isTrue()) break;
            if (current.getByteList().length() > end.getByteList().length() || current.getByteList().length() == 0) break;
            context.pollThreadEvents();
        }
        return this;
    }

    final IRubyObject uptoEndless(ThreadContext context, Block block) {
        Ruby runtime = context.runtime;
        StringSites sites = sites(context);
        CallSite succ = sites.succ;

        boolean isAscii = scanForCodeRange() == CR_7BIT;
        RubyString current = strDup(context.runtime);

        if (isAscii && ASCII.isDigit(value.getUnsafeBytes()[value.getBegin()])) {
            IRubyObject b = stringToInum(10);
            RubyArray argsArr = RubyArray.newArray(runtime, RubyFixnum.newFixnum(runtime, value.length()), context.nil);
            ByteList to;

            if (b instanceof RubyFixnum) {
                long bl = RubyNumeric.fix2long(b);

                while (bl < RubyFixnum.MAX) {
                    argsArr.eltSetOk(1, RubyFixnum.newFixnum(runtime, bl));
                    to = new ByteList(value.length() + 5);
                    Sprintf.sprintf(to, "%.*d", argsArr);
                    current = RubyString.newStringNoCopy(runtime, to, USASCIIEncoding.INSTANCE, CR_7BIT);
                    block.yield(context, current);
                    bl++;
                    context.pollThreadEvents();
                }

                argsArr.eltSetOk(1, RubyFixnum.newFixnum(runtime, bl));
                to = new ByteList(value.length() + 5);
                Sprintf.sprintf(to, "%.*d", argsArr);
                current = RubyString.newStringNoCopy(runtime, to, USASCIIEncoding.INSTANCE, CR_7BIT);
            }
        }

        while (true) {
            IRubyObject next = succ.call(context, current, current);
            block.yield(context, current);
            if (next == null) break;
            current = next.convertToString();
            if (current.getByteList().length() == 0) break;
            context.pollThreadEvents();
        }

        return this;
    }

    /** rb_str_include
     *
     */
    @JRubyMethod(name = "include?")
    public RubyBoolean include_p(ThreadContext context, IRubyObject obj) {
        RubyString coerced = obj.convertToString();
        return StringSupport.index(this, coerced, 0, this.checkEncoding(coerced)) == -1 ? context.fals : context.tru;
    }

    @JRubyMethod
    public IRubyObject chr(ThreadContext context) {
        return substrEnc(context.runtime, 0, 1);
    }

    @JRubyMethod
    public IRubyObject getbyte(ThreadContext context, IRubyObject index) {
        Ruby runtime = context.runtime;
        int i = RubyNumeric.num2int(index);
        if (i < 0) i += value.getRealSize();
        if (i < 0 || i >= value.getRealSize()) return context.nil;
        return RubyFixnum.newFixnum(runtime, value.getUnsafeBytes()[value.getBegin() + i] & 0xff);
    }

    @JRubyMethod
    public IRubyObject setbyte(ThreadContext context, IRubyObject index, IRubyObject val) {
        int i = RubyNumeric.num2int(index);
        int normalizedIndex = checkIndexForRef(i, value.getRealSize());
        RubyInteger v = val.convertToInteger();
        IRubyObject w = v.modulo(context, (long)256);
        int b = RubyNumeric.num2int(w) & 0xff;

        modifyAndClearCodeRange();
        value.getUnsafeBytes()[normalizedIndex] = (byte)b;
        return val;
    }

    /** rb_str_to_i
     *
     */
    @JRubyMethod(name = "to_i")
    public IRubyObject to_i() {
        return stringToInum(10);
    }

    /** rb_str_to_i
     *
     */
    @JRubyMethod(name = "to_i")
    public IRubyObject to_i(IRubyObject arg0) {
        int base = (int) arg0.convertToInteger().getLongValue();
        if (base < 0) {
            throw getRuntime().newArgumentError("illegal radix " + base);
        }
        return stringToInum(base);
    }

    /** rb_str_to_inum
     *
     */
    public IRubyObject stringToInum(int base, boolean badcheck) {
        final ByteList str = this.value;
        if (!str.getEncoding().isAsciiCompatible()) {
            throw getRuntime().newEncodingCompatibilityError("ASCII incompatible encoding: " + str.getEncoding());
        }

        return ConvertBytes.byteListToInum(getRuntime(), str, base, badcheck);
    }

    public final IRubyObject stringToInum(int base) {
        return stringToInum(base, false);
    }

    /** rb_str_oct
     *
     */
    @JRubyMethod(name = "oct")
    public IRubyObject oct(ThreadContext context) {
        return stringToInum(-8, false);
    }

    /** rb_str_hex
     *
     */
    @JRubyMethod(name = "hex")
    public IRubyObject hex(ThreadContext context) {
        return stringToInum(16, false);
    }

    /** rb_str_to_f
     *
     */
    @JRubyMethod(name = "to_f")
    public IRubyObject to_f() {
        return RubyNumeric.str2fnum(getRuntime(), this, false);
    }

    private void populateCapturesForSplit(Ruby runtime, RubyArray result, RubyMatchData match) {
        for (int i = 1; i < match.numRegs(); i++) {
            int beg = match.begin(i);
            if (beg == -1) continue;
            result.append(makeSharedString(runtime, beg, match.end(i) - beg));
        }
    }

    public RubyArray split(ThreadContext context) {
        return split(context, context.nil);
    }

    public RubyArray split(ThreadContext context, IRubyObject arg0) {
        return splitCommon(context, arg0, 0);
    }

    /** rb_str_split_m
     *
     */
    @JRubyMethod(name = "split")
    public IRubyObject splitWithBlock(ThreadContext context, Block block) {
        return splitWithBlock(context, context.nil, block);
    }

    @JRubyMethod(name = "split")
    public IRubyObject splitWithBlock(ThreadContext context, IRubyObject arg0, Block block) {
        RubyArray array = split(context, arg0);
        if (!block.isGiven()) {
            return array;
        }

        for (int i = 0; i < array.getLength(); i++) {
            block.yield(context, array.eltOk(i));
        }

        return this;
    }

    public RubyArray split(ThreadContext context, IRubyObject pattern, IRubyObject limit) {
        return splitCommon(context, pattern, RubyNumeric.num2int(limit));
    }

    @JRubyMethod(name = "split")
    public IRubyObject splitWithBlock(ThreadContext context, IRubyObject pattern, IRubyObject limit, Block block) {
        RubyArray array = split(context, pattern, limit);

        if (!block.isGiven()) return array;

        for (int i = 0; i < array.getLength(); i++) {
            block.yield(context, array.eltOk(i));
        }

        return this;
    }

    /**
     * Split for ext (Java) callers (does not write $~).
     * @param delimiter
     * @return splited entries
     */
    public RubyArray split(RubyRegexp delimiter) {
        return splitCommon(getRuntime().getCurrentContext(), delimiter, 0);
    }

    /**
     * Split for ext (Java) callers (does not write $~).
     * @param delimiter
     * @param limit
     * @return splited entries
     */
    public RubyArray split(RubyRegexp delimiter, int limit) {
        return splitCommon(getRuntime().getCurrentContext(), delimiter, limit);
    }

    /**
     * Split for ext (Java) callers (does not write $~).
     * @param delimiter
     * @return splited entries
     */
    public RubyArray split(RubyString delimiter) {
        return splitCommon(getRuntime().getCurrentContext(), delimiter, 0);
    }

    /**
     * Split for ext (Java) callers (does not write $~).
     * @param delimiter
     * @param limit
     * @return splited entries
     */
    public RubyArray split(RubyString delimiter, int limit) {
        return splitCommon(getRuntime().getCurrentContext(), delimiter, limit);
    }

    // MRI: rb_str_split_m, overall structure
    private RubyArray splitCommon(ThreadContext context, IRubyObject pat, int lim) {
        Ruby runtime = context.runtime;

        // limit of 1 is the whole value.
        if (lim == 1) {
            return value.getRealSize() == 0 ? runtime.newArray() : runtime.newArray(this.strDup(runtime, runtime.getString()));
        }

        boolean limit = lim > 0; // We have an explicit number of values we want to split into.
        RubyArray result;
        Object splitPattern = determineSplitPattern(context, pat);

        if (splitPattern == context.nil) {                  // AWK SPLIT
            result = awkSplit(context.runtime, limit, lim);
        } else if (splitPattern instanceof ByteList) {      // OPTIMIZED STRING SPLIT
            // no need to check for broken strings because both have to be 7 bit to be at this point.
            switch (((ByteList) splitPattern).realSize()) {
                case 0:                                     // CHARS SPLIT
                    RubyRegexp pattern = RubyRegexp.newRegexp(context.runtime, (ByteList) splitPattern, 0);
                    result = regexSplit(context, pattern, limit, lim);
                    break;
                case 1:                                     // SINGLE CHAR SPLIT
                    result = asciiStringSplitOne(context, (byte) ((ByteList) splitPattern).charAt(0), limit, lim);
                    break;
                default:                                    // MULTIPLE CHAR SPLIT
                    result = asciiStringSplit(context, (ByteList) splitPattern, limit, lim);
                    break;
            }
        } else if (splitPattern instanceof RubyRegexp) {   // REGEXP SPLIT
            result = regexSplit(context, (RubyRegexp) splitPattern, limit, lim);
        } else {                                           // STRING SPLIT
            RubyString splitString = (RubyString) splitPattern;
            ((RubyString)splitPattern).mustnotBroken(context);

            if (splitString.isEmpty()) { // SPLIT_TYPE_CHARS
                RubyRegexp pattern = RubyRegexp.newRegexpFromStr(context.runtime, splitString, 0);
                result = regexSplit(context, pattern, limit, lim);
            } else {
                ByteList spatValue = ((RubyString)splitPattern).value;
                int len = spatValue.getRealSize();
                Encoding spatEnc = spatValue.getEncoding();
                final int c;
                byte[]bytes = spatValue.getUnsafeBytes();
                int p = spatValue.getBegin();
                if (spatEnc.isAsciiCompatible()) {
                    c = len == 1 ? bytes[p] & 0xff : -1;
                } else {
                    c = len == StringSupport.preciseLength(spatEnc, bytes, p, p + len) ? spatEnc.mbcToCode(bytes, p, p + len) : -1;
                }
                if (c == ' ') {
                    result = awkSplit(runtime, limit, lim);
                } else {
                    result = stringSplit(context, splitString, limit, lim);
                }
            }
        }

        if (!limit && lim == 0) {
            while (result.size() > 0 && ((RubyString) result.eltInternal(result.size() - 1)).value.getRealSize() == 0) {
                result.pop(context);
            }
        }

        return result;
    }

    // Determine split pattern we will use to split.  For example, his may decide that a regexp
    // can be a string or awk split.  instanceof check will determine the type of split we perform:
    //   nil == AWK
    //   ByteList == Optimized String Split
    //   RubyString == String Split
    //   RubyRegexp == Regexp
    private Object determineSplitPattern(ThreadContext context, IRubyObject pat) {
        Object pattern;
        if (!pat.isNil()) {
            pattern = getPatternQuoted(context, pat);
        } else {
            IRubyObject splitPattern = context.runtime.getGlobalVariables().get("$;");

            if (splitPattern.isNil()) return context.nil;

            context.runtime.getWarnings().warnDeprecated(ID.MISCELLANEOUS, "$; is set to non-nil value");

            pattern = splitPattern;
        }

        if (pattern instanceof RubyRegexp) {
            RubyRegexp regexp = (RubyRegexp) pattern;

            //if (regexp.length() == 0) return EMPTY;
            if (regexp.isSimpleString()) return regexp.rawSource(); // Simple string-only regexp use Optimized String split
            return regexp;
        }

        RubyString stringPattern = (RubyString) pattern;

        if (isAsciiOnly() && stringPattern.isAsciiOnly()) { // Optimized String Split
            if (stringPattern.length() != 1 || stringPattern.getByteList().charAt(0) != ' ') {
                return stringPattern.getByteList();
            }
        }

        // String
        return stringPattern;
    }

    /**
     * Call regexpSplit using a thread-local backref holder to avoid cross-thread pollution.
     */
    private RubyArray regexSplit(ThreadContext context, RubyRegexp pattern, boolean limit, int lim) {
        Ruby runtime = context.runtime;

        RubyArray result = runtime.newArray();

        int ptr = value.getBegin();
        int len = value.getRealSize();
        byte[] bytes = value.getUnsafeBytes();
        Encoding enc = value.getEncoding();

        boolean captures = pattern.getPattern().numberOfCaptures() != 0;

        int end, beg = 0;
        boolean lastNull = false;
        int start = beg;
        int i = 1;
        while (pattern.searchString(context, this, start, false) >= 0) {
            RubyMatchData match = context.getLocalMatch();
            end = match.begin(0);
            if (start == end && match.begin(0) == match.end(0)) {
                if (len == 0 && start != 0) {
                    result.append(newEmptyString(runtime, metaClass));
                    break;
                } else if (lastNull) {
                    result.append(makeSharedString(runtime, beg, StringSupport.length(enc, bytes, ptr + beg, ptr + len)));
                    beg = start;
                } else {
                    if ((ptr + start) == ptr + len) {
                        start++;
                    } else {
                        start += StringSupport.length(enc, bytes, ptr + start, ptr + len);
                    }
                    lastNull = true;
                    continue;
                }
            } else {
                result.append(makeSharedString(runtime, beg, end - beg));
                beg = match.end(0);
                start = beg;
            }
            lastNull = false;

            if (captures) populateCapturesForSplit(runtime, result, match);
            if (limit && lim <= ++i) break;
        }

        if (len > 0 && (limit || len > beg || lim < 0)) result.append(makeSharedString(runtime, beg, len - beg));

        return result;
    }

    // MRI: rb_str_split_m, when split_type = awk
    private RubyArray awkSplit(final Ruby runtime, boolean limit, int lim) {
        RubyArray result = runtime.newArray();

        byte[]bytes = value.getUnsafeBytes();
        int p = value.getBegin();
        int ptr = p;
        int len = value.getRealSize();
        int end = p + len;
        Encoding enc = value.getEncoding();
        boolean skip = true;
        int i = 1;

        int e = 0, b = 0;
        boolean singlebyte = singleByteOptimizable(enc);
        while (p < end) {
            final int c;
            if (singlebyte) {
                c = bytes[p++] & 0xff;
            } else {
                c = StringSupport.codePoint(runtime, enc, bytes, p, end);
                p += StringSupport.length(enc, bytes, p, end);
            }

            if (skip) {
                // MRI uses rb_isspace
                if (ASCII.isSpace(c)) {
                    b = p - ptr;
                } else {
                    e = p - ptr;
                    skip = false;
                    if (limit && lim <= i) break;
                }
            } else {
                // MRI uses rb_isspace
                if (ASCII.isSpace(c)) {
                    result.append(makeSharedString(runtime, b, e - b));
                    skip = true;
                    b = p - ptr;
                    if (limit) i++;
                } else {
                    e = p - ptr;
                }
            }
        }

        if (len > 0 && (limit || len > b || lim < 0)) result.append(makeSharedString(runtime, b, len - b));
        return result;
    }

    private RubyArray asciiStringSplitOne(ThreadContext context, byte pat, boolean limit, int lim) {
        Ruby runtime = context.runtime;
        RubyArray result = runtime.newArray();
        int realSize = value.getRealSize();

        if (realSize == 0) return result;

        byte[] bytes = value.getUnsafeBytes();
        int begin = value.getBegin();

        int startSegment = 0; // start index of currently processed segment in split
        int index = 0;
        int i = 1;

        for (; index < realSize; index++) {
            if (bytes[begin + index] == pat) {
                result.append(makeSharedString(runtime, startSegment, index - startSegment));
                startSegment = index + 1;
                if (limit && lim <= ++i) break;
            }
        }

        if (limit) {
            result.append(makeSharedString(runtime, startSegment, realSize - startSegment));
        } else if (index > startSegment || lim < 0) {
            result.append(makeSharedString(runtime, startSegment, index - startSegment));
        }

        return result;
    }

    // Only for use with two clean 7BIT ASCII strings.
    private RubyArray asciiStringSplit(ThreadContext context, ByteList pattern, boolean limit, int lim) {
        Ruby runtime = context.runtime;

        RubyArray result = runtime.newArray();

        byte[] patternBytes = pattern.getUnsafeBytes();
        int patternBegin = pattern.getBegin();
        int patternRealSize = pattern.getRealSize();

        byte[] bytes = value.getUnsafeBytes();
        int begin = value.getBegin();
        int realSize = value.getRealSize();

        int e, p = 0;
        int i = 1;

        while (p < realSize && (e = asciiIndexOf(bytes, begin, realSize, patternBytes, patternBegin, patternRealSize, p)) >= 0) {
            result.append(makeSharedString(runtime, p, e - p));
            p = e + pattern.getRealSize();
            if (limit && lim <= ++i) break;
        }

        if (realSize > 0 && (limit || realSize > p || lim < 0)) {
            result.append(makeSharedString(runtime, p, realSize - p));
        }

        return result;
    }

    // MRI: rb_str_split_m, when split_type = string
    private RubyArray stringSplit(ThreadContext context, RubyString spat, boolean limit, int lim) {
        Ruby runtime = context.runtime;
        mustnotBroken(context);

        RubyArray result = runtime.newArray();
        Encoding enc = checkEncoding(spat);
        ByteList pattern = spat.value;

        byte[] patternBytes = pattern.getUnsafeBytes();
        int patternBegin = pattern.getBegin();
        int patternRealSize = pattern.getRealSize();

        byte[] bytes = value.getUnsafeBytes();
        int begin = value.getBegin();
        int realSize = value.getRealSize();

        int e, p = 0;
        int i = 1;

        while (p < realSize && (e = indexOf(bytes, begin, realSize, patternBytes, patternBegin, patternRealSize, p, enc)) >= 0) {
            int t = enc.rightAdjustCharHead(bytes, p + begin, e + begin, begin + realSize) - begin;
            if (t != e) {
                p = t;
                continue;
            }
            result.append(makeSharedString(runtime, p, e - p));
            p = e + pattern.getRealSize();
            if (limit && lim <= ++i) break;
        }

        if (realSize > 0 && (limit || realSize > p || lim < 0)) {
            result.append(makeSharedString(runtime, p, realSize - p));
        }

        return result;
    }

    // TODO: make the ByteList version public and use it, rather than copying here
    static int asciiIndexOf(byte[] source, int sourceOffset, int sourceCount, byte[] target, int targetOffset, int targetCount, int fromIndex) {
        if (fromIndex >= sourceCount) return (targetCount == 0 ? sourceCount : -1);
        if (fromIndex < 0) fromIndex = 0;
        if (targetCount == 0) return fromIndex;

        byte first  = target[targetOffset];
        int max = sourceOffset + (sourceCount - targetCount);

        int i = sourceOffset + fromIndex;
        while (i <= max) {
            while (i <= max && source[i] != first)
                i += 1;

            if (i <= max) {
                int j = i + 1;
                int end = j + targetCount - 1;
                for (int k = targetOffset + 1; j < end && source[j] == target[k]; j++, k++);

                if (j == end) return i - sourceOffset;
                i += 1;
            }
        }
        return -1;
    }

    // TODO: make the ByteList version public and use it, rather than copying here
    static int indexOf(byte[] source, int sourceOffset, int sourceCount, byte[] target, int targetOffset, int targetCount, int fromIndex, Encoding enc) {
        if (fromIndex >= sourceCount) return (targetCount == 0 ? sourceCount : -1);
        if (fromIndex < 0) fromIndex = 0;
        if (targetCount == 0) return fromIndex;

        byte first  = target[targetOffset];
        int max = sourceOffset + (sourceCount - targetCount);

        int i = sourceOffset + fromIndex;
        while (i <= max) {
            while (i <= max && source[i] != first)
                i += StringSupport.length(enc, source, i, sourceOffset + sourceCount);

            if (i <= max) {
                int j = i + 1;
                int end = j + targetCount - 1;
                for (int k = targetOffset + 1; j < end && source[j] == target[k]; j++, k++);

                if (j == end) return i - sourceOffset;
                i += StringSupport.length(enc, source, i, sourceOffset + sourceCount);
            }
        }
        return -1;
    }

    private static RubyString getStringForPattern(ThreadContext context, IRubyObject obj) {
        if (obj instanceof RubyString) return (RubyString) obj;
        IRubyObject val = obj.checkStringType();
        if (val.isNil()) throw typeError(context, obj, "Regexp");
        return (RubyString) val;
    }

    /** get_pat (used by match/match19)
     *
     */
    private static RubyRegexp getPattern(ThreadContext context, IRubyObject obj) {
        if (obj instanceof RubyRegexp) return (RubyRegexp) obj;
        return RubyRegexp.newRegexpFromStr(context.runtime, getStringForPattern(context, obj), 0);
    }

    // MRI: get_pat_quoted (split and part of scan logic)
    private static IRubyObject getPatternQuoted(ThreadContext context, IRubyObject pat) {
        if (pat instanceof RubyRegexp) return pat;

        if (!(pat instanceof RubyString)) {
            IRubyObject val = pat.checkStringType();
            if (val == context.nil) TypeConverter.checkType(context, pat, context.runtime.getRegexp());
            return val;
        }

        return pat; // String
    }

    @Override
    public RubyClass getSingletonClass() {
        if (isChilled()) {
            mutateChilledString();
        } else if (isFrozen()) {
            throw typeError(getRuntime().getCurrentContext(), "can't define singleton");
        }

        return super.getSingletonClass();
    }

    // MRI: get_pat_quoted (scan error checking portion)
    private static Object getScanPatternQuoted(ThreadContext context, IRubyObject pat) {
        pat = getPatternQuoted(context, pat);

        if (pat instanceof RubyString && ((RubyString) pat).isBrokenString()) {
            // MRI code does a raise of TypeError with a special regexp string constructor that raises RegexpError
            throw context.runtime.newRegexpError("invalid byte sequence in " + ((RubyString) pat).getEncoding());
        }

        return pat;
    }

    /** rb_str_scan
     *
     */
    @JRubyMethod(name = "scan", writes = BACKREF)
    public IRubyObject scan(ThreadContext context, IRubyObject pat, Block block) {
        final RubyString str = this;

        IRubyObject result;
        int last = -1, prev = 0;
        final int[] startp = {0};

        // FIXME: this may return a ByteList
        pat = (IRubyObject) getScanPatternQuoted(context, pat);
        mustnotBroken(context);
        if (!block.isGiven()) {
            RubyArray ary = null;
            while ((result = scanOnce(context, str, pat, startp)) != context.nil) {
                last = prev;
                prev = startp[0];
                if (ary == null) ary = context.runtime.newArray(4);
                ary.append(result);
            }
            if (last >= 0) patternSearch(context, pat, str, last);
            return ary == null ? context.runtime.newEmptyArray() : ary;
        }

        final byte[] pBytes = value.unsafeBytes();
        final int len = value.realSize();

        while ((result = scanOnce(context, str, pat, startp)) != context.nil) {
            last = prev;
            prev = startp[0];
            block.yieldSpecific(context, result);
            str.modifyCheck(pBytes, len);
        }
        if (last >= 0) patternSearch(context, pat, str, last);
        return this;
    }

    // MRI: mustnot_broken
    private void mustnotBroken(ThreadContext context) {
        if (scanForCodeRange() == CR_BROKEN) {
            throw context.runtime.newArgumentError("invalid byte sequence in " + getEncoding());
        }
    }

    // MRI: scan_once
    private static IRubyObject scanOnce(ThreadContext context, RubyString str, IRubyObject pat, int[] startp) {
        if (patternSearch(context, pat, str, startp[0]) >= 0) {
            final RubyMatchData match = context.getLocalMatch();
            final int matchEnd = match.end(0);
            if (match.begin(0) == matchEnd) {
                Encoding enc = str.getEncoding();
                /*
                 * Always consume at least one character of the input string
                 */
                if (str.size() > matchEnd) {
                    final ByteList strValue = str.value;
                    startp[0] = matchEnd + encFastMBCLen(strValue.unsafeBytes(), strValue.begin() + matchEnd,
                            strValue.begin() + strValue.realSize(), enc);
                } else {
                    startp[0] = matchEnd + 1;
                }
            } else {
                startp[0] = matchEnd;
            }
            if (match.numRegs() == 1) {
                return RubyRegexp.nth_match(0, match);
            }
            int size = match.numRegs();
            RubyArray result = RubyArray.newBlankArrayInternal(context.runtime, size - 1);
            for (int i = 1; i < size; i++) {
                result.eltInternalSet(i - 1, RubyRegexp.nth_match(i, match));
            }
            result.realLength = size - 1;

            return result;
        }

        return context.nil;
    }

    // MRI: rb_pat_search
    private static int patternSearch(ThreadContext context, final IRubyObject pattern, RubyString str, final int pos) {
        if (pattern instanceof RubyString) {
            final RubyString strPattern = (RubyString) pattern;
            final int beg = str.strseqIndex(strPattern, pos, true);
            if (beg >= 0) {
                context.setLocalMatch(setBackRefString(context, str, beg, strPattern));
            } else {
                context.clearLocalMatch();

                // set backref for user
                context.clearBackRef();
            }
            return beg;
        }

        int result = ((RubyRegexp) pattern).searchString(context, str, pos, false);

        // set backref for user
        if (result >= 0) {
            context.setBackRef(context.getLocalMatch());
        } else {
            context.clearBackRef();
        }

        return result;
    }

    // MRI: rb_backref_set_string
    private static RubyMatchData setBackRefString(ThreadContext context, RubyString str, int pos, RubyString pattern) {
        final RubyMatchData match = RubyRegexp.createMatchData(context, str, pos, pattern);

        context.setBackRef(match);

        return match;
    }

    @JRubyMethod(name = "start_with?")
    public IRubyObject start_with_p(ThreadContext context) {
        return context.fals;
    }

    @JRubyMethod(name = "start_with?")
    public IRubyObject start_with_p(ThreadContext context, IRubyObject arg) {
        if (arg instanceof RubyRegexp) {
            return ((RubyRegexp) arg).startsWith(context, this) ? context.tru : context.fals;
        }
        return startsWith(arg.convertToString()) ? context.tru : context.fals;
    }

    @JRubyMethod(name = "start_with?", rest = true)
    public IRubyObject start_with_p(ThreadContext context, IRubyObject[]args) {
        for (int i = 0; i < args.length; i++) {
            if (start_with_p(context, args[i]).isTrue()) return context.tru;
        }
        return context.fals;
    }

    public boolean startsWith(final RubyString str) {
        checkEncoding(str);

        int otherLength = str.value.getRealSize();

        if (otherLength == 0) return true; // other is '', so return true

        if (value.getRealSize() < otherLength) return false;

        return value.startsWith(str.value);
    }

    @JRubyMethod(name = "end_with?")
    public IRubyObject end_with_p(ThreadContext context) {
        return context.fals;
    }

    @JRubyMethod(name = "end_with?")
    public IRubyObject end_with_p(ThreadContext context, IRubyObject arg) {
        return endWith(arg) ? context.tru : context.fals;
    }

    @JRubyMethod(name = "end_with?", rest = true)
    public IRubyObject end_with_p(ThreadContext context, IRubyObject[]args) {
        for (int i = 0; i < args.length; i++) {
            if (endWith(args[i])) return context.tru;
        }
        return context.fals;
    }

    // MRI: rb_str_end_with, loop body
    protected boolean endWith(IRubyObject tmp) {
        tmp = tmp.convertToString();
        ByteList tmpBL = ((RubyString)tmp).value;
        // MRI does not have this condition because starting at end of string can still dereference \0
        if (tmpBL.getRealSize() == 0) return true;
        Encoding enc = checkEncoding((RubyString)tmp);
        if (value.realSize() < tmpBL.realSize()) return false;
        int p = value.begin();
        int e = p + value.realSize();
        int s = e - tmpBL.realSize();
        if (!atCharacterBoundary(value.unsafeBytes(), p, e, s, enc)) return false;
        if (ByteList.memcmp(value.unsafeBytes(), s, tmpBL.unsafeBytes(), tmpBL.begin(), tmpBL.realSize()) == 0) {
            return true;
        }
        return false;
    }

    // MRI: at_char_boundary
    private static boolean atCharacterBoundary(byte[] bytes, int p, int e, int s, Encoding enc) {
        return s == e || enc.leftAdjustCharHead(bytes, p, s, e) == s;
    }

    // MRI: str_ensure_byte_pos
    private void ensureBytePosition(Ruby runtime, int offset) {
        int p = value.begin();
        int e = p + value.realSize();
        int s = e - offset;

        if (!atCharacterBoundary(value.unsafeBytes(), p, e, s, value.getEncoding())) {
            throw runtime.newIndexError("offset " + offset + " does not land on character boundary");
        }
    }

    public boolean endsWithAsciiChar(char c) {
        ByteList value = this.value;
        int size;

        return value.getEncoding().isAsciiCompatible() && (size = value.realSize()) > 0 && value.get(size - 1) == c;
    }

    @JRubyMethod(name = "delete_prefix")
    public IRubyObject delete_prefix(ThreadContext context, IRubyObject prefix) {
        int prefixlen = deletedPrefixLength(prefix);

        if (prefixlen <= 0) return strDup(context.runtime, context.runtime.getString());

        return makeSharedString(context.runtime, prefixlen, size() - prefixlen);
    }

    @JRubyMethod(name = "delete_suffix")
    public IRubyObject delete_suffix(ThreadContext context, IRubyObject suffix) {
        int suffixlen = deletedSuffixLength(suffix);

        if (suffixlen <= 0) return strDup(context.runtime, context.runtime.getString());

        return makeSharedString(context.runtime, 0, size() - suffixlen);
    }

    @JRubyMethod(name = "delete_prefix!")
    public IRubyObject delete_prefix_bang(ThreadContext context, IRubyObject prefix) {
        modifyAndKeepCodeRange();

        int prefixlen = deletedPrefixLength(prefix);

        if (prefixlen <= 0) return context.nil;

        dropBytes(prefixlen);

        return this;
    }

    // MRI: rb_str_drop_bytes, in a nutshell
    private void dropBytes(int prefixlen) {
        modify();
        value.view(prefixlen, value.realSize() - prefixlen);
        clearCodeRange();
    }

    @JRubyMethod(name = "delete_suffix!")
    public IRubyObject delete_suffix_bang(ThreadContext context, IRubyObject suffix) {
        checkFrozen();

        int suffixlen = deletedSuffixLength(suffix);

        if (suffixlen <= 0) return context.nil;

        int olen = size();

        modifyAndKeepCodeRange();

        int len = olen - suffixlen;

        value.realSize(len);

        if (!isCodeRangeAsciiOnly()) {
            clearCodeRange();
        }

        return this;
    }

    private int deletedPrefixLength(IRubyObject _prefix) {
        RubyString prefix = _prefix.convertToString();

        if (prefix.isBrokenString()) return 0;

        checkEncoding(prefix);

        /* return 0 if not start with prefix */
        int prefixlen = prefix.size();

        if (prefixlen <= 0) return 0;

        int olen = size();

        if (olen < prefixlen) return 0;

        byte[] strBytes = value.unsafeBytes();
        int strptr = value.begin();
        byte[] prefixBytes = prefix.value.unsafeBytes();
        int prefixptr = prefix.value.begin();

        if (ByteList.memcmp(strBytes, strptr, prefixBytes, prefixptr, prefixlen) != 0) return 0;

        return prefixlen;
    }

    private int deletedSuffixLength(IRubyObject _suffix) {
        RubyString suffix = _suffix.convertToString();

        if (suffix.isBrokenString()) return 0;

        Encoding enc = checkEncoding(suffix);

        /* return 0 if not start with suffix */
        int suffixlen = suffix.size();

        if (suffixlen <= 0) return 0;

        int olen = size();

        if (olen < suffixlen) return 0;
        byte[] strBytes = value.unsafeBytes();
        int strptr = value.begin();
        byte[] suffixBytes = suffix.value.unsafeBytes();
        int suffixptr = suffix.value.begin();
        int s = strptr + olen - suffixlen;

        if (ByteList.memcmp(strBytes, s, suffixBytes, suffixptr, suffixlen) != 0) return 0;

        if (enc.leftAdjustCharHead(strBytes, strptr, s, strptr + olen) != s) return 0;

        return suffixlen;
    }

    private static final ByteList SPACE_BYTELIST = RubyInteger.singleCharByteList((byte) ' ');

    private IRubyObject justify(Ruby runtime, IRubyObject arg0, int jflag) {
        RubyString result = justifyCommon(runtime, SPACE_BYTELIST,
                1,
                true, EncodingUtils.STR_ENC_GET(this), RubyFixnum.num2int(arg0), jflag);
        if (getCodeRange() != CR_BROKEN) result.setCodeRange(getCodeRange());
        return result;
    }

    private IRubyObject justify(IRubyObject arg0, IRubyObject arg1, int jflag) {
        Ruby runtime = getRuntime();
        RubyString padStr = arg1.convertToString();
        ByteList pad = padStr.value;
        Encoding enc = checkEncoding(padStr);
        int padCharLen = StringSupport.strLengthFromRubyString(padStr, enc);
        if (pad.getRealSize() == 0 || padCharLen == 0) throw runtime.newArgumentError("zero width padding");
        int width = RubyFixnum.num2int(arg0);
        RubyString result = justifyCommon(runtime, pad,
                                                   padCharLen,
                                                   padStr.singleByteOptimizable(),
                                                   enc, width, jflag);
        if (result.strLength() > strLength()) {
        }
        int cr = CodeRangeSupport.codeRangeAnd(getCodeRange(), padStr.getCodeRange());
        if (cr != CR_BROKEN) result.setCodeRange(cr);
        return result;
    }

    private RubyString justifyCommon(Ruby runtime, ByteList pad, int padCharLen, boolean padSinglebyte, Encoding enc, int width, int jflag) {
        int len = StringSupport.strLengthFromRubyString(this, enc);
        if (width < 0 || len >= width) return strDup(runtime);
        int n = width - len;

        int llen = (jflag == 'l') ? 0 : ((jflag == 'r') ? n : n / 2);
        int rlen = n - llen;

        int padP = pad.getBegin();
        int padLen = pad.getRealSize();
        byte padBytes[] = pad.getUnsafeBytes();

        ByteList res = new ByteList(value.getRealSize() + n * padLen / padCharLen + 2);

        int p = res.getBegin();
        byte bytes[] = res.getUnsafeBytes();

        while (llen > 0) {
            if (padLen <= 1) {
                bytes[p++] = padBytes[padP];
                llen--;
            } else if (llen > padCharLen) {
                System.arraycopy(padBytes, padP, bytes, p, padLen);
                p += padLen;
                llen -= padCharLen;
            } else {
                int padPP = padSinglebyte ? padP + llen : StringSupport.nth(enc, padBytes, padP, padP + padLen, llen);
                n = padPP - padP;
                System.arraycopy(padBytes, padP, bytes, p, n);
                p += n;
                break;
            }
        }

        System.arraycopy(value.getUnsafeBytes(), value.getBegin(), bytes, p, value.getRealSize());
        p += value.getRealSize();

        while (rlen > 0) {
            if (padLen <= 1) {
                bytes[p++] = padBytes[padP];
                rlen--;
            } else if (rlen > padCharLen) {
                System.arraycopy(padBytes, padP, bytes, p, padLen);
                p += padLen;
                rlen -= padCharLen;
            } else {
                int padPP = padSinglebyte ? padP + rlen : StringSupport.nth(enc, padBytes, padP, padP + padLen, rlen);
                n = padPP - padP;
                System.arraycopy(padBytes, padP, bytes, p, n);
                p += n;
                break;
            }
        }

        res.setRealSize(p);

        RubyString result = newString(runtime, res);
        if (result.strLength() > strLength()) {
        }
        result.associateEncoding(enc);
        return result;
    }

    /** rb_str_ljust
     *
     */
    @JRubyMethod(name = "ljust")
    public IRubyObject ljust(IRubyObject arg0) {
        return justify(getRuntime(), arg0, 'l');
    }

    @JRubyMethod(name = "ljust")
    public IRubyObject ljust(IRubyObject arg0, IRubyObject arg1) {
        return justify(arg0, arg1, 'l');
    }

    /** rb_str_rjust
     *
     */
    @JRubyMethod(name = "rjust")
    public IRubyObject rjust(IRubyObject arg0) {
        return justify(getRuntime(), arg0, 'r');
    }

    @JRubyMethod(name = "rjust")
    public IRubyObject rjust(IRubyObject arg0, IRubyObject arg1) {
        return justify(arg0, arg1, 'r');
    }

    /** rb_str_center
     *
     */
    @JRubyMethod(name = "center")
    public IRubyObject center(IRubyObject arg0) {
        return justify(getRuntime(), arg0, 'c');
    }

    @JRubyMethod(name = "center")
    public IRubyObject center(IRubyObject arg0, IRubyObject arg1) {
        return justify(arg0, arg1, 'c');
    }

    @JRubyMethod(reads = BACKREF, writes = BACKREF)
    public IRubyObject partition(ThreadContext context, Block block) {
        return RubyEnumerable.partition(context, this, block);
    }

    @JRubyMethod(reads = BACKREF, writes = BACKREF)
    public IRubyObject partition(ThreadContext context, IRubyObject arg, Block block) {
        Ruby runtime = context.runtime;
        int pos;
        final RubyString sep;
        if (arg instanceof RubyRegexp) {
            if (((RubyRegexp) arg).search(context, this, 0, false) < 0) return partitionMismatch(runtime);

            RubyMatchData match = context.getLocalMatch();
            pos = match.begin(0);
            sep = makeSharedString(runtime, pos, match.end(0) - pos);
        } else {
            IRubyObject tmp = arg.checkStringType();
            if (tmp.isNil()) throw typeError(context, "type mismatch: ", arg, " given");
            sep = (RubyString)tmp;
            pos = StringSupport.index(this, sep, 0, this.checkEncoding(sep));
            if (pos < 0) return partitionMismatch(runtime);
        }

        return RubyArray.newArrayNoCopy(runtime, new IRubyObject[] {
                makeSharedString(runtime, 0, pos),
                sep,
                makeSharedString(runtime, pos + sep.value.getRealSize(), value.getRealSize() - pos - sep.value.getRealSize())
        });
    }

    private RubyArray partitionMismatch(Ruby runtime) {
        final Encoding enc = getEncoding();
        return RubyArray.newArrayMayCopy(runtime, this.strDup(runtime, runtime.getString()), newEmptyString(runtime, enc), newEmptyString(runtime, enc));
    }

    @JRubyMethod(name = "rpartition", writes = BACKREF)
    public IRubyObject rpartition(ThreadContext context, IRubyObject arg) {
        Ruby runtime = context.runtime;
        final int pos;
        final RubyString sep;
        if (arg instanceof RubyRegexp) {
            IRubyObject tmp = rindex(context, arg);
            if (tmp.isNil()) return rpartitionMismatch(runtime);
            pos = tmp.convertToInteger().getIntValue();
            sep = (RubyString)RubyRegexp.nth_match(0, context.getLocalMatchOrNil());
        } else {
            IRubyObject tmp = arg.checkStringType();
            if (tmp.isNil()) throw typeError(context, "type mismatch: ", arg, " given");
            sep = (RubyString)tmp;
            pos = StringSupport.rindex(value, StringSupport.strLengthFromRubyString(this, this.checkEncoding(sep)), StringSupport.strLengthFromRubyString(sep, this.checkEncoding(sep)), subLength(value.getRealSize()), sep, this.checkEncoding(sep));
            if (pos < 0) return rpartitionMismatch(runtime);
        }

        int beg = pos + sep.strLength();
        int len = value.getRealSize();
        return RubyArray.newArrayNoCopy(runtime, new IRubyObject[] {
                substrEnc(runtime, 0, pos),
                sep,
                substrEnc(runtime, beg, len)
        });
    }

    private IRubyObject rpartitionMismatch(Ruby runtime) {
        final Encoding enc = getEncoding();
        return RubyArray.newArrayNoCopy(runtime, newEmptyString(runtime, enc), newEmptyString(runtime, enc), this.strDup(runtime, runtime.getString()));
    }

    /** rb_str_chop / rb_str_chop_bang
     *
     */
    @JRubyMethod(name = "chop")
    public IRubyObject chop(ThreadContext context) {
        Ruby runtime = context.runtime;
        if (value.getRealSize() == 0) return newEmptyString(runtime, runtime.getString(), value.getEncoding());
        return makeSharedString(runtime, 0, StringSupport.choppedLength(this));
    }

    @JRubyMethod(name = "chop!")
    public IRubyObject chop_bang(ThreadContext context) {
        modifyAndKeepCodeRange();
        if (size() > 0) {
            int len = StringSupport.choppedLength(this);
            value.realSize(len);
            if (getCodeRange() != CR_7BIT) {
                clearCodeRange();
            }
            return this;
        }
        return context.nil;
    }

    @Deprecated
    public RubyString chomp19(ThreadContext context) {
        return chomp(context);
    }

    @Deprecated
    public RubyString chomp19(ThreadContext context, IRubyObject arg0) {
        return chomp(context, arg0);
    }

    @Deprecated
    public IRubyObject chomp_bang19(ThreadContext context) {
        return chomp_bang(context);
    }

    @Deprecated
    public IRubyObject chomp_bang19(ThreadContext context, IRubyObject arg0) {
        return chomp_bang(context, arg0);
    }

    /**
     * rb_str_chomp_bang
     *
     * In the common case, removes CR and LF characters in various ways depending on the value of
     *   the optional args[0].
     * If args.length==0 removes one instance of CR, CRLF or LF from the end of the string.
     * If args.length&gt;0 and args[0] is "\n" then same behaviour as args.length==0 .
     * If args.length&gt;0 and args[0] is "" then removes trailing multiple LF or CRLF (but no CRs at
     *   all(!)).
     */
    @JRubyMethod(name = "chomp")
    public RubyString chomp(ThreadContext context) {
        RubyString str = strDup(context.runtime, context.runtime.getString());
        str.chomp_bang(context);
        return str;
    }

    @JRubyMethod(name = "chomp")
    public RubyString chomp(ThreadContext context, IRubyObject arg0) {
        RubyString str = strDup(context.runtime, context.runtime.getString());
        str.chomp_bang(context, arg0);
        return str;
    }

    @JRubyMethod(name = "chomp!")
    public IRubyObject chomp_bang(ThreadContext context) {
        modifyCheck();
        Ruby runtime = context.runtime;
        if (value.getRealSize() == 0) return context.nil;

        IRubyObject rsObj = runtime.getGlobalVariables().get("$/");

        if (rsObj == runtime.getGlobalVariables().getDefaultSeparator()) return smartChopBangCommon(runtime);
        return chompBangCommon(runtime, rsObj);
    }

    @JRubyMethod(name = "chomp!")
    public IRubyObject chomp_bang(ThreadContext context, IRubyObject arg0) {
        modifyCheck();
        if (value.getRealSize() == 0) return context.nil;
        return chompBangCommon(context.runtime, arg0);
    }

    private IRubyObject chompBangCommon(Ruby runtime, IRubyObject rsObj) {
        if (rsObj.isNil()) return rsObj;

        RubyString rs = rsObj.convertToString();
        int p = value.getBegin();
        int len = value.getRealSize();
        int end = p + len;
        byte[] bytes = value.getUnsafeBytes();

        int rslen = rs.value.getRealSize();
        if (rslen == 0) {
            while (len > 0 && bytes[p + len - 1] == (byte)'\n') {
                len--;
                if (len > 0 && bytes[p + len - 1] == (byte)'\r') len--;
            }
            if (len < value.getRealSize()) {
                keepCodeRange();
                view(0, len);
                return this;
            }
            return runtime.getNil();
        }

        if (rslen > len) return runtime.getNil();
        byte newline = rs.value.getUnsafeBytes()[rslen - 1];
        if (rslen == 1 && newline == (byte)'\n') return smartChopBangCommon(runtime);

        Encoding enc = checkEncoding(rs);
        if (rs.scanForCodeRange() == CR_BROKEN) return runtime.getNil();

        int pp = end - rslen;
        if (bytes[p + len - 1] == newline && rslen <= 1 || value.endsWith(rs.value)) {
            if (enc.leftAdjustCharHead(bytes, p, pp, end) != pp) return runtime.getNil();
            if (getCodeRange() != CR_7BIT) clearCodeRange();
            view(0, value.getRealSize() - rslen);
            return this;
        }
        return runtime.getNil();
    }

    private IRubyObject smartChopBangCommon(Ruby runtime) {
        final int p = value.getBegin();
        int len = value.getRealSize();
        int end = p + len;
        byte bytes[] = value.getUnsafeBytes();
        Encoding enc = value.getEncoding();

        keepCodeRange();
        if (enc.minLength() > 1) {
            int pp = enc.leftAdjustCharHead(bytes, p, end - enc.minLength(), end);
            if (enc.isNewLine(bytes, pp, end)) end = pp;
            pp = end - enc.minLength();
            if (pp >= p) {
                pp = enc.leftAdjustCharHead(bytes, p, pp, end);
                if (StringSupport.preciseLength(enc, bytes, pp, end) > 0 &&
                        enc.mbcToCode(bytes, pp, end) == '\r') end = pp;
            }
            if (end == p + value.getRealSize()) {
                modifyCheck();
                return runtime.getNil();
            }
            len = end - p;
            view(0, len);
        } else {
            if (bytes[p + len - 1] == (byte)'\n') {
                len--;
                if (len > 0 && bytes[p + len - 1] == (byte)'\r') len--;
                view(0, len);
            } else if (bytes[p + len - 1] == (byte)'\r') {
                len--;
                view(0, len);
            } else {
                modifyCheck();
                return runtime.getNil();
            }
        }
        return this;
    }

    /** rb_str_lstrip / rb_str_lstrip_bang
     *
     */
    @JRubyMethod(name = "lstrip")
    public IRubyObject lstrip(ThreadContext context) {
        RubyString str = strDup(context.runtime, context.runtime.getString());
        str.lstrip_bang(context);
        return str;
    }

    @JRubyMethod(name = "lstrip!")
    public IRubyObject lstrip_bang(ThreadContext context) {
        modifyCheck();
        final ByteList value = this.value;
        if (value.getRealSize() == 0) return context.nil;
        int s = value.getBegin();
        int end = s + value.getRealSize();
        byte[] bytes = value.getUnsafeBytes();

        Encoding enc = EncodingUtils.STR_ENC_GET(this);
        final IRubyObject result;
        if (singleByteOptimizable(enc)) {
            result = singleByteLStrip(context, bytes, s, end);
        } else {
            result = multiByteLStrip(context, enc, bytes, s, end);
        }
        keepCodeRange();
        return result;
    }

    private IRubyObject singleByteLStrip(ThreadContext context, byte[] bytes, int s, int end) {
        int p = s;
        while (p < end && (bytes[p] == 0 || ASCII.isSpace(bytes[p] & 0xff))) p++;
        if (p > s) {
            view(p - s, end - p);
            return this;
        }
        return context.nil;
    }

    private IRubyObject multiByteLStrip(ThreadContext context, Encoding enc, byte[]bytes, int s, int end) {
        final Ruby runtime = context.runtime;
        int p = s;

        while (p < end) {
            int c = codePoint(runtime, enc, bytes, p, end);
            if (!ASCII.isSpace(c) && c != 0) break;
            p += codeLength(enc, c);
        }

        if (p > s) {
            view(p - s, end - p);
            return this;
        }

        return context.nil;
    }

    /** rb_str_rstrip / rb_str_rstrip_bang
     *
     */
    @JRubyMethod(name = "rstrip")
    public IRubyObject rstrip(ThreadContext context) {
        RubyString str = strDup(context.runtime, context.runtime.getString());
        str.rstrip_bang(context);
        return str;
    }

    @JRubyMethod(name = "rstrip!")
    public IRubyObject rstrip_bang(ThreadContext context) {
        modifyCheck();
        if (value.getRealSize() == 0) {
            return context.nil;
        }

        checkDummyEncoding();
        Encoding enc = EncodingUtils.STR_ENC_GET(this);
        IRubyObject result = singleByteOptimizable(enc) ? singleByteRStrip(context) : multiByteRStrip(context);

        keepCodeRange();
        return result;
    }

    // In 1.9 we strip any combination of \0 and \s
    private IRubyObject singleByteRStrip(ThreadContext context) {
        byte[] bytes = value.getUnsafeBytes();
        int start = value.getBegin();
        int end = start + value.getRealSize();
        int endp = end - 1;
        while (endp >= start && (bytes[endp] == 0 ||
                ASCII.isSpace(bytes[endp] & 0xff))) endp--;

        if (endp < end - 1) {
            view(0, endp - start + 1);
            return this;
        }

        return context.nil;
    }

    // In 1.9 we strip any combination of \0 and \s
    private IRubyObject multiByteRStrip(ThreadContext context) {
        final Ruby runtime = context.runtime;
        byte[] bytes = value.getUnsafeBytes();
        int start = value.getBegin();
        int end = start + value.getRealSize();
        Encoding enc = EncodingUtils.STR_ENC_GET(this);
        int endp = end;
        int prev;
        while ((prev = enc.prevCharHead(bytes, start, endp, end)) != -1) {
            int point = codePoint(runtime, enc, bytes, prev, end);
            if (point != 0 && !ASCII.isSpace(point)) break;
            endp = prev;
        }

        if (endp < end) {
            view(0, endp - start);
            return this;
        }
        return context.nil;
    }

    /** rb_str_strip / rb_str_strip_bang
     *
     */
    @JRubyMethod(name = "strip")
    public IRubyObject strip(ThreadContext context) {
        RubyString str = strDup(context.runtime, context.runtime.getString());
        str.strip_bang(context);
        return str;
    }

    @JRubyMethod(name = "strip!")
    public IRubyObject strip_bang(ThreadContext context) {
        modifyCheck();

        IRubyObject left = lstrip_bang(context);
        IRubyObject right = rstrip_bang(context);

        return left == context.nil && right == context.nil ? context.nil : this;
    }

    @JRubyMethod(name = "count")
    public IRubyObject count(ThreadContext context) {
        throw context.runtime.newArgumentError("wrong number of arguments");
    }

    // MRI: rb_str_count, first half
    @JRubyMethod(name = "count")
    public IRubyObject count(ThreadContext context, IRubyObject arg) {
        final Ruby runtime = context.runtime;

        final RubyString countStr = arg.convertToString();
        final ByteList countValue = countStr.getByteList();
        final Encoding enc = checkEncoding(countStr);

        if ( countValue.length() == 1 && enc.isAsciiCompatible() ) {
            final byte[] countBytes = countValue.unsafeBytes();
            final int begin = countValue.begin(), size = countValue.length();
            if ( enc.isReverseMatchAllowed(countBytes, begin, begin + size) && ! isCodeRangeBroken() ) {
                if ( value.length() == 0 ) return RubyFixnum.zero(runtime);

                int n = 0;
                int[] len_p = {0};
                int c = EncodingUtils.encCodepointLength(runtime, countBytes, begin, begin + size, len_p, enc);

                final byte[] bytes = value.unsafeBytes();
                int i = value.begin();
                final int end = i + value.length();
                while ( i < end ) {
                    if ( ( bytes[i++] & 0xff ) == c ) n++;
                }
                return RubyFixnum.newFixnum(runtime, n);
            }
        }

        final boolean[] table = new boolean[StringSupport.TRANS_SIZE + 1];
        StringSupport.TrTables tables = StringSupport.trSetupTable(countValue, runtime, table, null, true, enc);
        return runtime.newFixnum(StringSupport.strCount(value, runtime, table, tables, enc));
    }

    // MRI: rb_str_count for arity > 1, first half
    @JRubyMethod(name = "count", required = 1, rest = true, checkArity = false)
    public IRubyObject count(ThreadContext context, IRubyObject[] args) {
        int argc = Arity.checkArgumentCount(context, args, 1, -1);

        final Ruby runtime = context.runtime;

        if ( value.length() == 0 ) return RubyFixnum.zero(runtime);

        RubyString countStr = args[0].convertToString();
        Encoding enc = checkEncoding(countStr);

        final boolean[] table = new boolean[StringSupport.TRANS_SIZE + 1];
        StringSupport.TrTables tables = StringSupport.trSetupTable(countStr.value, runtime, table, null, true, enc);
        for (int i = 1; i < argc; i++ ) {
            countStr = args[i].convertToString();
            enc = checkEncoding(countStr);
            tables = StringSupport.trSetupTable(countStr.value, runtime, table, tables, false, enc);
        }

        return runtime.newFixnum(StringSupport.strCount(value, runtime, table, tables, enc));
    }

    /** rb_str_delete / rb_str_delete_bang
     *
     */

    @JRubyMethod(name = "delete")
    public IRubyObject delete(ThreadContext context) {
        throw context.runtime.newArgumentError("wrong number of arguments");
    }

    @JRubyMethod(name = "delete")
    public IRubyObject delete(ThreadContext context, IRubyObject arg) {
        RubyString str = strDup(context.runtime, context.runtime.getString());
        str.delete_bang(context, arg);
        return str;
    }

    @JRubyMethod(name = "delete", required = 1, rest = true, checkArity = false)
    public IRubyObject delete(ThreadContext context, IRubyObject[] args) {
        RubyString str = strDup(context.runtime, context.runtime.getString());
        str.delete_bang(context, args);
        return str;
    }

    @JRubyMethod(name = "delete!")
    public IRubyObject delete_bang(ThreadContext context) {
        throw context.runtime.newArgumentError("wrong number of arguments");
    }

    @JRubyMethod(name = "delete!")
    public IRubyObject delete_bang(ThreadContext context, IRubyObject arg) {
        if (value.getRealSize() == 0) return context.nil;

        final Ruby runtime = context.runtime;
        RubyString otherStr = arg.convertToString();
        Encoding enc = checkEncoding(otherStr);
        final boolean[] squeeze = new boolean[StringSupport.TRANS_SIZE + 1];
        StringSupport.TrTables tables = StringSupport.trSetupTable(otherStr.value, runtime, squeeze, null, true, enc);

        if (StringSupport.strDeleteBang(this, runtime, squeeze, tables, enc) == null) {
            return context.nil;
        }

        return this;
    }

    @JRubyMethod(name = "delete!", required = 1, rest = true, checkArity = false)
    public IRubyObject delete_bang(ThreadContext context, IRubyObject[] args) {
        int argc = Arity.checkArgumentCount(context, args, 1, -1);

        if (value.getRealSize() == 0) return context.nil;

        final Ruby runtime = context.runtime;
        RubyString otherStr;
        Encoding enc = null;
        boolean[] squeeze = new boolean[StringSupport.TRANS_SIZE + 1];
        StringSupport.TrTables tables = null;

        for (int i = 0; i < argc; i++) {
            otherStr = args[i].convertToString();
            enc = checkEncoding(otherStr);
            tables = StringSupport.trSetupTable(otherStr.value, runtime, squeeze, tables, i == 0, enc);
        }

        if (StringSupport.strDeleteBang(this, runtime, squeeze, tables, enc) == null) {
            return context.nil;
        }

        return this;
    }

    /** rb_str_squeeze / rb_str_squeeze_bang
     *
     */

    @JRubyMethod(name = "squeeze")
    public IRubyObject squeeze(ThreadContext context) {
        RubyString str = strDup(context.runtime, context.runtime.getString());
        str.squeeze_bang(context);
        return str;
    }

    @JRubyMethod(name = "squeeze")
    public IRubyObject squeeze(ThreadContext context, IRubyObject arg) {
        RubyString str = strDup(context.runtime, context.runtime.getString());
        str.squeeze_bang(context, arg);
        return str;
    }

    @JRubyMethod(name = "squeeze", required = 1, rest = true, checkArity = false)
    public IRubyObject squeeze(ThreadContext context, IRubyObject[] args) {
        RubyString str = strDup(context.runtime, context.runtime.getString());
        str.squeeze_bang(context, args);
        return str;
    }

    @JRubyMethod(name = "squeeze!")
    public IRubyObject squeeze_bang(ThreadContext context) {
        if (value.getRealSize() == 0) {
            modifyCheck();
            return context.nil;
        }
        final Ruby runtime = context.runtime;

        final boolean squeeze[] = new boolean[StringSupport.TRANS_SIZE];
        for (int i=0; i< StringSupport.TRANS_SIZE; i++) squeeze[i] = true;

        modifyAndKeepCodeRange();
        if (singleByteOptimizable()) {
            if (! StringSupport.singleByteSqueeze(value, squeeze)) {
                return context.nil;
            }
        } else {
            if (! StringSupport.multiByteSqueeze(runtime, value, squeeze, null, value.getEncoding(), false)) {
                return context.nil;
            }
        }

        return this;
    }

    @JRubyMethod(name = "squeeze!")
    public IRubyObject squeeze_bang(ThreadContext context, IRubyObject arg) {
        final Ruby runtime = context.runtime;

        RubyString otherStr = arg.convertToString();
        final boolean squeeze[] = new boolean[StringSupport.TRANS_SIZE + 1];
        StringSupport.TrTables tables = StringSupport.trSetupTable(otherStr.value, runtime, squeeze, null, true, checkEncoding(otherStr));

        modifyAndKeepCodeRange();
        if (singleByteOptimizable() && otherStr.singleByteOptimizable()) {
            if (! StringSupport.singleByteSqueeze(value, squeeze)) {
                return context.nil;
            }
        } else {
            if (! StringSupport.multiByteSqueeze(runtime, value, squeeze, tables, value.getEncoding(), true)) {
                return context.nil;
            }
        }

        return this;
    }

    @JRubyMethod(name = "squeeze!", required = 1, rest = true, checkArity = false)
    public IRubyObject squeeze_bang(ThreadContext context, IRubyObject[] args) {
        int argc = Arity.checkArgumentCount(context, args, 1, -1);

        if (value.getRealSize() == 0) {
            modifyCheck();
            return context.nil;
        }
        final Ruby runtime = context.runtime;

        RubyString otherStr = args[0].convertToString();
        Encoding enc = checkEncoding(otherStr);
        final boolean squeeze[] = new boolean[StringSupport.TRANS_SIZE + 1];
        StringSupport.TrTables tables = StringSupport.trSetupTable(otherStr.value, runtime, squeeze, null, true, enc);

        boolean singleByte = singleByteOptimizable() && otherStr.singleByteOptimizable();
        for (int i = 1; i< argc; i++) {
            otherStr = args[i].convertToString();
            enc = checkEncoding(otherStr);
            singleByte = singleByte && otherStr.singleByteOptimizable();
            tables = StringSupport.trSetupTable(otherStr.value, runtime, squeeze, tables, false, enc);
        }

        modifyAndKeepCodeRange();
        if (singleByte) {
            if (! StringSupport.singleByteSqueeze(value, squeeze)) {
                return context.nil;
            }
        } else {
            if (! StringSupport.multiByteSqueeze(runtime, value, squeeze, tables, enc, true)) {
                return context.nil;
            }
        }

        return this;
    }

    @Deprecated
    public IRubyObject tr19(ThreadContext context, IRubyObject src, IRubyObject repl) {
        return tr(context, src, repl);
    }

    @Deprecated
    public IRubyObject tr_bang19(ThreadContext context, IRubyObject src, IRubyObject repl) {
        return tr_bang(context, src, repl);
    }

    /** rb_str_tr / rb_str_tr_bang
     *
     */
    @JRubyMethod(name = "tr")
    public IRubyObject tr(ThreadContext context, IRubyObject src, IRubyObject repl) {
        RubyString str = strDup(context.runtime, context.runtime.getString());
        str.trTrans(context, src, repl, false);
        return str;
    }

    @JRubyMethod(name = "tr!")
    public IRubyObject tr_bang(ThreadContext context, IRubyObject src, IRubyObject repl) {
        return trTrans(context, src, repl, false);
    }

    private IRubyObject trTrans(ThreadContext context, IRubyObject src, IRubyObject repl, boolean sflag) {
        RubyString replStr = repl.convertToString();
        ByteList replList = replStr.value;
        RubyString srcStr = src.convertToString();

        if (value.getRealSize() == 0) return context.nil;
        if (replList.getRealSize() == 0) return delete_bang(context, src);

        CodeRangeable ret = StringSupport.trTransHelper(context.runtime, this, srcStr, replStr, sflag);
        return (ret == null) ? context.nil : (IRubyObject) ret;
    }

    @Deprecated
    public IRubyObject tr_s19(ThreadContext context, IRubyObject src, IRubyObject repl) {
        return tr_s(context, src, repl);
    }

    @Deprecated
    public IRubyObject tr_s_bang19(ThreadContext context, IRubyObject src, IRubyObject repl) {
        return tr_s_bang(context, src, repl);
    }

    /** rb_str_tr_s / rb_str_tr_s_bang
     *
     */
    @JRubyMethod(name = "tr_s")
    public IRubyObject tr_s(ThreadContext context, IRubyObject src, IRubyObject repl) {
        RubyString str = strDup(context.runtime, context.runtime.getString());
        str.trTrans(context, src, repl, true);
        return str;
    }

    @JRubyMethod(name = "tr_s!")
    public IRubyObject tr_s_bang(ThreadContext context, IRubyObject src, IRubyObject repl) {
        return trTrans(context, src, repl, true);
    }

    /** rb_str_each_line
     *
     */
    @JRubyMethod(name = "each_line")
    public IRubyObject each_line(ThreadContext context, Block block) {
        return StringSupport.rbStrEnumerateLines(this, context, "each_line", context.runtime.getGlobalVariables().get("$/"), block, false);
    }

    @JRubyMethod(name = "each_line")
    public IRubyObject each_line(ThreadContext context, IRubyObject arg, Block block) {
        return StringSupport.rbStrEnumerateLines(this, context, "each_line", arg, block, false);
    }

    @JRubyMethod(name = "each_line")
    public IRubyObject each_line(ThreadContext context, IRubyObject arg, IRubyObject opts, Block block) {
        return StringSupport.rbStrEnumerateLines(this, context, "each_line", arg, opts, block, false);
    }

    @Deprecated // no longer used
    public IRubyObject each_lineCommon(ThreadContext context, IRubyObject sep, Block block) {
        if (sep == context.nil) {
            block.yield(context, this);
            return this;
        }

        final Ruby runtime = context.runtime;
        RubyString sepStr = sep.convertToString();
        ByteList sepValue = sepStr.value;
        int rslen = sepValue.getRealSize();

        final byte newline;
        if (rslen == 0) {
            newline = '\n';
        } else {
            newline = sepValue.getUnsafeBytes()[sepValue.getBegin() + rslen - 1];
        }

        int p = value.getBegin();
        int end = p + value.getRealSize();
        int ptr = p, s = p;
        int len = value.getRealSize();
        byte[] bytes = value.getUnsafeBytes();

        p += rslen;

        for (; p < end; p++) {
            if (rslen == 0 && bytes[p] == '\n') {
                if (++p == end || bytes[p] != '\n') continue;
                while(p < end && bytes[p] == '\n') p++;
            }
            if (ptr < p && bytes[p - 1] == newline &&
               (rslen <= 1 ||
                ByteList.memcmp(sepValue.getUnsafeBytes(), sepValue.getBegin(), rslen, bytes, p - rslen, rslen) == 0)) {
                block.yield(context, makeShared(runtime, s - ptr, p - s));
                modifyCheck(bytes, len);
                s = p;
            }
        }

        if (s != end) {
            if (p > end) p = end;
            block.yield(context, makeShared(runtime, s - ptr, p - s));
        }

        return this;
    }

    @JRubyMethod(name = "lines")
    public IRubyObject lines(ThreadContext context, Block block) {
        return StringSupport.rbStrEnumerateLines(this, context, "lines", context.runtime.getGlobalVariables().get("$/"), block, true);
    }

    @JRubyMethod(name = "lines")
    public IRubyObject lines(ThreadContext context, IRubyObject arg, Block block) {
        return StringSupport.rbStrEnumerateLines(this, context, "lines", arg, block, true);
    }

    @JRubyMethod(name = "lines")
    public IRubyObject lines(ThreadContext context, IRubyObject arg, IRubyObject opts, Block block) {
        return StringSupport.rbStrEnumerateLines(this, context, "lines", arg, opts, block, true);
    }

    /**
     * rb_str_each_byte
     */
    @JRubyMethod(name = "each_byte")
    public IRubyObject each_byte(ThreadContext context, Block block) {
        return enumerateBytes(context, "each_byte", block, false);
    }

    @JRubyMethod
    public IRubyObject bytes(ThreadContext context, Block block) {
        return enumerateBytes(context, "bytes", block, true);
    }

    @JRubyMethod(name = "each_char")
    public IRubyObject each_char(ThreadContext context, Block block) {
        return enumerateChars(context, "each_char", block, false);
    }

    @JRubyMethod(name = "chars")
    public IRubyObject chars(ThreadContext context, Block block) {
        return enumerateChars(context, "chars", block, true);
    }

    /**
     * A character size method suitable for lambda method reference implementation of {@link SizeFn#size(ThreadContext, IRubyObject, IRubyObject[])}
     *
     * @see SizeFn#size(ThreadContext, IRubyObject, IRubyObject[])
     */
    private static IRubyObject eachCharSize(ThreadContext context, RubyString recv, IRubyObject[] args) {
        return recv.rubyLength(context.runtime);
    }

    /** rb_str_each_codepoint
     *
     */
    @JRubyMethod
    public IRubyObject each_codepoint(ThreadContext context, Block block) {
        return enumerateCodepoints(context, "each_codepoint", block, false);
    }

    @JRubyMethod
    public IRubyObject codepoints(ThreadContext context, Block block) {
        return enumerateCodepoints(context, "codepoints", block, true);
    }

    // MRI: rb_str_enumerate_chars
    private IRubyObject enumerateChars(ThreadContext context, String name, Block block, boolean wantarray) {
        Ruby runtime = context.runtime;
        RubyString str = this;
        int len, n;
        byte[] ptrBytes;
        int ptr;
        Encoding enc;

        if (block.isGiven()) {
            if (wantarray) {
                runtime.getWarnings().warning(ID.BLOCK_DEPRECATED, "passing a block to String#" + name + " is deprecated");
                wantarray = false;
            }
        }
        else if (!wantarray) {
            return enumeratorizeWithSize(context, str, name, RubyString::eachCharSize);
        }

        str = str.newFrozen();
        ByteList strByteList = str.value;
        ptrBytes = strByteList.unsafeBytes();
        ptr = strByteList.begin();
        len = strByteList.getRealSize();
        enc = str.getEncoding();

        IRubyObject[] ary = wantarray ? new IRubyObject[str.strLength()] : null; int a = 0;

        switch (getCodeRange()) {
            case CR_VALID:
            case CR_7BIT:
                for (int i = 0; i < len; i += n) {
                    n = StringSupport.encFastMBCLen(ptrBytes, ptr + i, ptr + len, enc);
                    IRubyObject substr = str.substr(runtime, i, n);
                    if (wantarray) ary[a++] = substr;
                    else block.yield(context, substr);
                }
                break;
            default:
                for (int i = 0; i < len; i += n) {
                    n = StringSupport.length(enc, ptrBytes, ptr + i, ptr + len);
                    IRubyObject substr = str.substr(runtime, i, n);
                    if (wantarray) ary[a++] = substr;
                    else block.yield(context, substr);
                }
        }

        assert !wantarray || a == ary.length;

        return wantarray ? RubyArray.newArrayNoCopy(runtime, ary) : this;
    }

    // MRI: rb_str_enumerate_codepoints
    private IRubyObject enumerateCodepoints(ThreadContext context, String name, Block block, boolean wantarray) {
        Ruby runtime = context.runtime;
        RubyString str = this;
        byte[] ptrBytes;
        int ptr, end;
        Encoding enc;

        if (singleByteOptimizable()) return enumerateBytes(context, name, block, wantarray);

        if (block.isGiven()) {
            if (wantarray) {
                runtime.getWarnings().warning(ID.BLOCK_DEPRECATED, "passing a block to String#" + name + " is deprecated");
                wantarray = false;
            }
        }
        else if (!wantarray) {
            return enumeratorizeWithSize(context, str, name, RubyString::codepointSize);
        }

        if (!str.isFrozen()) str.setByteListShared();
        ByteList strByteList = str.value;
        ptrBytes = strByteList.unsafeBytes();
        ptr = strByteList.begin();
        end = ptr + strByteList.getRealSize();
        enc = EncodingUtils.getEncoding(strByteList);

        RubyArray ary = wantarray ? RubyArray.newArray(runtime, str.strLength(strByteList, enc)) : null;

        while (ptr < end) {
            int c = codePoint(runtime, enc, ptrBytes, ptr, end);
            int n = codeLength(enc, c);
            if (wantarray) ary.append(RubyFixnum.newFixnum(runtime, c));
            else block.yield(context, RubyFixnum.newFixnum(runtime, c));
            ptr += n;
        }

        return wantarray ? ary : this;
    }

    private IRubyObject enumerateBytes(ThreadContext context, String name, Block block, boolean wantarray) {
        Ruby runtime = context.runtime;

        if (block.isGiven()) {
            if (wantarray) {
                runtime.getWarnings().warning(ID.BLOCK_DEPRECATED, "passing a block to String#" + name + " is deprecated");
                wantarray = false;
            }
        }
        else if (!wantarray) {
            return enumeratorizeWithSize(context, this, name, RubyString::byteSize);
        }

        IRubyObject[] ary = wantarray ? new IRubyObject[value.getRealSize()] : null;
        // Check the length every iteration, since the block can modify this string.
        for (int i=0; i < value.getRealSize(); i++) {
            RubyFixnum bite = RubyFixnum.newFixnum(runtime, value.get(i) & 0xFF);
            if (wantarray) ary[i] = bite;
            else block.yield(context, bite);
        }

        return wantarray ? RubyArray.newArrayNoCopy(runtime, ary) : this;
    }

    /**
     * A codepoint size method suitable for lambda method reference implementation of {@link SizeFn#size(ThreadContext, IRubyObject, IRubyObject[])}
     *
     * @see SizeFn#size(ThreadContext, IRubyObject, IRubyObject[])
     */
    private static IRubyObject codepointSize(ThreadContext context, RubyString recv, IRubyObject[] args) {
        return recv.rubyLength(context.runtime);
    }

    private static final ByteList GRAPHEME_CLUSTER_PATTERN = new ByteList(new byte[] {(byte)'\\', (byte)'X'}, false);

    /**
     * A grapheme cluster size method suitable for lambda method reference implementation of {@link SizeFn#size(ThreadContext, IRubyObject, IRubyObject[])}
     *
     * @see SizeFn#size(ThreadContext, IRubyObject, IRubyObject[])
     */
    private static IRubyObject eachGraphemeClusterSize(ThreadContext context, RubyString self, IRubyObject[] args) {
        Ruby runtime = context.runtime;
        ByteList value = self.getByteList();
        Encoding enc = value.getEncoding();
        if (!enc.isUnicode()) return self.rubyLength(runtime);

        Regex reg = RubyRegexp.getRegexpFromCache(runtime, GRAPHEME_CLUSTER_PATTERN, enc, RegexpOptions.NULL_OPTIONS);
        int beg = value.getBegin();
        int end = beg + value.getRealSize();
        Matcher matcher = reg.matcher(value.getUnsafeBytes(), beg, end);
        int count = 0;

        while (beg < end) {
            int len = matcher.match(beg, end, Option.DEFAULT);
            if (len <= 0) break;
            count++;
            beg += len;
        }
        return RubyFixnum.newFixnum(runtime, count);
    }

    private IRubyObject enumerateGraphemeClusters(ThreadContext context, String name, Block block, boolean wantarray) {
        Ruby runtime = context.runtime;
        RubyString str = this;
        Encoding enc = str.getEncoding();
        if (!enc.isUnicode()) {
            return enumerateChars(context, name, block, wantarray);
        }

        if (block.isGiven()) {
            if (wantarray) {
                runtime.getWarnings().warning(ID.BLOCK_DEPRECATED, "passing a block to String#" + name + " is deprecated");
                wantarray = false;
            }
        }
        else if (!wantarray) {
            return enumeratorizeWithSize(context, str, name, RubyString::eachGraphemeClusterSize);
        }

        Regex reg = RubyRegexp.getRegexpFromCache(runtime, GRAPHEME_CLUSTER_PATTERN, enc, RegexpOptions.NULL_OPTIONS);

        if (!wantarray) str = str.newFrozen();
        ByteList strByteList = str.value;
        byte[] ptrBytes = strByteList.unsafeBytes();
        int ptr = strByteList.begin();
        int end = ptr + strByteList.getRealSize();
        Matcher matcher = reg.matcher(ptrBytes, ptr, end);

        RubyArray ary = wantarray ? RubyArray.newArray(runtime, end - ptr) : null;

        while (ptr < end) {
            int len = matcher.match(ptr, end, Option.DEFAULT);
            if (len <= 0) break;
            RubyString result = newStringShared(runtime, ptrBytes, ptr, len, enc);
            if (wantarray) ary.append(result);
            else block.yield(context, result);
            ptr += len;
        }

        return wantarray ? ary : this;
    }

    @JRubyMethod
    public IRubyObject grapheme_clusters(ThreadContext context, Block block) {
        return enumerateGraphemeClusters(context, "grapheme_clusters", block, true);
    }

    @JRubyMethod
    public IRubyObject each_grapheme_cluster(ThreadContext context, Block block) {
        return enumerateGraphemeClusters(context, "each_grapheme_cluster", block, false);
    }

    /** rb_str_intern
     *
     */
    @JRubyMethod(name = {"to_sym", "intern"})
    public RubySymbol intern() {
        final Ruby runtime = getRuntime();

        if (scanForCodeRange() == CR_BROKEN) {
            throw runtime.newEncodingError("invalid symbol in encoding " + getEncoding() + " :" + inspect());
        }

        RubySymbol symbol = runtime.getSymbolTable().getSymbol(value);
        if (symbol.getBytes() == value) shareLevel = SHARE_LEVEL_BYTELIST;
        return symbol;
    }

    @JRubyMethod
    public IRubyObject ord(ThreadContext context) {
        final Ruby runtime = context.runtime;
        return RubyFixnum.newFixnum(runtime, codePoint(runtime, this.value));
    }

    @JRubyMethod
    public IRubyObject sum(ThreadContext context) {
        return sumCommon(context, 16);
    }

    @JRubyMethod
    public IRubyObject sum(ThreadContext context, IRubyObject arg) {
        return sumCommon(context, RubyNumeric.num2long(arg));
    }

    public IRubyObject sumCommon(ThreadContext context, long bits) {
        Ruby runtime = context.runtime;

        byte[] bytes = value.getUnsafeBytes();
        int p = value.getBegin();
        int len = value.getRealSize();
        int end = p + len;

        if (bits >= 8 * 8) { // long size * bits in byte
            IRubyObject one = RubyFixnum.one(runtime);
            IRubyObject sum = RubyFixnum.zero(runtime);
            StringSites sites = sites(context);
            CallSite op_plus = sites.op_plus;
            while (p < end) {
                modifyCheck(bytes, len);
                sum = op_plus.call(context, sum, sum, RubyFixnum.newFixnum(runtime, bytes[p++] & 0xff));
            }
            if (bits != 0) {
                IRubyObject mod = sites.op_lshift.call(context, one, one, RubyFixnum.newFixnum(runtime, bits));
                sum = sites.op_and.call(context, sum, sum, sites.op_minus.call(context, mod, mod, one));
            }
            return sum;
        } else {
            long sum = 0;
            while (p < end) {
                modifyCheck(bytes, len);
                sum += bytes[p++] & 0xff;
            }
            return RubyFixnum.newFixnum(runtime, bits == 0 ? sum : sum & (1L << bits) - 1L);
        }
    }

    /** string_to_c
     *
     */
    @JRubyMethod
    public IRubyObject to_c(ThreadContext context) {
        Ruby runtime = context.runtime;

        verifyAsciiCompatible();

        RubyRegexp underscore_pattern = RubyRegexp.newDummyRegexp(runtime, Numeric.ComplexPatterns.underscores_pat);
        RubyString s = gsubFast(context, underscore_pattern, runtime.newString(UNDERSCORE), Block.NULL_BLOCK);

        IRubyObject[] ary = RubyComplex.str_to_c_internal(context, s);

        IRubyObject first = ary[0];
        if ( first != context.nil ) return first;

        return RubyComplex.newComplexCanonicalize(context, RubyFixnum.zero(runtime));
    }

    private static final ByteList UNDERSCORE = new ByteList(new byte[] { '_' }, false);

    /** string_to_r
     *
     */
    @JRubyMethod
    public IRubyObject to_r(ThreadContext context) {
        Ruby runtime = context.runtime;

        IRubyObject[] ary = RubyRational.str_to_r_internal(context, this, true);

        IRubyObject first = ary[0];
        if ( first != context.nil ) return first;

        return RubyRational.newRationalNoReduce(context, RubyFixnum.zero(runtime), RubyFixnum.one(runtime));
    }

    public static RubyString unmarshalFrom(UnmarshalStream input) throws java.io.IOException {
        return newString(input.getRuntime(), input.unmarshalString());
    }

    /**
     * @see org.jruby.util.Pack#unpack
     */
    @JRubyMethod
    public RubyArray unpack(ThreadContext context, IRubyObject obj, Block block) {
        return Pack.unpackWithBlock(context, this, stringValue(obj).value, block);
    }

    @JRubyMethod
    public RubyArray unpack(ThreadContext context, IRubyObject obj, IRubyObject opt, Block block) {
        long offset = unpackOffset(context, opt);
        return Pack.unpackWithBlock(context, this, stringValue(obj).value, offset, block);
    }

    @JRubyMethod
    public IRubyObject unpack1(ThreadContext context, IRubyObject obj, Block block) {
        return Pack.unpack1WithBlock(context, this, stringValue(obj).value, block);
    }

    @JRubyMethod
    public IRubyObject unpack1(ThreadContext context, IRubyObject obj, IRubyObject opt, Block block) {
        long offset = unpackOffset(context, opt);
        return Pack.unpack1WithBlock(context, this, stringValue(obj).value, offset, block);
    }

    private static long unpackOffset(ThreadContext context, IRubyObject opt) {
        if (!(opt instanceof RubyHash)) throw context.runtime.newArgumentError(2, 1);

        RubyHash options = (RubyHash) opt;
        long offset = 0;
        if (options.size() == 1) {
            IRubyObject offsetArg = options.fastARef(context.runtime.newSymbol("offset"));
            if (offsetArg == null) throw context.runtime.newArgumentError("unknown keyword: " + options.keys().first().inspect());
            offset = offsetArg.convertToInteger().getLongValue();
        }
        // FIXME: keyword arg processing incomplete.  We need a better system.

        return offset;
    }

    public void empty() {
        value = ByteList.EMPTY_BYTELIST;
        shareLevel = SHARE_LEVEL_BYTELIST;
    }

    @JRubyMethod
    public IRubyObject encoding(ThreadContext context) {
        return context.runtime.getEncodingService().getEncoding(value.getEncoding());
    }

    @JRubyMethod(name = "encode!")
    public IRubyObject encode_bang(ThreadContext context) {
        modifyAndClearCodeRange();

        return EncodingUtils.strTranscode(context, this, RubyString::updateFromTranscode);
    }

    @JRubyMethod(name = "encode!")
    public IRubyObject encode_bang(ThreadContext context, IRubyObject arg0) {
        modifyAndClearCodeRange();

        return EncodingUtils.strTranscode(context, arg0, this, RubyString::updateFromTranscode);
    }

    @JRubyMethod(name = "encode!")
    public IRubyObject encode_bang(ThreadContext context, IRubyObject arg0, IRubyObject arg1) {
        modifyAndClearCodeRange();

        return EncodingUtils.strTranscode(context, arg0, arg1, this, RubyString::updateFromTranscode);
    }

    @JRubyMethod(name = "encode!")
    public IRubyObject encode_bang(ThreadContext context, IRubyObject arg0, IRubyObject arg1, IRubyObject arg2) {
        modifyAndClearCodeRange();

        return EncodingUtils.strTranscode(context, arg0, arg1, arg2, this, RubyString::updateFromTranscode);
    }

    private static RubyString updateFromTranscode(ThreadContext context, RubyString self, Encoding encindex, RubyString newstr) {
        if (encindex == null) return self;
        if (newstr == self) {
            self.setEncoding(encindex);
            return self;
        }
        self.replace(newstr);
        self.setEncoding(encindex);
        return self;
    }

    @JRubyMethod
    public IRubyObject encode(ThreadContext context) {
        return EncodingUtils.strEncode(context, this);
    }

    @JRubyMethod
    public IRubyObject encode(ThreadContext context, IRubyObject arg) {
        return EncodingUtils.strEncode(context, this, arg);
    }

    @JRubyMethod
    public IRubyObject encode(ThreadContext context, IRubyObject toEncoding, IRubyObject arg) {
        return EncodingUtils.strEncode(context, this, toEncoding, arg);
    }

    @JRubyMethod
    public IRubyObject encode(ThreadContext context, IRubyObject toEncoding,
            IRubyObject forcedEncoding, IRubyObject opts) {

        return EncodingUtils.strEncode(context, this, toEncoding, forcedEncoding, opts);
    }

    @JRubyMethod
    public IRubyObject force_encoding(ThreadContext context, IRubyObject enc) {
        return force_encoding(EncodingUtils.rbToEncoding(context, enc));
    }

    private IRubyObject force_encoding(Encoding encoding) {
        modifyCheck();
        modifyAndClearCodeRange();
        associateEncoding(encoding);
        clearCodeRange();
        return this;
    }

    @JRubyMethod(name = "valid_encoding?")
    public IRubyObject valid_encoding_p(ThreadContext context) {
        return RubyBoolean.newBoolean(context, scanForCodeRange() != CR_BROKEN);
    }

    @JRubyMethod(name = "ascii_only?")
    public IRubyObject ascii_only_p(ThreadContext context) {
        return RubyBoolean.newBoolean(context, scanForCodeRange() == CR_7BIT);
    }

    @JRubyMethod
    public IRubyObject b(ThreadContext context) {
        Encoding encoding = ASCIIEncoding.INSTANCE;
        RubyString dup = strDup(context.runtime);
        dup.clearCodeRange();
        dup.setEncoding(encoding);
        return dup;
    }

    // MRI: str_scrub arity 0
    @JRubyMethod
    public IRubyObject scrub(ThreadContext context, Block block) {
        return scrub(context, context.nil, block);
    }

    // MRI: str_scrub arity 1
    @JRubyMethod
    public IRubyObject scrub(ThreadContext context, IRubyObject repl, Block block) {
        IRubyObject newStr = strScrub(context, repl, block);
        if (newStr.isNil()) return strDup(context.runtime, context.runtime.getString());
        return newStr;
    }

    @JRubyMethod(name="scrub!")
    public IRubyObject scrub_bang(ThreadContext context, Block block) {
        return scrub_bang(context, context.nil, block);
    }

    // MRI: str_scrub arity 1
    @JRubyMethod(name="scrub!")
    public IRubyObject scrub_bang(ThreadContext context, IRubyObject repl, Block block) {
        IRubyObject newStr = strScrub(context, repl, block);
        if (!newStr.isNil()) return replace(newStr);
        return this;
    }

    @JRubyMethod
    public IRubyObject freeze(ThreadContext context) {
        if (isChilled()) flags &= ~CHILLED_F;
        if (isFrozen()) return this;
        resize(size());
        return super.freeze(context);
    }

    public RubyString chill() {
        flags |= CHILLED_F;
        setFrozen(true);
        return this;
    }

    /**
     * Mutator for internal string representation.
     *
     * @param value The new java.lang.String this RubyString should encapsulate
     * @deprecated
     */
    public void setValue(CharSequence value) {
        view(ByteList.plain(value), false);
    }

    public void setValue(ByteList value) {
        view(value);
    }

    public CharSequence getValue() {
        return toString();
    }

    public byte[] getBytes() {
        return value.bytes();
    }

    public ByteList getByteList() {
        return value;
    }

    /** used by ar-jdbc
     *
     */
    public String getUnicodeValue() {
        return RubyEncoding.decodeUTF8(value.getUnsafeBytes(), value.getBegin(), value.getRealSize());
    }

    public static ByteList encodeBytelist(CharSequence value, Encoding encoding) {
        if (encoding == UTF8) {
            return RubyEncoding.doEncodeUTF8(value);
        }

        Charset charset = EncodingUtils.charsetForEncoding(encoding);

        // if null charset, let our transcoder handle it
        if (charset == null) {
            return EncodingUtils.transcodeString(value.toString(), encoding, 0);
        }

        if (charset == RubyEncoding.UTF16) {
            byte[] bytes = RubyEncoding.encodeUTF16(value);
            return new ByteList(bytes, encoding, false);
        }

        return RubyEncoding.doEncode(value, charset, encoding);
    }

    static ByteList encodeBytelist(String value, Encoding encoding) {
        if (encoding == UTF8) {
            return RubyEncoding.doEncodeUTF8(value);
        }

        Charset charset = EncodingUtils.charsetForEncoding(encoding);

        // if null charset, let our transcoder handle it
        if (charset == null) {
            return EncodingUtils.transcodeString(value, encoding, 0);
        }

        if (charset == RubyEncoding.UTF16) {
            byte[] bytes = RubyEncoding.encodeUTF16(value);
            return new ByteList(bytes, encoding, false);
        }

        return RubyEncoding.doEncode(value, charset, encoding);
    }

    @Override
    public <T> T toJava(Class<T> target) {
        // converting on Comparable.class due target.isAssignableFrom(String.class) compatibility (< 9.2)
        if (target == String.class || target == Comparable.class || target == Object.class) {
            return target.cast(decodeString());
        }
        if (target == CharSequence.class) { // explicitly here
            return (T) this; // used to convert to java.lang.String (< 9.2)
        }
        if (target == ByteList.class) {
            return target.cast(value);
        }
        if (target == Character.class || target == Character.TYPE) {
            // like ord we will only take the start off the string (not failing if str-length > 1)
            return (T) Character.valueOf((char) codePoint(getRuntime(), value));
        }
        return super.toJava(target);
    }

    /**
     * Scrub the contents of this string, replacing invalid characters as appropriate.
     *
     * MRI: rb_str_scrub
     */
    public IRubyObject strScrub(ThreadContext context, IRubyObject repl, Block block) {
        Encoding enc = EncodingUtils.STR_ENC_GET(this);
        return encStrScrub(context, enc, repl, getCodeRange(), block);
    }

    // MRI: rb_enc_str_scrub
    public IRubyObject encStrScrub(ThreadContext context, Encoding enc, IRubyObject repl, Block block) {
        int cr = CR_UNKNOWN;
        if (enc == EncodingUtils.STR_ENC_GET(this)) {
            cr = getCodeRange();
        }
        return encStrScrub(context, enc, repl, cr, block);
    }

    // MRI: enc_str_scrub
    public IRubyObject encStrScrub(ThreadContext context, Encoding enc, IRubyObject repl, int cr, Block block) {
        Ruby runtime = context.runtime;
        Encoding encidx;
        IRubyObject buf = context.nil;
        byte[] repBytes;
        int rep;
        int replen;

        if (block.isGiven()) {
            if (repl != context.nil) {
                throw runtime.newArgumentError("both of block and replacement given");
            }
        }

        if (cr == CR_7BIT || cr == CR_VALID) return context.nil;

        if (repl != context.nil) {
            repl = EncodingUtils.strCompatAndValid(context, repl, enc);
        }

        if (enc.isDummy()) return context.nil;

        encidx = enc;

        if (enc.isAsciiCompatible()) {
            byte[] pBytes = value.unsafeBytes();
            int p = value.begin();
            int e = p + value.getRealSize();
            int p1 = p;
            boolean rep7bit_p;
            if (block.isGiven()) {
                repBytes = null;
                rep = 0;
                replen = 0;
                rep7bit_p = false;
            }
            else if (!repl.isNil()) {
                repBytes = ((RubyString)repl).value.unsafeBytes();
                rep = ((RubyString)repl).value.begin();
                replen = ((RubyString)repl).value.getRealSize();
                rep7bit_p = (((RubyString)repl).getCodeRange() == CR_7BIT);
            }
            else if (encidx == UTF8Encoding.INSTANCE) {
                repBytes = SCRUB_REPL_UTF8;
                rep = 0;
                replen = repBytes.length;
                rep7bit_p = false;
            }
            else {
                repBytes = SCRUB_REPL_ASCII;
                rep = 0;
                replen = repBytes.length;
                rep7bit_p = false;
            }
            cr = CR_7BIT;

            p = StringSupport.searchNonAscii(pBytes, p, e);
            if (p == -1) {
                p = e;
            }
            while (p < e) {
                int ret = StringSupport.preciseLength(enc, pBytes, p, e);
                if (MBCLEN_NEEDMORE_P(ret)) {
                    break;
                }
                else if (MBCLEN_CHARFOUND_P(ret)) {
                    cr = CR_VALID;
                    p += MBCLEN_CHARFOUND_LEN(ret);
                }
                else if (MBCLEN_INVALID_P(ret)) {
                    /*
                     * p1~p: valid ascii/multibyte chars
                     * p ~e: invalid bytes + unknown bytes
                     */
                    int clen = enc.maxLength();
                    if (buf.isNil()) buf = RubyString.newStringLight(runtime, value.getRealSize());
                    if (p > p1) {
                        ((RubyString)buf).cat(pBytes, p1, p - p1);
                    }

                    if (e - p < clen) clen = e - p;
                    if (clen <= 2) {
                        clen = 1;
                    }
                    else {
                        int q = p;
                        clen--;
                        for (; clen > 1; clen--) {
                            ret = enc.length(pBytes, q, q + clen);
                            if (MBCLEN_NEEDMORE_P(ret)) break;
                            if (MBCLEN_INVALID_P(ret)) continue;
                        }
                    }
                    if (repBytes != null) {
                        ((RubyString)buf).cat(repBytes, rep, replen);
                        if (!rep7bit_p) cr = CR_VALID;
                    }
                    else {
                        repl = block.yieldSpecific(context, RubyString.newString(runtime, pBytes, p, clen, enc));
                        repl = EncodingUtils.strCompatAndValid(context, repl, enc);
                        ((RubyString)buf).cat((RubyString)repl);
                        if (((RubyString)repl).getCodeRange() == CR_VALID)
                            cr = CR_VALID;
                    }
                    p += clen;
                    p1 = p;
                    p = StringSupport.searchNonAscii(pBytes, p, e);
                    if (p == -1) {
                        p = e;
                        break;
                    }
                }
            }
            if (buf.isNil()) {
                if (p == e) {
                    setCodeRange(cr);
                    return context.nil;
                }
                buf = RubyString.newStringLight(runtime, value.getRealSize());
            }
            if (p1 < p) {
                ((RubyString)buf).cat(pBytes, p1, p - p1);
            }
            if (p < e) {
                if (repBytes != null) {
                    ((RubyString)buf).cat(repBytes, rep, replen);
                    if (!rep7bit_p) cr = CR_VALID;
                }
                else {
                    repl = block.yieldSpecific(context, RubyString.newString(runtime, pBytes, p, e - p, enc));
                    repl = EncodingUtils.strCompatAndValid(context, repl, enc);
                    ((RubyString)buf).cat((RubyString)repl);
                    if (((RubyString)repl).getCodeRange() == CR_VALID)
                        cr = CR_VALID;
                }
            }
        }
        else {
	        /* ASCII incompatible */
            byte[] pBytes = value.unsafeBytes();
            int p = value.begin();
            int e = p + value.getRealSize();
            int p1 = p;
            int mbminlen = enc.minLength();
            if (block.isGiven()) {
                repBytes = null;
                rep = 0;
                replen = 0;
            }
            else if (!repl.isNil()) {
                repBytes = ((RubyString)repl).value.unsafeBytes();
                rep = ((RubyString)repl).value.begin();
                replen = ((RubyString)repl).value.getRealSize();
            }
            else if (encidx == UTF16BEEncoding.INSTANCE) {
                repBytes = SCRUB_REPL_UTF16BE;
                rep = 0;
                replen = repBytes.length;
            }
            else if (encidx == UTF16LEEncoding.INSTANCE) {
                repBytes = SCRUB_REPL_UTF16LE;
                rep = 0;
                replen = repBytes.length;
            }
            else if (encidx == UTF32BEEncoding.INSTANCE) {
                repBytes = SCRUB_REPL_UTF32BE;
                rep = 0;
                replen = repBytes.length;
            }
            else if (encidx == UTF32LEEncoding.INSTANCE) {
                repBytes = SCRUB_REPL_UTF32LE;
                rep = 0;
                replen = repBytes.length;
            }
            else {
                repBytes = SCRUB_REPL_ASCII;
                rep = 0;
                replen = repBytes.length;
            }

            while (p < e) {
                int ret = StringSupport.preciseLength(enc, pBytes, p, e);
                if (MBCLEN_NEEDMORE_P(ret)) {
                    break;
                }
                else if (MBCLEN_CHARFOUND_P(ret)) {
                    p += MBCLEN_CHARFOUND_LEN(ret);
                }
                else if (MBCLEN_INVALID_P(ret)) {
                    int q = p;
                    int clen = enc.maxLength();
                    if (buf.isNil()) buf = RubyString.newStringLight(runtime, value.getRealSize());
                    if (p > p1) ((RubyString)buf).cat(pBytes, p1, p - p1);

                    if (e - p < clen) clen = e - p;
                    if (clen <= mbminlen * 2) {
                        clen = mbminlen;
                    }
                    else {
                        clen -= mbminlen;
                        for (; clen > mbminlen; clen-=mbminlen) {
                            ret = enc.length(pBytes, q, q + clen);
                            if (MBCLEN_NEEDMORE_P(ret)) break;
                            if (MBCLEN_INVALID_P(ret)) continue;
                        }
                    }
                    if (repBytes != null) {
                        ((RubyString)buf).cat(repBytes, rep, replen);
                    }
                    else {
                        repl = block.yieldSpecific(context, RubyString.newString(runtime, pBytes, p, clen, enc));
                        repl = EncodingUtils.strCompatAndValid(context, repl, enc);
                        ((RubyString)buf).cat((RubyString)repl);
                    }
                    p += clen;
                    p1 = p;
                }
            }
            if (buf.isNil()) {
                if (p == e) {
                    setCodeRange(CR_VALID);
                    return context.nil;
                }
                buf = RubyString.newStringLight(runtime, value.getRealSize());
            }
            if (p1 < p) {
                ((RubyString)buf).cat(pBytes, p1, p - p1);
            }
            if (p < e) {
                if (repBytes != null) {
                    ((RubyString)buf).cat(repBytes, rep, replen);
                }
                else {
                    repl = block.yieldSpecific(context, RubyString.newString(runtime, pBytes, p, e - p, enc));
                    repl = EncodingUtils.strCompatAndValid(context, repl, enc);
                    ((RubyString)buf).cat((RubyString)repl);
                }
            }
            cr = CR_VALID;
        }

        ((RubyString)buf).setEncodingAndCodeRange(enc, cr);
        return buf;
    }

    // MRI: rb_str_offset
    public int rbStrOffset(int pos) {
        return strOffset(pos, isSingleByteOptimizable(this, getEncoding()));
    }

    // MRI: str_offset
    private int strOffset(int nth, boolean singlebyte) {
        int p = value.begin();
        int size = value.realSize();
        int e = p + size;
        int pp = nth(value.getEncoding(), value.unsafeBytes(), p, e, nth, singlebyte);
        if (pp == -1) return size;
        return pp - p;
    }

    // MRI: rb_str_include_range_p
    public static IRubyObject includeRange(ThreadContext context, RubyString _beg, RubyString _end, IRubyObject _val, boolean exclusive) {
        if (_val.isNil()) return context.fals;
        _val = TypeConverter.checkStringType(context.runtime, _val);
        if (_val.isNil()) return context.fals;

        final RubyString val = _val.convertToString();
        final RubyString beg = _beg.newFrozen();
        final RubyString end = _end.newFrozen();

        if (EncodingUtils.encAsciicompat(beg.getEncoding()) &&
                EncodingUtils.encAsciicompat(end.getEncoding()) &&
                EncodingUtils.encAsciicompat(val.getEncoding())) {
            ByteList bByteList = beg.getByteList();
            ByteList eByteList = end.getByteList();
            ByteList vByteList = val.getByteList();

            if (beg.length() == 1 && end.length() == 1) {
                if (val.length() != 1) return context.fals;
                int b, e, v;
                if ((b = bByteList.get(0)) < 128 &&
                        (e = eByteList.get(0)) < 128 &&
                        (v = vByteList.get(0)) < 128) {
                    if (b <= v && v < e) return context.tru;
                    if (!exclusive && v == e) return context.tru;
                    return context.fals;
                }
            }
        }

        try {
            beg.uptoCommon(
                    context,
                    end,
                    exclusive,
                    CallBlock19.newCallClosure(
                            beg,
                            beg.getMetaClass(),
                            Signature.ONE_ARGUMENT,
                            new IncludeUpToCallback(val),
                            context), false);
        } catch (JumpException.SpecialJump e) {
            return context.tru;
        }
        return context.fals;
    }

    private static class IncludeUpToCallback implements BlockCallback {

        private final IRubyObject beg;

        IncludeUpToCallback(IRubyObject beg) {
            this.beg = beg;
        }

        @Override
        public IRubyObject call(final ThreadContext context, final IRubyObject[] args, final Block block) {
            return call(context, args[0]);
        }

        @Override
        public IRubyObject call(ThreadContext context, IRubyObject arg0) {
            if (beg.op_equal(context, arg0).isTrue()) {
                throw JumpException.SPECIAL_JUMP; // return true
            }
            return arg0;
        }
    }

    /**
     * Is this a "bare" string, i.e. has no instance vars, and class == String.
     */
    public boolean isBare(Ruby runtime) {
        return !hasInstanceVariables() && metaClass == runtime.getString();
    }

    private static StringSites sites(ThreadContext context) {
        return context.sites.String;
    }

    @Deprecated
    public final RubyString strDup() {
        return strDup(getRuntime(), getMetaClass().getRealClass());
    }

    @Deprecated // not used
    public RubyArray unpack(IRubyObject obj) {
        return Pack.unpack(getRuntime(), this.value, stringValue(obj).value);
    }

    @Deprecated
    public IRubyObject encode_bang(ThreadContext context, IRubyObject[] args) {
        Arity.checkArgumentCount(context, args, 0, 2);

        modifyAndClearCodeRange();

        return EncodingUtils.strTranscode(context, args, this, RubyString::updateFromTranscode);
    }

}<|MERGE_RESOLUTION|>--- conflicted
+++ resolved
@@ -96,10 +96,8 @@
 import static org.jruby.anno.FrameField.BACKREF;
 import static org.jruby.api.Error.typeError;
 import static org.jruby.runtime.Visibility.PRIVATE;
-<<<<<<< HEAD
 import static org.jruby.util.StringSupport.*;
-=======
-import static org.jruby.util.Numeric.checkInteger;
+
 import static org.jruby.util.StringSupport.CR_7BIT;
 import static org.jruby.util.StringSupport.CR_BROKEN;
 import static org.jruby.util.StringSupport.CR_MASK;
@@ -118,7 +116,6 @@
 import static org.jruby.util.StringSupport.memchr;
 import static org.jruby.util.StringSupport.nth;
 import static org.jruby.util.StringSupport.offset;
->>>>>>> 0fcbf68c
 
 /**
  * Implementation of Ruby String class
@@ -3527,33 +3524,14 @@
                 return context.nil;
             }
             RubyRegexp regSub = (RubyRegexp) sub;
-<<<<<<< HEAD
-            pos = singleByteOptimizable() ? pos : StringSupport.nth(checkEncoding(regSub), value, pos) - value.getBegin();
+
+            pos = singleByteOptimizable() ? pos : StringSupport.nth(regSub.checkEncoding(this), value, pos) - value.getBegin();
             pos = regSub.adjustStartPos(this, pos, false);
             pos = regSub.search(context, this, pos, false);
             if (pos >= 0) pos = subLength(context.getLocalMatch().begin(0));
         } else {
             RubyString str = sub.convertToString();
             pos = StringSupport.index(this, str, pos, checkEncoding(str));
-=======
-            pos = singleByteOptimizable() ? pos :
-                    StringSupport.nth(regSub.checkEncoding(this), value.getUnsafeBytes(), value.getBegin(),
-                            value.getBegin() + value.getRealSize(),
-                                      pos) - value.getBegin();
-            pos = regSub.adjustStartPos(this, pos, false);
-            pos = regSub.search(context, this, pos, false);
-            if (pos >= 0) {
-                RubyMatchData match = context.getLocalMatch();
-                pos = subLength(match.begin(0));
-            }
-        } else if (sub instanceof RubyString) {
-            pos = StringSupport.index(this, (RubyString) sub, pos, checkEncoding((RubyString) sub));
-            pos = subLength(pos);
-        } else {
-            IRubyObject tmp = sub.checkStringType();
-            if (tmp == context.nil) throw context.runtime.newTypeError("type mismatch: " + sub.getMetaClass().getName() + " given");
-            pos = StringSupport.index(this, (RubyString) tmp, pos, checkEncoding((RubyString) tmp));
->>>>>>> 0fcbf68c
             pos = subLength(pos);
         }
 
