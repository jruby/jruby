/*
 **** BEGIN LICENSE BLOCK *****
 * Version: EPL 2.0/GPL 2.0/LGPL 2.1
 *
 * The contents of this file are subject to the Eclipse Public
 * License Version 2.0 (the "License"); you may not use this file
 * except in compliance with the License. You may obtain a copy of
 * the License at http://www.eclipse.org/legal/epl-v20.html
 *
 * Software distributed under the License is distributed on an "AS
 * IS" basis, WITHOUT WARRANTY OF ANY KIND, either express or
 * implied. See the License for the specific language governing
 * rights and limitations under the License.
 *
 * Copyright (C) 2001 Alan Moore <alan_moore@gmx.net>
 * Copyright (C) 2001-2002 Benoit Cerrina <b.cerrina@wanadoo.fr>
 * Copyright (C) 2001-2004 Jan Arne Petersen <jpetersen@uni-bonn.de>
 * Copyright (C) 2002-2004 Anders Bengtsson <ndrsbngtssn@yahoo.se>
 * Copyright (C) 2002-2006 Thomas E Enebo <enebo@acm.org>
 * Copyright (C) 2004 Stefan Matthias Aust <sma@3plus4.de>
 * Copyright (C) 2004 David Corbin <dcorbin@users.sourceforge.net>
 * Copyright (C) 2005 Tim Azzopardi <tim@tigerfive.com>
 * Copyright (C) 2006 Miguel Covarrubias <mlcovarrubias@gmail.com>
 * Copyright (C) 2006 Ola Bini <ola@ologix.com>
 * Copyright (C) 2007 Nick Sieger <nicksieger@gmail.com>
 *
 * Alternatively, the contents of this file may be used under the terms of
 * either of the GNU General Public License Version 2 or later (the "GPL"),
 * or the GNU Lesser General Public License Version 2.1 or later (the "LGPL"),
 * in which case the provisions of the GPL or the LGPL are applicable instead
 * of those above. If you wish to allow use of your version of this file only
 * under the terms of either the GPL or the LGPL, and not to allow others to
 * use your version of this file under the terms of the EPL, indicate your
 * decision by deleting the provisions above and replace them with the notice
 * and other provisions required by the GPL or the LGPL. If you do not delete
 * the provisions above, a recipient may use your version of this file under
 * the terms of any one of the EPL, the GPL or the LGPL.
 ***** END LICENSE BLOCK *****/

package org.jruby;

import jnr.posix.POSIX;

import org.jcodings.Config;
import org.jcodings.Encoding;
import org.jcodings.IntHolder;
import org.jcodings.exception.EncodingException;
import org.jcodings.specific.ASCIIEncoding;
import org.jcodings.specific.USASCIIEncoding;
import org.jcodings.specific.UTF16BEEncoding;
import org.jcodings.specific.UTF16LEEncoding;
import org.jcodings.specific.UTF32BEEncoding;
import org.jcodings.specific.UTF32LEEncoding;
import org.jcodings.specific.UTF8Encoding;
import org.jcodings.unicode.UnicodeEncoding;
import org.joni.Matcher;
import org.joni.Option;
import org.joni.Regex;
import org.joni.Region;
import org.jruby.anno.JRubyClass;
import org.jruby.anno.JRubyMethod;
import org.jruby.ast.util.ArgsUtil;
import org.jruby.common.IRubyWarnings.ID;
import org.jruby.exceptions.JumpException;
import org.jruby.platform.Platform;
import org.jruby.runtime.Arity;
import org.jruby.runtime.Block;
import org.jruby.runtime.BlockCallback;
import org.jruby.runtime.CallBlock19;
import org.jruby.runtime.CallSite;
import org.jruby.runtime.ClassIndex;
import org.jruby.runtime.Helpers;
import org.jruby.runtime.JavaSites;
import org.jruby.runtime.JavaSites.StringSites;
import org.jruby.runtime.Signature;
import org.jruby.runtime.ThreadContext;
import org.jruby.runtime.Visibility;
import org.jruby.runtime.builtin.IRubyObject;
import org.jruby.runtime.encoding.EncodingCapable;
import org.jruby.runtime.encoding.MarshalEncoding;
import org.jruby.runtime.marshal.UnmarshalStream;
import org.jruby.util.*;
import org.jruby.util.io.EncodingUtils;

import java.nio.charset.Charset;
import java.util.Arrays;
import java.util.Locale;

import static org.jruby.RubyComparable.invcmp;
import static org.jruby.RubyEnumerator.SizeFn;
import static org.jruby.RubyEnumerator.enumeratorize;
import static org.jruby.RubyEnumerator.enumeratorizeWithSize;
import static org.jruby.anno.FrameField.BACKREF;
import static org.jruby.runtime.Visibility.PRIVATE;
import static org.jruby.util.StringSupport.CR_7BIT;
import static org.jruby.util.StringSupport.CR_BROKEN;
import static org.jruby.util.StringSupport.CR_MASK;
import static org.jruby.util.StringSupport.CR_UNKNOWN;
import static org.jruby.util.StringSupport.CR_VALID;
import static org.jruby.util.StringSupport.MBCLEN_CHARFOUND_LEN;
import static org.jruby.util.StringSupport.MBCLEN_CHARFOUND_P;
import static org.jruby.util.StringSupport.MBCLEN_INVALID_P;
import static org.jruby.util.StringSupport.MBCLEN_NEEDMORE_P;
import static org.jruby.util.StringSupport.codeLength;
import static org.jruby.util.StringSupport.codePoint;
import static org.jruby.util.StringSupport.codeRangeScan;
import static org.jruby.util.StringSupport.encFastMBCLen;
import static org.jruby.util.StringSupport.isSingleByteOptimizable;
import static org.jruby.util.StringSupport.memsearch;
import static org.jruby.util.StringSupport.memchr;
import static org.jruby.util.StringSupport.nth;
import static org.jruby.util.StringSupport.offset;

/**
 * Implementation of Ruby String class
 *
 * Concurrency: no synchronization is required among readers, but
 * all users must synchronize externally with writers.
 *
 */
@JRubyClass(name="String", include={"Enumerable", "Comparable"})
public class RubyString extends RubyObject implements CharSequence, EncodingCapable, MarshalEncoding, CodeRangeable {
    static final ASCIIEncoding ASCII = ASCIIEncoding.INSTANCE;
    static final UTF8Encoding UTF8 = UTF8Encoding.INSTANCE;

    // string doesn't share any resources
    private static final int SHARE_LEVEL_NONE = 0;
    // string has it's own ByteList, but it's pointing to a shared buffer (byte[])
    private static final int SHARE_LEVEL_BUFFER = 1;
    // string doesn't have it's own ByteList (values)
    private static final int SHARE_LEVEL_BYTELIST = 2;

    private static final byte[] SCRUB_REPL_UTF8 = new byte[]{(byte)0xEF, (byte)0xBF, (byte)0xBD};
    private static final byte[] SCRUB_REPL_ASCII = new byte[]{(byte)'?'};
    private static final byte[] SCRUB_REPL_UTF16BE = new byte[]{(byte)0xFF, (byte)0xFD};
    private static final byte[] SCRUB_REPL_UTF16LE = new byte[]{(byte)0xFD, (byte)0xFF};
    private static final byte[] SCRUB_REPL_UTF32BE = new byte[]{(byte)0x00, (byte)0x00, (byte)0xFF, (byte)0xFD};
    private static final byte[] SCRUB_REPL_UTF32LE = new byte[]{(byte)0xFD, (byte)0xFF, (byte)0x00, (byte)0x00};
    private static final byte[] FORCE_ENCODING_BYTES = ".force_encoding(\"".getBytes();

    public static RubyString[] NULL_ARRAY = {};

    private volatile int shareLevel = SHARE_LEVEL_NONE;

    private ByteList value;

    public static RubyClass createStringClass(Ruby runtime) {
        RubyClass stringClass = runtime.defineClass("String", runtime.getObject(), RubyString::newAllocatedString);

        stringClass.setClassIndex(ClassIndex.STRING);
        stringClass.setReifiedClass(RubyString.class);
        stringClass.kindOf = new RubyModule.JavaClassKindOf(RubyString.class);

        stringClass.includeModule(runtime.getComparable());
        stringClass.defineAnnotatedMethods(RubyString.class);

        return stringClass;
    }

    @Override
    public Encoding getEncoding() {
        return value.getEncoding();
    }

    @Override
    @SuppressWarnings("ReferenceEquality")
    public void setEncoding(Encoding encoding) {
        if (encoding != value.getEncoding()) {
            if (shareLevel == SHARE_LEVEL_BYTELIST) modify();
            else modifyCheck();
            value.setEncoding(encoding);
        }
    }

    @Override
    @SuppressWarnings("ReferenceEquality")
    public boolean shouldMarshalEncoding() {
        return getEncoding() != ASCIIEncoding.INSTANCE;
    }

    @Override
    public Encoding getMarshalEncoding() {
        return getEncoding();
    }

    public void associateEncoding(Encoding enc) {
        StringSupport.associateEncoding(this, enc);
    }

    public final void setEncodingAndCodeRange(Encoding enc, int cr) {
        value.setEncoding(enc);
        setCodeRange(cr);
    }

    public final Encoding toEncoding(Ruby runtime) {
        return runtime.getEncodingService().findEncoding(this);
    }

    @Override
    public final int getCodeRange() {
        return flags & CR_MASK;
    }

    @Override
    public final void setCodeRange(int codeRange) {
        clearCodeRange();
        flags |= codeRange & CR_MASK;
    }

    @Override
    public final void clearCodeRange() {
        flags &= ~CR_MASK;
    }

    @Override
    public final void keepCodeRange() {
        if (getCodeRange() == CR_BROKEN) clearCodeRange();
    }

    // ENC_CODERANGE_ASCIIONLY
    public final boolean isCodeRangeAsciiOnly() {
        return CodeRangeSupport.isCodeRangeAsciiOnly(this);
    }

    // rb_enc_str_asciionly_p
    public final boolean isAsciiOnly() {
        return StringSupport.isAsciiOnly(this);
    }

    @Override
    public final boolean isCodeRangeValid() {
        return (flags & CR_MASK) == CR_VALID;
    }

    public final boolean isCodeRangeBroken() {
        return (flags & CR_MASK) == CR_BROKEN;
    }

    // MRI: is_broken_string
    public final boolean isBrokenString() {
        return scanForCodeRange() == CR_BROKEN;
    }

    private void copyCodeRangeForSubstr(RubyString from, Encoding enc) {

        if (value.getRealSize() == 0) {
            setCodeRange(!enc.isAsciiCompatible() ? CR_VALID : CR_7BIT);
        } else {
            int fromCr = from.getCodeRange();
            if (fromCr == CR_7BIT) {
                setCodeRange(fromCr);
            } else {
                setCodeRange(CR_UNKNOWN);
            }
        }
    }

    // rb_enc_str_coderange
    @Override
    public final int scanForCodeRange() {
        int cr = getCodeRange();
        if (cr == CR_UNKNOWN) {
            cr = scanForCodeRange(value);
            setCodeRange(cr);
        }
        return cr;
    }

    public static int scanForCodeRange(final ByteList bytes) {
        Encoding enc = bytes.getEncoding();
        if (enc.minLength() > 1 && enc.isDummy() && EncodingUtils.getActualEncoding(enc, bytes).minLength() == 1) {
            return CR_BROKEN;
        }
        return codeRangeScan(enc, bytes);
    }

    final boolean singleByteOptimizable() {
        return StringSupport.isSingleByteOptimizable(this, EncodingUtils.STR_ENC_GET(this));
    }

    final boolean singleByteOptimizable(Encoding enc) {
        return StringSupport.isSingleByteOptimizable(this, enc);
    }

    @SuppressWarnings("ReferenceEquality")
    final Encoding isCompatibleWith(EncodingCapable other) {
        if (other instanceof RubyString) return checkEncoding((RubyString)other);
        Encoding enc1 = value.getEncoding();
        Encoding enc2 = other.getEncoding();

        if (enc1 == enc2) return enc1;
        if (value.getRealSize() == 0) return enc2;
        if (!enc1.isAsciiCompatible() || !enc2.isAsciiCompatible()) return null;
        if (enc2 instanceof USASCIIEncoding) return enc1;
        if (scanForCodeRange() == CR_7BIT) return enc2;
        return null;
    }

    // rb_enc_check
    public final Encoding checkEncoding(RubyString other) {
        return checkEncoding((CodeRangeable) other);
    }

    final Encoding checkEncoding(EncodingCapable other) {
        Encoding enc = isCompatibleWith(other);
        if (enc == null) throw getRuntime().newEncodingCompatibilityError("incompatible character encodings: " +
                                value.getEncoding() + " and " + other.getEncoding());
        return enc;
    }

    @Override
    public final Encoding checkEncoding(CodeRangeable other) {
        Encoding enc = StringSupport.areCompatible(this, other);
        if (enc == null) throw getRuntime().newEncodingCompatibilityError("incompatible character encodings: " +
                value.getEncoding() + " and " + other.getByteList().getEncoding());
        return enc;
    }

    // rb_enc_check but only supports strings
    public static Encoding checkEncoding(final Ruby runtime, ByteList str1, ByteList str2) {
        Encoding enc = StringSupport.areCompatible(str1, str2);
        if (enc == null) {
            throw runtime.newEncodingCompatibilityError("incompatible character encodings: " +
                    str1.getEncoding() + " and " + str2.getEncoding());
        }
        return enc;
    }

    private Encoding checkDummyEncoding() {
        Encoding enc = value.getEncoding();
        if (enc.isDummy()) throw getRuntime().newEncodingCompatibilityError(
                "incompatible encoding with this operation: " + enc);
        return enc;
    }

    public final int strLength() {
        return StringSupport.strLengthFromRubyString(this);
    }

    final int strLength(final ByteList bytes, final Encoding enc) {
        return StringSupport.strLengthFromRubyString(this, bytes, enc);
    }

    // MRI: rb_str_sublen
    final int subLength(int pos) {
        if (pos < 0 || singleByteOptimizable()) return pos;
        return StringSupport.strLength(value.getEncoding(), value.getUnsafeBytes(), value.getBegin(), value.getBegin() + pos);
    }

    /** short circuit for String key comparison
     *
     */
    @Override
    @SuppressWarnings("ReferenceEquality")
    public final boolean eql(IRubyObject other) {
        RubyClass meta = this.metaClass;
        if (meta != meta.runtime.getString() || meta != other.getMetaClass()) return super.eql(other);
        return eql19(other);
    }

    // rb_str_hash_cmp
    private boolean eql19(IRubyObject other) {
        final RubyString otherString = (RubyString) other;
        return StringSupport.areComparable(this, otherString) && value.equal(otherString.value);
    }

    /**
     * Does this string contain \0 anywhere (per byte search).
     * @return true if it does
     */
    public boolean hasNul() {
        ByteList bytes = getByteList();
        return memchr(bytes.unsafeBytes(), bytes.begin(), '\0', bytes.realSize()) != -1;
    }

    // mri: rb_must_asciicompat
    public void verifyAsciiCompatible() {
        if (!getEncoding().isAsciiCompatible()) throw getRuntime().newEncodingCompatibilityError("ASCII incompatible encoding: " + getEncoding());
    }

    public RubyString(Ruby runtime, RubyClass rubyClass) {
        this(runtime, rubyClass, ByteList.NULL_ARRAY);
    }

    public RubyString(Ruby runtime, RubyClass rubyClass, CharSequence value) {
        this(runtime, rubyClass, value, UTF8);
    }

    public RubyString(Ruby runtime, RubyClass rubyClass, CharSequence value, Encoding enc) {
        super(runtime, rubyClass);
        assert value != null;
        assert enc != null;

        this.value = encodeBytelist(value, enc);
    }

    private RubyString(Ruby runtime, RubyClass rubyClass, String value, Encoding enc) {
        super(runtime, rubyClass);
        assert value != null;
        assert enc != null;

        this.value = encodeBytelist(value, enc);
    }

    public RubyString(Ruby runtime, RubyClass rubyClass, byte[] value) {
        super(runtime, rubyClass);
        assert value != null;
        this.value = new ByteList(value);
    }

    public RubyString(Ruby runtime, RubyClass rubyClass, ByteList value) {
        super(runtime, rubyClass);
        assert value != null;
        this.value = value;
    }

    public RubyString(Ruby runtime, RubyClass rubyClass, ByteList value, boolean objectSpace) {
        super(runtime, rubyClass, objectSpace);
        assert value != null;
        this.value = value;
    }

    public RubyString(Ruby runtime, RubyClass rubyClass, ByteList value, Encoding encoding, boolean objectSpace) {
        this(runtime, rubyClass, value, objectSpace);
        value.setEncoding(encoding);
    }

    protected RubyString(Ruby runtime, RubyClass rubyClass, ByteList value, Encoding enc, int cr) {
        this(runtime, rubyClass, value);
        flags |= cr;
        value.setEncoding(enc);
    }

    protected RubyString(Ruby runtime, RubyClass rubyClass, ByteList value, Encoding enc) {
        this(runtime, rubyClass, value);
        value.setEncoding(enc);
    }

    protected RubyString(Ruby runtime, RubyClass rubyClass, ByteList value, int cr) {
        this(runtime, rubyClass, value);
        flags |= cr;
    }

    // Deprecated String construction routines

    @Deprecated
    public RubyString newString(CharSequence s) {
        return new RubyString(getRuntime(), getType(), s);
    }

    @Deprecated
    public RubyString newString(ByteList s) {
        return new RubyString(getRuntime(), getMetaClass(), s);
    }

    @Deprecated
    public static RubyString newString(Ruby runtime, RubyClass clazz, CharSequence str) {
        return new RubyString(runtime, clazz, str);
    }

    public static RubyString newStringLight(Ruby runtime, ByteList bytes) {
        return new RubyString(runtime, runtime.getString(), bytes, false);
    }

    public static RubyString newStringLight(Ruby runtime, int size) {
        return new RubyString(runtime, runtime.getString(), new ByteList(size), false);
    }

    public static RubyString newStringLight(Ruby runtime, int size, Encoding encoding) {
        return new RubyString(runtime, runtime.getString(), new ByteList(size), encoding, false);
    }

    public static RubyString newString(Ruby runtime, CharSequence str) {
        return new RubyString(runtime, runtime.getString(), str, UTF8);
    }

    public static RubyString newString(Ruby runtime, CharSequence str, Encoding encoding) {
        return new RubyString(runtime, runtime.getString(), str, encoding);
    }

    public static RubyString newString(Ruby runtime, String str) {
        return new RubyString(runtime, runtime.getString(), str, UTF8);
    }

    public static RubyString newString(Ruby runtime, String str, Encoding encoding) {
        return new RubyString(runtime, runtime.getString(), str, encoding);
    }

    public static RubyString newBinaryString(Ruby runtime, String str) {
        return new RubyString(runtime, runtime.getString(), new ByteList(ByteList.plain(str), ASCIIEncoding.INSTANCE, false));
    }

    public static RubyString newBinaryString(Ruby runtime, ByteList str) {
        return new RubyString(runtime, runtime.getString(), str, ASCIIEncoding.INSTANCE, false);
    }

    public static RubyString newUSASCIIString(Ruby runtime, String str) {
        return new RubyString(runtime, runtime.getString(), str, USASCIIEncoding.INSTANCE);
    }

    public static RubyString newString(Ruby runtime, byte[] bytes) {
        return new RubyString(runtime, runtime.getString(), bytes);
    }

    public static RubyString newString(Ruby runtime, byte[] bytes, int start, int length) {
        return newString(runtime, bytes, start, length, ASCIIEncoding.INSTANCE);
    }

    // rb_enc_str_new
    public static RubyString newString(Ruby runtime, byte[] bytes, int start, int length, Encoding encoding) {
        byte[] copy = new byte[length];
        System.arraycopy(bytes, start, copy, 0, length);
        return new RubyString(runtime, runtime.getString(), new ByteList(copy, encoding, false));
    }

    public static RubyString newString(Ruby runtime, ByteList bytes) {
        return new RubyString(runtime, runtime.getString(), bytes);
    }

    public static RubyString newString(Ruby runtime, ByteList bytes, int coderange) {
        return new RubyString(runtime, runtime.getString(), bytes, coderange);
    }

    public static RubyString newString(Ruby runtime, ByteList bytes, Encoding encoding) {
        return new RubyString(runtime, runtime.getString(), bytes, encoding);
    }

    static RubyString newString(Ruby runtime, byte b) {
        return new RubyString(runtime, runtime.getString(), RubyInteger.singleCharByteList(b));
    }

    @SuppressWarnings("ReferenceEquality")
    public static RubyString newUnicodeString(Ruby runtime, String str) {
        Encoding defaultInternal = runtime.getDefaultInternalEncoding();
        if (defaultInternal == UTF16BEEncoding.INSTANCE) {
            return newUTF16String(runtime, str);
        } else {
            return newUTF8String(runtime, str);
        }
    }

    public static RubyString newUTF8String(Ruby runtime, String str) {
        return new RubyString(runtime, runtime.getString(), RubyEncoding.doEncodeUTF8(str));
    }

    public static RubyString newUTF16String(Ruby runtime, String str) {
        return new RubyString(runtime, runtime.getString(), RubyEncoding.doEncodeUTF16(str));
    }

    @SuppressWarnings("ReferenceEquality")
    public static RubyString newUnicodeString(Ruby runtime, CharSequence str) {
        Encoding defaultInternal = runtime.getDefaultInternalEncoding();
        if (defaultInternal == UTF16BEEncoding.INSTANCE) {
            return newUTF16String(runtime, str);
        } else {
            return newUTF8String(runtime, str);
        }
    }

    public static RubyString newUTF8String(Ruby runtime, CharSequence str) {
        return new RubyString(runtime, runtime.getString(), RubyEncoding.doEncodeUTF8(str));
    }

    public static RubyString newUTF16String(Ruby runtime, CharSequence str) {
        return new RubyString(runtime, runtime.getString(), RubyEncoding.doEncodeUTF16(str));
    }

    /**
     * Return a new Ruby String encoded as the default internal encoding given a Java String that
     * has come from an external source. If there is no default internal encoding set, the Ruby
     * String will be encoded using Java's default external encoding. If an internal encoding is
     * set, that encoding will be used for the Ruby String.
     *
     * @param runtime
     * @param str
     * @return
     */
    public static RubyString newInternalFromJavaExternal(Ruby runtime, String str) {
        // Ruby internal
        Encoding internal = runtime.getDefaultInternalEncoding();
        Charset rubyInt = null;
        if ( internal != null ) rubyInt = EncodingUtils.charsetForEncoding(internal);

        if ( rubyInt == null ) {
            Encoding javaExtEncoding = runtime.getEncodingService().getJavaDefault();
            return RubyString.newString(runtime, new ByteList(str.getBytes(), javaExtEncoding));
        }
        return RubyString.newString(runtime,  new ByteList(RubyEncoding.encode(str, rubyInt), internal));
    }

    @Deprecated
    public static RubyString newExternalStringWithEncoding(Ruby runtime, String string, Encoding encoding) {
        return EncodingUtils.newExternalStringWithEncoding(runtime, string, encoding);
    }

    // String construction routines by NOT byte[] buffer and making the target String shared
    public static RubyString newStringShared(Ruby runtime, RubyString orig) {
        orig.shareLevel = SHARE_LEVEL_BYTELIST;
        RubyString str = new RubyString(runtime, runtime.getString(), orig.value);
        str.shareLevel = SHARE_LEVEL_BYTELIST;
        return str;
    }

    public static RubyString newStringShared(Ruby runtime, ByteList bytes) {
        return newStringShared(runtime, runtime.getString(), bytes);
    }

    public static RubyString newStringShared(Ruby runtime, ByteList bytes, Encoding encoding) {
        return newStringShared(runtime, runtime.getString(), bytes, encoding);
    }


    public static RubyString newStringShared(Ruby runtime, ByteList bytes, int codeRange) {
        RubyString str = new RubyString(runtime, runtime.getString(), bytes, codeRange);
        str.shareLevel = SHARE_LEVEL_BYTELIST;
        return str;
    }

    public static RubyString newStringShared(Ruby runtime, RubyClass clazz, ByteList bytes) {
        RubyString str = new RubyString(runtime, clazz, bytes);
        str.shareLevel = SHARE_LEVEL_BYTELIST;
        return str;
    }

    @SuppressWarnings("ReferenceEquality")
    public static RubyString newStringShared(Ruby runtime, RubyClass clazz, ByteList bytes, Encoding encoding) {
        if (bytes.getEncoding() == encoding) return newStringShared(runtime, clazz, bytes);
        RubyString str = new RubyString(runtime, clazz, bytes.makeShared(bytes.getBegin(), bytes.getRealSize()), encoding);
        str.shareLevel = SHARE_LEVEL_BUFFER; // since passing an encoding in does bytes.setEncoding(encoding)
        return str;
    }

    private static RubyString newStringShared(Ruby runtime, ByteList bytes, Encoding encoding, int cr) {
        RubyString str = newStringShared(runtime, runtime.getString(), bytes, encoding);
        str.flags |= cr;
        return str;
    }

    public static RubyString newStringShared(Ruby runtime, byte[] bytes) {
        return newStringShared(runtime, bytes, ASCIIEncoding.INSTANCE);
    }

    public static RubyString newStringShared(Ruby runtime, byte[] bytes, Encoding encoding) {
        return newStringShared(runtime, bytes, 0, bytes.length, encoding);
    }

    public static RubyString newStringShared(Ruby runtime, byte[] bytes, int start, int length) {
        return newStringShared(runtime, bytes, start, length, ASCIIEncoding.INSTANCE);
    }

    public static RubyString newStringShared(Ruby runtime, byte[] bytes, int start, int length, Encoding encoding) {
        ByteList byteList = new ByteList(bytes, start, length, encoding, false);
        RubyString str = new RubyString(runtime, runtime.getString(), byteList);
        str.shareLevel = SHARE_LEVEL_BUFFER;
        return str;
    }

    public static RubyString newEmptyString(Ruby runtime) {
        return newEmptyString(runtime, runtime.getString());
    }

    public static RubyString newEmptyBinaryString(Ruby runtime) {
        return newAllocatedString(runtime, runtime.getString());
    }

    private static final ByteList EMPTY_ASCII8BIT_BYTELIST = new ByteList(ByteList.NULL_ARRAY, ASCIIEncoding.INSTANCE);
    private static final ByteList EMPTY_USASCII_BYTELIST = new ByteList(ByteList.NULL_ARRAY, USASCIIEncoding.INSTANCE);

    public static RubyString newAllocatedString(Ruby runtime, RubyClass metaClass) {
        RubyString empty = new RubyString(runtime, metaClass, EMPTY_ASCII8BIT_BYTELIST);
        empty.shareLevel = SHARE_LEVEL_BYTELIST;
        return empty;
    }

    public static RubyString newEmptyString(Ruby runtime, RubyClass metaClass) {
        RubyString empty = new RubyString(runtime, metaClass, EMPTY_USASCII_BYTELIST);
        empty.shareLevel = SHARE_LEVEL_BYTELIST;
        return empty;
    }

    // String construction routines by NOT byte[] buffer and NOT making the target String shared
    public static RubyString newStringNoCopy(Ruby runtime, ByteList bytes) {
        return newStringNoCopy(runtime, runtime.getString(), bytes);
    }

    public static RubyString newStringNoCopy(Ruby runtime, RubyClass clazz, ByteList bytes) {
        return new RubyString(runtime, clazz, bytes);
    }

    public static RubyString newStringNoCopy(Ruby runtime, byte[] bytes, int start, int length) {
        return newStringNoCopy(runtime, new ByteList(bytes, start, length, false));
    }

    public static RubyString newStringNoCopy(Ruby runtime, byte[] bytes) {
        return newStringNoCopy(runtime, new ByteList(bytes, false));
    }

    // str_independent
    public final boolean independent() {
        return shareLevel == SHARE_LEVEL_NONE;
    }

    // str_make_independent, modified to create a new String rather than possibly modifying a frozen one
    public final RubyString makeIndependent() {
        RubyClass klass = metaClass;
        RubyString str = strDup(klass.runtime, klass);
        str.modify();
        str.setFrozen(true);
        return str;
    }

    // str_make_independent_expand
    public final RubyString makeIndependent(final int length) {
        RubyClass klass = metaClass;
        RubyString str = strDup(klass.runtime, klass);
        str.modify(length);
        str.setFrozen(true);
        return str;
    }

    // MRI: EXPORT_STR macro in process.c
    public RubyString export(ThreadContext context) {
        if (Platform.IS_WINDOWS) {
            return EncodingUtils.strConvEncOpts(context, this, null, UTF8Encoding.INSTANCE, 0, context.nil);
        }
        return this;
    }

    /** Encoding aware String construction routines for 1.9
     *
     */
    public static final class EmptyByteListHolder {
        public final ByteList bytes;
        public final int cr;
        EmptyByteListHolder(Encoding enc) {
            this.bytes = new ByteList(ByteList.NULL_ARRAY, enc);
            this.cr = bytes.getEncoding().isAsciiCompatible() ? CR_7BIT : CR_VALID;
        }
    }

    private static EmptyByteListHolder EMPTY_BYTELISTS[] = new EmptyByteListHolder[4];

    public static EmptyByteListHolder getEmptyByteList(Encoding enc) {
        if (enc == null) enc = ASCIIEncoding.INSTANCE;
        int index = enc.getIndex();
        EmptyByteListHolder bytes;
        if (index < EMPTY_BYTELISTS.length && (bytes = EMPTY_BYTELISTS[index]) != null) {
            return bytes;
        }
        return prepareEmptyByteList(enc);
    }

    private static EmptyByteListHolder prepareEmptyByteList(Encoding enc) {
        if (enc == null) enc = ASCIIEncoding.INSTANCE;
        int index = enc.getIndex();
        if (index >= EMPTY_BYTELISTS.length) {
            EmptyByteListHolder tmp[] = new EmptyByteListHolder[index + 4];
            System.arraycopy(EMPTY_BYTELISTS,0, tmp, 0, EMPTY_BYTELISTS.length);
            EMPTY_BYTELISTS = tmp;
        }
        return EMPTY_BYTELISTS[index] = new EmptyByteListHolder(enc);
    }

    public static RubyString newEmptyString(Ruby runtime, RubyClass metaClass, Encoding enc) {
        EmptyByteListHolder holder = getEmptyByteList(enc);
        RubyString empty = new RubyString(runtime, metaClass, holder.bytes, holder.cr);
        empty.shareLevel = SHARE_LEVEL_BYTELIST;
        return empty;
    }

    public static RubyString newEmptyString(Ruby runtime, Encoding enc) {
        return newEmptyString(runtime, runtime.getString(), enc);
    }

    public static RubyString newStringNoCopy(Ruby runtime, RubyClass clazz, ByteList bytes, Encoding enc, int cr) {
        return new RubyString(runtime, clazz, bytes, enc, cr);
    }

    public static RubyString newStringNoCopy(Ruby runtime, ByteList bytes, Encoding enc, int cr) {
        return newStringNoCopy(runtime, runtime.getString(), bytes, enc, cr);
    }

    public static RubyString newUsAsciiStringNoCopy(Ruby runtime, ByteList bytes) {
        return newStringNoCopy(runtime, bytes, USASCIIEncoding.INSTANCE, CR_7BIT);
    }

    public static RubyString newUsAsciiStringShared(Ruby runtime, ByteList bytes) {
        RubyString str = newUsAsciiStringNoCopy(runtime, bytes);
        str.shareLevel = SHARE_LEVEL_BYTELIST;
        return str;
    }

    public static RubyString newUsAsciiStringShared(Ruby runtime, byte[] bytes, int start, int length) {
        RubyString str = newUsAsciiStringNoCopy(runtime, new ByteList(bytes, start, length, false));
        str.shareLevel = SHARE_LEVEL_BUFFER;
        return str;
    }

    @Override
    public ClassIndex getNativeClassIndex() {
        return ClassIndex.STRING;
    }

    @Override
    public Class getJavaClass() {
        return String.class;
    }

    @Override
    public RubyString convertToString() {
        return this;
    }

    @Override
    public String toString() {
        return decodeString();
    }

    /**
     * Convert this Ruby string to a Java String. This version is encoding-aware.
     *
     * @return A decoded Java String, based on this Ruby string's encoding.
     */
    public String decodeString() {
        return Helpers.decodeByteList(getRuntime(), value);
    }

    /**
     * Overridden dup for fast-path logic.
     *
     * @return A new RubyString sharing the original backing store.
     */
    @Override
    public IRubyObject dup() {
        RubyClass mc = metaClass.getRealClass();
        if (mc.getClassIndex() != ClassIndex.STRING) return super.dup();

        return strDup(mc.getClassRuntime(), mc.getRealClass());
    }

    // rb_str_new_frozen or rb_str_dup_frozen
    public IRubyObject dupFrozen() {
        RubyString dup = (RubyString) dup();
        dup.setFrozen(true);
        return dup;
    }

    // MRI: rb_str_dup
    public final RubyString strDup(Ruby runtime) {
        return strDup(runtime, metaClass.getRealClass());
    }

    final RubyString strDup(Ruby runtime, RubyClass clazz) {
        shareLevel = SHARE_LEVEL_BYTELIST;
        RubyString dup = new RubyString(runtime, clazz, value);
        dup.shareLevel = SHARE_LEVEL_BYTELIST;
        dup.flags |= flags & CR_MASK;

        return dup;
    }

    /* rb_str_subseq */
    public final RubyString makeSharedString(Ruby runtime, int index, int len) {
        return makeShared(runtime, runtime.getString(), value, index, len);
    }

    @Deprecated
    public final RubyString makeSharedString19(Ruby runtime, int index, int len) {
        return makeShared(runtime, runtime.getString(), value, index, len);
    }

    public final RubyString makeShared(Ruby runtime, int index, int len) {
        return makeShared(runtime, getType(), value, index, len);
    }

    public final RubyString makeShared(Ruby runtime, RubyClass meta, int index, int len) {
        final RubyString shared;
        if (len == 0) {
            shared = newEmptyString(runtime, meta);
        } else if (len == 1) {
            shared = newStringShared(runtime, meta, RubyInteger.singleCharByteList(value.getUnsafeBytes()[value.getBegin() + index]));
        } else {
            if (shareLevel == SHARE_LEVEL_NONE) shareLevel = SHARE_LEVEL_BUFFER;
            shared = new RubyString(runtime, meta, value.makeShared(index, len));
            shared.shareLevel = SHARE_LEVEL_BUFFER;
        }

        return shared;
    }

    @Deprecated
    public final RubyString makeShared19(Ruby runtime, int index, int len) {
        return makeShared(runtime, value, index, len);
    }

    @Deprecated
    public final RubyString makeShared19(Ruby runtime, RubyClass meta, int index, int len) {
        return makeShared(runtime, meta, value, index, len);
    }

    private RubyString makeShared(Ruby runtime, ByteList value, int index, int len) {
        return makeShared(runtime, getType(), value, index, len);
    }

    private RubyString makeShared(Ruby runtime, RubyClass meta, ByteList value, int index, int len) {
        final RubyString shared;
        Encoding enc = value.getEncoding();

        if (len == 0) {
            shared = newEmptyString(runtime, meta, enc);
        } else if (len == 1) {
            byte b = (byte) value.get(index);

            // only use cache for low ASCII bytes
            if ((b & 0xFF) < 0x80) {
                shared = RubyInteger.singleCharString(runtime, b, meta, enc);
            } else {
                ByteList bytes = new ByteList(new byte[]{(byte) value.get(index)}, enc);
                shared = new RubyString(runtime, meta, bytes);
            }
        } else {
            if (shareLevel == SHARE_LEVEL_NONE) shareLevel = SHARE_LEVEL_BUFFER;
            shared = new RubyString(runtime, meta, value.makeShared(index, len));
            shared.shareLevel = SHARE_LEVEL_BUFFER;
        }
        shared.copyCodeRangeForSubstr(this, enc); // no need to assign encoding, same bytelist shared
        return shared;
    }

    public final void setByteListShared() {
        if (shareLevel != SHARE_LEVEL_BYTELIST) shareLevel = SHARE_LEVEL_BYTELIST;
    }

    final void setBufferShared() {
        if (shareLevel == SHARE_LEVEL_NONE) shareLevel = SHARE_LEVEL_BUFFER;
    }

    /**
     * Check that the string can be modified, raising error otherwise.
     *
     * If you plan to modify a string with shared backing store, this
     * method is not sufficient; you will need to call modify() instead.
     */
    public final void modifyCheck() {
        frozenCheck();
    }

    public void modifyCheck(byte[] b, int len) {
        if (value.getUnsafeBytes() != b || value.getRealSize() != len) throw getRuntime().newRuntimeError("string modified");
    }

    @SuppressWarnings("ReferenceEquality")
    private void modifyCheck(byte[] b, int len, Encoding enc) {
        if (value.getUnsafeBytes() != b || value.getRealSize() != len || value.getEncoding() != enc) throw getRuntime().newRuntimeError("string modified");
    }

    protected void frozenCheck() {
        if (isFrozen()) {
            throw getRuntime().newFrozenError("String", this);
        }
    }

    /** rb_str_modify
     *
     */
    @Override
    public final void modify() {
        modifyCheck();

        if (shareLevel != SHARE_LEVEL_NONE) {
            if (shareLevel == SHARE_LEVEL_BYTELIST) {
                value = value.dup();
            } else {
                value.unshare();
            }
            shareLevel = SHARE_LEVEL_NONE;
        }

        value.invalidate();
    }

    public final void modify19() {
        modify();
        clearCodeRange();
    }

    @Override
    public void modifyAndKeepCodeRange() {
        modify();
        keepCodeRange();
    }

    /** rb_str_modify (with length bytes ensured)
     *
     */
    @Override
    public final void modify(int length) {
        modifyCheck();

        if (shareLevel != SHARE_LEVEL_NONE) {
            if (shareLevel == SHARE_LEVEL_BYTELIST) {
                value = value.dup(length);
            } else {
                value.unshare(length);
            }
            shareLevel = SHARE_LEVEL_NONE;
        } else {
            value.ensure(length);
        }

        value.invalidate();
    }

    /**
     * rb_str_modify_expand
     */
    public final void modifyExpand(int length) {
        modify(length);
        clearCodeRange();
    }

    // io_set_read_length
    public void setReadLength(int length) {
        if (size() != length) {
            modify();
            value.setRealSize(length);
        }
    }

    // MRI: rb_str_new_frozen, at least in spirit
    // also aliased to rb_str_new4
    public RubyString newFrozen() {
        if (isFrozen()) return this;

        RubyString str = strDup(metaClass.runtime);
        str.setCodeRange(getCodeRange());
        str.setFrozen(true);
        return str;
    }

    public static RubyString newDebugFrozenString(Ruby runtime, RubyClass rubyClass, ByteList value, int cr, String file, int line) {
        return new DebugFrozenString(runtime, runtime.getString(), value, cr, file, line);
    }

    static class DebugFrozenString extends RubyString {
        private final String file;
        private final int line;

        protected DebugFrozenString(Ruby runtime, RubyClass rubyClass, ByteList value, int cr, String file, int line) {
            super(runtime, rubyClass, value, cr);

            this.file = file;
            this.line = line;
        }

        @Override
        protected void frozenCheck() {
            Ruby runtime = getRuntime();
            
            throw runtime.newRaiseException(runtime.getFrozenError(),
                    "can't modify frozen String, created at " + file + ":" + line);
        }
    }

    /** rb_str_resize
     */
    public final void resize(final int size) {
        final int len = value.length();
        if (len > size) {
            modify(size);
            value.setRealSize(size);
        } else if (len < size) {
            modify(size);
            value.length(size);
        }
    }

    public final void view(ByteList bytes) {
        modifyCheck();

        value = bytes;
        shareLevel = SHARE_LEVEL_NONE;
    }

    private void view(byte[] bytes, boolean copy) {
        modifyCheck();

        value = new ByteList(bytes, copy);
        shareLevel = SHARE_LEVEL_NONE;

        value.invalidate();
    }

    private void view(int index, int len) {
        modifyCheck();

        if (shareLevel != SHARE_LEVEL_NONE) {
            if (shareLevel == SHARE_LEVEL_BYTELIST) {
                // if len == 0 then shared empty
                value = value.makeShared(index, len);
                shareLevel = SHARE_LEVEL_BUFFER;
            } else {
                value.view(index, len);
            }
        } else {
            value.view(index, len);
            // FIXME this below is temporary, but its much safer for COW (it prevents not shared Strings with begin != 0)
            // this allows now e.g.: ByteList#set not to be begin aware
            shareLevel = SHARE_LEVEL_BUFFER;
        }

        value.invalidate();
    }

    public static String bytesToString(byte[] bytes, int beg, int len) {
        return new String(ByteList.plain(bytes, beg, len));
    }

    public static String byteListToString(ByteList bytes) {
        return bytesToString(bytes.getUnsafeBytes(), bytes.begin(), bytes.length());
    }

    public static String bytesToString(byte[] bytes) {
        return bytesToString(bytes, 0, bytes.length);
    }

    public static byte[] stringToBytes(String string) {
        return ByteList.plain(string);
    }

    @Override
    public RubyString asString() {
        return this;
    }

    @Override
    public IRubyObject checkStringType() {
        return this;
    }

    @JRubyMethod(meta = true)
    public static IRubyObject try_convert(ThreadContext context, IRubyObject recv, IRubyObject str) {
        return str.checkStringType();
    }

    @SuppressWarnings("ReferenceEquality")
    @JRubyMethod(name = {"to_s", "to_str"})
    @Override
    public IRubyObject to_s() {
        final Ruby runtime = metaClass.runtime;
        if (metaClass.getRealClass() != runtime.getString()) {
            return strDup(runtime, runtime.getString());
        }
        return this;
    }

    @Override
    public final int compareTo(IRubyObject other) {
        return (int) op_cmp(metaClass.runtime.getCurrentContext(), other).convertToInteger().getLongValue();
    }

    /* rb_str_cmp_m */
    @JRubyMethod(name = "<=>")
    @Override
    public IRubyObject op_cmp(ThreadContext context, IRubyObject other) {
        Ruby runtime = context.runtime;
        if (other instanceof RubyString) {
            return runtime.newFixnum(op_cmp((RubyString) other));
        }
        JavaSites.CheckedSites sites = sites(context).to_str_checked;
        if (sites.respond_to_X.respondsTo(context, this, other)) {
            IRubyObject tmp = TypeConverter.checkStringType(context, sites, other);
            if (tmp instanceof RubyString) return runtime.newFixnum(op_cmp((RubyString) tmp));
        } else {
            return invcmp(context, sites(context).recursive_cmp, this, other);
        }
        return context.nil;
    }

    /** rb_str_equal
     *
     */
    @JRubyMethod(name = {"==", "==="})
    @Override
    public IRubyObject op_equal(ThreadContext context, IRubyObject other) {
        if (this == other) return context.tru;
        if (other instanceof RubyString) {
            RubyString otherString = (RubyString)other;
            return StringSupport.areComparable(this, otherString) && value.equal(otherString.value) ? context.tru : context.fals;
        }
        return op_equalCommon(context, other);
    }

    private IRubyObject op_equalCommon(ThreadContext context, IRubyObject other) {
        if (!sites(context).respond_to_to_str.respondsTo(context, this, other)) return context.fals;
        return sites(context).equals.call(context, this, other, this).isTrue() ? context.tru : context.fals;
    }

    @JRubyMethod(name = "-@") // -'foo' returns frozen string
    public final IRubyObject minus_at(ThreadContext context) {
        return context.runtime.freezeAndDedupString(this);
    }

    @JRubyMethod(name = "+@") // +'foo' returns modifiable string
    public final IRubyObject plus_at() {
        return isFrozen() ? this.dup() : this;
    }

    public IRubyObject op_plus(ThreadContext context, IRubyObject arg) {
        return op_plus19(context, arg);
    }

    @JRubyMethod(name = "+", required = 1)
    public IRubyObject op_plus19(ThreadContext context, IRubyObject arg) {
        RubyString str = arg.convertToString();
        Encoding enc = checkEncoding(str);
        long len = (long) value.getRealSize() + str.value.getRealSize();

        // we limit to int because ByteBuffer can only allocate int sizes
        if (len > Integer.MAX_VALUE) throw context.runtime.newArgumentError("argument too big");
        RubyString resultStr = newStringNoCopy(context.runtime, StringSupport.addByteLists(value, str.value),
                enc, CodeRangeSupport.codeRangeAnd(getCodeRange(), str.getCodeRange()));
        return resultStr;
    }

    public IRubyObject op_mul(ThreadContext context, IRubyObject other) {
        return op_mul19(context, other);
    }

    @JRubyMethod(name = "*", required = 1)
    public IRubyObject op_mul19(ThreadContext context, IRubyObject other) {
        RubyString result = multiplyByteList(context, other);
        result.value.setEncoding(value.getEncoding());
        result.copyCodeRangeForSubstr(this, value.getEncoding());
        return result;
    }

    private RubyString multiplyByteList(ThreadContext context, IRubyObject arg) {
        Ruby runtime = context.runtime;

        int len = RubyNumeric.num2int(arg);
        if (len < 0) throw runtime.newArgumentError("negative argument");

        // we limit to int because ByteBuffer can only allocate int sizes
        len = Helpers.multiplyBufferLength(runtime, value.getRealSize(), len);

        ByteList bytes = new ByteList(len);
        if (len > 0) {
            bytes.setRealSize(len);
            int n = value.getRealSize();
            System.arraycopy(value.getUnsafeBytes(), value.getBegin(), bytes.getUnsafeBytes(), 0, n);
            while (n <= len >> 1) {
                System.arraycopy(bytes.getUnsafeBytes(), 0, bytes.getUnsafeBytes(), n, n);
                n <<= 1;
            }
            System.arraycopy(bytes.getUnsafeBytes(), 0, bytes.getUnsafeBytes(), n, len - n);
        }
        RubyString result = newString(context.runtime, bytes);
        return result;
    }

    @JRubyMethod(name = "%", required = 1)
    public RubyString op_format(ThreadContext context, IRubyObject arg) {
        IRubyObject tmp;
        if (arg instanceof RubyHash) {
            tmp = arg;
        } else {
            tmp = arg.checkArrayType();
            if (tmp.isNil()) tmp = arg;
        }

        ByteList out = new ByteList(value.getRealSize());
        out.setEncoding(value.getEncoding());

        // FIXME: Should we make this work with platform's locale,
        // or continue hardcoding US?
        Sprintf.sprintf1_9(out, Locale.US, value, tmp);

        RubyString str = newString(context.runtime, out);

        return str;
    }

    @JRubyMethod
    @Override
    public RubyFixnum hash() {
        Ruby runtime = getRuntime();
        return RubyFixnum.newFixnum(runtime, strHashCode(runtime));
    }

    @Override
    public int hashCode() {
        return strHashCode(getRuntime());
    }

    /**
     * Generate a hash for the String, using its associated Ruby instance's hash seed.
     *
     * @param runtime the runtime
     * @return calculated hash
     */
    public int strHashCode(Ruby runtime) {
        final ByteList value = this.value;
        final Encoding enc = value.getEncoding();
        long hash = runtime.isSiphashEnabled() ? SipHashInline.hash24(runtime.getHashSeedK0(),
                runtime.getHashSeedK1(), value.getUnsafeBytes(), value.getBegin(),
                value.getRealSize()) : PerlHash.hash(runtime.getHashSeedK0(),
                value.getUnsafeBytes(), value.getBegin(), value.getRealSize());
        hash ^= (enc.isAsciiCompatible() && scanForCodeRange() == CR_7BIT ? 0 : enc.getIndex());
        return (int) hash;
    }

    /**
     * Generate a hash for the String, without a seed.
     *
     * @param runtime the runtime
     * @return calculated hash
     */
    public int unseededStrHashCode(Ruby runtime) {
        final ByteList value = this.value;
        final Encoding enc = value.getEncoding();
        long hash = runtime.isSiphashEnabled() ? SipHashInline.hash24(0, 0, value.getUnsafeBytes(),
                value.getBegin(), value.getRealSize()) : PerlHash.hash(0, value.getUnsafeBytes(),
                value.getBegin(), value.getRealSize());
        hash ^= (enc.isAsciiCompatible() && scanForCodeRange() == CR_7BIT ? 0 : enc.getIndex());
        return (int) hash;
    }

    @Override
    public boolean equals(Object other) {
        if (this == other) return true;

        return (other instanceof RubyString) && equals((RubyString) other);
    }

    @SuppressWarnings("NonOverridingEquals")
    final boolean equals(RubyString other) {
        return ((RubyString) other).value.equal(value);
    }

    /** rb_obj_as_string
     *
     */
    public static RubyString objAsString(ThreadContext context, IRubyObject obj) {
        if (obj instanceof RubyString) return (RubyString) obj;
        IRubyObject str = sites(context).to_s.call(context, obj, obj);
        if (!(str instanceof RubyString)) return (RubyString) obj.anyToString();
        // TODO: MRI sets an fstring flag on fstrings and uses that flag here
        return (RubyString) str;
    }

    /** rb_str_cmp
     *
     */
    public final int op_cmp(RubyString other) {
        int ret = value.cmp(other.value);
        if (ret == 0 && !StringSupport.areComparable(this, other)) {
            return value.getEncoding().getIndex() > other.value.getEncoding().getIndex() ? 1 : -1;
        }
        return ret;
    }

    /** rb_to_id
     *
     */
    @Override
    public String asJavaString() {
        return toString();
    }

    public IRubyObject doClone(){
        return newString(getRuntime(), value.dup());
    }

    public final RubyString cat(byte[] str) {
        modify(value.getRealSize() + str.length);
        System.arraycopy(str, 0, value.getUnsafeBytes(), value.getBegin() + value.getRealSize(), str.length);
        value.setRealSize(value.getRealSize() + str.length);
        return this;
    }

    public final RubyString cat(byte[] str, int beg, int len) {
        modify(value.getRealSize() + len);
        if (len == 0) return this;
        System.arraycopy(str, beg, value.getUnsafeBytes(), value.getBegin() + value.getRealSize(), len);
        value.setRealSize(value.getRealSize() + len);
        return this;
    }

    // // rb_str_buf_append against VALUE
    public final RubyString cat19(RubyString str2) {
        int str2_cr = cat19(str2.getByteList(), str2.getCodeRange());

        str2.setCodeRange(str2_cr);

        return this;
    }

    public final RubyString cat(ByteList other, int codeRange) {
        cat19(other, codeRange);
        return this;
    }

    // rb_str_buf_append against ptr
    public final int cat19(ByteList other, int codeRange) {
        return EncodingUtils.encCrStrBufCat(metaClass.runtime, this, other, other.getEncoding(), codeRange);
    }

    public final RubyString catString(String str) {
        cat19(encodeBytelist(str, getEncoding()), CR_UNKNOWN);
        return this;
    }

    public final RubyString cat(RubyString str) {
        return cat(str.getByteList());
    }

    public final RubyString cat(ByteList str) {
        modify(value.getRealSize() + str.getRealSize());
        System.arraycopy(str.getUnsafeBytes(), str.getBegin(), value.getUnsafeBytes(), value.getBegin() + value.getRealSize(), str.getRealSize());
        value.setRealSize(value.getRealSize() + str.getRealSize());
        return this;
    }

    public final RubyString cat(byte ch) {
        modify(value.getRealSize() + 1);
        value.getUnsafeBytes()[value.getBegin() + value.getRealSize()] = ch;
        value.setRealSize(value.getRealSize() + 1);
        return this;
    }

    public final RubyString cat(int ch) {
        return cat((byte) ch);
    }

    public final RubyString cat(int code, Encoding enc) {
        int n = codeLength(enc, code);
        modify(value.getRealSize() + n);
        enc.codeToMbc(code, value.getUnsafeBytes(), value.getBegin() + value.getRealSize());
        value.setRealSize(value.getRealSize() + n);
        return this;
    }

    // rb_enc_str_buf_cat
    public final int cat(byte[] bytes, int p, int len, Encoding enc) {
        return EncodingUtils.encCrStrBufCat(getRuntime(), this, new ByteList(bytes, p, len), enc, CR_UNKNOWN);
    }

    // rb_str_buf_cat_ascii
    public final RubyString catAscii(byte[] bytes, int ptr, int ptrLen) {
        Encoding enc = value.getEncoding();
        if (enc.isAsciiCompatible()) {
            EncodingUtils.encCrStrBufCat(getRuntime(), this, new ByteList(bytes, ptr, ptrLen), enc, CR_7BIT);
        } else {
            byte buf[] = new byte[enc.maxLength()];
            int end = ptr + ptrLen;
            while (ptr < end) {
                int c = bytes[ptr];
                int len = codeLength(enc, c);
                EncodingUtils.encMbcput(c, buf, 0, enc);
                EncodingUtils.encCrStrBufCat(getRuntime(), this, buf, 0, len, enc, CR_VALID);
                ptr++;
            }
        }
        return this;
    }

    /** rb_str_replace_m
     *
     */
    public IRubyObject replace(IRubyObject other) {
        return replace19(other);
    }

    @JRubyMethod(name = "initialize_copy", required = 1, visibility = Visibility.PRIVATE)
    @Override
    public RubyString initialize_copy(IRubyObject other) {
        return replace19(other);
    }

    @JRubyMethod(name = "replace", required = 1)
    public RubyString replace19(IRubyObject other) {
        modifyCheck();
        if (this == other) return this;
        setCodeRange(replaceCommon(other).getCodeRange()); // encoding doesn't have to be copied.
        return this;
    }

    private RubyString replaceCommon(IRubyObject other) {
        modifyCheck();
        RubyString otherStr = other.convertToString();
        otherStr.shareLevel = shareLevel = SHARE_LEVEL_BYTELIST;
        value = otherStr.value;
        return otherStr;
    }

    @JRubyMethod
    public RubyString clear() {
        modifyCheck();
        Encoding enc = value.getEncoding();

        EmptyByteListHolder holder = getEmptyByteList(enc);
        value = holder.bytes;
        shareLevel = SHARE_LEVEL_BYTELIST;
        setCodeRange(holder.cr);
        return this;
    }

    public IRubyObject reverse(ThreadContext context) {
        return reverse19(context);
    }

    @JRubyMethod(name = "reverse")
    public IRubyObject reverse19(ThreadContext context) {
        RubyString str = strDup(context.runtime, context.runtime.getString());
        str.reverse_bang19(context);
        return str;
    }

    public RubyString reverse_bang(ThreadContext context) {
        return reverse_bang19(context);
    }

    @JRubyMethod(name = "reverse!")
    public RubyString reverse_bang19(ThreadContext context) {
        modifyCheck();
        if (value.getRealSize() > 1) {
            modifyAndKeepCodeRange();
            byte[]bytes = value.getUnsafeBytes();
            int p = value.getBegin();
            int len = value.getRealSize();
            int end = p + len;
            int op = len;
            int cr = getCodeRange();

            Encoding enc = value.getEncoding();
            // this really needs to be inlined here
            if (singleByteOptimizable()) {
                for (int i = 0; i < len >> 1; i++) {
                    byte b = bytes[p + i];
                    bytes[p + i] = bytes[p + len - i - 1];
                    bytes[p + len - i - 1] = b;
                }
            } else if (cr == CR_VALID) {
                byte[] obytes = new byte[len];
                while (p < end) {
                    int cl = StringSupport.encFastMBCLen(bytes, p, end, enc);

                    op -= cl;
                    System.arraycopy(bytes, p, obytes, op, cl);
                    p += cl;
                }
                value.setUnsafeBytes(obytes);
            } else {
                byte[] obytes = new byte[len];
                cr = enc.isAsciiCompatible() ? CR_7BIT : CR_VALID;
                while (p < end) {
                    int cl = StringSupport.length(enc, bytes, p, end);

                    if (cl > 1 || (bytes[p] & 0x80) != 0) cr = CR_UNKNOWN;
                    op -= cl;
                    System.arraycopy(bytes, p, obytes, op, cl);
                    p += cl;
                }
                value.setUnsafeBytes(obytes);
            }

            setCodeRange(cr);
        }
        return this;
    }

    /** rb_str_s_new
     *
     */
    public static RubyString newInstance(IRubyObject recv, IRubyObject[] args, Block block) {
        RubyString newString = newStringShared(recv.getRuntime(), ByteList.EMPTY_BYTELIST);
        newString.setMetaClass((RubyClass) recv);
        newString.callInit(args, block);
        return newString;
    }

    @Override
    @JRubyMethod(name = "initialize", visibility = PRIVATE)
    public IRubyObject initialize(ThreadContext context) {
        return this;
    }

    @JRubyMethod(name = "initialize", visibility = PRIVATE)
    public IRubyObject initialize(ThreadContext context, IRubyObject arg0) {
        IRubyObject tmp = ArgsUtil.getOptionsArg(context.runtime, arg0);
        if (tmp.isNil()) {
            return initialize(context, arg0, null);
        }

        return initialize(context, null, (RubyHash) tmp);
    }

    @JRubyMethod(name = "initialize", visibility = PRIVATE)
    public IRubyObject initialize(ThreadContext context, IRubyObject arg0, IRubyObject opts) {
        Ruby runtime = context.runtime;

        IRubyObject tmp = ArgsUtil.getOptionsArg(context.runtime, opts);
        if (tmp.isNil()) {
            throw runtime.newArgumentError(2, 1);
        }

        return initialize(context, arg0, (RubyHash) tmp);
    }

    private IRubyObject initialize(ThreadContext context, IRubyObject arg0, RubyHash opts) {
        Ruby runtime = context.runtime;

        if (arg0 != null) {
            replace19(arg0);
        }

        if (opts != null) {
            IRubyObject encoding = opts.fastARef(context.runtime.newSymbol("encoding"));
            IRubyObject capacity = opts.fastARef(context.runtime.newSymbol("capacity"));

            if (!(capacity == null || capacity.isNil())) {
                modify(capacity.convertToInteger().getIntValue());
            }

            if (!(encoding == null || encoding.isNil())) {
                modify();
                setEncodingAndCodeRange(runtime.getEncodingService().getEncodingFromObject(encoding), CR_UNKNOWN);
            }
        }

        return this;
    }

    @Deprecated
    public IRubyObject initialize19(ThreadContext context, IRubyObject arg0) {
        return initialize(context, arg0);
    }

    @Deprecated
    public IRubyObject casecmp19(ThreadContext context, IRubyObject other) {
        return casecmp(context, other);
    }

    @JRubyMethod(name = "casecmp")
    public IRubyObject casecmp(ThreadContext context, IRubyObject other) {
        Ruby runtime = context.runtime;

        IRubyObject tmp = other.checkStringType();
        if (tmp.isNil()) return context.nil;

        RubyString otherStr = (RubyString) tmp;
        Encoding enc = StringSupport.areCompatible(this, otherStr);
        if (enc == null) return context.nil;

        if (singleByteOptimizable() && otherStr.singleByteOptimizable()) {
            return RubyFixnum.newFixnum(runtime, value.caseInsensitiveCmp(otherStr.value));
        }

        final int ret = StringSupport.multiByteCasecmp(enc, value, otherStr.value);

        if (ret < 0) return RubyFixnum.minus_one(runtime);
        if (ret > 0) return RubyFixnum.one(runtime);
        return RubyFixnum.zero(runtime);
    }

    @JRubyMethod(name = "casecmp?")
    public IRubyObject casecmp_p(ThreadContext context, IRubyObject other) {
        Ruby runtime = context.runtime;

        IRubyObject tmp = other.checkStringType();
        if (tmp.isNil()) return context.nil;
        RubyString otherStr = (RubyString) tmp;

        Encoding enc = StringSupport.areCompatible(this, otherStr);
        if (enc == null) return context.nil;

        int flags = Config.CASE_FOLD;
        RubyString down = this.strDup(runtime);
        down.downcase_bang(context, flags);
        RubyString otherDown = otherStr.strDup(runtime);
        otherDown.downcase_bang(context, flags);
        return down.equals(otherDown) ? context.tru : context.fals;
    }

    /** rb_str_match
     *
     */

    @JRubyMethod(name = "=~", writes = BACKREF)
    @Override
    public IRubyObject op_match(ThreadContext context, IRubyObject other) {
        if (other instanceof RubyRegexp) return ((RubyRegexp) other).op_match(context, this);
        if (other instanceof RubyString) throw context.runtime.newTypeError("type mismatch: String given");
        return sites(context).op_match.call(context, other, other, this);
    }

    /**
     * String#match(pattern)
     *
     * rb_str_match_m
     *
     * @param pattern Regexp or String
     */
    public IRubyObject match(ThreadContext context, IRubyObject pattern) {
        return match19(context, pattern, Block.NULL_BLOCK);
    }

    @JRubyMethod(name = "match", required = 1, writes = BACKREF)
    public IRubyObject match19(ThreadContext context, IRubyObject pattern, Block block) {
        RubyRegexp coercedPattern = getPattern(context.runtime, pattern);
        IRubyObject result = sites(context).match.call(context, coercedPattern, coercedPattern, this);
        return block.isGiven() && result != context.nil ? block.yield(context, result) : result;
    }

    @JRubyMethod(name = "match", writes = BACKREF)
    public IRubyObject match19(ThreadContext context, IRubyObject pattern, IRubyObject pos, Block block) {
        RubyRegexp coercedPattern = getPattern(context.runtime, pattern);
        IRubyObject result = sites(context).match.call(context, coercedPattern, coercedPattern, this, pos);
        return block.isGiven() && result != context.nil ? block.yield(context, result) : result;
    }

    @JRubyMethod(name = "match", required = 1, rest = true, checkArity = false)
    public IRubyObject match19(ThreadContext context, IRubyObject[] args, Block block) {
        if (args.length < 1) {
            Arity.checkArgumentCount(context, args, 1, -1);
        }
        RubyRegexp pattern = getPattern(context.runtime, args[0]);
        args[0] = this;
        IRubyObject result = sites(context).match.call(context, pattern, pattern, args);
        return block.isGiven() && result != context.nil ? block.yield(context, result) : result;
    }

    @JRubyMethod(name = "match?")
    public IRubyObject match_p(ThreadContext context, IRubyObject pattern) {
        return getPattern(context.runtime, pattern).matchP(context, this, 0);
    }

    @JRubyMethod(name = "match?")
    public IRubyObject match_p(ThreadContext context, IRubyObject pattern, IRubyObject pos) {
        return getPattern(context.runtime, pattern).matchP(context, this, RubyNumeric.num2int(pos));
    }

    public IRubyObject op_ge(ThreadContext context, IRubyObject other) {
        return op_ge19(context, other);
    }

    @JRubyMethod(name = ">=")
    public IRubyObject op_ge19(ThreadContext context, IRubyObject other) {
        if (other instanceof RubyString && cmpIsBuiltin(context)) {
            return RubyBoolean.newBoolean(context, op_cmp((RubyString) other) >= 0);
        }
        return RubyComparable.op_ge(context, this, other);
    }

    public IRubyObject op_gt(ThreadContext context, IRubyObject other) {
        return op_gt19(context, other);
    }

    @JRubyMethod(name = ">")
    public IRubyObject op_gt19(ThreadContext context, IRubyObject other) {
        if (other instanceof RubyString && cmpIsBuiltin(context)) {
            return RubyBoolean.newBoolean(context, op_cmp((RubyString) other) > 0);
        }
        return RubyComparable.op_gt(context, this, other);
    }

    public IRubyObject op_le(ThreadContext context, IRubyObject other) {
        return op_le19(context, other);
    }

    @JRubyMethod(name = "<=")
    public IRubyObject op_le19(ThreadContext context, IRubyObject other) {
        if (other instanceof RubyString && cmpIsBuiltin(context)) {
            return RubyBoolean.newBoolean(context, op_cmp((RubyString) other) <= 0);
        }
        return RubyComparable.op_le(context, this, other);
    }

    public IRubyObject op_lt(ThreadContext context, IRubyObject other) {
        return op_lt19(context, other);
    }

    @JRubyMethod(name = "<")
    public IRubyObject op_lt19(ThreadContext context, IRubyObject other) {
        if (other instanceof RubyString && cmpIsBuiltin(context)) {
            return RubyBoolean.newBoolean(context, op_cmp((RubyString) other) < 0);
        }
        return RubyComparable.op_lt(context, sites(context).cmp, this, other);
    }

    private boolean cmpIsBuiltin(ThreadContext context) {
        return sites(context).cmp.isBuiltin(this);
    }

    public IRubyObject str_eql_p(ThreadContext context, IRubyObject other) {
        return str_eql_p19(context, other);
    }

    @JRubyMethod(name = "eql?")
    public IRubyObject str_eql_p19(ThreadContext context, IRubyObject other) {
        if (other instanceof RubyString) {
            RubyString otherString = (RubyString)other;
            if (StringSupport.areComparable(this, otherString) && value.equal(otherString.value)) return context.tru;
        }
        return context.fals;
    }

    private int caseMap(Ruby runtime, int flags, Encoding enc) {
        IntHolder flagsP = new IntHolder();
        flagsP.value = flags;
        if ((flags & Config.CASE_ASCII_ONLY) != 0) {
            StringSupport.asciiOnlyCaseMap(runtime, value, flagsP, enc);
        } else {
            value = StringSupport.caseMap(runtime, value, flagsP, enc);
        }
        return flagsP.value;
    }

    /** rb_str_upcase / rb_str_upcase_bang
     *
     */
    @Deprecated
    public RubyString upcase19(ThreadContext context) {
        return upcase(context);
    }

    @Deprecated
    public IRubyObject upcase_bang19(ThreadContext context) {
        return upcase_bang(context);
    }

    @JRubyMethod(name = "upcase")
    public RubyString upcase(ThreadContext context) {
        RubyString str = strDup(context.runtime, context.runtime.getString());
        str.upcase_bang(context);
        return str;
    }

    @JRubyMethod(name = "upcase")
    public RubyString upcase(ThreadContext context, IRubyObject arg) {
        RubyString str = strDup(context.runtime, context.runtime.getString());
        str.upcase_bang(context, arg);
        return str;
    }

    @JRubyMethod(name = "upcase")
    public RubyString upcase(ThreadContext context, IRubyObject arg0, IRubyObject arg1) {
        RubyString str = strDup(context.runtime, context.runtime.getString());
        str.upcase_bang(context, arg0, arg1);
        return str;
    }

    @JRubyMethod(name = "upcase!")
    public IRubyObject upcase_bang(ThreadContext context) {
        return upcase_bang(context, Config.CASE_UPCASE);
    }

    @JRubyMethod(name = "upcase!")
    public IRubyObject upcase_bang(ThreadContext context, IRubyObject arg) {
        return upcase_bang(context, StringSupport.checkCaseMapOptions(context.runtime, arg, Config.CASE_UPCASE));
    }

    @JRubyMethod(name = "upcase!")
    public IRubyObject upcase_bang(ThreadContext context, IRubyObject arg0, IRubyObject arg1) {
        return upcase_bang(context, StringSupport.checkCaseMapOptions(context.runtime, arg0, arg1, Config.CASE_UPCASE));
    }

    private IRubyObject upcase_bang(ThreadContext context, int flags) {
        modifyAndKeepCodeRange();
        Encoding enc = checkDummyEncoding();
        if (((flags & Config.CASE_ASCII_ONLY) != 0 && (enc.isUTF8() || enc.maxLength() == 1)) ||
                (flags & Config.CASE_FOLD_TURKISH_AZERI) == 0 && getCodeRange() == CR_7BIT) {
            int s = value.getBegin();
            int end = s + value.getRealSize();
            byte[]bytes = value.getUnsafeBytes();
            while (s < end) {
                int c = bytes[s] & 0xff;
                if (Encoding.isAscii(c) && 'a' <= c && c <= 'z') {
                    bytes[s] = (byte)('A' + (c - 'a'));
                    flags |= Config.CASE_MODIFIED;
                }
                s++;
            }
        } else {
            flags = caseMap(context.runtime, flags, enc);
            if ((flags & Config.CASE_MODIFIED) != 0) clearCodeRange();
        }

        return ((flags & Config.CASE_MODIFIED) != 0) ? this : context.nil;
    }

    /** rb_str_downcase / rb_str_downcase_bang
    *
    */

    @Deprecated
    public RubyString downcase19(ThreadContext context) {
        return downcase(context);
    }

    @Deprecated
    public IRubyObject downcase_bang19(ThreadContext context) {
        return downcase_bang(context);
    }

    @JRubyMethod(name = "downcase")
    public RubyString downcase(ThreadContext context) {
        RubyString str = strDup(context.runtime, context.runtime.getString());
        str.downcase_bang(context);
        return str;
    }

    @JRubyMethod(name = "downcase")
    public RubyString downcase(ThreadContext context, IRubyObject arg) {
        RubyString str = strDup(context.runtime, context.runtime.getString());
        str.downcase_bang(context, arg);
        return str;
    }

    @JRubyMethod(name = "downcase")
    public RubyString downcase(ThreadContext context, IRubyObject arg0, IRubyObject arg1) {
        RubyString str = strDup(context.runtime, context.runtime.getString());
        str.downcase_bang(context, arg0, arg1);
        return str;
    }

    @JRubyMethod(name = "downcase!")
    public IRubyObject downcase_bang(ThreadContext context) {
        return downcase_bang(context, Config.CASE_DOWNCASE);
    }

    @JRubyMethod(name = "downcase!")
    public IRubyObject downcase_bang(ThreadContext context, IRubyObject arg) {
        return downcase_bang(context, StringSupport.checkCaseMapOptions(context.runtime, arg, Config.CASE_DOWNCASE));
    }

    @JRubyMethod(name = "downcase!")
    public IRubyObject downcase_bang(ThreadContext context, IRubyObject arg0, IRubyObject arg1) {
        return downcase_bang(context, StringSupport.checkCaseMapOptions(context.runtime, arg0, arg1, Config.CASE_DOWNCASE));
    }

    private IRubyObject downcase_bang(ThreadContext context, int flags) {
        modifyAndKeepCodeRange();
        Encoding enc = checkDummyEncoding();
        if (((flags & Config.CASE_ASCII_ONLY) != 0 && (enc.isUTF8() || enc.maxLength() == 1)) ||
                (flags & Config.CASE_FOLD_TURKISH_AZERI) == 0 && getCodeRange() == CR_7BIT) {
            int s = value.getBegin();
            int end = s + value.getRealSize();
            byte[]bytes = value.getUnsafeBytes();
            while (s < end) {
                int c = bytes[s] & 0xff;
                if (Encoding.isAscii(c) && 'A' <= c && c <= 'Z') {
                    bytes[s] = (byte)('a' + (c - 'A'));
                    flags |= Config.CASE_MODIFIED;
                }
                s++;
            }
        } else {
            flags = caseMap(context.runtime, flags, enc);
            if ((flags & Config.CASE_MODIFIED) != 0) clearCodeRange();
        }

        return ((flags & Config.CASE_MODIFIED) != 0) ? this : context.nil;
    }

    /** rb_str_swapcase / rb_str_swapcase_bang
     *
     */
    @Deprecated
    public RubyString swapcase19(ThreadContext context) {
        return swapcase(context);
    }

    @Deprecated
    public IRubyObject swapcase_bang19(ThreadContext context) {
        return swapcase_bang(context);
    }

    @JRubyMethod(name = "swapcase")
    public RubyString swapcase(ThreadContext context) {
        RubyString str = strDup(context.runtime, context.runtime.getString());
        str.swapcase_bang(context);
        return str;
    }

    @JRubyMethod(name = "swapcase")
    public RubyString swapcase(ThreadContext context, IRubyObject arg) {
        RubyString str = strDup(context.runtime, context.runtime.getString());
        str.swapcase_bang(context, arg);
        return str;
    }

    @JRubyMethod(name = "swapcase")
    public RubyString swapcase(ThreadContext context, IRubyObject arg0, IRubyObject arg1) {
        RubyString str = strDup(context.runtime, context.runtime.getString());
        str.swapcase_bang(context, arg0, arg1);
        return str;
    }

    @JRubyMethod(name = "swapcase!")
    public IRubyObject swapcase_bang(ThreadContext context) {
        return swapcase_bang(context, Config.CASE_UPCASE | Config.CASE_DOWNCASE);
    }

    @JRubyMethod(name = "swapcase!")
    public IRubyObject swapcase_bang(ThreadContext context, IRubyObject arg) {
        return swapcase_bang(context, StringSupport.checkCaseMapOptions(context.runtime, arg, Config.CASE_UPCASE | Config.CASE_DOWNCASE));
    }

    @JRubyMethod(name = "swapcase!")
    public IRubyObject swapcase_bang(ThreadContext context, IRubyObject arg0, IRubyObject arg1) {
        return swapcase_bang(context, StringSupport.checkCaseMapOptions(context.runtime, arg0, arg1, Config.CASE_UPCASE | Config.CASE_DOWNCASE));
    }

    private IRubyObject swapcase_bang(ThreadContext context, int flags) {
        modifyAndKeepCodeRange();
        Encoding enc = checkDummyEncoding();
        flags = caseMap(context.runtime, flags, enc);
        if ((flags & Config.CASE_MODIFIED) != 0) {
            clearCodeRange();
            return this;
        } else {
            return context.nil;
        }
    }

    /** rb_str_capitalize / rb_str_capitalize_bang
    *
    */
    @Deprecated
    public IRubyObject capitalize19(ThreadContext context) {
        return capitalize(context);
    }

    @Deprecated
    public IRubyObject capitalize_bang19(ThreadContext context) {
        return capitalize_bang(context);
    }

    @JRubyMethod(name = "capitalize")
    public RubyString capitalize(ThreadContext context) {
        RubyString str = strDup(context.runtime, context.runtime.getString());
        str.capitalize_bang(context);
        return str;
    }

    @JRubyMethod(name = "capitalize")
    public RubyString capitalize(ThreadContext context, IRubyObject arg) {
        RubyString str = strDup(context.runtime, context.runtime.getString());
        str.capitalize_bang(context, arg);
        return str;
    }

    @JRubyMethod(name = "capitalize")
    public RubyString capitalize(ThreadContext context, IRubyObject arg0, IRubyObject arg1) {
        RubyString str = strDup(context.runtime, context.runtime.getString());
        str.capitalize_bang(context, arg0, arg1);
        return str;
    }

    @JRubyMethod(name = "capitalize!")
    public IRubyObject capitalize_bang(ThreadContext context) {
        return capitalize_bang(context, Config.CASE_UPCASE | Config.CASE_TITLECASE);
    }

    @JRubyMethod(name = "capitalize!")
    public IRubyObject capitalize_bang(ThreadContext context, IRubyObject arg) {
        return capitalize_bang(context, StringSupport.checkCaseMapOptions(context.runtime, arg, Config.CASE_UPCASE | Config.CASE_TITLECASE));
    }

    @JRubyMethod(name = "capitalize!")
    public IRubyObject capitalize_bang(ThreadContext context, IRubyObject arg0, IRubyObject arg1) {
        return capitalize_bang(context, StringSupport.checkCaseMapOptions(context.runtime, arg0, arg1, Config.CASE_UPCASE | Config.CASE_TITLECASE));
    }

    private IRubyObject capitalize_bang(ThreadContext context, int flags) {
        modifyAndKeepCodeRange();
        Encoding enc = checkDummyEncoding();

        if (value.getRealSize() == 0) {
            modifyCheck();
            return context.nil;
        }

        flags = caseMap(context.runtime, flags, enc);
        if ((flags & Config.CASE_MODIFIED) != 0) {
            clearCodeRange();
            return this;
        } else {
            return context.nil;
        }
    }

    /** rb_str_dump
     *
     */
    @JRubyMethod(name = "dump")
    public IRubyObject dump() {
        Ruby runtime = this.metaClass.runtime;
        ByteList outBytes = StringSupport.dumpCommon(runtime, value);

        final RubyString result = newString(runtime, outBytes);
        Encoding enc = value.getEncoding();

        if (!enc.isAsciiCompatible()) {
            result.cat(".force_encoding(\"".getBytes());
            result.cat(enc.getName());
            result.cat((byte)'"').cat((byte)')');
            enc = ASCII;
        }
        result.associateEncoding(enc);
        result.setCodeRange(CR_7BIT);

        return result;
    }

    @JRubyMethod(name = "undump")
    public IRubyObject undump(ThreadContext context) {
        Ruby runtime = context.runtime;
        RubyString str = this;
        ByteList strByteList = str.value;
        byte[] sBytes = strByteList.unsafeBytes();
        int[] s = {strByteList.begin()};
        int sLen = strByteList.realSize();
        int s_end = s[0] + strByteList.realSize();
        Encoding enc[] = {str.getEncoding()};
        RubyString undumped = newString(runtime, sBytes, s[0], 0, enc[0]);
        boolean[] utf8 = {false};
        boolean[] binary = {false};

        verifyAsciiCompatible();
        scanForCodeRange();
        if (!isAsciiOnly()) throw runtime.newRuntimeError("non-ASCII character detected");
        if (hasNul()) throw runtime.newRuntimeError("string contains null byte");
        if (sLen < 2) return invalidFormat(runtime);
        if (sBytes[s[0]] != '"') return invalidFormat(runtime);

        /* strip '"' at the start */
        s[0]++;

        for (; ; ) {
            if (s[0] >= s_end) {
                throw runtime.newRuntimeError("unterminated dumped string");
            }

            if (sBytes[s[0]] == '"') {
                /* epilogue */
                s[0]++;
                if (s[0] == s_end) {
                    /* ascii compatible dumped string */
                    break;
                } else {
                    int size;

                    if (utf8[0]) {
                        throw runtime.newRuntimeError("dumped string contained Unicode escape but used force_encoding");
                    }

                    size = FORCE_ENCODING_BYTES.length;
                    if (s_end - s[0] <= size) return invalidFormat(runtime);
                    if (ByteList.memcmp(sBytes, s[0], FORCE_ENCODING_BYTES, 0, size) != 0) return invalidFormat(runtime);
                    s[0] += size;

                    int encname = s[0];
                    s[0] = memchr(sBytes, s[0], '"', s_end - s[0]);
                    size = s[0] - encname;
                    if (s[0] == -1) return invalidFormat(runtime);
                    if (s_end - s[0] != 2) return invalidFormat(runtime);
                    if (sBytes[s[0]] != '"' || sBytes[s[0] + 1] != ')') return invalidFormat(runtime);

                    Encoding enc2 = runtime.getEncodingService().findEncodingNoError(new ByteList(sBytes, encname, size));
                    if (enc2 == null) {
                        throw runtime.newRuntimeError("dumped string has unknown encoding name");
                    }
                    undumped.setEncoding(enc2);
                }
                break;
            }

            if (sBytes[s[0]] == '\\'){
                s[0]++;
                if (s[0] >= s_end) {
                    throw runtime.newRuntimeError("invalid escape");
                }
                undumped.undumpAfterBackslash(runtime, sBytes, s, s_end, enc, utf8, binary);
            }
            else{
                undumped.cat(sBytes, s[0]++, 1);
            }
        }

        return undumped;
    }

    private static final IRubyObject invalidFormat(Ruby runtime) {
        throw runtime.newRuntimeError("invalid dumped string; not wrapped with '\"' nor '\"...\".force_encoding(\"...\")' form");
    }

    @SuppressWarnings("ReferenceEquality")
    private void undumpAfterBackslash(Ruby runtime, byte[] ssBytes, int[] ss, int s_end, Encoding[] penc, boolean[] utf8, boolean[] binary) {
        int s = ss[0];
        long c;
        int codelen;
        int[] hexlen = {0};
        byte[] buf = new byte[6];
        Encoding encUtf8 = null;

        switch (ssBytes[s]) {
            case '\\':
            case '"':
            case '#':
                cat(ssBytes, s, 1); /* cat itself */
                s++;
                break;
            case 'n':
            case 'r':
            case 't':
            case 'f':
            case 'v':
            case 'b':
            case 'a':
            case 'e':
                buf[0] = unescapeAscii(ssBytes[s]);
                cat(buf, 0, 1);
                s++;
                break;
            case 'u':
                if (binary[0]) {
                    throw runtime.newRuntimeError("hex escape and Unicode escape are mixed");
                }
                utf8[0] = true;
                if (++s >= s_end) {
                    throw runtime.newRuntimeError("invalid Unicode escape");
                }
                if (encUtf8 == null) encUtf8 = UTF8Encoding.INSTANCE;
                if (penc[0] != encUtf8) {
                    penc[0] = encUtf8;
                    setEncoding(encUtf8);
                }
                if (ssBytes[s] == '{') { /* handle u{...} form */
                    s++;
                    for (;;) {
                        if (s >= s_end) {
                            throw runtime.newRuntimeError("unterminated Unicode escape");
                        }
                        if (ssBytes[s] == '}') {
                            s++;
                            break;
                        }
                        if (Character.isSpaceChar(ssBytes[s])) {
                            s++;
                            continue;
                        }
                        c = scanHex(ssBytes, s, s_end-s, hexlen);
                        if (hexlen[0] == 0 || hexlen[0] > 6) {
                            throw runtime.newRuntimeError("invalid Unicode escape");
                        }
                        if (c > 0x10ffff) {
                            throw runtime.newRuntimeError("invalid Unicode codepoint (too large)");
                        }
                        if (0xd800 <= c && c <= 0xdfff) {
                            throw runtime.newRuntimeError("invalid Unicode codepoint");
                        }
                        codelen = EncodingUtils.encMbcput((int) c, buf, 0, penc[0]);
                        cat(buf, 0, codelen);
                        s += hexlen[0];
                    }
                }
                else { /* handle uXXXX form */
                    c = scanHex(ssBytes, s, 4, hexlen);
                    if (hexlen[0] != 4) {
                        throw runtime.newRuntimeError("invalid Unicode escape");
                    }
                    if (0xd800 <= c && c <= 0xdfff) {
                        throw runtime.newRuntimeError("invalid Unicode codepoint");
                    }
                    codelen = EncodingUtils.encMbcput((int) c, buf, 0, penc[0]);
                    cat(buf, 0, codelen);
                    s += hexlen[0];
                }
                break;
            case 'x':
                if (utf8[0]) {
                    throw runtime.newRuntimeError("hex escape and Unicode escape are mixed");
                }
                binary[0] = true;
                if (++s >= s_end) {
                    throw runtime.newRuntimeError("invalid hex escape");
                }
                buf[0] = (byte) scanHex(ssBytes, s, 2, hexlen);
                if (hexlen[0] != 2) {
                    throw runtime.newRuntimeError("invalid hex escape");
                }
                cat(buf, 0, 1);
                s += hexlen[0];
                break;
            default:
                cat(ssBytes, s - 1, 2);
                s++;
        }

        ss[0] = s;
    }

    private static final byte[] hexdigit = "0123456789abcdef0123456789ABCDEF".getBytes();

    private static long scanHex(byte[] bytes, int start, int len, int[] retlen) {
        int s = start;
        long retval = 0;
        int tmp;

        while (len-- > 0 && s < bytes.length && (tmp = memchr(hexdigit, 0, bytes[s], hexdigit.length)) != -1) {
            retval <<= 4;
            retval |= tmp & 15;
            s++;
        }
        retlen[0] = (s - start); /* less than len */
        return retval;
    }

    private static byte unescapeAscii(byte c) {
        switch (c) {
            case 'n':
                return '\n';
            case 'r':
                return '\r';
            case 't':
                return '\t';
            case 'f':
                return '\f';
            case 'v':
                return '\13';
            case 'b':
                return '\010';
            case 'a':
                return '\007';
            case 'e':
                return 033;
            default:
                // not reached
                return -1;
        }
    }

    @JRubyMethod(name = "insert")
    public IRubyObject insert(ThreadContext context, IRubyObject indexArg, IRubyObject arg) {
        RubyString str = arg.convertToString();
        int index = RubyNumeric.num2int(indexArg);
        if (index == -1) {
            modifyCheck();
            return cat19(str);
        }
        if (index < 0) index++;
        replaceInternal19(index, 0, str);
        return this;
    }

    private int checkIndexForRef(int beg, int len) {
        if (beg >= len) raiseIndexOutOfString(beg);
        if (beg < 0) {
            if (-beg > len) raiseIndexOutOfString(beg);
            beg += len;
        }
        return beg;
    }
    private int checkLength(int len) {
        if (len < 0) throw getRuntime().newIndexError("negative length " + len);
        return len;
    }

    private void raiseIndexOutOfString(int index) {
        throw getRuntime().newIndexError("index " + index + " out of string");
    }

    /** rb_str_inspect
     *
     */
    @Override
    @JRubyMethod(name = "inspect")
    public RubyString inspect() {
        return inspect(getRuntime());
    }

    final RubyString inspect(final Ruby runtime) {
        return (RubyString) inspect(runtime, value);
    }

    @Deprecated
    public IRubyObject inspect19() {
        return inspect();
    }

    // MRI: rb_str_escape
    public static IRubyObject rbStrEscape(ThreadContext context, RubyString str) {
        Ruby runtime = context.runtime;

        Encoding enc = str.getEncoding();
        ByteList strBL = str.getByteList();
        byte[] pBytes = strBL.unsafeBytes();
        int p = strBL.begin();
        int pend = p + strBL.realSize();
        int prev = p;
        RubyString result = RubyString.newEmptyString(runtime);
        boolean unicode_p = enc.isUnicode();
        boolean asciicompat = enc.isAsciiCompatible();

        while (p < pend) {
            int c, cc;
            int n = enc.length(pBytes, p, pend);
            if (!MBCLEN_CHARFOUND_P(n)) {
                if (p > prev) result.cat(pBytes, prev, p - prev);
                n = enc.minLength();
                if (pend < p + n)
                    n = (pend - p);
                while (n-- > 0) {
                    result.modify();
                    Sprintf.sprintf(runtime, result.getByteList(), "\\x%02X", pBytes[p] & 0377);
                    prev = ++p;
                }
                continue;
            }
            n = MBCLEN_CHARFOUND_LEN(n);
            c = enc.mbcToCode(pBytes, p, pend);
            p += n;
            switch (c) {
                case '\n': cc = 'n'; break;
                case '\r': cc = 'r'; break;
                case '\t': cc = 't'; break;
                case '\f': cc = 'f'; break;
                case '\013': cc = 'v'; break;
                case '\010': cc = 'b'; break;
                case '\007': cc = 'a'; break;
                case 033: cc = 'e'; break;
                default: cc = 0; break;
            }
            if (cc != 0) {
                if (p - n > prev) result.cat(pBytes, prev, p - n - prev);
                result.cat('\\');
                result.cat((byte) cc);
                prev = p;
            }
            else if (asciicompat && Encoding.isAscii(c) && (c < 0x7F && c > 31 /*ISPRINT(c)*/)) {
            }
            else {
                if (p - n > prev) result.cat(pBytes, prev, p - n - prev);
                result.modify();
                Sprintf.sprintf(runtime, result.getByteList(), StringSupport.escapedCharFormat(c, unicode_p), (c & 0xFFFFFFFFL));
                prev = p;
            }
        }
        if (p > prev) result.cat(pBytes, prev, p - prev);
        result.setEncodingAndCodeRange(USASCIIEncoding.INSTANCE, CR_7BIT);

        return result;
    }

    @Deprecated
    public static IRubyObject inspect19(final Ruby runtime, ByteList byteList) {
        return inspect(runtime, byteList);
    }

    @SuppressWarnings("ReferenceEquality")
    public static RubyString inspect(final Ruby runtime, ByteList byteList) {
        Encoding enc = byteList.getEncoding();
        byte bytes[] = byteList.getUnsafeBytes();
        int p = byteList.getBegin();
        int end = p + byteList.getRealSize();
        RubyString result = new RubyString(runtime, runtime.getString(), new ByteList(end - p));
        Encoding resultEnc = runtime.getDefaultInternalEncoding();
        boolean isUnicode = enc.isUnicode();
        boolean asciiCompat = enc.isAsciiCompatible();


        if (resultEnc == null) resultEnc = runtime.getDefaultExternalEncoding();
        if (!resultEnc.isAsciiCompatible()) resultEnc = USASCIIEncoding.INSTANCE;
        result.associateEncoding(resultEnc);
        result.cat('"');

        int prev = p;
        Encoding actEnc = EncodingUtils.getActualEncoding(enc, byteList);
        if (actEnc != enc) {
            enc = actEnc;
            if (isUnicode) isUnicode = enc instanceof UnicodeEncoding;
        }

        while (p < end) {
            int n = StringSupport.preciseLength(enc, bytes, p, end);
            if (!MBCLEN_CHARFOUND_P(n)) {
                if (p > prev) result.cat(bytes, prev, p - prev);
                n = enc.minLength();
                if (end < p + n) n = end - p;
                while (n-- > 0) {
                    result.modifyExpand(result.size() + 4);
                    Sprintf.sprintf(runtime, result.getByteList() ,"\\x%02X", bytes[p] & 0377);
                    prev = ++p;
                }
                continue;
            }
            n = MBCLEN_CHARFOUND_LEN(n);
            final int c = enc.mbcToCode(bytes, p, end); int cc;

            p += n;
            if ((asciiCompat || isUnicode) &&
                    (c == '"' || c == '\\' ||
                            (c == '#' &&
                                    p < end &&
                                    MBCLEN_CHARFOUND_P(StringSupport.preciseLength(enc, bytes, p, end)) &&
                                    ((cc = codePoint(runtime, enc, bytes, p, end)) == '$' ||
                                            cc == '@' || cc == '{')
                            )
                    )) {
                if (p - n > prev) result.cat(bytes, prev, p - n - prev);
                result.cat('\\');
                if (asciiCompat || enc == resultEnc) {
                    prev = p - n;
                    continue;
                }
            }

            switch (c) {
            case '\n': cc = 'n'; break;
            case '\r': cc = 'r'; break;
            case '\t': cc = 't'; break;
            case '\f': cc = 'f'; break;
            case '\013': cc = 'v'; break;
            case '\010': cc = 'b'; break;
            case '\007': cc = 'a'; break;
            case 033: cc = 'e'; break;
            default: cc = 0; break;
            }

            if (cc != 0) {
                if (p - n > prev) result.cat(bytes, prev, p - n - prev);
                result.cat('\\');
                result.cat(cc);
                prev = p;
                continue;
            }

            // FIXME: Can't use Encoding.isAscii because it does not treat int as unsigned 32-bit
            if ((enc == resultEnc && enc.isPrint(c)) || (asciiCompat && (c < 128 && c > 0) && enc.isPrint(c))) {
                continue;
            } else {
                if (p - n > prev) result.cat(bytes, prev, p - n - prev);
                Sprintf.sprintf(runtime, result.getByteList() , StringSupport.escapedCharFormat(c, isUnicode), (c & 0xFFFFFFFFL));
                prev = p;
                continue;
            }
        }

        if (p > prev) result.cat(bytes, prev, p - prev);
        result.cat('"');
        return result;
    }

    public int size() {
        return value.getRealSize();
    }

    // MRI: rb_str_length
    @JRubyMethod(name = {"length", "size"})
    public RubyFixnum rubyLength(final ThreadContext context) {
        return rubyLength(context.runtime);
    }

    private RubyFixnum rubyLength(final Ruby runtime) {
        return runtime.newFixnum(strLength());
    }

    @Deprecated
    public RubyFixnum length19() {
        return getRuntime().newFixnum(strLength());
    }

    @JRubyMethod(name = "bytesize")
    public RubyFixnum bytesize() {
        return getRuntime().newFixnum(value.getRealSize());
    }


    // CharSequence

    @Override
    public int length() {
        return strLength();
    }

    @Override
    public char charAt(int offset) {
        int length = value.getRealSize();

        if (length < 1) throw new StringIndexOutOfBoundsException(offset);

        Encoding enc = value.getEncoding();
        if (singleByteOptimizable(enc)) {
            if (offset >= length || offset < 0) throw new StringIndexOutOfBoundsException(offset);
            return (char) value.get(offset);
        }

        return multibyteCharAt(enc, offset, length);
    }

    @Override
    public CharSequence subSequence(int start, int end) {
        IRubyObject subStr = substr19(getRuntime(), start, end - start);
        if (subStr.isNil()) {
            throw new StringIndexOutOfBoundsException("String index out of range: <" + start + ", " + end + ")");
        }
        return (RubyString) subStr;
    }

    /**
     * A byte size method suitable for lambda method reference implementation of {@link SizeFn#size(ThreadContext, IRubyObject, IRubyObject[])}
     *
     * @see SizeFn#size(ThreadContext, IRubyObject, IRubyObject[])
     */
    private static IRubyObject byteSize(ThreadContext context, RubyString recv, IRubyObject[] args) {
        return recv.bytesize();
    }

    /** rb_str_empty
     *
     */
    @JRubyMethod(name = "empty?")
    public RubyBoolean empty_p(ThreadContext context) {
        return isEmpty() ? context.tru : context.fals;
    }

    public boolean isEmpty() {
        return value.length() == 0;
    }

    /** rb_str_append
     *
     */
    public RubyString append(IRubyObject other) {
<<<<<<< HEAD
        // fast path for fixnum straight into ascii-compatible bytelist (modify check happens inside here as well)
=======
        // fast path for fixnum straight into ascii-compatible bytelist (modify check performed in here)
>>>>>>> 703292e3
        if (other instanceof RubyFixnum && value.getEncoding().isAsciiCompatible()) {
            ConvertBytes.longIntoString(this, ((RubyFixnum) other).value);
            return this;
        }

        modifyCheck();

        if (other instanceof RubyFloat) {
            return cat19((RubyString) ((RubyFloat) other).to_s());
        } else if (other instanceof RubySymbol) {
            cat19(((RubySymbol) other).getBytes(), CR_UNKNOWN);
            return this;
        }

        return cat19(other.convertToString());
    }

    public RubyString append(RubyString other) {
        modifyCheck();
<<<<<<< HEAD
=======
        infectBy(other);
>>>>>>> 703292e3
        return cat19(other);
    }

    @Deprecated
    public RubyString append19(IRubyObject other) {
        return append(other);
    }

    public RubyString appendAsDynamicString(IRubyObject other) {
        // fast path for fixnum straight into ascii-compatible bytelist
        if (other instanceof RubyFixnum && value.getEncoding().isAsciiCompatible()) {
            ConvertBytes.longIntoString(this, ((RubyFixnum) other).value);
            return this;
        }

        modifyCheck();

        if (other instanceof RubyFloat) {
            return cat19((RubyString) ((RubyFloat) other).to_s());
        } else if (other instanceof RubySymbol) {
            cat19(((RubySymbol) other).getBytes(), 0);
            return this;
        }

        return cat19(other.asString());
    }

    // NOTE: append(RubyString) should pbly just do the encoding aware cat
    final RubyString append19(RubyString other) {
        modifyCheck();
        return cat19(other);
    }

    /** rb_str_concat
     *
     */
    @JRubyMethod(name = "<<")
    public RubyString concatSingle(ThreadContext context, IRubyObject other) {
        if (other instanceof RubyString) {
            // duplicated (default) return path - since its common
            return append19((RubyString) other);
        }
        if (other instanceof RubyFixnum) {
            long c = RubyNumeric.num2long(other);
            if (c < 0) {
                throw context.runtime.newRangeError(c + " out of char range");
            }
            return concatNumeric(context.runtime, (int)(c & 0xFFFFFFFF));
        }
        if (other instanceof RubyBignum) {
            if (((RubyBignum) other).getBigIntegerValue().signum() < 0) {
                throw context.runtime.newRangeError("negative string size (or size too big)");
            }
            long c = ((RubyBignum) other).getLongValue();
            return concatNumeric(context.runtime, (int) c);
        }
        if (other instanceof RubyFloat) {
            modifyCheck();
            return cat19((RubyString) ((RubyFloat) other).to_s());
        }
        if (other instanceof RubySymbol) throw context.runtime.newTypeError("can't convert Symbol into String");

        return append19(other.convertToString());
    }

    /** rb_str_concat
     *
     */
    @JRubyMethod(name = {"concat"})
    public RubyString concat(ThreadContext context, IRubyObject obj) {
        return concatSingle(context, obj);
    }

    /** rb_str_concat_multi
     *
     */
    @JRubyMethod(name = {"concat"}, rest = true)
    public RubyString concat(ThreadContext context, IRubyObject[] objs) {
        Ruby runtime = context.runtime;

        modifyCheck();

        if (objs.length > 0) {
            RubyString tmp = newStringLight(runtime, objs.length, getEncoding());

            for (IRubyObject obj : objs) {
                tmp.concatSingle(context, obj);
            }

            cat19(tmp);
        }

        return this;
    }

    public RubyString concat(IRubyObject other) {
        return concat(metaClass.runtime.getCurrentContext(), other);
    }

    @Deprecated
    public RubyString concat19(ThreadContext context, IRubyObject other) {
        return concat(context, other);
    }

    @SuppressWarnings("ReferenceEquality")
    private RubyString concatNumeric(Ruby runtime, int c) {
        Encoding enc = value.getEncoding();
        int cl;

        try {
            cl = codeLength(enc, c);

            if (cl <= 0) {
                throw runtime.newRangeError(c + " out of char range or invalid code point");
            }

            modify19(value.getRealSize() + cl);

            if (enc == USASCIIEncoding.INSTANCE) {
                if (c > 0xff) throw runtime.newRangeError(c + " out of char range");
                if (c > 0x79) {
                    value.setEncoding(ASCIIEncoding.INSTANCE);
                    enc = value.getEncoding();
                }
            }
            enc.codeToMbc(c, value.getUnsafeBytes(), value.getBegin() + value.getRealSize());
        } catch (EncodingException e) {
            throw runtime.newRangeError(c + " out of char range");
        }
        value.setRealSize(value.getRealSize() + cl);
        return this;
    }

    /**
     * rb_str_prepend
     */
    @JRubyMethod
    public IRubyObject prepend(ThreadContext context, IRubyObject other) {
        return replace19(other.convertToString().op_plus19(context, this));
    }

    /**
     * rb_str_prepend
     */
    @JRubyMethod(rest = true)
    public IRubyObject prepend(ThreadContext context, IRubyObject[] objs) {
        Ruby runtime = context.runtime;

        modifyCheck();

        if (objs.length > 0) {
            RubyString tmp = newStringLight(runtime, objs.length, getEncoding());

            for (IRubyObject obj : objs) {
                tmp.concat(context, obj);
            }

            replaceInternal19(0, 0, tmp);
        }

        return this;
    }

    public final RubyString prepend(byte ch) {
        modify(value.getRealSize() + 1);
        final int beg = value.getBegin();
        if (beg > 0) {
            value.getUnsafeBytes()[beg - 1] = ch;
            value.setBegin(beg - 1);
            return this;
        }
        value.prepend(ch);
        return this;
    }

    public final RubyString prepend(int ch) {
        return prepend((byte) ch);
    }

    /** rb_str_crypt
     *
     */
    @JRubyMethod(name = "crypt")
    public RubyString crypt(ThreadContext context, IRubyObject other) {
        Encoding ascii8bit = context.runtime.getEncodingService().getAscii8bitEncoding();
        RubyString otherStr = other.convertToString().strDup(context.runtime);
        otherStr.modify();
        otherStr.associateEncoding(ascii8bit);
        ByteList otherBL = otherStr.getByteList();
        if (otherBL.length() < 2) {
            throw context.runtime.newArgumentError("salt too short (need >=2 bytes)");
        }

        POSIX posix = context.runtime.getPosix();
        byte[] keyBytes = Arrays.copyOfRange(value.unsafeBytes(), value.begin(), value.begin() + value.realSize());
        byte[] saltBytes = Arrays.copyOfRange(otherBL.unsafeBytes(), otherBL.begin(), otherBL.begin() + otherBL.realSize());
        if (saltBytes[0] == 0 || saltBytes[1] == 0) {
            throw context.runtime.newArgumentError("salt too short (need >=2 bytes)");
        }
        byte[] cryptedString = posix.crypt(keyBytes, saltBytes);
        // We differ from MRI in that we do not process salt to make it work and we will
        // return any errors via errno.
        if (cryptedString == null) throw context.runtime.newErrnoFromInt(posix.errno());

        RubyString result = RubyString.newStringNoCopy(context.runtime, cryptedString, 0, cryptedString.length - 1);
        result.associateEncoding(ascii8bit);
        return result;
    }

    /* RubyString aka rb_string_value */
    public static RubyString stringValue(IRubyObject object) {
        return (RubyString) (object instanceof RubyString ? object : object.convertToString());
    }

    @Deprecated
    public IRubyObject sub19(ThreadContext context, IRubyObject arg0, Block block) {
        return sub(context, arg0, block);
    }

    @Deprecated
    public IRubyObject sub19(ThreadContext context, IRubyObject arg0, IRubyObject arg1, Block block) {
        return sub(context, arg0, arg1, block);
    }

    @Deprecated
    public IRubyObject sub_bang19(ThreadContext context, IRubyObject arg0, Block block) {
        return sub_bang(context, arg0, block);
    }

    @Deprecated
    public IRubyObject sub_bang19(ThreadContext context, IRubyObject arg0, IRubyObject arg1, Block block) {
        return sub_bang(context, arg0, arg1, block);
    }

    /** rb_str_sub / rb_str_sub_bang
     *
     */

    @JRubyMethod(name = "sub", writes = BACKREF)
    public IRubyObject sub(ThreadContext context, IRubyObject arg0, Block block) {
        RubyString str = strDup(context.runtime, context.runtime.getString());
        str.sub_bang(context, arg0, block);
        return str;
    }

    @JRubyMethod(name = "sub", writes = BACKREF)
    public IRubyObject sub(ThreadContext context, IRubyObject arg0, IRubyObject arg1, Block block) {
        RubyString str = strDup(context.runtime, context.runtime.getString());
        str.sub_bang(context, arg0, arg1, block);
        return str;
    }

    @JRubyMethod(name = "sub!", writes = BACKREF)
    public IRubyObject sub_bang(ThreadContext context, IRubyObject arg0, Block block) {
        Ruby runtime = context.runtime;
        frozenCheck();

        if (block.isGiven()) return subBangIter(context, arg0, null, block);
        throw runtime.newArgumentError(1, 2);
    }

    @JRubyMethod(name = "sub!", writes = BACKREF)
    public IRubyObject sub_bang(ThreadContext context, IRubyObject arg0, IRubyObject arg1, Block block) {
        Ruby runtime = context.runtime;
        IRubyObject hash = TypeConverter.convertToTypeWithCheck(context, arg1, runtime.getHash(), sites(context).to_hash_checked);
        frozenCheck();

        if (hash == context.nil) {
            return subBangNoIter(context, arg0, arg1.convertToString());
        }
        return subBangIter(context, arg0, (RubyHash) hash, block);
    }

    private IRubyObject subBangIter(ThreadContext context, IRubyObject arg0, RubyHash hash, Block block) {
        if (arg0 instanceof RubyRegexp ) {
            return subBangIter(context, (RubyRegexp) arg0, hash, block);
        } else {
            return subBangIter(context, getStringForPattern(context.runtime, arg0),  hash, block);
        }
    }

    private IRubyObject subBangIter(ThreadContext context, RubyString pattern, RubyHash hash, Block block) {
        int len = value.getRealSize();
        byte[] bytes = value.getUnsafeBytes();
        Encoding enc = value.getEncoding();
        final int mBeg = StringSupport.index(getByteList(), pattern.getByteList(), 0, checkEncoding(pattern));

        if (mBeg > -1) {
            final RubyString repl;
            final Ruby runtime = context.runtime;
            final int mLen = pattern.size();
            final int mEnd = mBeg + mLen;
            final RubyMatchData match = new RubyMatchData(runtime);

            match.initMatchData(this, mBeg, pattern);

            // set backref for user
            context.setBackRef(match);

            IRubyObject subStr = makeShared(runtime, mBeg, mLen);
            if (hash == null) {
                repl = objAsString(context, block.yield(context, subStr));
            } else {
                repl = objAsString(context, hash.op_aref(context, subStr));
            }

            modifyCheck(bytes, len, enc);

            return subBangCommon(context, mBeg, mEnd, repl, repl.flags);
        }

        // set backref for user
        return context.clearBackRef();
    }

    private IRubyObject subBangIter(ThreadContext context, RubyRegexp regexp, RubyHash hash, Block block) {
        Regex pattern = regexp.getPattern();
        Regex prepared = regexp.preparePattern(this);

        int begin = value.getBegin();
        int len = value.getRealSize();
        int range = begin + len;
        byte[] bytes = value.getUnsafeBytes();
        Encoding enc = value.getEncoding();
        final Matcher matcher = prepared.matcher(bytes, begin, range);

        if (RubyRegexp.matcherSearch(context, matcher, begin, range, Option.NONE) >= 0) {
            RubyMatchData match = RubyRegexp.createMatchData(context, this, matcher, pattern);
            match.regexp = regexp;

            // set backref for user
            context.setBackRef(match);

            final int mBeg = matcher.getBegin(), mEnd = matcher.getEnd();

            final RubyString repl; final int tuFlags;
            IRubyObject subStr = makeShared(context.runtime, mBeg, mEnd - mBeg);
            if (hash == null) {
                tuFlags = 0;
                repl = objAsString(context, block.yield(context, subStr));
            } else {
                tuFlags = hash.flags;
                repl = objAsString(context, hash.op_aref(context, subStr));
            }

            modifyCheck(bytes, len, enc);

            return subBangCommon(context, mBeg, mEnd, repl, tuFlags | repl.flags);
        }

        // set backref for user
        return context.clearBackRef();
    }

    private IRubyObject subBangNoIter(ThreadContext context, IRubyObject arg0, RubyString repl) {
        if (arg0 instanceof RubyRegexp) {
            return subBangNoIter(context, (RubyRegexp) arg0, repl);
        } else {
            return subBangNoIter(context, getStringForPattern(context.runtime, arg0), repl);
        }
    }

    private IRubyObject subBangNoIter(ThreadContext context, RubyString pattern, RubyString repl) {
        final int mBeg = StringSupport.index(getByteList(), pattern.getByteList(), 0, checkEncoding(pattern));
        if (mBeg > -1) {
            final int mEnd = mBeg + pattern.size();
            final RubyMatchData match = new RubyMatchData(context.runtime);

            match.initMatchData(this, mBeg, pattern);

            // set backref for user
            context.setBackRef(match);

            repl = RubyRegexp.regsub(context, repl, this, REPL_MOCK_REGEX, null, mBeg, mEnd);

            return subBangCommon(context, mBeg, mEnd, repl, repl.flags);
        }

        // set backref for user
        return context.clearBackRef();
    }

    private IRubyObject subBangNoIter(ThreadContext context, RubyRegexp regexp, RubyString repl) {
        RubyMatchData match = subBangMatch(context, regexp, repl);
        if (match != null) {
            repl = RubyRegexp.regsub(context, repl, this, regexp.pattern, match.regs, match.begin, match.end);

            // set backref for user
            context.setBackRef(match);

            return subBangCommon(context, match.begin, match.end, repl, repl.flags);
        }

        // set backref for user
        return context.clearBackRef();
    }

    /**
     * sub! but without any frame globals ...
     * @note Internal API, subject to change!
     * @param context current context
     * @param regexp the regular expression
     * @param repl replacement string value
     * @return sub result
     */
    public final IRubyObject subBangFast(ThreadContext context, RubyRegexp regexp, RubyString repl) {
        RubyMatchData match = subBangMatch(context, regexp, repl);
        if (match != null) {
            repl = RubyRegexp.regsub(context, repl, this, regexp.pattern, match.regs, match.begin, match.end);
            subBangCommon(context, match.begin, match.end, repl, repl.flags);
            return match;
        }
        return context.nil;
    }

    private RubyMatchData subBangMatch(ThreadContext context, RubyRegexp regexp, RubyString repl) {
        Regex pattern = regexp.getPattern();
        Regex prepared = regexp.preparePattern(this);

        int begin = value.getBegin();
        int range = begin + value.getRealSize();
        final Matcher matcher = prepared.matcher(value.getUnsafeBytes(), begin, range);

        if (RubyRegexp.matcherSearch(context, matcher, begin, range, Option.NONE) >= 0) {
            RubyMatchData match = RubyRegexp.createMatchData(context, this, matcher, pattern);
            match.regexp = regexp;
            return match;
        }
        return null;
    }

    private RubyString subBangCommon(ThreadContext context, final int beg, final int end,
        final RubyString repl, int tuFlags) { // the sub replacement string

        Encoding enc = StringSupport.areCompatible(this, repl);
        if (enc == null) enc = subBangVerifyEncoding(context, repl, beg, end);

        final ByteList replValue = repl.value;
        final int replSize = replValue.getRealSize();
        final int plen = end - beg;

        if (replSize > plen) {
            modifyExpand(value.getRealSize() + replSize - plen);
        } else {
            modify19();
        }

        final ByteList value = this.value;
        final int size = value.getRealSize();

        associateEncoding(enc);

        int cr = getCodeRange();
        if (cr > CR_UNKNOWN && cr < CR_BROKEN) {
            int cr2 = repl.getCodeRange();
            if (cr2 == CR_BROKEN || (cr == CR_VALID && cr2 == CR_7BIT)) {
                cr = CR_UNKNOWN;
            } else {
                cr = cr2;
            }
        }

        if (replSize != plen) {
            int src = value.getBegin() + beg + plen;
            int dst = value.getBegin() + beg + replSize;
            System.arraycopy(value.getUnsafeBytes(), src, value.getUnsafeBytes(), dst, size - beg - plen);
        }
        System.arraycopy(replValue.getUnsafeBytes(), replValue.getBegin(), value.getUnsafeBytes(), value.getBegin() + beg, replSize);
        value.setRealSize(size + replSize - plen);
        setCodeRange(cr);
        return (RubyString) this; // this
    }

    private Encoding subBangVerifyEncoding(ThreadContext context, final RubyString repl, final int beg, final int end) {
        final ByteList value = this.value;
        byte[] bytes = value.getUnsafeBytes();
        int p = value.getBegin();
        int len = value.getRealSize();
        Encoding strEnc = value.getEncoding();
        if (codeRangeScan(strEnc, bytes, p, beg) != CR_7BIT ||
            codeRangeScan(strEnc, bytes, p + end, len - end) != CR_7BIT) {
            throw context.runtime.newEncodingCompatibilityError(
                    "incompatible character encodings " + strEnc + " and " + repl.value.getEncoding());
        }
        return repl.value.getEncoding();
    }

    @Deprecated
    public IRubyObject gsub19(ThreadContext context, IRubyObject arg0, Block block) {
        return gsub(context, arg0, block);
    }

    @Deprecated
    public IRubyObject gsub19(ThreadContext context, IRubyObject arg0, IRubyObject arg1, Block block) {
        return gsub(context, arg0, arg1, block);
    }

    @Deprecated
    public IRubyObject gsub_bang19(ThreadContext context, IRubyObject arg0, Block block) {
        return gsub_bang(context, arg0, block);
    }

    @Deprecated
    public IRubyObject gsub_bang19(ThreadContext context, IRubyObject arg0, IRubyObject arg1, Block block) {
        return gsub_bang(context, arg0, arg1, block);
    }

    @JRubyMethod(name = "gsub", writes = BACKREF)
    public IRubyObject gsub(ThreadContext context, IRubyObject arg0, Block block) {
        if (!block.isGiven()) return enumeratorize(context.runtime, this, "gsub", arg0);

        return gsubCommon(context, block, null, null, arg0, false, 0);

    }

    @JRubyMethod(name = "gsub", writes = BACKREF)
    public IRubyObject gsub(ThreadContext context, IRubyObject arg0, IRubyObject arg1, Block block) {
        return gsubImpl(context, arg0, arg1, block, false);
    }

    @JRubyMethod(name = "gsub!", writes = BACKREF)
    public IRubyObject gsub_bang(ThreadContext context, IRubyObject arg0, Block block) {
        checkFrozen();

        if (!block.isGiven()) return enumeratorize(context.runtime, this, "gsub!", arg0);

        return gsubCommon(context, block, null, null, arg0, true, 0);
    }

    @JRubyMethod(name = "gsub!", writes = BACKREF)
    public IRubyObject gsub_bang(ThreadContext context, IRubyObject arg0, IRubyObject arg1, Block block) {
        checkFrozen();

        return gsubImpl(context, arg0, arg1, block, true);
    }

    private IRubyObject gsubImpl(ThreadContext context, IRubyObject arg0, IRubyObject arg1, Block block, final boolean bang) {
        IRubyObject tryHash = TypeConverter.convertToTypeWithCheck(context, arg1, context.runtime.getHash(), sites(context).to_hash_checked);

        final RubyHash hash;
        final RubyString str;
        final int tuFlags;
        if (tryHash == context.nil) {
            hash = null;
            str = arg1.convertToString();
            tuFlags = str.flags;
        } else {
            hash = (RubyHash) tryHash;
            str = null;
            tuFlags = hash.flags;
        }

        return gsubCommon(context, block, str, hash, arg0, bang, tuFlags);
    }

    public RubyString gsubFast(ThreadContext context, RubyRegexp regexp, RubyString repl, Block block) {
        return (RubyString) gsubCommon(context, block, repl, null, regexp, false, repl.flags, false);
    }

    private IRubyObject gsubCommon(ThreadContext context, Block block, RubyString repl,
            RubyHash hash, IRubyObject arg0, final boolean bang, int tuFlags) {
        return gsubCommon(context, block, repl, hash, arg0, bang, tuFlags, true);
    }

    private IRubyObject gsubCommon(ThreadContext context, Block block, RubyString repl,
            RubyHash hash, IRubyObject arg0, final boolean bang, int tuFlags, boolean useBackref) {
        if (arg0 instanceof RubyRegexp) {
            return gsubCommon(context, block, repl, hash, (RubyRegexp) arg0, bang, tuFlags, useBackref);
        } else {
            return gsubCommon(context, block, repl, hash, getStringForPattern(context.runtime, arg0), bang, tuFlags, useBackref);
        }
    }

    /**
     * A Regex instance is required to satisfy the type signature of RubyRegexp.regsub
     * In the code paths possible for a string pattern a single instance of a blank regex
     * is enough.
     */
    private static final Regex REPL_MOCK_REGEX = new Regex(new String(""));

    // MRI: str_gsub, roughly
    private IRubyObject gsubCommon(ThreadContext context, Block block, RubyString repl,
            RubyHash hash, RubyString pattern, final boolean bang, int tuFlags, boolean useBackref) {
        final Ruby runtime = context.runtime;

        final byte[] spBytes = value.getUnsafeBytes();
        final int spBeg = value.getBegin();
        final int spLen = value.getRealSize();
        final int patternLen = pattern.size();
        final Encoding patternEnc = this.checkEncoding(pattern);

        int beg = StringSupport.index(getByteList(), pattern.getByteList(), 0, patternEnc);
        int begz;
        if (beg < 0) {
            // set backref for user
            if (useBackref) context.clearBackRef();

            return bang ? context.nil : strDup(runtime, runtime.getString()); /* bang: true, no match, no substitution */
        }

        int offset = 0; int cp = spBeg; //int n = 0;
        RubyString dest = newString(runtime, new ByteList(spLen + 30));
        final Encoding str_enc = value.getEncoding();
        dest.setEncoding(str_enc);
        dest.setCodeRange(str_enc.isAsciiCompatible() ? CR_7BIT : CR_VALID);

        RubyMatchData match = null;
        do {
            final RubyString val;
            begz = beg;
            int endz = beg + patternLen;

            if (repl != null) {     // string given
                val = RubyRegexp.regsub(context, repl, this, REPL_MOCK_REGEX, null, begz, endz);
            } else {
                if (hash != null) { // hash given
                    val = objAsString(context, hash.op_aref(context, pattern));
                } else {            // block given
                    match = new RubyMatchData(runtime);
                    match.initMatchData(this, begz, pattern);

                    // set backref for user
                    if (useBackref) context.setBackRef(match);

                    val = objAsString(context, block.yield(context, pattern.strDup(runtime)));
                }
                modifyCheck(spBytes, spLen, str_enc);
                if (bang) frozenCheck();
            }

            tuFlags |= val.flags;

            int len = begz - offset;
            if (len != 0) dest.cat(spBytes, cp, len, str_enc);
            dest.cat19(val);
            offset = endz;
            if (begz == endz) {
                if (spLen <= endz) break;
                len = StringSupport.encFastMBCLen(spBytes, spBeg + endz, spBeg + spLen, str_enc);
                dest.cat(spBytes, spBeg + endz, len, str_enc);
                offset = endz + len;
            }
            cp = spBeg + offset;
            if (offset > spLen) break;
            beg = StringSupport.index(getByteList(), pattern.getByteList(), offset, patternEnc);
        } while (beg >= 0);

        if (spLen > offset) dest.cat(spBytes, cp, spLen - offset, str_enc);

        if (useBackref) {
            if (match != null) { // block given
                // set backref for user
                context.setBackRef(match);
            } else {
                match = new RubyMatchData(runtime);

                match.initMatchData(this, begz, pattern);

                // set backref for user
                context.setBackRef(match);
            }
        }

        if (bang) {
            view(dest.value);
            setCodeRange(dest.getCodeRange());
            return this;
        }
        return dest;
    }

    private IRubyObject gsubCommon(ThreadContext context, Block block, RubyString repl,
            RubyHash hash, RubyRegexp regexp, final boolean bang, int tuFlags, boolean useBackref) {
        final Ruby runtime = context.runtime;
        Regex pattern = regexp.getPattern();
        Regex prepared = regexp.preparePattern(this);

        final byte[] spBytes = value.getUnsafeBytes();
        final int spBeg = value.getBegin();
        final int spLen = value.getRealSize();

        final Matcher matcher = prepared.matcher(spBytes, spBeg, spBeg + spLen);

        int beg = RubyRegexp.matcherSearch(context, matcher, spBeg, spBeg + spLen, Option.NONE);
        if (beg < 0) {
            // set backref for user
            if (useBackref) context.clearBackRef();

            return bang ? context.nil : strDup(runtime, runtime.getString()); /* bang: true, no match, no substitution */
        }

        int offset = 0; int cp = spBeg; //int n = 0;
        RubyString dest = newString(runtime, new ByteList(spLen + 30));
        final Encoding str_enc = value.getEncoding();
        dest.setEncoding(str_enc);
        dest.setCodeRange(str_enc.isAsciiCompatible() ? CR_7BIT : CR_VALID);

        RubyMatchData match = null;
        do {
            final RubyString val;
            int begz = matcher.getBegin();
            int endz = matcher.getEnd();

            if (repl != null) {     // string given
                val = RubyRegexp.regsub(context, repl, this, pattern, matcher);
            } else {
                final RubyString substr = makeSharedString(runtime, begz, endz - begz);
                if (hash != null) { // hash given
                    val = objAsString(context, hash.op_aref(context, substr));
                } else {            // block given
                    match = RubyRegexp.createMatchData(context, this, matcher, pattern);
                    match.regexp = regexp;

                    // set backref for user
                    if (useBackref) context.setBackRef(match);

                    val = objAsString(context, block.yield(context, substr));
                }
                modifyCheck(spBytes, spLen, str_enc);
                if (bang) frozenCheck();
            }

            tuFlags |= val.flags;

            int len = begz - offset;
            if (len != 0) dest.cat(spBytes, cp, len, str_enc);
            dest.cat19(val);
            offset = endz;
            if (begz == endz) {
                if (spLen <= endz) break;
                len = StringSupport.encFastMBCLen(spBytes, spBeg + endz, spBeg + spLen, str_enc);
                dest.cat(spBytes, spBeg + endz, len, str_enc);
                offset = endz + len;
            }
            cp = spBeg + offset;
            if (offset > spLen) break;
            beg = RubyRegexp.matcherSearch(context, matcher, cp, spBeg + spLen, Option.NONE);
        } while (beg >= 0);

        if (spLen > offset) dest.cat(spBytes, cp, spLen - offset, str_enc);

        if (useBackref) {
            // set backref for user
            if (match != null) { // block given
                context.setBackRef(match);
            } else {
                match = RubyRegexp.createMatchData(context, this, matcher, pattern);

                match.regexp = regexp;

                context.setBackRef(match);
            }
        }

        if (bang) {
            view(dest.value);
            setCodeRange(dest.getCodeRange());
            return this;
        }
        return dest;
    }

    /** rb_str_index_m
     *
     */
    @JRubyMethod(name = "index", writes = BACKREF)
    public IRubyObject index(ThreadContext context, IRubyObject arg0) {
        return indexCommon19(context, arg0, 0);
    }

    @JRubyMethod(name = "index", writes = BACKREF)
    public IRubyObject index(ThreadContext context, IRubyObject arg0, IRubyObject arg1) {
        int pos = RubyNumeric.num2int(arg1);
        if (pos < 0) {
            pos += strLength();
            if (pos < 0) {
                // set backref for user
                if (arg0 instanceof RubyRegexp) context.clearBackRef();

                return context.nil;
            }
        }
        return indexCommon19(context, arg0, pos);
    }

    @Deprecated
    public IRubyObject index19(ThreadContext context, IRubyObject arg0) {
        return index(context, arg0);
    }

    @Deprecated
    public IRubyObject index19(ThreadContext context, IRubyObject arg0, IRubyObject arg1) {
        return index(context, arg0, arg1);
    }

    private IRubyObject indexCommon19(ThreadContext context, IRubyObject sub, int pos) {
        if (sub instanceof RubyRegexp) {
            if (pos > strLength()) return context.nil;
            RubyRegexp regSub = (RubyRegexp) sub;
            pos = singleByteOptimizable() ? pos :
                    StringSupport.nth(checkEncoding(regSub), value.getUnsafeBytes(), value.getBegin(),
                            value.getBegin() + value.getRealSize(),
                                      pos) - value.getBegin();
            pos = regSub.adjustStartPos(this, pos, false);
            pos = regSub.search(context, this, pos, false);
            if (pos >= 0) {
                RubyMatchData match = context.getLocalMatch();
                pos = subLength(match.begin(0));
            }
        } else if (sub instanceof RubyString) {
            pos = StringSupport.index(this, (RubyString) sub, pos, this.checkEncoding((RubyString) sub));
            pos = subLength(pos);
        } else {
            IRubyObject tmp = sub.checkStringType();
            if (tmp == context.nil) throw context.runtime.newTypeError("type mismatch: " + sub.getMetaClass().getName() + " given");
            pos = StringSupport.index(this, (RubyString) tmp, pos, this.checkEncoding((RubyString) tmp));
            pos = subLength(pos);
        }

        return pos == -1 ? context.nil : RubyFixnum.newFixnum(context.runtime, pos);
    }

    // MRI: rb_strseq_index
    private int strseqIndex(final RubyString sub, int offset, boolean inBytes) {
        int s, sptr, e;
        int pos, len, slen;
        boolean single_byte = singleByteOptimizable();
        Encoding enc;

        enc = checkEncoding(sub);
        if (sub.isCodeRangeBroken()) return -1;

        len = (inBytes || single_byte) ? value.realSize() : strLength(); /* rb_enc_check */
        slen = inBytes ? sub.value.realSize() : sub.strLength(); /* rb_enc_check */
        if (offset < 0) {
            offset += len;
            if (offset < 0) return -1;
        }
        if (len - offset < slen) return -1;

        byte[] sBytes = value.unsafeBytes();
        s = value.begin();
        e = s + value.realSize();
        if (offset != 0) {
            if (!inBytes) offset = offset(enc, sBytes, s, e, offset, single_byte);
            s += offset;
        }
        if (slen == 0) return offset;
        /* need proceed one character at a time */
        byte[] sptrBytes = sub.value.unsafeBytes();
        sptr = sub.value.begin();
        slen = sub.value.realSize();
        len = value.realSize() - offset;
        for (;;) {
            int t;
            pos = memsearch(sptrBytes, sptr, slen, sBytes, s, len, enc);
            if (pos < 0) return pos;
            t = enc.rightAdjustCharHead(sBytes, s, s+pos, e);
            if (t == s + pos) break;
            len -= t - s;
            if (len <= 0) return -1;
            offset += t - s;
            s = t;
        }
        return pos + offset;
    }

    @Deprecated
    public IRubyObject rindex19(ThreadContext context, IRubyObject arg0) {
        return rindex(context, arg0);
    }

    @Deprecated
    public IRubyObject rindex19(ThreadContext context, IRubyObject arg0, IRubyObject arg1) {
        return rindex(context, arg0, arg1);
    }

    /** rb_str_rindex_m
     *
     */
    @JRubyMethod(name = "rindex", writes = BACKREF)
    public IRubyObject rindex(ThreadContext context, IRubyObject arg0) {
        return rindexCommon(context, arg0, strLength());
    }

    @JRubyMethod(name = "rindex", writes = BACKREF)
    public IRubyObject rindex(ThreadContext context, IRubyObject arg0, IRubyObject arg1) {
        int pos = RubyNumeric.num2int(arg1);
        int length = strLength();
        if (pos < 0) {
            pos += length;
            if (pos < 0) {
                // set backref for user
                if (arg0 instanceof RubyRegexp) context.clearBackRef();

                return context.nil;
            }
        }
        if (pos > length) pos = length;
        return rindexCommon(context, arg0, pos);
    }

    private IRubyObject rindexCommon(ThreadContext context, final IRubyObject sub, int pos) {
        if (sub instanceof RubyRegexp) {
            RubyRegexp regSub = (RubyRegexp) sub;
            pos = StringSupport.offset(
                    value.getEncoding(), value.getUnsafeBytes(), value.getBegin(), value.getBegin() + value.getRealSize(),
                    pos, singleByteOptimizable());
            pos = regSub.search(context, this, pos, true);
            if (pos >= 0) {
                RubyMatchData match = context.getLocalMatch();
                pos = subLength(match.begin(0));
            }
            if (pos >= 0) return RubyFixnum.newFixnum(context.runtime, pos);
        } else if (sub instanceof RubyString) {
            Encoding enc = checkEncoding((RubyString) sub);
            pos = StringSupport.rindex(value,
                    StringSupport.strLengthFromRubyString(this, enc),
                    StringSupport.strLengthFromRubyString(((RubyString) sub), enc),
                    pos, (RubyString) sub, enc
            );
        } else {
            IRubyObject tmp = sub.checkStringType();
            if (tmp.isNil()) throw context.runtime.newTypeError("type mismatch: " + sub.getMetaClass().getName() + " given");
            Encoding enc = checkEncoding((RubyString) tmp);
            pos = StringSupport.rindex(value,
                    StringSupport.strLengthFromRubyString(this, enc),
                    StringSupport.strLengthFromRubyString(((RubyString) tmp), enc),
                    pos, (RubyString) tmp, enc
            );
        }
        if (pos >= 0) return RubyFixnum.newFixnum(context.runtime, pos);
        return context.nil;
    }

    @Deprecated
    public final IRubyObject substr(int beg, int len) {
        return substr(getRuntime(), beg, len);
    }

    /* rb_str_substr */
    public final IRubyObject substr(Ruby runtime, int beg, int len) {
        int length = value.length();
        if (len < 0 || beg > length) return runtime.getNil();

        if (beg < 0) {
            beg += length;
            if (beg < 0) return runtime.getNil();
        }

        int end = Math.min(length, beg + len);
        return makeSharedString(runtime, beg, end - beg);
    }

    /* str_byte_substr */
    private IRubyObject byteSubstr(Ruby runtime, long beg, long len) {
        int length = value.length();

        if (len < 0 || beg > length) return runtime.getNil();

        if (beg < 0) {
            beg += length;
            if (beg < 0) return runtime.getNil();
        }

        if (beg + len > length) len = length - beg;
        if (len <= 0) len = 0;

        // above boundary checks confirms we can safely cast to int for beg + len.
        return makeSharedString(runtime, (int) beg, (int) len);
    }

    /* str_byte_aref */
    private IRubyObject byteARef(Ruby runtime, IRubyObject idx) {
        final int index;

        if (idx instanceof RubyRange){
            int[] begLen = ((RubyRange) idx).begLenInt(getByteList().length(), 0);
            return begLen == null ? runtime.getNil() : byteSubstr(runtime, begLen[0], begLen[1]);
        } else if (idx instanceof RubyFixnum) {
            long i = RubyNumeric.num2long(((RubyFixnum) idx));
            if (i > RubyFixnum.MAX || i < RubyFixnum.MIN) return runtime.getNil();
            index = (int) i;
        } else {
            ThreadContext context = runtime.getCurrentContext();
            StringSites sites = sites(context);
            if (RubyRange.isRangeLike(context, idx, sites.respond_to_begin, sites.respond_to_end)) {
                RubyRange range = RubyRange.rangeFromRangeLike(context, idx, sites.begin, sites.end, sites.exclude_end);

                int[] begLen = range.begLenInt(getByteList().length(), 0);
                return begLen == null ? runtime.getNil() : byteSubstr(runtime, begLen[0], begLen[1]);
            } else {
                index = RubyNumeric.num2int(idx);
            }
        }

        IRubyObject obj = byteSubstr(runtime, index, 1);
        if (obj.isNil() || ((RubyString)obj).getByteList().length() == 0) return runtime.getNil();
        return obj;
    }

    public final IRubyObject substr19(Ruby runtime, int beg, int len) {
        if (len < 0) return runtime.getNil();
        int length = value.getRealSize();
        if (length == 0) len = 0;

        Encoding enc = value.getEncoding();
        if (singleByteOptimizable(enc)) {
            if (beg > length) return runtime.getNil();
            if (beg < 0) {
                beg += length;
                if (beg < 0) return runtime.getNil();
            }
            if (beg + len > length) len = length - beg;
            if (len <= 0) len = beg = 0;
            return makeSharedString(runtime, beg, len);
        } else {
            if (beg + len > length) len = length - beg;
            return multibyteSubstr19(runtime, enc, len, beg, length);
        }
    }

    private IRubyObject multibyteSubstr19(Ruby runtime, Encoding enc, int len, int beg, int length) {
        int p;
        int s = value.getBegin();
        int end = s + length;
        byte[] bytes = value.getUnsafeBytes();

        if (beg < 0) {
            if (len > -beg) len = -beg;
            if (-beg * enc.maxLength() < length >>> 3) {
                beg = -beg;
                int e = end;
                while (beg-- > len && (e = enc.prevCharHead(bytes, s, e, e)) != -1) {} // nothing
                p = e;
                if (p == -1) return runtime.getNil();
                while (len-- > 0 && (p = enc.prevCharHead(bytes, s, p, e)) != -1) {} // nothing
                if (p == -1) return runtime.getNil();
                return makeSharedString(runtime, p - s, e - p);
            } else {
                beg += StringSupport.strLengthFromRubyString(this, enc);
                if (beg < 0) return runtime.getNil();
            }
        } else if (beg > 0 && beg > StringSupport.strLengthFromRubyString(this, enc)) {
            return runtime.getNil();
        }
        if (len == 0) {
            p = 0;
        } else if (isCodeRangeValid() && enc.isUTF8()) {
            p = StringSupport.utf8Nth(bytes, s, end, beg);
            len = StringSupport.utf8Offset(bytes, p, end, len);
        } else if (enc.isFixedWidth()) {
            int w = enc.maxLength();
            p = s + beg * w;
            if (p > end) {
                p = end;
                len = 0;
            } else if (len * w > end - p) {
                len = end - p;
            } else {
                len *= w;
            }
        } else if ((p = StringSupport.nth(enc, bytes, s, end, beg)) == end) {
            len = 0;
        } else {
            len = StringSupport.offset(enc, bytes, p, end, len);
        }
        return makeSharedString(runtime, p - s, len);
    }

    private char multibyteCharAt(Encoding enc, int beg, int length) {
        int p;
        int s = value.getBegin();
        int end = s + length;
        byte[] bytes = value.getUnsafeBytes();


        if (beg > 0 && beg > StringSupport.strLengthFromRubyString(this, enc)) {
            throw new StringIndexOutOfBoundsException(beg);
        }

        if (isCodeRangeValid() && enc.isUTF8()) {
            p = StringSupport.utf8Nth(bytes, s, end, beg);
        } else if (enc.isFixedWidth()) {
            int w = enc.maxLength();
            p = s + beg * w;
            if (p > end || w > end - p) {
                throw new StringIndexOutOfBoundsException(beg);
            }
        } else if ((p = StringSupport.nth(enc, bytes, s, end, beg)) == end) {
            throw new StringIndexOutOfBoundsException(beg);
        }
        int codepoint = enc.mbcToCode(bytes, p, end);

        if (Character.isBmpCodePoint(codepoint)) {
            return (char) codepoint;
        }

        // we can only return high surrogate here
        return Character.highSurrogate(codepoint);
    }

    /* rb_str_splice */
    private IRubyObject replaceInternal(int beg, int len, RubyString repl) {
        StringSupport.replaceInternal(beg, len, this, repl);
        return this;
    }

    private void replaceInternal19(int beg, int len, RubyString repl) {
        StringSupport.replaceInternal19(getRuntime(), beg, len, this, repl);
    }

    /** rb_str_aref, rb_str_aref_m
     *
     */
    @JRubyMethod(name = {"[]", "slice"}, writes = BACKREF)
    public IRubyObject op_aref(ThreadContext context, IRubyObject arg) {
        Ruby runtime = context.runtime;
        if (arg instanceof RubyFixnum) {
            return op_aref(runtime, RubyNumeric.fix2int((RubyFixnum)arg));
        } else if (arg instanceof RubyRegexp) {
            return subpat(context, (RubyRegexp) arg);
        } else if (arg instanceof RubyString) {
            RubyString str = (RubyString)arg;
            return StringSupport.index(this, str, 0, this.checkEncoding(str)) != -1 ? str.strDup(runtime, context.runtime.getString()) : context.nil;
        } else if (arg instanceof RubyRange) {
            int len = strLength();
            int[] begLen = ((RubyRange) arg).begLenInt(len, 0);
            return begLen == null ? context.nil : substr19(runtime, begLen[0], begLen[1]);
        } else {
            StringSites sites = sites(context);
            if (RubyRange.isRangeLike(context, arg, sites.respond_to_begin, sites.respond_to_end)) {
                int len = strLength();
                RubyRange range = RubyRange.rangeFromRangeLike(context, arg, sites.begin, sites.end, sites.exclude_end);

                int[] begLen = range.begLenInt(len, 0);
                return begLen == null ? context.nil : substr19(runtime, begLen[0], begLen[1]);
            }
        }
        return op_aref(runtime, RubyNumeric.num2int(arg));
    }

    @JRubyMethod(name = {"[]", "slice"}, writes = BACKREF)
    public IRubyObject op_aref(ThreadContext context, IRubyObject arg1, IRubyObject arg2) {
        Ruby runtime = context.runtime;
        if (arg1 instanceof RubyRegexp) return subpat(context, (RubyRegexp) arg1, arg2);
        return substr19(runtime, RubyNumeric.num2int(arg1), RubyNumeric.num2int(arg2));
    }

    @JRubyMethod
    public IRubyObject byteslice(ThreadContext context, IRubyObject arg1, IRubyObject arg2) {
        return byteSubstr(context.runtime, RubyNumeric.num2long(arg1), RubyNumeric.num2long(arg2));
    }

    @JRubyMethod
    public IRubyObject byteslice(ThreadContext context, IRubyObject arg) {
        return byteARef(context.runtime, arg);
    }

    private IRubyObject op_aref(Ruby runtime, int idx) {
        IRubyObject str = substr19(runtime, idx, 1);
        return !str.isNil() && ((RubyString) str).value.getRealSize() == 0 ? runtime.getNil() : str;
    }

    private int subpatSetCheck(Ruby runtime, int nth, Region regs) {
        int numRegs = regs == null ? 1 : regs.getNumRegs();
        if (nth < numRegs) {
            if (nth < 0) {
                if (-nth < numRegs) return nth + numRegs;
            } else {
                return nth;
            }
        }
        throw runtime.newIndexError("index " + nth + " out of regexp");
    }

    private void subpatSet(ThreadContext context, RubyRegexp regexp, IRubyObject backref, IRubyObject repl) {
        Ruby runtime = context.runtime;

        int result = regexp.searchString(context, this, 0, false);

        if (result < 0) throw runtime.newIndexError("regexp not matched");

        // this cast should be ok, since nil matchdata will be < 0 above
        RubyMatchData match = context.getLocalMatch();

        int nth = backref == null ? 0 : subpatSetCheck(runtime, match.backrefNumber(context.runtime, backref), match.regs);

        final int start, end;
        if (match.regs == null) {
            start = match.begin;
            end = match.end;
        } else {
            start = match.regs.getBeg(nth);
            end = match.regs.getEnd(nth);
        }
        if (start == -1) throw runtime.newIndexError("regexp group " + nth + " not matched");
        RubyString replStr =  repl.convertToString();
        Encoding enc = checkEncoding(replStr);
        // TODO: keep cr
        replaceInternal(start, end - start, replStr); // TODO: rb_str_splice_0
        associateEncoding(enc);

        // set backref for user
        context.setBackRef(match);
    }

    private IRubyObject subpat(ThreadContext context, RubyRegexp regex, IRubyObject backref) {
        int result = regex.searchString(context, this, 0, false);

        if (result >= 0) {
            RubyMatchData match = context.getLocalMatch();

            // set backref for user
            context.setBackRef(match);

            return RubyRegexp.nth_match(match.backrefNumber(context.runtime, backref), match);
        }

        context.clearBackRef();

        return context.nil;
    }

    private IRubyObject subpat(ThreadContext context, RubyRegexp regex) {
        int result = regex.searchString(context, this, 0, false);

        if (result >= 0) {
            RubyMatchData match = context.getLocalMatch();

            // set backref for user
            context.setBackRef(match);

            return RubyRegexp.nth_match(0, match);
        }

        // set backref for user
        context.clearBackRef();

        return context.nil;
    }

    /** rb_str_aset, rb_str_aset_m
     *
     */
    @JRubyMethod(name = "[]=", writes = BACKREF)
    public IRubyObject op_aset(ThreadContext context, IRubyObject arg0, IRubyObject arg1) {
        if (arg0 instanceof RubyFixnum) {
            return op_aset(context, RubyNumeric.fix2int((RubyFixnum)arg0), arg1);
        } else if (arg0 instanceof RubyRegexp) {
            subpatSet(context, (RubyRegexp) arg0, null, arg1);
            return arg1;
        } else if (arg0 instanceof RubyString) {
            RubyString orig = (RubyString) arg0;
            int beg = StringSupport.index(this, orig, 0, checkEncoding(orig));
            if (beg < 0) throw context.runtime.newIndexError("string not matched");
            beg = subLength(beg);
            replaceInternal19(beg, orig.strLength(), arg1.convertToString());
            return arg1;
        } else if (arg0 instanceof RubyRange) {
            int[] begLen = ((RubyRange) arg0).begLenInt(strLength(), 2);
            replaceInternal19(begLen[0], begLen[1], arg1.convertToString());
            return arg1;
        } else {
            StringSites sites = sites(context);
            if (RubyRange.isRangeLike(context, arg0, sites.respond_to_begin, sites.respond_to_end)) {
                RubyRange rng = RubyRange.rangeFromRangeLike(context, arg0, sites.begin, sites.end, sites.exclude_end);

                int[] begLen = rng.begLenInt(strLength(), 2);
                replaceInternal19(begLen[0], begLen[1], arg1.convertToString());

                return arg1;
            }
        }
        return op_aset(context, RubyNumeric.num2int(arg0), arg1);
    }

    private IRubyObject op_aset(ThreadContext context, int idx, IRubyObject arg1) {
        StringSupport.replaceInternal19(context.runtime, idx, 1, this, arg1.convertToString());
        return arg1;
    }

    @JRubyMethod(name = "[]=", writes = BACKREF)
    public IRubyObject op_aset(ThreadContext context, IRubyObject arg0, IRubyObject arg1, IRubyObject arg2) {
        if (arg0 instanceof RubyRegexp) {
            subpatSet(context, (RubyRegexp)arg0, arg1, arg2);
        } else {
            int beg = RubyNumeric.num2int(arg0);
            int len = RubyNumeric.num2int(arg1);
            checkLength(len);
            RubyString repl = arg2.convertToString();
            StringSupport.replaceInternal19(context.runtime, beg, len, this, repl);
        }
        return arg2;
    }

    @Deprecated
    public IRubyObject slice_bang19(ThreadContext context, IRubyObject arg0) {
        return slice_bang(context, arg0);
    }

    @Deprecated
    public IRubyObject slice_bang19(ThreadContext context, IRubyObject arg0, IRubyObject arg1) {
        return slice_bang(context, arg0, arg1);
    }

    /** rb_str_slice_bang
     *
     */
    @JRubyMethod(name = "slice!", writes = BACKREF)
    public IRubyObject slice_bang(ThreadContext context, IRubyObject arg0) {
        IRubyObject result = op_aref19(context, arg0);
        if (result.isNil()) {
            modifyCheck(); // keep cr ?
        } else {
            op_aset(context, arg0, RubyString.newEmptyString(context.runtime));
        }
        return result;
    }

    @JRubyMethod(name = "slice!", writes = BACKREF)
    public IRubyObject slice_bang(ThreadContext context, IRubyObject arg0, IRubyObject arg1) {
        IRubyObject result = op_aref(context, arg0, arg1);
        if (result.isNil()) {
            modifyCheck(); // keep cr ?
        } else {
            op_aset19(context, arg0, arg1, RubyString.newEmptyString(context.runtime));
        }
        return result;
    }

    @Deprecated
    public IRubyObject succ19(ThreadContext context) {
        return succ(context);
    }

    @Deprecated
    public IRubyObject succ_bang19() {
        return succ_bang();
    }

    @JRubyMethod(name = {"succ", "next"})
    public IRubyObject succ(ThreadContext context) {
        Ruby runtime = context.runtime;
        final RubyString str;
        if (value.getRealSize() > 0) {
            str = new RubyString(runtime, runtime.getString(), StringSupport.succCommon(runtime, value));
            // TODO: rescan code range ?
        } else {
            str = newEmptyString(runtime, runtime.getString(), value.getEncoding());
        }
        return str;
    }

    @JRubyMethod(name = {"succ!", "next!"})
    public IRubyObject succ_bang() {
        modifyCheck();
        if (value.getRealSize() > 0) {
            value = StringSupport.succCommon(getRuntime(), value);
            shareLevel = SHARE_LEVEL_NONE;
            // TODO: rescan code range ?
        }
        return this;
    }

    @Deprecated
    public final IRubyObject upto19(ThreadContext context, IRubyObject end, Block block) {
        return upto(context, end, block);
    }

    @Deprecated
    public final IRubyObject upto19(ThreadContext context, IRubyObject end, IRubyObject excl, Block block) {
        return upto(context, end, excl, block);
    }

    /** rb_str_upto_m
     *
     */
    @JRubyMethod(name = "upto")
    public final IRubyObject upto(ThreadContext context, IRubyObject end, Block block) {
        Ruby runtime = context.runtime;
        return block.isGiven() ? uptoCommon(context, end, false, block) : enumeratorize(runtime, this, "upto", end);
    }

    @JRubyMethod(name = "upto")
    public final IRubyObject upto(ThreadContext context, IRubyObject end, IRubyObject excl, Block block) {
        return block.isGiven() ? uptoCommon(context, end, excl.isTrue(), block) :
            enumeratorize(context.runtime, this, "upto", new IRubyObject[]{end, excl});
    }

    final IRubyObject uptoCommon(ThreadContext context, IRubyObject arg, boolean excl, Block block) {
        if (arg instanceof RubySymbol) throw context.runtime.newTypeError("can't convert Symbol into String");
        return uptoCommon(context, arg.convertToString(), excl, block, false);
    }

    final IRubyObject uptoCommon(ThreadContext context, RubyString end, boolean excl, Block block, boolean asSymbol) {
        final Ruby runtime = context.runtime;

        Encoding enc = checkEncoding(end);
        boolean isAscii = scanForCodeRange() == CR_7BIT && end.scanForCodeRange() == CR_7BIT;
        if (value.getRealSize() == 1 && end.value.getRealSize() == 1 && isAscii) {
            byte c = value.getUnsafeBytes()[value.getBegin()];
            byte e = end.value.getUnsafeBytes()[end.value.getBegin()];
            if (c > e || (excl && c == e)) return this;
            while (true) {
                ByteList s = RubyInteger.singleCharByteList(c);
                block.yield(context, asSymbol ? runtime.newSymbol(s) : newStringShared(runtime, s, enc, CR_7BIT));

                if (!excl && c == e) break;
                c++;
                if (excl && c == e) break;
                context.pollThreadEvents();
            }
            return this;
        } else if (isAscii && ASCII.isDigit(value.getUnsafeBytes()[value.getBegin()]) && ASCII.isDigit(end.value.getUnsafeBytes()[end.value.getBegin()])) {
            int s = value.getBegin();
            int send = s + value.getRealSize();
            byte[]bytes = value.getUnsafeBytes();

            while (s < send) {
                if (!ASCII.isDigit(bytes[s] & 0xff)) return uptoCommonNoDigits(context, end, excl, block, asSymbol);
                s++;
                context.pollThreadEvents();
            }
            s = end.value.getBegin();
            send = s + end.value.getRealSize();
            bytes = end.value.getUnsafeBytes();

            while (s < send) {
                if (!ASCII.isDigit(bytes[s] & 0xff)) return uptoCommonNoDigits(context, end, excl, block, asSymbol);
                s++;
                context.pollThreadEvents();
            }

            IRubyObject b = stringToInum(10);
            IRubyObject e = end.stringToInum(10);

            RubyArray argsArr = RubyArray.newArray(runtime, RubyFixnum.newFixnum(runtime, value.length()), context.nil);

            if (b instanceof RubyFixnum && e instanceof RubyFixnum) {
                long bl = RubyNumeric.fix2long(b);
                long el = RubyNumeric.fix2long(e);

                while (bl <= el) {
                    if (excl && bl == el) break;
                    argsArr.eltSetOk(1, RubyFixnum.newFixnum(runtime, bl));
                    ByteList to = new ByteList(value.length() + 5);
                    Sprintf.sprintf(to, "%.*d", argsArr);
                    RubyString str = RubyString.newStringNoCopy(runtime, to, USASCIIEncoding.INSTANCE, CR_7BIT);
                    block.yield(context, asSymbol ? runtime.newSymbol(str.toString()) : str);
                    bl++;
                    context.pollThreadEvents();
                }
            } else {
                StringSites sites = sites(context);
                CallSite op = excl ? sites.op_lt : sites.op_le;

                while (op.call(context, b, b, e).isTrue()) {
                    argsArr.eltSetOk(1, b);
                    ByteList to = new ByteList(value.length() + 5);
                    Sprintf.sprintf(to, "%.*d", argsArr);
                    RubyString str = RubyString.newStringNoCopy(runtime, to, USASCIIEncoding.INSTANCE, CR_7BIT);
                    block.yield(context, asSymbol ? runtime.newSymbol(str.toString()) : str);
                    b = sites.succ.call(context, b, b);
                    context.pollThreadEvents();
                }
            }
            return this;
        }

        return uptoCommonNoDigits(context, end, excl, block, asSymbol);
    }

    private IRubyObject uptoCommonNoDigits(ThreadContext context, RubyString end, boolean excl, Block block, boolean asSymbol) {
        Ruby runtime = context.runtime;
        int n = op_cmp(end);
        if (n > 0 || (excl && n == 0)) return this;
        StringSites sites = sites(context);
        CallSite succ = sites.succ;
        IRubyObject afterEnd = succ.call(context, end, end);
        RubyString current = strDup(context.runtime);

        while (!current.op_equal(context, afterEnd).isTrue()) {
            IRubyObject next = null;
            if (excl || !current.op_equal(context, end).isTrue()) next = succ.call(context, current, current);
            block.yield(context, asSymbol ? runtime.newSymbol(current.toString()) : current);
            if (next == null) break;
            current = next.convertToString();
            if (excl && current.op_equal(context, end).isTrue()) break;
            if (current.getByteList().length() > end.getByteList().length() || current.getByteList().length() == 0) break;
            context.pollThreadEvents();
        }
        return this;
    }

    final IRubyObject uptoEndless(ThreadContext context, Block block) {
        Ruby runtime = context.runtime;
        StringSites sites = sites(context);
        CallSite succ = sites.succ;

        boolean isAscii = scanForCodeRange() == CR_7BIT;
        RubyString current = strDup(context.runtime);

        if (isAscii && ASCII.isDigit(value.getUnsafeBytes()[value.getBegin()])) {
            IRubyObject b = stringToInum(10);
            RubyArray argsArr = RubyArray.newArray(runtime, RubyFixnum.newFixnum(runtime, value.length()), context.nil);
            ByteList to;

            if (b instanceof RubyFixnum) {
                long bl = RubyNumeric.fix2long(b);

                while (bl < RubyFixnum.MAX) {
                    argsArr.eltSetOk(1, RubyFixnum.newFixnum(runtime, bl));
                    to = new ByteList(value.length() + 5);
                    Sprintf.sprintf(to, "%.*d", argsArr);
                    current = RubyString.newStringNoCopy(runtime, to, USASCIIEncoding.INSTANCE, CR_7BIT);
                    block.yield(context, current);
                    bl++;
                    context.pollThreadEvents();
                }

                argsArr.eltSetOk(1, RubyFixnum.newFixnum(runtime, bl));
                to = new ByteList(value.length() + 5);
                Sprintf.sprintf(to, "%.*d", argsArr);
                current = RubyString.newStringNoCopy(runtime, to, USASCIIEncoding.INSTANCE, CR_7BIT);
            }
        }

        while (true) {
            IRubyObject next = succ.call(context, current, current);
            block.yield(context, current);
            if (next == null) break;
            current = next.convertToString();
            if (current.getByteList().length() == 0) break;
            context.pollThreadEvents();
        }

        return this;
    }

    @Deprecated
    public final RubyBoolean include_p19(ThreadContext context, IRubyObject obj) {
        return include_p(context, obj);
    }

    /** rb_str_include
     *
     */
    @JRubyMethod(name = "include?")
    public RubyBoolean include_p(ThreadContext context, IRubyObject obj) {
        RubyString coerced = obj.convertToString();
        return StringSupport.index(this, coerced, 0, this.checkEncoding(coerced)) == -1 ? context.fals : context.tru;
    }

    @JRubyMethod
    public IRubyObject chr(ThreadContext context) {
        return substr19(context.runtime, 0, 1);
    }

    @JRubyMethod
    public IRubyObject getbyte(ThreadContext context, IRubyObject index) {
        Ruby runtime = context.runtime;
        int i = RubyNumeric.num2int(index);
        if (i < 0) i += value.getRealSize();
        if (i < 0 || i >= value.getRealSize()) return context.nil;
        return RubyFixnum.newFixnum(runtime, value.getUnsafeBytes()[value.getBegin() + i] & 0xff);
    }

    @JRubyMethod
    public IRubyObject setbyte(ThreadContext context, IRubyObject index, IRubyObject val) {
        int i = RubyNumeric.num2int(index);
        int normalizedIndex = checkIndexForRef(i, value.getRealSize());
        RubyInteger v = val.convertToInteger();
        IRubyObject w = v.modulo(context, (long)256);
        int b = RubyNumeric.num2int(w) & 0xff;

        modify19();
        value.getUnsafeBytes()[normalizedIndex] = (byte)b;
        return val;
    }

    /** rb_str_to_i
     *
     */
    @JRubyMethod(name = "to_i")
    public IRubyObject to_i() {
        return stringToInum(10);
    }

    /** rb_str_to_i
     *
     */
    @JRubyMethod(name = "to_i")
    public IRubyObject to_i(IRubyObject arg0) {
        int base = (int) arg0.convertToInteger().getLongValue();
        if (base < 0) {
            throw getRuntime().newArgumentError("illegal radix " + base);
        }
        return stringToInum(base);
    }

    @Deprecated
    public IRubyObject to_i19() {
        return to_i();
    }

    @Deprecated
    public IRubyObject to_i19(IRubyObject arg0) {
        return to_i(arg0);
    }

    /** rb_str_to_inum
     *
     */
    public IRubyObject stringToInum(int base, boolean badcheck) {
        final ByteList str = this.value;
        if (!str.getEncoding().isAsciiCompatible()) {
            throw getRuntime().newEncodingCompatibilityError("ASCII incompatible encoding: " + str.getEncoding());
        }

        return ConvertBytes.byteListToInum(getRuntime(), str, base, badcheck);
    }

    public final IRubyObject stringToInum(int base) {
        return stringToInum(base, false);
    }

    @Deprecated
    public final IRubyObject stringToInum19(int base, boolean badcheck) {
        return stringToInum(base, badcheck);
    }

    /** rb_str_oct
     *
     */
    @JRubyMethod(name = "oct")
    public IRubyObject oct(ThreadContext context) {
        return stringToInum(-8, false);
    }

    @Deprecated
    public IRubyObject oct19(ThreadContext context) {
        return oct(context);
    }

    /** rb_str_hex
     *
     */
    @JRubyMethod(name = "hex")
    public IRubyObject hex(ThreadContext context) {
        return stringToInum(16, false);
    }

    @Deprecated
    public IRubyObject hex19(ThreadContext context) {
        return hex(context);
    }

    /** rb_str_to_f
     *
     */
    @JRubyMethod(name = "to_f")
    public IRubyObject to_f() {
        return RubyNumeric.str2fnum(getRuntime(), this, false);
    }

    @Deprecated
    public IRubyObject to_f19() {
        return to_f();
    }

    /** rb_str_split_m
     *
     */

    @Deprecated
    public RubyArray split19(ThreadContext context) { return split(context); }

    @Deprecated
    public RubyArray split19(ThreadContext context, IRubyObject arg0) { return split(context, arg0); }

    @Deprecated
    public RubyArray split19(ThreadContext context, IRubyObject arg0, IRubyObject arg1) { return split(context, arg0, arg1); }

    private void populateCapturesForSplit(Ruby runtime, RubyArray result, RubyMatchData match) {
        for (int i = 1; i < match.numRegs(); i++) {
            int beg = match.begin(i);
            if (beg == -1) continue;
            result.append(makeSharedString(runtime, beg, match.end(i) - beg));
        }
    }

    public RubyArray split(ThreadContext context) {
        return split(context, context.nil);
    }

    public RubyArray split(ThreadContext context, IRubyObject arg0) {
        return splitCommon(context, arg0, 0);
    }

    @JRubyMethod(name = "split")
    public IRubyObject splitWithBlock(ThreadContext context, Block block) {
        return splitWithBlock(context, context.nil, block);
    }

    @JRubyMethod(name = "split")
    public IRubyObject splitWithBlock(ThreadContext context, IRubyObject arg0, Block block) {
        RubyArray array = split(context, arg0);
        if (!block.isGiven()) {
            return array;
        }

        for (int i = 0; i < array.getLength(); i++) {
            block.yield(context, array.eltOk(i));
        }

        return this;
    }

    public RubyArray split(ThreadContext context, IRubyObject pattern, IRubyObject limit) {
        return splitCommon(context, pattern, RubyNumeric.num2int(limit));
    }

    @JRubyMethod(name = "split")
    public IRubyObject splitWithBlock(ThreadContext context, IRubyObject pattern, IRubyObject limit, Block block) {
        RubyArray array = split(context, pattern, limit);

        if (!block.isGiven()) return array;

        for (int i = 0; i < array.getLength(); i++) {
            block.yield(context, array.eltOk(i));
        }

        return this;
    }

    @Deprecated
    public RubyArray split19(IRubyObject spat, ThreadContext context, boolean useBackref) {
        return splitCommon(context, spat, 0);
    }

    /**
     * Split for ext (Java) callers (does not write $~).
     * @param delimiter
     * @return splited entries
     */
    public RubyArray split(RubyRegexp delimiter) {
        return splitCommon(getRuntime().getCurrentContext(), delimiter, 0);
    }

    /**
     * Split for ext (Java) callers (does not write $~).
     * @param delimiter
     * @param limit
     * @return splited entries
     */
    public RubyArray split(RubyRegexp delimiter, int limit) {
        return splitCommon(getRuntime().getCurrentContext(), delimiter, limit);
    }

    /**
     * Split for ext (Java) callers (does not write $~).
     * @param delimiter
     * @return splited entries
     */
    public RubyArray split(RubyString delimiter) {
        return splitCommon(getRuntime().getCurrentContext(), delimiter, 0);
    }

    /**
     * Split for ext (Java) callers (does not write $~).
     * @param delimiter
     * @param limit
     * @return splited entries
     */
    public RubyArray split(RubyString delimiter, int limit) {
        return splitCommon(getRuntime().getCurrentContext(), delimiter, limit);
    }

    // MRI: rb_str_split_m, overall structure
    private RubyArray splitCommon(ThreadContext context, IRubyObject pat, int lim) {
        Ruby runtime = context.runtime;

        // limit of 1 is the whole value.
        if (lim == 1) {
            return value.getRealSize() == 0 ? runtime.newArray() : runtime.newArray(this.strDup(runtime, runtime.getString()));
        }

        boolean limit = lim > 0; // We have an explicit number of values we want to split into.
        RubyArray result;
        Object splitPattern = determineSplitPattern(context, pat);

        if (splitPattern == context.nil) {                  // AWK SPLIT
            result = awkSplit(context.runtime, limit, lim);
        } else if (splitPattern instanceof ByteList) {      // OPTIMIZED STRING SPLIT
            // no need to check for broken strings because both have to be 7 bit to be at this point.
            switch (((ByteList) splitPattern).realSize()) {
                case 0:                                     // CHARS SPLIT
                    RubyRegexp pattern = RubyRegexp.newRegexp(context.runtime, (ByteList) splitPattern, 0);
                    result = regexSplit(context, pattern, limit, lim);
                    break;
                case 1:                                     // SINGLE CHAR SPLIT
                    result = asciiStringSplitOne(context, (byte) ((ByteList) splitPattern).charAt(0), limit, lim);
                    break;
                default:                                    // MULTIPLE CHAR SPLIT
                    result = asciiStringSplit(context, (ByteList) splitPattern, limit, lim);
                    break;
            }
        } else if (splitPattern instanceof RubyRegexp) {   // REGEXP SPLIT
            result = regexSplit(context, (RubyRegexp) splitPattern, limit, lim);
        } else {                                           // STRING SPLIT
            RubyString splitString = (RubyString) splitPattern;
            ((RubyString)splitPattern).mustnotBroken(context);

            if (splitString.isEmpty()) { // SPLIT_TYPE_CHARS
                RubyRegexp pattern = RubyRegexp.newRegexpFromStr(context.runtime, splitString, 0);
                result = regexSplit(context, pattern, limit, lim);
            } else {
                ByteList spatValue = ((RubyString)splitPattern).value;
                int len = spatValue.getRealSize();
                Encoding spatEnc = spatValue.getEncoding();
                final int c;
                byte[]bytes = spatValue.getUnsafeBytes();
                int p = spatValue.getBegin();
                if (spatEnc.isAsciiCompatible()) {
                    c = len == 1 ? bytes[p] & 0xff : -1;
                } else {
                    c = len == StringSupport.preciseLength(spatEnc, bytes, p, p + len) ? spatEnc.mbcToCode(bytes, p, p + len) : -1;
                }
                if (c == ' ') {
                    result = awkSplit(runtime, limit, lim);
                } else {
                    result = stringSplit(context, splitString, limit, lim);
                }
            }
        }

        if (!limit && lim == 0) {
            while (result.size() > 0 && ((RubyString) result.eltInternal(result.size() - 1)).value.getRealSize() == 0) {
                result.pop(context);
            }
        }

        return result;
    }

    // Determine split pattern we will use to split.  For example, his may decide that a regexp
    // can be a string or awk split.  instanceof check will determine the type of split we perform:
    //   nil == AWK
    //   ByteList == Optimized String Split
    //   RubyString == String Split
    //   RubyRegexp == Regexp
    private Object determineSplitPattern(ThreadContext context, IRubyObject pat) {
        Object pattern;
        if (!pat.isNil()) {
            pattern = getPatternQuoted(context, pat);
        } else {
            IRubyObject splitPattern = context.runtime.getGlobalVariables().get("$;");

            if (splitPattern.isNil()) return context.nil;

            context.runtime.getWarnings().warnDeprecated(ID.MISCELLANEOUS, "$; is set to non-nil value");

            pattern = splitPattern;
        }

        if (pattern instanceof RubyRegexp) {
            RubyRegexp regexp = (RubyRegexp) pattern;

            //if (regexp.length() == 0) return EMPTY;
            if (regexp.isSimpleString()) return regexp.rawSource(); // Simple string-only regexp use Optimized String split
            return regexp;
        }

        RubyString stringPattern = (RubyString) pattern;

        if (isAsciiOnly() && stringPattern.isAsciiOnly()) { // Optimized String Split
            if (stringPattern.length() != 1 || stringPattern.getByteList().charAt(0) != ' ') {
                return stringPattern.getByteList();
            }
        }

        // String
        return stringPattern;
    }

    /**
     * Call regexpSplit using a thread-local backref holder to avoid cross-thread pollution.
     */
    private RubyArray regexSplit(ThreadContext context, RubyRegexp pattern, boolean limit, int lim) {
        Ruby runtime = context.runtime;

        RubyArray result = runtime.newArray();

        int ptr = value.getBegin();
        int len = value.getRealSize();
        byte[] bytes = value.getUnsafeBytes();
        Encoding enc = value.getEncoding();

        boolean captures = pattern.getPattern().numberOfCaptures() != 0;

        int end, beg = 0;
        boolean lastNull = false;
        int start = beg;
        int i = 1;
        while (pattern.searchString(context, this, start, false) >= 0) {
            RubyMatchData match = context.getLocalMatch();
            end = match.begin(0);
            if (start == end && match.begin(0) == match.end(0)) {
                if (len == 0 && start != 0) {
                    result.append(newEmptyString(runtime, metaClass));
                    break;
                } else if (lastNull) {
                    result.append(makeSharedString(runtime, beg, StringSupport.length(enc, bytes, ptr + beg, ptr + len)));
                    beg = start;
                } else {
                    if ((ptr + start) == ptr + len) {
                        start++;
                    } else {
                        start += StringSupport.length(enc, bytes, ptr + start, ptr + len);
                    }
                    lastNull = true;
                    continue;
                }
            } else {
                result.append(makeSharedString(runtime, beg, end - beg));
                beg = match.end(0);
                start = beg;
            }
            lastNull = false;

            if (captures) populateCapturesForSplit(runtime, result, match);
            if (limit && lim <= ++i) break;
        }

        if (len > 0 && (limit || len > beg || lim < 0)) result.append(makeSharedString(runtime, beg, len - beg));

        return result;
    }

    // MRI: rb_str_split_m, when split_type = awk
    private RubyArray awkSplit(final Ruby runtime, boolean limit, int lim) {
        RubyArray result = runtime.newArray();

        byte[]bytes = value.getUnsafeBytes();
        int p = value.getBegin();
        int ptr = p;
        int len = value.getRealSize();
        int end = p + len;
        Encoding enc = value.getEncoding();
        boolean skip = true;
        int i = 1;

        int e = 0, b = 0;
        boolean singlebyte = singleByteOptimizable(enc);
        while (p < end) {
            final int c;
            if (singlebyte) {
                c = bytes[p++] & 0xff;
            } else {
                c = StringSupport.codePoint(runtime, enc, bytes, p, end);
                p += StringSupport.length(enc, bytes, p, end);
            }

            if (skip) {
                // MRI uses rb_isspace
                if (ASCII.isSpace(c)) {
                    b = p - ptr;
                } else {
                    e = p - ptr;
                    skip = false;
                    if (limit && lim <= i) break;
                }
            } else {
                // MRI uses rb_isspace
                if (ASCII.isSpace(c)) {
                    result.append(makeSharedString(runtime, b, e - b));
                    skip = true;
                    b = p - ptr;
                    if (limit) i++;
                } else {
                    e = p - ptr;
                }
            }
        }

        if (len > 0 && (limit || len > b || lim < 0)) result.append(makeSharedString(runtime, b, len - b));
        return result;
    }

    private RubyArray asciiStringSplitOne(ThreadContext context, byte pat, boolean limit, int lim) {
        Ruby runtime = context.runtime;
        RubyArray result = runtime.newArray();
        int realSize = value.getRealSize();

        if (realSize == 0) return result;

        byte[] bytes = value.getUnsafeBytes();
        int begin = value.getBegin();

        int startSegment = 0; // start index of currently processed segment in split
        int index = 0;
        int i = 1;

        for (; index < realSize; index++) {
            if (bytes[begin + index] == pat) {
                result.append(makeSharedString(runtime, startSegment, index - startSegment));
                startSegment = index + 1;
                if (limit && lim <= ++i) break;
            }
        }

        if (limit) {
            result.append(makeSharedString(runtime, startSegment, realSize - startSegment));
        } else if (index > startSegment || lim < 0) {
            result.append(makeSharedString(runtime, startSegment, index - startSegment));
        }

        return result;
    }

    // Only for use with two clean 7BIT ASCII strings.
    private RubyArray asciiStringSplit(ThreadContext context, ByteList pattern, boolean limit, int lim) {
        Ruby runtime = context.runtime;

        RubyArray result = runtime.newArray();

        byte[] patternBytes = pattern.getUnsafeBytes();
        int patternBegin = pattern.getBegin();
        int patternRealSize = pattern.getRealSize();

        byte[] bytes = value.getUnsafeBytes();
        int begin = value.getBegin();
        int realSize = value.getRealSize();

        int e, p = 0;
        int i = 1;

        while (p < realSize && (e = asciiIndexOf(bytes, begin, realSize, patternBytes, patternBegin, patternRealSize, p)) >= 0) {
            result.append(makeSharedString(runtime, p, e - p));
            p = e + pattern.getRealSize();
            if (limit && lim <= ++i) break;
        }

        if (realSize > 0 && (limit || realSize > p || lim < 0)) {
            result.append(makeSharedString(runtime, p, realSize - p));
        }

        return result;
    }

    // MRI: rb_str_split_m, when split_type = string
    private RubyArray stringSplit(ThreadContext context, RubyString spat, boolean limit, int lim) {
        Ruby runtime = context.runtime;
        mustnotBroken(context);

        RubyArray result = runtime.newArray();
        Encoding enc = checkEncoding(spat);
        ByteList pattern = spat.value;

        byte[] patternBytes = pattern.getUnsafeBytes();
        int patternBegin = pattern.getBegin();
        int patternRealSize = pattern.getRealSize();

        byte[] bytes = value.getUnsafeBytes();
        int begin = value.getBegin();
        int realSize = value.getRealSize();

        int e, p = 0;
        int i = 1;

        while (p < realSize && (e = indexOf(bytes, begin, realSize, patternBytes, patternBegin, patternRealSize, p, enc)) >= 0) {
            int t = enc.rightAdjustCharHead(bytes, p + begin, e + begin, begin + realSize) - begin;
            if (t != e) {
                p = t;
                continue;
            }
            result.append(makeSharedString(runtime, p, e - p));
            p = e + pattern.getRealSize();
            if (limit && lim <= ++i) break;
        }

        if (realSize > 0 && (limit || realSize > p || lim < 0)) {
            result.append(makeSharedString(runtime, p, realSize - p));
        }

        return result;
    }

    // TODO: make the ByteList version public and use it, rather than copying here
    static int asciiIndexOf(byte[] source, int sourceOffset, int sourceCount, byte[] target, int targetOffset, int targetCount, int fromIndex) {
        if (fromIndex >= sourceCount) return (targetCount == 0 ? sourceCount : -1);
        if (fromIndex < 0) fromIndex = 0;
        if (targetCount == 0) return fromIndex;

        byte first  = target[targetOffset];
        int max = sourceOffset + (sourceCount - targetCount);

        int i = sourceOffset + fromIndex;
        while (i <= max) {
            while (i <= max && source[i] != first)
                i += 1;

            if (i <= max) {
                int j = i + 1;
                int end = j + targetCount - 1;
                for (int k = targetOffset + 1; j < end && source[j] == target[k]; j++, k++);

                if (j == end) return i - sourceOffset;
                i += 1;
            }
        }
        return -1;
    }

    // TODO: make the ByteList version public and use it, rather than copying here
    static int indexOf(byte[] source, int sourceOffset, int sourceCount, byte[] target, int targetOffset, int targetCount, int fromIndex, Encoding enc) {
        if (fromIndex >= sourceCount) return (targetCount == 0 ? sourceCount : -1);
        if (fromIndex < 0) fromIndex = 0;
        if (targetCount == 0) return fromIndex;

        byte first  = target[targetOffset];
        int max = sourceOffset + (sourceCount - targetCount);

        int i = sourceOffset + fromIndex;
        while (i <= max) {
            while (i <= max && source[i] != first)
                i += StringSupport.length(enc, source, i, sourceOffset + sourceCount);

            if (i <= max) {
                int j = i + 1;
                int end = j + targetCount - 1;
                for (int k = targetOffset + 1; j < end && source[j] == target[k]; j++, k++);

                if (j == end) return i - sourceOffset;
                i += StringSupport.length(enc, source, i, sourceOffset + sourceCount);
            }
        }
        return -1;
    }

    private static RubyString getStringForPattern(Ruby runtime, IRubyObject obj) {
        if (obj instanceof RubyString) return (RubyString) obj;
        IRubyObject val = obj.checkStringType();
        if (val.isNil()) throw runtime.newTypeError("wrong argument type " + obj.getMetaClass() + " (expected Regexp)");
        return (RubyString) val;
    }

    /** get_pat (used by match/match19)
     *
     */
    private static RubyRegexp getPattern(Ruby runtime, IRubyObject obj) {
        if (obj instanceof RubyRegexp) return (RubyRegexp) obj;
        return RubyRegexp.newRegexpFromStr(runtime, getStringForPattern(runtime, obj), 0);
    }

    // MRI: get_pat_quoted (split and part of scan logic)
    private static IRubyObject getPatternQuoted(ThreadContext context, IRubyObject pat) {
        if (pat instanceof RubyRegexp) return pat;

        if (!(pat instanceof RubyString)) {
            IRubyObject val = pat.checkStringType();
            if (val == context.nil) TypeConverter.checkType(context, pat, context.runtime.getRegexp());
            return val;
        }

        return pat; // String
    }

    // MRI: get_pat_quoted (scan error checking portion)
    private static Object getScanPatternQuoted(ThreadContext context, IRubyObject pat) {
        pat = getPatternQuoted(context, pat);

        if (pat instanceof RubyString && ((RubyString) pat).isBrokenString()) {
            // MRI code does a raise of TypeError with a special regexp string constructor that raises RegexpError
            throw context.runtime.newRegexpError("invalid byte sequence in " + ((RubyString) pat).getEncoding());
        }

        return pat;
    }

    /** rb_str_scan
     *
     */
    @JRubyMethod(name = "scan", writes = BACKREF)
    public IRubyObject scan(ThreadContext context, IRubyObject pat, Block block) {
        final RubyString str = this;

        IRubyObject result;
        int last = -1, prev = 0;
        final int[] startp = {0};

        // FIXME: this may return a ByteList
        pat = (IRubyObject) getScanPatternQuoted(context, pat);
        mustnotBroken(context);
        if (!block.isGiven()) {
            RubyArray ary = null;
            while ((result = scanOnce(context, str, pat, startp)) != context.nil) {
                last = prev;
                prev = startp[0];
                if (ary == null) ary = context.runtime.newArray(4);
                ary.append(result);
            }
            if (last >= 0) patternSearch(context, pat, str, last);
            return ary == null ? context.runtime.newEmptyArray() : ary;
        }

        final byte[] pBytes = value.unsafeBytes();
        final int len = value.realSize();

        while ((result = scanOnce(context, str, pat, startp)) != context.nil) {
            last = prev;
            prev = startp[0];
            block.yieldSpecific(context, result);
            str.modifyCheck(pBytes, len);
        }
        if (last >= 0) patternSearch(context, pat, str, last);
        return this;
    }

    // MRI: mustnot_broken
    private void mustnotBroken(ThreadContext context) {
        if (scanForCodeRange() == CR_BROKEN) {
            throw context.runtime.newArgumentError("invalid byte sequence in " + getEncoding());
        }
    }

    // MRI: scan_once
    private static IRubyObject scanOnce(ThreadContext context, RubyString str, IRubyObject pat, int[] startp) {
        if (patternSearch(context, pat, str, startp[0]) >= 0) {
            final RubyMatchData match = context.getLocalMatch();
            final int matchEnd = match.end(0);
            if (match.begin(0) == matchEnd) {
                Encoding enc = str.getEncoding();
                /*
                 * Always consume at least one character of the input string
                 */
                if (str.size() > matchEnd) {
                    final ByteList strValue = str.value;
                    startp[0] = matchEnd + encFastMBCLen(strValue.unsafeBytes(), strValue.begin() + matchEnd,
                            strValue.begin() + strValue.realSize(), enc);
                } else {
                    startp[0] = matchEnd + 1;
                }
            } else {
                startp[0] = matchEnd;
            }
            if (match.numRegs() == 1) {
                return RubyRegexp.nth_match(0, match);
            }
            int size = match.numRegs();
            RubyArray result = RubyArray.newBlankArrayInternal(context.runtime, size - 1);
            for (int i = 1; i < size; i++) {
                result.eltInternalSet(i - 1, RubyRegexp.nth_match(i, match));
            }
            result.realLength = size - 1;

            return result;
        }

        return context.nil;
    }

    // MRI: rb_pat_search
    private static int patternSearch(ThreadContext context, final IRubyObject pattern, RubyString str, final int pos) {
        if (pattern instanceof RubyString) {
            final RubyString strPattern = (RubyString) pattern;
            final int beg = str.strseqIndex(strPattern, pos, true);
            if (beg >= 0) {
                context.setLocalMatch(setBackRefString(context, str, beg, strPattern));
            } else {
                context.clearLocalMatch();

                // set backref for user
                context.clearBackRef();
            }
            return beg;
        }

        int result = ((RubyRegexp) pattern).searchString(context, str, pos, false);

        // set backref for user
        if (result >= 0) {
            context.setBackRef(context.getLocalMatch());
        } else {
            context.clearBackRef();
        }

        return result;
    }

    // MRI: rb_backref_set_string
    private static RubyMatchData setBackRefString(ThreadContext context, RubyString str, int pos, RubyString pattern) {
        final RubyMatchData match = RubyRegexp.createMatchData(context, str, pos, pattern);

        context.setBackRef(match);

        return match;
    }

    @JRubyMethod(name = "start_with?")
    public IRubyObject start_with_p(ThreadContext context) {
        return context.fals;
    }

    @JRubyMethod(name = "start_with?")
    public IRubyObject start_with_p(ThreadContext context, IRubyObject arg) {
        if (arg instanceof RubyRegexp) {
            return ((RubyRegexp) arg).startsWith(context, this) ? context.tru : context.fals;
        }
        return startsWith(arg.convertToString()) ? context.tru : context.fals;
    }

    @JRubyMethod(name = "start_with?", rest = true)
    public IRubyObject start_with_p(ThreadContext context, IRubyObject[]args) {
        for (int i = 0; i < args.length; i++) {
            if (start_with_p(context, args[i]).isTrue()) return context.tru;
        }
        return context.fals;
    }

    public boolean startsWith(final RubyString str) {
        checkEncoding(str);

        int otherLength = str.value.getRealSize();

        if (otherLength == 0) return true; // other is '', so return true

        if (value.getRealSize() < otherLength) return false;

        return value.startsWith(str.value);
    }

    @JRubyMethod(name = "end_with?")
    public IRubyObject end_with_p(ThreadContext context) {
        return context.fals;
    }

    @JRubyMethod(name = "end_with?")
    public IRubyObject end_with_p(ThreadContext context, IRubyObject arg) {
        return endWith(arg) ? context.tru : context.fals;
    }

    @JRubyMethod(name = "end_with?", rest = true)
    public IRubyObject end_with_p(ThreadContext context, IRubyObject[]args) {
        for (int i = 0; i < args.length; i++) {
            if (endWith(args[i])) return context.tru;
        }
        return context.fals;
    }

    // MRI: rb_str_end_with, loop body
    protected boolean endWith(IRubyObject tmp) {
        int p, s, e;
        Encoding enc;

        tmp = tmp.convertToString();
        ByteList tmpBL = ((RubyString)tmp).value;
        // MRI does not have this condition because starting at end of string can still dereference \0
        if (tmpBL.getRealSize() == 0) return true;
        enc = checkEncoding((RubyString)tmp);
        if (value.realSize() < tmpBL.realSize()) return false;
        p = value.begin();
        e = p + value.realSize();
        s = e - tmpBL.realSize();
        if (enc.leftAdjustCharHead(value.unsafeBytes(), p, s, e) != s) {
            return false;
        }
        if (ByteList.memcmp(value.unsafeBytes(), s, tmpBL.unsafeBytes(), tmpBL.begin(), tmpBL.realSize()) == 0) {
            return true;
        }
        return false;
    }

    public boolean endsWithAsciiChar(char c) {
        ByteList value = this.value;
        int size;

        return value.getEncoding().isAsciiCompatible() && (size = value.realSize()) > 0 && value.get(size - 1) == c;
    }

    @JRubyMethod(name = "delete_prefix")
    public IRubyObject delete_prefix(ThreadContext context, IRubyObject prefix) {
        int prefixlen = deletedPrefixLength(prefix);

        if (prefixlen <= 0) return strDup(context.runtime, context.runtime.getString());

        return makeSharedString(context.runtime, prefixlen, size() - prefixlen);
    }

    @JRubyMethod(name = "delete_suffix")
    public IRubyObject delete_suffix(ThreadContext context, IRubyObject suffix) {
        int suffixlen = deletedSuffixLength(suffix);

        if (suffixlen <= 0) return strDup(context.runtime, context.runtime.getString());

        return makeSharedString(context.runtime, 0, size() - suffixlen);
    }

    @JRubyMethod(name = "delete_prefix!")
    public IRubyObject delete_prefix_bang(ThreadContext context, IRubyObject prefix) {
        modifyAndKeepCodeRange();

        int prefixlen = deletedPrefixLength(prefix);

        if (prefixlen <= 0) return context.nil;

        // MRI: rb_str_drop_bytes, in a nutshell
        modify();
        value.view(prefixlen, value.realSize() - prefixlen);
        clearCodeRange();

        return this;
    }

    @JRubyMethod(name = "delete_suffix!")
    public IRubyObject delete_suffix_bang(ThreadContext context, IRubyObject suffix) {
        checkFrozen();

        int suffixlen = deletedSuffixLength(suffix);

        if (suffixlen <= 0) return context.nil;

        int olen = size();

        modifyAndKeepCodeRange();

        int len = olen - suffixlen;

        value.realSize(len);

        if (!isCodeRangeAsciiOnly()) {
            clearCodeRange();
        }

        return this;
    }

    private int deletedPrefixLength(IRubyObject _prefix) {
        RubyString prefix = _prefix.convertToString();

        if (prefix.isBrokenString()) return 0;

        checkEncoding(prefix);

        /* return 0 if not start with prefix */
        int prefixlen = prefix.size();

        if (prefixlen <= 0) return 0;

        int olen = size();

        if (olen < prefixlen) return 0;

        byte[] strBytes = value.unsafeBytes();
        int strptr = value.begin();
        byte[] prefixBytes = prefix.value.unsafeBytes();
        int prefixptr = prefix.value.begin();

        if (ByteList.memcmp(strBytes, strptr, prefixBytes, prefixptr, prefixlen) != 0) return 0;

        return prefixlen;
    }

    private int deletedSuffixLength(IRubyObject _suffix) {
        RubyString suffix = _suffix.convertToString();

        if (suffix.isBrokenString()) return 0;

        Encoding enc = checkEncoding(suffix);

        /* return 0 if not start with suffix */
        int suffixlen = suffix.size();

        if (suffixlen <= 0) return 0;

        int olen = size();

        if (olen < suffixlen) return 0;
        byte[] strBytes = value.unsafeBytes();
        int strptr = value.begin();
        byte[] suffixBytes = suffix.value.unsafeBytes();
        int suffixptr = suffix.value.begin();
        int s = strptr + olen - suffixlen;

        if (ByteList.memcmp(strBytes, s, suffixBytes, suffixptr, suffixlen) != 0) return 0;

        if (enc.leftAdjustCharHead(strBytes, strptr, s, strptr + olen) != s) return 0;

        return suffixlen;
    }

    private static final ByteList SPACE_BYTELIST = RubyInteger.singleCharByteList((byte) ' ');

    private IRubyObject justify(Ruby runtime, IRubyObject arg0, int jflag) {
        RubyString result = justifyCommon(runtime, SPACE_BYTELIST,
                1,
                true, EncodingUtils.STR_ENC_GET(this), RubyFixnum.num2int(arg0), jflag);
        if (getCodeRange() != CR_BROKEN) result.setCodeRange(getCodeRange());
        return result;
    }

    private IRubyObject justify(IRubyObject arg0, IRubyObject arg1, int jflag) {
        Ruby runtime = getRuntime();
        RubyString padStr = arg1.convertToString();
        ByteList pad = padStr.value;
        Encoding enc = checkEncoding(padStr);
        int padCharLen = StringSupport.strLengthFromRubyString(padStr, enc);
        if (pad.getRealSize() == 0 || padCharLen == 0) throw runtime.newArgumentError("zero width padding");
        int width = RubyFixnum.num2int(arg0);
        RubyString result = justifyCommon(runtime, pad,
                                                   padCharLen,
                                                   padStr.singleByteOptimizable(),
                                                   enc, width, jflag);
        if (result.strLength() > strLength()) {
        }
        int cr = CodeRangeSupport.codeRangeAnd(getCodeRange(), padStr.getCodeRange());
        if (cr != CR_BROKEN) result.setCodeRange(cr);
        return result;
    }

    private RubyString justifyCommon(Ruby runtime, ByteList pad, int padCharLen, boolean padSinglebyte, Encoding enc, int width, int jflag) {
        int len = StringSupport.strLengthFromRubyString(this, enc);
        if (width < 0 || len >= width) return strDup(runtime);
        int n = width - len;

        int llen = (jflag == 'l') ? 0 : ((jflag == 'r') ? n : n / 2);
        int rlen = n - llen;

        int padP = pad.getBegin();
        int padLen = pad.getRealSize();
        byte padBytes[] = pad.getUnsafeBytes();

        ByteList res = new ByteList(value.getRealSize() + n * padLen / padCharLen + 2);

        int p = res.getBegin();
        byte bytes[] = res.getUnsafeBytes();

        while (llen > 0) {
            if (padLen <= 1) {
                bytes[p++] = padBytes[padP];
                llen--;
            } else if (llen > padCharLen) {
                System.arraycopy(padBytes, padP, bytes, p, padLen);
                p += padLen;
                llen -= padCharLen;
            } else {
                int padPP = padSinglebyte ? padP + llen : StringSupport.nth(enc, padBytes, padP, padP + padLen, llen);
                n = padPP - padP;
                System.arraycopy(padBytes, padP, bytes, p, n);
                p += n;
                break;
            }
        }

        System.arraycopy(value.getUnsafeBytes(), value.getBegin(), bytes, p, value.getRealSize());
        p += value.getRealSize();

        while (rlen > 0) {
            if (padLen <= 1) {
                bytes[p++] = padBytes[padP];
                rlen--;
            } else if (rlen > padCharLen) {
                System.arraycopy(padBytes, padP, bytes, p, padLen);
                p += padLen;
                rlen -= padCharLen;
            } else {
                int padPP = padSinglebyte ? padP + rlen : StringSupport.nth(enc, padBytes, padP, padP + padLen, rlen);
                n = padPP - padP;
                System.arraycopy(padBytes, padP, bytes, p, n);
                p += n;
                break;
            }
        }

        res.setRealSize(p);

        RubyString result = newString(runtime, res);
        if (result.strLength() > strLength()) {
        }
        result.associateEncoding(enc);
        return result;
    }

    /** rb_str_ljust
     *
     */

    @Deprecated
    public IRubyObject ljust19(IRubyObject arg0) { return ljust(arg0); }

    @Deprecated
    public IRubyObject ljust19(IRubyObject arg0, IRubyObject arg1) { return ljust(arg0, arg1); }

    @JRubyMethod(name = "ljust")
    public IRubyObject ljust(IRubyObject arg0) {
        return justify(getRuntime(), arg0, 'l');
    }

    @JRubyMethod(name = "ljust")
    public IRubyObject ljust(IRubyObject arg0, IRubyObject arg1) {
        return justify(arg0, arg1, 'l');
    }

    /** rb_str_rjust
     *
     */

    @Deprecated
    public IRubyObject rjust19(IRubyObject arg0) { return rjust(arg0); }

    @Deprecated
    public IRubyObject rjust19(IRubyObject arg0, IRubyObject arg1) { return rjust(arg0, arg1); }

    @JRubyMethod(name = "rjust")
    public IRubyObject rjust(IRubyObject arg0) {
        return justify(getRuntime(), arg0, 'r');
    }

    @JRubyMethod(name = "rjust")
    public IRubyObject rjust(IRubyObject arg0, IRubyObject arg1) {
        return justify(arg0, arg1, 'r');
    }

    /** rb_str_center
     *
     */

    @Deprecated
    public IRubyObject center19(IRubyObject arg0) { return center(arg0); }

    @Deprecated
    public IRubyObject center19(IRubyObject arg0, IRubyObject arg1) { return center(arg0, arg1); }

    @JRubyMethod(name = "center")
    public IRubyObject center(IRubyObject arg0) {
        return justify(getRuntime(), arg0, 'c');
    }

    @JRubyMethod(name = "center")
    public IRubyObject center(IRubyObject arg0, IRubyObject arg1) {
        return justify(arg0, arg1, 'c');
    }

    @JRubyMethod(reads = BACKREF, writes = BACKREF)
    public IRubyObject partition(ThreadContext context, Block block) {
        return RubyEnumerable.partition(context, this, block);
    }

    @JRubyMethod(reads = BACKREF, writes = BACKREF)
    public IRubyObject partition(ThreadContext context, IRubyObject arg, Block block) {
        Ruby runtime = context.runtime;
        int pos;
        final RubyString sep;
        if (arg instanceof RubyRegexp) {
            if (((RubyRegexp) arg).search(context, this, 0, false) < 0) return partitionMismatch(runtime);

            RubyMatchData match = context.getLocalMatch();
            pos = match.begin(0);
            sep = makeSharedString(runtime, pos, match.end(0) - pos);
        } else {
            IRubyObject tmp = arg.checkStringType();
            if (tmp.isNil()) throw runtime.newTypeError("type mismatch: " + arg.getMetaClass().getName() + " given");
            sep = (RubyString)tmp;
            pos = StringSupport.index(this, sep, 0, this.checkEncoding(sep));
            if (pos < 0) return partitionMismatch(runtime);
        }

        return RubyArray.newArrayNoCopy(runtime, new IRubyObject[] {
                makeSharedString(runtime, 0, pos),
                sep,
                makeSharedString(runtime, pos + sep.value.getRealSize(), value.getRealSize() - pos - sep.value.getRealSize())
        });
    }

    private RubyArray partitionMismatch(Ruby runtime) {
        final Encoding enc = getEncoding();
        return RubyArray.newArrayMayCopy(runtime, this.strDup(runtime, runtime.getString()), newEmptyString(runtime, enc), newEmptyString(runtime, enc));
    }

    @JRubyMethod(name = "rpartition", writes = BACKREF)
    public IRubyObject rpartition(ThreadContext context, IRubyObject arg) {
        Ruby runtime = context.runtime;
        final int pos;
        final RubyString sep;
        if (arg instanceof RubyRegexp) {
            IRubyObject tmp = rindex(context, arg);
            if (tmp.isNil()) return rpartitionMismatch(runtime);
            pos = tmp.convertToInteger().getIntValue();
            sep = (RubyString)RubyRegexp.nth_match(0, context.getLocalMatchOrNil());
        } else {
            IRubyObject tmp = arg.checkStringType();
            if (tmp.isNil()) throw runtime.newTypeError("type mismatch: " + arg.getMetaClass().getName() + " given");
            sep = (RubyString)tmp;
            pos = StringSupport.rindex(value, StringSupport.strLengthFromRubyString(this, this.checkEncoding(sep)), StringSupport.strLengthFromRubyString(sep, this.checkEncoding(sep)), subLength(value.getRealSize()), sep, this.checkEncoding(sep));
            if (pos < 0) return rpartitionMismatch(runtime);
        }

        return RubyArray.newArrayNoCopy(runtime, new IRubyObject[] {
                substr19(runtime, 0, pos),
                sep,
                substr19(runtime, pos + sep.strLength(), value.getRealSize())
        });
    }

    private IRubyObject rpartitionMismatch(Ruby runtime) {
        final Encoding enc = getEncoding();
        return RubyArray.newArrayNoCopy(runtime, newEmptyString(runtime, enc), newEmptyString(runtime, enc), this.strDup(runtime, runtime.getString()));
    }

    /** rb_str_chop / rb_str_chop_bang
     *
     */

    @Deprecated
    public IRubyObject chop19(ThreadContext context) { return chop(context); }

    @Deprecated
    public IRubyObject chop_bang19(ThreadContext context) { return chop_bang(context); }

    @JRubyMethod(name = "chop")
    public IRubyObject chop(ThreadContext context) {
        Ruby runtime = context.runtime;
        if (value.getRealSize() == 0) return newEmptyString(runtime, runtime.getString(), value.getEncoding());
        return makeSharedString(runtime, 0, StringSupport.choppedLength(this));
    }

    @JRubyMethod(name = "chop!")
    public IRubyObject chop_bang(ThreadContext context) {
        modifyAndKeepCodeRange();
        if (size() > 0) {
            int len = StringSupport.choppedLength(this);
            value.realSize(len);
            if (getCodeRange() != CR_7BIT) {
                clearCodeRange();
            }
            return this;
        }
        return context.nil;
    }

    public RubyString chomp(ThreadContext context) {
        return chomp19(context);
    }

    public RubyString chomp(ThreadContext context, IRubyObject arg0) {
        return chomp19(context, arg0);
    }

    /**
     * rb_str_chomp_bang
     *
     * In the common case, removes CR and LF characters in various ways depending on the value of
     *   the optional args[0].
     * If args.length==0 removes one instance of CR, CRLF or LF from the end of the string.
     * If args.length&gt;0 and args[0] is "\n" then same behaviour as args.length==0 .
     * If args.length&gt;0 and args[0] is "" then removes trailing multiple LF or CRLF (but no CRs at
     *   all(!)).
     */
    public IRubyObject chomp_bang(ThreadContext context) {
        return chomp_bang19(context);
    }

    public IRubyObject chomp_bang(ThreadContext context, IRubyObject arg0) {
        return chomp_bang19(context, arg0);
    }

    @JRubyMethod(name = "chomp")
    public RubyString chomp19(ThreadContext context) {
        RubyString str = strDup(context.runtime, context.runtime.getString());
        str.chomp_bang19(context);
        return str;
    }

    @JRubyMethod(name = "chomp")
    public RubyString chomp19(ThreadContext context, IRubyObject arg0) {
        RubyString str = strDup(context.runtime, context.runtime.getString());
        str.chomp_bang19(context, arg0);
        return str;
    }

    @JRubyMethod(name = "chomp!")
    public IRubyObject chomp_bang19(ThreadContext context) {
        modifyCheck();
        Ruby runtime = context.runtime;
        if (value.getRealSize() == 0) return context.nil;

        IRubyObject rsObj = runtime.getGlobalVariables().get("$/");

        if (rsObj == runtime.getGlobalVariables().getDefaultSeparator()) return smartChopBangCommon(runtime);
        return chompBangCommon(runtime, rsObj);
    }

    @JRubyMethod(name = "chomp!")
    public IRubyObject chomp_bang19(ThreadContext context, IRubyObject arg0) {
        modifyCheck();
        if (value.getRealSize() == 0) return context.nil;
        return chompBangCommon(context.runtime, arg0);
    }

    private IRubyObject chompBangCommon(Ruby runtime, IRubyObject rsObj) {
        if (rsObj.isNil()) return rsObj;

        RubyString rs = rsObj.convertToString();
        int p = value.getBegin();
        int len = value.getRealSize();
        int end = p + len;
        byte[] bytes = value.getUnsafeBytes();

        int rslen = rs.value.getRealSize();
        if (rslen == 0) {
            while (len > 0 && bytes[p + len - 1] == (byte)'\n') {
                len--;
                if (len > 0 && bytes[p + len - 1] == (byte)'\r') len--;
            }
            if (len < value.getRealSize()) {
                keepCodeRange();
                view(0, len);
                return this;
            }
            return runtime.getNil();
        }

        if (rslen > len) return runtime.getNil();
        byte newline = rs.value.getUnsafeBytes()[rslen - 1];
        if (rslen == 1 && newline == (byte)'\n') return smartChopBangCommon(runtime);

        Encoding enc = checkEncoding(rs);
        if (rs.scanForCodeRange() == CR_BROKEN) return runtime.getNil();

        int pp = end - rslen;
        if (bytes[p + len - 1] == newline && rslen <= 1 || value.endsWith(rs.value)) {
            if (enc.leftAdjustCharHead(bytes, p, pp, end) != pp) return runtime.getNil();
            if (getCodeRange() != CR_7BIT) clearCodeRange();
            view(0, value.getRealSize() - rslen);
            return this;
        }
        return runtime.getNil();
    }

    private IRubyObject smartChopBangCommon(Ruby runtime) {
        final int p = value.getBegin();
        int len = value.getRealSize();
        int end = p + len;
        byte bytes[] = value.getUnsafeBytes();
        Encoding enc = value.getEncoding();

        keepCodeRange();
        if (enc.minLength() > 1) {
            int pp = enc.leftAdjustCharHead(bytes, p, end - enc.minLength(), end);
            if (enc.isNewLine(bytes, pp, end)) end = pp;
            pp = end - enc.minLength();
            if (pp >= p) {
                pp = enc.leftAdjustCharHead(bytes, p, pp, end);
                if (StringSupport.preciseLength(enc, bytes, pp, end) > 0 &&
                        enc.mbcToCode(bytes, pp, end) == '\r') end = pp;
            }
            if (end == p + value.getRealSize()) {
                modifyCheck();
                return runtime.getNil();
            }
            len = end - p;
            view(0, len);
        } else {
            if (bytes[p + len - 1] == (byte)'\n') {
                len--;
                if (len > 0 && bytes[p + len - 1] == (byte)'\r') len--;
                view(0, len);
            } else if (bytes[p + len - 1] == (byte)'\r') {
                len--;
                view(0, len);
            } else {
                modifyCheck();
                return runtime.getNil();
            }
        }
        return this;
    }

    /** rb_str_lstrip / rb_str_lstrip_bang
     *
     */

    @Deprecated
    public IRubyObject lstrip19(ThreadContext context) { return lstrip(context); }

    @Deprecated
    public IRubyObject lstrip_bang19(ThreadContext context) { return lstrip_bang(context); }

    @JRubyMethod(name = "lstrip")
    public IRubyObject lstrip(ThreadContext context) {
        RubyString str = strDup(context.runtime, context.runtime.getString());
        str.lstrip_bang(context);
        return str;
    }

    @JRubyMethod(name = "lstrip!")
    public IRubyObject lstrip_bang(ThreadContext context) {
        modifyCheck();
        final ByteList value = this.value;
        if (value.getRealSize() == 0) return context.nil;
        int s = value.getBegin();
        int end = s + value.getRealSize();
        byte[] bytes = value.getUnsafeBytes();

        Encoding enc = EncodingUtils.STR_ENC_GET(this);
        final IRubyObject result;
        if (singleByteOptimizable(enc)) {
            result = singleByteLStrip(context, bytes, s, end);
        } else {
            result = multiByteLStrip(context, enc, bytes, s, end);
        }
        keepCodeRange();
        return result;
    }

    private IRubyObject singleByteLStrip(ThreadContext context, byte[] bytes, int s, int end) {
        int p = s;
        while (p < end && (bytes[p] == 0 || ASCII.isSpace(bytes[p] & 0xff))) p++;
        if (p > s) {
            view(p - s, end - p);
            return this;
        }
        return context.nil;
    }

    private IRubyObject multiByteLStrip(ThreadContext context, Encoding enc, byte[]bytes, int s, int end) {
        final Ruby runtime = context.runtime;
        int p = s;

        while (p < end) {
            int c = codePoint(runtime, enc, bytes, p, end);
            if (!ASCII.isSpace(c) && c != 0) break;
            p += codeLength(enc, c);
        }

        if (p > s) {
            view(p - s, end - p);
            return this;
        }

        return context.nil;
    }

    /** rb_str_rstrip / rb_str_rstrip_bang
     *
     */

    @Deprecated
    public IRubyObject rstrip19(ThreadContext context) { return rstrip(context); }

    @Deprecated
    public IRubyObject rstrip_bang19(ThreadContext context) { return rstrip_bang(context); }

    @JRubyMethod(name = "rstrip")
    public IRubyObject rstrip(ThreadContext context) {
        RubyString str = strDup(context.runtime, context.runtime.getString());
        str.rstrip_bang(context);
        return str;
    }

    @JRubyMethod(name = "rstrip!")
    public IRubyObject rstrip_bang(ThreadContext context) {
        modifyCheck();
        if (value.getRealSize() == 0) {
            return context.nil;
        }

        checkDummyEncoding();
        Encoding enc = EncodingUtils.STR_ENC_GET(this);
        IRubyObject result = singleByteOptimizable(enc) ? singleByteRStrip(context) : multiByteRStrip(context);

        keepCodeRange();
        return result;
    }

    // In 1.9 we strip any combination of \0 and \s
    private IRubyObject singleByteRStrip(ThreadContext context) {
        byte[] bytes = value.getUnsafeBytes();
        int start = value.getBegin();
        int end = start + value.getRealSize();
        int endp = end - 1;
        while (endp >= start && (bytes[endp] == 0 ||
                ASCII.isSpace(bytes[endp] & 0xff))) endp--;

        if (endp < end - 1) {
            view(0, endp - start + 1);
            return this;
        }

        return context.nil;
    }

    // In 1.9 we strip any combination of \0 and \s
    private IRubyObject multiByteRStrip(ThreadContext context) {
        final Ruby runtime = context.runtime;
        byte[] bytes = value.getUnsafeBytes();
        int start = value.getBegin();
        int end = start + value.getRealSize();
        Encoding enc = EncodingUtils.STR_ENC_GET(this);
        int endp = end;
        int prev;
        while ((prev = enc.prevCharHead(bytes, start, endp, end)) != -1) {
            int point = codePoint(runtime, enc, bytes, prev, end);
            if (point != 0 && !ASCII.isSpace(point)) break;
            endp = prev;
        }

        if (endp < end) {
            view(0, endp - start);
            return this;
        }
        return context.nil;
    }

    /** rb_str_strip / rb_str_strip_bang
     *
     */

    @Deprecated
    public IRubyObject strip19(ThreadContext context) { return strip(context); }

    @Deprecated
    public IRubyObject strip_bang19(ThreadContext context) { return strip_bang(context); }

    @JRubyMethod(name = "strip")
    public IRubyObject strip(ThreadContext context) {
        RubyString str = strDup(context.runtime, context.runtime.getString());
        str.strip_bang(context);
        return str;
    }

    @JRubyMethod(name = "strip!")
    public IRubyObject strip_bang(ThreadContext context) {
        modifyCheck();

        IRubyObject left = lstrip_bang19(context);
        IRubyObject right = rstrip_bang19(context);

        return left == context.nil && right == context.nil ? context.nil : this;
    }

    @Deprecated
    public IRubyObject count19(ThreadContext context) { return count(context); }

    @Deprecated
    public IRubyObject count19(ThreadContext context, IRubyObject arg) { return count(context, arg); }

    @Deprecated
    public IRubyObject count19(ThreadContext context, IRubyObject[] args) { return count(context, args); }

    @JRubyMethod(name = "count")
    public IRubyObject count(ThreadContext context) {
        throw context.runtime.newArgumentError("wrong number of arguments");
    }

    // MRI: rb_str_count, first half
    @JRubyMethod(name = "count")
    public IRubyObject count(ThreadContext context, IRubyObject arg) {
        final Ruby runtime = context.runtime;

        final RubyString countStr = arg.convertToString();
        final ByteList countValue = countStr.getByteList();
        final Encoding enc = checkEncoding(countStr);

        if ( countValue.length() == 1 && enc.isAsciiCompatible() ) {
            final byte[] countBytes = countValue.unsafeBytes();
            final int begin = countValue.begin(), size = countValue.length();
            if ( enc.isReverseMatchAllowed(countBytes, begin, begin + size) && ! isCodeRangeBroken() ) {
                if ( value.length() == 0 ) return RubyFixnum.zero(runtime);

                int n = 0;
                int[] len_p = {0};
                int c = EncodingUtils.encCodepointLength(runtime, countBytes, begin, begin + size, len_p, enc);

                final byte[] bytes = value.unsafeBytes();
                int i = value.begin();
                final int end = i + value.length();
                while ( i < end ) {
                    if ( ( bytes[i++] & 0xff ) == c ) n++;
                }
                return RubyFixnum.newFixnum(runtime, n);
            }
        }

        final boolean[] table = new boolean[StringSupport.TRANS_SIZE + 1];
        StringSupport.TrTables tables = StringSupport.trSetupTable(countValue, runtime, table, null, true, enc);
        return runtime.newFixnum(StringSupport.strCount(value, runtime, table, tables, enc));
    }

    // MRI: rb_str_count for arity > 1, first half
    @JRubyMethod(name = "count", required = 1, rest = true, checkArity = false)
    public IRubyObject count(ThreadContext context, IRubyObject[] args) {
        int argc = Arity.checkArgumentCount(context, args, 1, -1);

        final Ruby runtime = context.runtime;

        if ( value.length() == 0 ) return RubyFixnum.zero(runtime);

        RubyString countStr = args[0].convertToString();
        Encoding enc = checkEncoding(countStr);

        final boolean[] table = new boolean[StringSupport.TRANS_SIZE + 1];
        StringSupport.TrTables tables = StringSupport.trSetupTable(countStr.value, runtime, table, null, true, enc);
        for (int i = 1; i < argc; i++ ) {
            countStr = args[i].convertToString();
            enc = checkEncoding(countStr);
            tables = StringSupport.trSetupTable(countStr.value, runtime, table, tables, false, enc);
        }

        return runtime.newFixnum(StringSupport.strCount(value, runtime, table, tables, enc));
    }

    /** rb_str_delete / rb_str_delete_bang
     *
     */

    @JRubyMethod(name = "delete")
    public IRubyObject delete(ThreadContext context) {
        throw context.runtime.newArgumentError("wrong number of arguments");
    }

    @JRubyMethod(name = "delete")
    public IRubyObject delete(ThreadContext context, IRubyObject arg) {
        RubyString str = strDup(context.runtime, context.runtime.getString());
        str.delete_bang(context, arg);
        return str;
    }

    @JRubyMethod(name = "delete", required = 1, rest = true, checkArity = false)
    public IRubyObject delete(ThreadContext context, IRubyObject[] args) {
        RubyString str = strDup(context.runtime, context.runtime.getString());
        str.delete_bang(context, args);
        return str;
    }

    @JRubyMethod(name = "delete!")
    public IRubyObject delete_bang(ThreadContext context) {
        throw context.runtime.newArgumentError("wrong number of arguments");
    }

    @JRubyMethod(name = "delete!")
    public IRubyObject delete_bang(ThreadContext context, IRubyObject arg) {
        if (value.getRealSize() == 0) return context.nil;

        final Ruby runtime = context.runtime;
        RubyString otherStr = arg.convertToString();
        Encoding enc = checkEncoding(otherStr);
        final boolean[] squeeze = new boolean[StringSupport.TRANS_SIZE + 1];
        StringSupport.TrTables tables = StringSupport.trSetupTable(otherStr.value, runtime, squeeze, null, true, enc);

        if (StringSupport.strDeleteBang(this, runtime, squeeze, tables, enc) == null) {
            return context.nil;
        }

        return this;
    }

    @JRubyMethod(name = "delete!", required = 1, rest = true, checkArity = false)
    public IRubyObject delete_bang(ThreadContext context, IRubyObject[] args) {
        int argc = Arity.checkArgumentCount(context, args, 1, -1);

        if (value.getRealSize() == 0) return context.nil;

        final Ruby runtime = context.runtime;
        RubyString otherStr;
        Encoding enc = null;
        boolean[] squeeze = new boolean[StringSupport.TRANS_SIZE + 1];
        StringSupport.TrTables tables = null;

        for (int i = 0; i < argc; i++) {
            otherStr = args[i].convertToString();
            enc = checkEncoding(otherStr);
            tables = StringSupport.trSetupTable(otherStr.value, runtime, squeeze, tables, i == 0, enc);
        }

        if (StringSupport.strDeleteBang(this, runtime, squeeze, tables, enc) == null) {
            return context.nil;
        }

        return this;
    }

    @Deprecated
    public IRubyObject delete19(ThreadContext context) {
        return delete(context);
    }

    @Deprecated
    public IRubyObject delete19(ThreadContext context, IRubyObject arg) {
        return delete(context, arg);
    }

    @Deprecated
    public IRubyObject delete19(ThreadContext context, IRubyObject[] args) {
        return delete(context, args);
    }

    @Deprecated
    public IRubyObject delete_bang19(ThreadContext context) {
        return delete_bang(context);
    }

    @Deprecated
    public IRubyObject delete_bang19(ThreadContext context, IRubyObject arg) {
        return delete_bang(context, arg);
    }

    @Deprecated
    public IRubyObject delete_bang19(ThreadContext context, IRubyObject[] args) {
        return delete_bang(context, args);
    }

    /** rb_str_squeeze / rb_str_squeeze_bang
     *
     */

    @JRubyMethod(name = "squeeze")
    public IRubyObject squeeze(ThreadContext context) {
        RubyString str = strDup(context.runtime, context.runtime.getString());
        str.squeeze_bang(context);
        return str;
    }

    @JRubyMethod(name = "squeeze")
    public IRubyObject squeeze(ThreadContext context, IRubyObject arg) {
        RubyString str = strDup(context.runtime, context.runtime.getString());
        str.squeeze_bang(context, arg);
        return str;
    }

    @JRubyMethod(name = "squeeze", required = 1, rest = true, checkArity = false)
    public IRubyObject squeeze(ThreadContext context, IRubyObject[] args) {
        RubyString str = strDup(context.runtime, context.runtime.getString());
        str.squeeze_bang(context, args);
        return str;
    }

    @JRubyMethod(name = "squeeze!")
    public IRubyObject squeeze_bang(ThreadContext context) {
        if (value.getRealSize() == 0) {
            modifyCheck();
            return context.nil;
        }
        final Ruby runtime = context.runtime;

        final boolean squeeze[] = new boolean[StringSupport.TRANS_SIZE];
        for (int i=0; i< StringSupport.TRANS_SIZE; i++) squeeze[i] = true;

        modifyAndKeepCodeRange();
        if (singleByteOptimizable()) {
            if (! StringSupport.singleByteSqueeze(value, squeeze)) {
                return context.nil;
            }
        } else {
            if (! StringSupport.multiByteSqueeze(runtime, value, squeeze, null, value.getEncoding(), false)) {
                return context.nil;
            }
        }

        return this;
    }

    @JRubyMethod(name = "squeeze!")
    public IRubyObject squeeze_bang(ThreadContext context, IRubyObject arg) {
        final Ruby runtime = context.runtime;

        RubyString otherStr = arg.convertToString();
        final boolean squeeze[] = new boolean[StringSupport.TRANS_SIZE + 1];
        StringSupport.TrTables tables = StringSupport.trSetupTable(otherStr.value, runtime, squeeze, null, true, checkEncoding(otherStr));

        modifyAndKeepCodeRange();
        if (singleByteOptimizable() && otherStr.singleByteOptimizable()) {
            if (! StringSupport.singleByteSqueeze(value, squeeze)) {
                return context.nil;
            }
        } else {
            if (! StringSupport.multiByteSqueeze(runtime, value, squeeze, tables, value.getEncoding(), true)) {
                return context.nil;
            }
        }

        return this;
    }

    @JRubyMethod(name = "squeeze!", required = 1, rest = true, checkArity = false)
    public IRubyObject squeeze_bang(ThreadContext context, IRubyObject[] args) {
        int argc = Arity.checkArgumentCount(context, args, 1, -1);

        if (value.getRealSize() == 0) {
            modifyCheck();
            return context.nil;
        }
        final Ruby runtime = context.runtime;

        RubyString otherStr = args[0].convertToString();
        Encoding enc = checkEncoding(otherStr);
        final boolean squeeze[] = new boolean[StringSupport.TRANS_SIZE + 1];
        StringSupport.TrTables tables = StringSupport.trSetupTable(otherStr.value, runtime, squeeze, null, true, enc);

        boolean singleByte = singleByteOptimizable() && otherStr.singleByteOptimizable();
        for (int i = 1; i< argc; i++) {
            otherStr = args[i].convertToString();
            enc = checkEncoding(otherStr);
            singleByte = singleByte && otherStr.singleByteOptimizable();
            tables = StringSupport.trSetupTable(otherStr.value, runtime, squeeze, tables, false, enc);
        }

        modifyAndKeepCodeRange();
        if (singleByte) {
            if (! StringSupport.singleByteSqueeze(value, squeeze)) {
                return context.nil;
            }
        } else {
            if (! StringSupport.multiByteSqueeze(runtime, value, squeeze, tables, enc, true)) {
                return context.nil;
            }
        }

        return this;
    }

    @Deprecated
    public IRubyObject squeeze19(ThreadContext context) {
        return squeeze(context);
    }

    @Deprecated
    public IRubyObject squeeze19(ThreadContext context, IRubyObject arg) {
        return squeeze(context, arg);
    }

    @Deprecated
    public IRubyObject squeeze19(ThreadContext context, IRubyObject[] args) {
        return squeeze(context, args);
    }

    @Deprecated
    public IRubyObject squeeze_bang19(ThreadContext context) {
        return squeeze_bang(context);
    }

    @Deprecated
    public IRubyObject squeeze_bang19(ThreadContext context, IRubyObject arg) {
        return squeeze_bang(context, arg);
    }

    @Deprecated
    public IRubyObject squeeze_bang19(ThreadContext context, IRubyObject[] args) {
        return squeeze_bang(context, args);
    }

    /** rb_str_tr / rb_str_tr_bang
     *
     */
    public IRubyObject tr(ThreadContext context, IRubyObject src, IRubyObject repl) {
        return tr19(context, src, repl);
    }

    public IRubyObject tr_bang(ThreadContext context, IRubyObject src, IRubyObject repl) {
        return tr_bang19(context, src, repl);
    }

    @JRubyMethod(name = "tr")
    public IRubyObject tr19(ThreadContext context, IRubyObject src, IRubyObject repl) {
        RubyString str = strDup(context.runtime, context.runtime.getString());
        str.trTrans19(context, src, repl, false);
        return str;
    }

    @JRubyMethod(name = "tr!")
    public IRubyObject tr_bang19(ThreadContext context, IRubyObject src, IRubyObject repl) {
        return trTrans19(context, src, repl, false);
    }

    private IRubyObject trTrans19(ThreadContext context, IRubyObject src, IRubyObject repl, boolean sflag) {
        RubyString replStr = repl.convertToString();
        ByteList replList = replStr.value;
        RubyString srcStr = src.convertToString();

        if (value.getRealSize() == 0) return context.nil;
        if (replList.getRealSize() == 0) return delete_bang(context, src);

        CodeRangeable ret = StringSupport.trTransHelper(context.runtime, this, srcStr, replStr, sflag);
        return (ret == null) ? context.nil : (IRubyObject) ret;
    }

    /** rb_str_tr_s / rb_str_tr_s_bang
     *
     */
    public IRubyObject tr_s(ThreadContext context, IRubyObject src, IRubyObject repl) {
        return tr_s19(context, src, repl);
    }

    public IRubyObject tr_s_bang(ThreadContext context, IRubyObject src, IRubyObject repl) {
        return tr_s_bang19(context, src, repl);
    }

    @JRubyMethod(name = "tr_s")
    public IRubyObject tr_s19(ThreadContext context, IRubyObject src, IRubyObject repl) {
        RubyString str = strDup(context.runtime, context.runtime.getString());
        str.trTrans19(context, src, repl, true);
        return str;
    }

    @JRubyMethod(name = "tr_s!")
    public IRubyObject tr_s_bang19(ThreadContext context, IRubyObject src, IRubyObject repl) {
        return trTrans19(context, src, repl, true);
    }

    /** rb_str_each_line
     *
     */
    @JRubyMethod(name = "each_line")
    public IRubyObject each_line(ThreadContext context, Block block) {
        return StringSupport.rbStrEnumerateLines(this, context, "each_line", context.runtime.getGlobalVariables().get("$/"), block, false);
    }

    @JRubyMethod(name = "each_line")
    public IRubyObject each_line(ThreadContext context, IRubyObject arg, Block block) {
        return StringSupport.rbStrEnumerateLines(this, context, "each_line", arg, block, false);
    }

    @JRubyMethod(name = "each_line")
    public IRubyObject each_line(ThreadContext context, IRubyObject arg, IRubyObject opts, Block block) {
        return StringSupport.rbStrEnumerateLines(this, context, "each_line", arg, opts, block, false);
    }

    @Deprecated // no longer used
    public IRubyObject each_lineCommon(ThreadContext context, IRubyObject sep, Block block) {
        if (sep == context.nil) {
            block.yield(context, this);
            return this;
        }

        final Ruby runtime = context.runtime;
        RubyString sepStr = sep.convertToString();
        ByteList sepValue = sepStr.value;
        int rslen = sepValue.getRealSize();

        final byte newline;
        if (rslen == 0) {
            newline = '\n';
        } else {
            newline = sepValue.getUnsafeBytes()[sepValue.getBegin() + rslen - 1];
        }

        int p = value.getBegin();
        int end = p + value.getRealSize();
        int ptr = p, s = p;
        int len = value.getRealSize();
        byte[] bytes = value.getUnsafeBytes();

        p += rslen;

        for (; p < end; p++) {
            if (rslen == 0 && bytes[p] == '\n') {
                if (++p == end || bytes[p] != '\n') continue;
                while(p < end && bytes[p] == '\n') p++;
            }
            if (ptr < p && bytes[p - 1] == newline &&
               (rslen <= 1 ||
                ByteList.memcmp(sepValue.getUnsafeBytes(), sepValue.getBegin(), rslen, bytes, p - rslen, rslen) == 0)) {
                block.yield(context, makeShared(runtime, s - ptr, p - s));
                modifyCheck(bytes, len);
                s = p;
            }
        }

        if (s != end) {
            if (p > end) p = end;
            block.yield(context, makeShared(runtime, s - ptr, p - s));
        }

        return this;
    }

    @Deprecated
    public IRubyObject each_line19(ThreadContext context, Block block) {
        return each_line(context, block);
    }

    @Deprecated
    public IRubyObject each_line19(ThreadContext context, IRubyObject arg, Block block) {
        return each_line(context, arg, block);
    }

    @JRubyMethod(name = "lines")
    public IRubyObject lines(ThreadContext context, Block block) {
        return StringSupport.rbStrEnumerateLines(this, context, "lines", context.runtime.getGlobalVariables().get("$/"), block, true);
    }

    @JRubyMethod(name = "lines")
    public IRubyObject lines(ThreadContext context, IRubyObject arg, Block block) {
        return StringSupport.rbStrEnumerateLines(this, context, "lines", arg, block, true);
    }

    @JRubyMethod(name = "lines")
    public IRubyObject lines(ThreadContext context, IRubyObject arg, IRubyObject opts, Block block) {
        return StringSupport.rbStrEnumerateLines(this, context, "lines", arg, opts, block, true);
    }

    /**
     * rb_str_each_byte
     */
    @JRubyMethod(name = "each_byte")
    public IRubyObject each_byte(ThreadContext context, Block block) {
        return enumerateBytes(context, "each_byte", block, false);
    }

    @Deprecated
    public IRubyObject each_byte19(ThreadContext context, Block block) {
        return each_byte(context, block);
    }

    @JRubyMethod
    public IRubyObject bytes(ThreadContext context, Block block) {
        return enumerateBytes(context, "bytes", block, true);
    }

    @JRubyMethod(name = "each_char")
    public IRubyObject each_char(ThreadContext context, Block block) {
        return enumerateChars(context, "each_char", block, false);
    }

    @JRubyMethod(name = "chars")
    public IRubyObject chars(ThreadContext context, Block block) {
        return enumerateChars(context, "chars", block, true);
    }

    @Deprecated
    public IRubyObject each_char19(ThreadContext context, Block block) {
        return each_char(context, block);
    }

    @Deprecated
    public IRubyObject chars19(ThreadContext context, Block block) {
        return chars(context, block);
    }

    /**
     * A character size method suitable for lambda method reference implementation of {@link SizeFn#size(ThreadContext, IRubyObject, IRubyObject[])}
     *
     * @see SizeFn#size(ThreadContext, IRubyObject, IRubyObject[])
     */
    private static IRubyObject eachCharSize(ThreadContext context, RubyString recv, IRubyObject[] args) {
        return recv.rubyLength(context.runtime);
    }

    /** rb_str_each_codepoint
     *
     */
    @JRubyMethod
    public IRubyObject each_codepoint(ThreadContext context, Block block) {
        return enumerateCodepoints(context, "each_codepoint", block, false);
    }

    @JRubyMethod
    public IRubyObject codepoints(ThreadContext context, Block block) {
        return enumerateCodepoints(context, "codepoints", block, true);
    }

    // MRI: rb_str_enumerate_chars
    private IRubyObject enumerateChars(ThreadContext context, String name, Block block, boolean wantarray) {
        Ruby runtime = context.runtime;
        RubyString str = this;
        int len, n;
        byte[] ptrBytes;
        int ptr;
        Encoding enc;

        if (block.isGiven()) {
            if (wantarray) {
                runtime.getWarnings().warning(ID.BLOCK_DEPRECATED, "passing a block to String#" + name + " is deprecated");
                wantarray = false;
            }
        }
        else if (!wantarray) {
            return enumeratorizeWithSize(context, str, name, RubyString::eachCharSize);
        }

        str = str.newFrozen();
        ByteList strByteList = str.value;
        ptrBytes = strByteList.unsafeBytes();
        ptr = strByteList.begin();
        len = strByteList.getRealSize();
        enc = str.getEncoding();

        IRubyObject[] ary = wantarray ? new IRubyObject[str.strLength()] : null; int a = 0;

        switch (getCodeRange()) {
            case CR_VALID:
            case CR_7BIT:
                for (int i = 0; i < len; i += n) {
                    n = StringSupport.encFastMBCLen(ptrBytes, ptr + i, ptr + len, enc);
                    IRubyObject substr = str.substr(runtime, i, n);
                    if (wantarray) ary[a++] = substr;
                    else block.yield(context, substr);
                }
                break;
            default:
                for (int i = 0; i < len; i += n) {
                    n = StringSupport.length(enc, ptrBytes, ptr + i, ptr + len);
                    IRubyObject substr = str.substr(runtime, i, n);
                    if (wantarray) ary[a++] = substr;
                    else block.yield(context, substr);
                }
        }

        assert !wantarray || a == ary.length;

        return wantarray ? RubyArray.newArrayNoCopy(runtime, ary) : this;
    }

    // MRI: rb_str_enumerate_codepoints
    private IRubyObject enumerateCodepoints(ThreadContext context, String name, Block block, boolean wantarray) {
        Ruby runtime = context.runtime;
        RubyString str = this;
        byte[] ptrBytes;
        int ptr, end;
        Encoding enc;

        if (singleByteOptimizable()) return enumerateBytes(context, name, block, wantarray);

        if (block.isGiven()) {
            if (wantarray) {
                runtime.getWarnings().warning(ID.BLOCK_DEPRECATED, "passing a block to String#" + name + " is deprecated");
                wantarray = false;
            }
        }
        else if (!wantarray) {
            return enumeratorizeWithSize(context, str, name, RubyString::codepointSize);
        }

        if (!str.isFrozen()) str.setByteListShared();
        ByteList strByteList = str.value;
        ptrBytes = strByteList.unsafeBytes();
        ptr = strByteList.begin();
        end = ptr + strByteList.getRealSize();
        enc = EncodingUtils.getEncoding(strByteList);

        RubyArray ary = wantarray ? RubyArray.newArray(runtime, str.strLength(strByteList, enc)) : null;

        while (ptr < end) {
            int c = codePoint(runtime, enc, ptrBytes, ptr, end);
            int n = codeLength(enc, c);
            if (wantarray) ary.append(RubyFixnum.newFixnum(runtime, c));
            else block.yield(context, RubyFixnum.newFixnum(runtime, c));
            ptr += n;
        }

        return wantarray ? ary : this;
    }

    private IRubyObject enumerateBytes(ThreadContext context, String name, Block block, boolean wantarray) {
        Ruby runtime = context.runtime;

        if (block.isGiven()) {
            if (wantarray) {
                runtime.getWarnings().warning(ID.BLOCK_DEPRECATED, "passing a block to String#" + name + " is deprecated");
                wantarray = false;
            }
        }
        else if (!wantarray) {
            return enumeratorizeWithSize(context, this, name, RubyString::byteSize);
        }

        IRubyObject[] ary = wantarray ? new IRubyObject[value.getRealSize()] : null;
        // Check the length every iteration, since the block can modify this string.
        for (int i=0; i < value.getRealSize(); i++) {
            RubyFixnum bite = RubyFixnum.newFixnum(runtime, value.get(i) & 0xFF);
            if (wantarray) ary[i] = bite;
            else block.yield(context, bite);
        }

        return wantarray ? RubyArray.newArrayNoCopy(runtime, ary) : this;
    }

    /**
     * A codepoint size method suitable for lambda method reference implementation of {@link SizeFn#size(ThreadContext, IRubyObject, IRubyObject[])}
     *
     * @see SizeFn#size(ThreadContext, IRubyObject, IRubyObject[])
     */
    private static IRubyObject codepointSize(ThreadContext context, RubyString recv, IRubyObject[] args) {
        return recv.rubyLength(context.runtime);
    }

    private static final ByteList GRAPHEME_CLUSTER_PATTERN = new ByteList(new byte[] {(byte)'\\', (byte)'X'}, false);

    /**
     * A grapheme cluster size method suitable for lambda method reference implementation of {@link SizeFn#size(ThreadContext, IRubyObject, IRubyObject[])}
     *
     * @see SizeFn#size(ThreadContext, IRubyObject, IRubyObject[])
     */
    private static IRubyObject eachGraphemeClusterSize(ThreadContext context, RubyString self, IRubyObject[] args) {
        Ruby runtime = context.runtime;
        ByteList value = self.getByteList();
        Encoding enc = value.getEncoding();
        if (!enc.isUnicode()) return self.rubyLength(runtime);

        Regex reg = RubyRegexp.getRegexpFromCache(runtime, GRAPHEME_CLUSTER_PATTERN, enc, RegexpOptions.NULL_OPTIONS);
        int beg = value.getBegin();
        int end = beg + value.getRealSize();
        Matcher matcher = reg.matcher(value.getUnsafeBytes(), beg, end);
        int count = 0;

        while (beg < end) {
            int len = matcher.match(beg, end, Option.DEFAULT);
            if (len <= 0) break;
            count++;
            beg += len;
        }
        return RubyFixnum.newFixnum(runtime, count);
    }

    private IRubyObject enumerateGraphemeClusters(ThreadContext context, String name, Block block, boolean wantarray) {
        Ruby runtime = context.runtime;
        RubyString str = this;
        Encoding enc = str.getEncoding();
        if (!enc.isUnicode()) {
            return enumerateChars(context, name, block, wantarray);
        }

        if (block.isGiven()) {
            if (wantarray) {
                runtime.getWarnings().warning(ID.BLOCK_DEPRECATED, "passing a block to String#" + name + " is deprecated");
                wantarray = false;
            }
        }
        else if (!wantarray) {
            return enumeratorizeWithSize(context, str, name, RubyString::eachGraphemeClusterSize);
        }

        Regex reg = RubyRegexp.getRegexpFromCache(runtime, GRAPHEME_CLUSTER_PATTERN, enc, RegexpOptions.NULL_OPTIONS);

        if (!wantarray) str = str.newFrozen();
        ByteList strByteList = str.value;
        byte[] ptrBytes = strByteList.unsafeBytes();
        int ptr = strByteList.begin();
        int end = ptr + strByteList.getRealSize();
        Matcher matcher = reg.matcher(ptrBytes, ptr, end);

        RubyArray ary = wantarray ? RubyArray.newArray(runtime, end - ptr) : null;

        while (ptr < end) {
            int len = matcher.match(ptr, end, Option.DEFAULT);
            if (len <= 0) break;
            RubyString result = newStringShared(runtime, ptrBytes, ptr, len, enc);
            if (wantarray) ary.append(result);
            else block.yield(context, result);
            ptr += len;
        }

        return wantarray ? ary : this;
    }

    @JRubyMethod
    public IRubyObject grapheme_clusters(ThreadContext context, Block block) {
        return enumerateGraphemeClusters(context, "grapheme_clusters", block, true);
    }

    @JRubyMethod
    public IRubyObject each_grapheme_cluster(ThreadContext context, Block block) {
        return enumerateGraphemeClusters(context, "each_grapheme_cluster", block, false);
    }

    /** rb_str_intern
     *
     */
    @JRubyMethod(name = {"to_sym", "intern"})
    public RubySymbol intern() {
        final Ruby runtime = getRuntime();

        if (scanForCodeRange() == CR_BROKEN) {
            throw runtime.newEncodingError("invalid symbol in encoding " + getEncoding() + " :" + inspect());
        }

        RubySymbol symbol = runtime.getSymbolTable().getSymbol(value);
        if (symbol.getBytes() == value) shareLevel = SHARE_LEVEL_BYTELIST;
        return symbol;
    }

    @Deprecated
    public RubySymbol intern19() {
        return intern();
    }

    @JRubyMethod
    public IRubyObject ord(ThreadContext context) {
        final Ruby runtime = context.runtime;
        return RubyFixnum.newFixnum(runtime, codePoint(runtime, this.value));
    }

    @JRubyMethod
    public IRubyObject sum(ThreadContext context) {
        return sumCommon(context, 16);
    }

    @JRubyMethod
    public IRubyObject sum(ThreadContext context, IRubyObject arg) {
        return sumCommon(context, RubyNumeric.num2long(arg));
    }

    public IRubyObject sumCommon(ThreadContext context, long bits) {
        Ruby runtime = context.runtime;

        byte[] bytes = value.getUnsafeBytes();
        int p = value.getBegin();
        int len = value.getRealSize();
        int end = p + len;

        if (bits >= 8 * 8) { // long size * bits in byte
            IRubyObject one = RubyFixnum.one(runtime);
            IRubyObject sum = RubyFixnum.zero(runtime);
            StringSites sites = sites(context);
            CallSite op_plus = sites.op_plus;
            while (p < end) {
                modifyCheck(bytes, len);
                sum = op_plus.call(context, sum, sum, RubyFixnum.newFixnum(runtime, bytes[p++] & 0xff));
            }
            if (bits != 0) {
                IRubyObject mod = sites.op_lshift.call(context, one, one, RubyFixnum.newFixnum(runtime, bits));
                sum = sites.op_and.call(context, sum, sum, sites.op_minus.call(context, mod, mod, one));
            }
            return sum;
        } else {
            long sum = 0;
            while (p < end) {
                modifyCheck(bytes, len);
                sum += bytes[p++] & 0xff;
            }
            return RubyFixnum.newFixnum(runtime, bits == 0 ? sum : sum & (1L << bits) - 1L);
        }
    }

    /** string_to_c
     *
     */
    @JRubyMethod
    public IRubyObject to_c(ThreadContext context) {
        Ruby runtime = context.runtime;

        RubyRegexp underscore_pattern = RubyRegexp.newDummyRegexp(runtime, Numeric.ComplexPatterns.underscores_pat);
        RubyString s = gsubFast(context, underscore_pattern, runtime.newString(UNDERSCORE), Block.NULL_BLOCK);

        IRubyObject[] ary = RubyComplex.str_to_c_internal(context, s);

        IRubyObject first = ary[0];
        if ( first != context.nil ) return first;

        return RubyComplex.newComplexCanonicalize(context, RubyFixnum.zero(runtime));
    }

    private static final ByteList UNDERSCORE = new ByteList(new byte[] { '_' }, false);

    /** string_to_r
     *
     */
    @JRubyMethod
    public IRubyObject to_r(ThreadContext context) {
        Ruby runtime = context.runtime;

        IRubyObject[] ary = RubyRational.str_to_r_internal(context, this, true);

        IRubyObject first = ary[0];
        if ( first != context.nil ) return first;

        return RubyRational.newRationalNoReduce(context, RubyFixnum.zero(runtime), RubyFixnum.one(runtime));
    }

    public static RubyString unmarshalFrom(UnmarshalStream input) throws java.io.IOException {
        return newString(input.getRuntime(), input.unmarshalString());
    }

    /**
     * @see org.jruby.util.Pack#unpack
     */
    @JRubyMethod
    public RubyArray unpack(ThreadContext context, IRubyObject obj, Block block) {
        return Pack.unpackWithBlock(context, this, stringValue(obj).value, block);
    }

    @JRubyMethod
    public RubyArray unpack(ThreadContext context, IRubyObject obj, IRubyObject opt, Block block) {
        long offset = unpackOffset(context, opt);
        return Pack.unpackWithBlock(context, this, stringValue(obj).value, offset, block);
    }

    @JRubyMethod
    public IRubyObject unpack1(ThreadContext context, IRubyObject obj, Block block) {
        return Pack.unpack1WithBlock(context, this, stringValue(obj).value, block);
    }

    @JRubyMethod
    public IRubyObject unpack1(ThreadContext context, IRubyObject obj, IRubyObject opt, Block block) {
        long offset = unpackOffset(context, opt);
        return Pack.unpack1WithBlock(context, this, stringValue(obj).value, offset, block);
    }

    private static long unpackOffset(ThreadContext context, IRubyObject opt) {
        if (!(opt instanceof RubyHash)) throw context.runtime.newArgumentError(2, 1);

        RubyHash options = (RubyHash) opt;
        long offset = 0;
        if (options.size() == 1) {
            IRubyObject offsetArg = options.fastARef(context.runtime.newSymbol("offset"));
            if (offsetArg == null) throw context.runtime.newArgumentError("unknown keyword: " + options.keys().first().inspect());
            offset = offsetArg.convertToInteger().getLongValue();
        }
        // FIXME: keyword arg processing incomplete.  We need a better system.

        return offset;
    }

    @Deprecated // not used
    public RubyArray unpack(IRubyObject obj) {
        return Pack.unpack(getRuntime(), this.value, stringValue(obj).value);
    }

    public void empty() {
        value = ByteList.EMPTY_BYTELIST;
        shareLevel = SHARE_LEVEL_BYTELIST;
    }

    @JRubyMethod
    public IRubyObject encoding(ThreadContext context) {
        return context.runtime.getEncodingService().getEncoding(value.getEncoding());
    }

    // TODO: re-split this
    public IRubyObject encode_bang(ThreadContext context, IRubyObject arg0) {
        return encode_bang(context, new IRubyObject[]{arg0});
    }

    public IRubyObject encode_bang(ThreadContext context, IRubyObject arg0, IRubyObject arg1) {
        return encode_bang(context, new IRubyObject[]{arg0,arg1});
    }

    public IRubyObject encode_bang(ThreadContext context, IRubyObject arg0, IRubyObject arg1, IRubyObject arg2) {
        return encode_bang(context, new IRubyObject[]{arg0,arg1,arg2});
    }

    @JRubyMethod(name = "encode!", optional = 3, checkArity = false)
    public IRubyObject encode_bang(ThreadContext context, IRubyObject[] args) {
        Arity.checkArgumentCount(context, args, 0, 3);

        IRubyObject[] newstr_p;
        Encoding encindex;

        modify19();

        newstr_p = new IRubyObject[]{this};
        encindex = EncodingUtils.strTranscode(context, args, newstr_p);

        if (encindex == null) return this;
        if (newstr_p[0] == this) {
            setEncoding(encindex);
            return this;
        }
        replace(newstr_p[0]);
        setEncoding(encindex);
        return this;
    }

    @JRubyMethod
    public IRubyObject encode(ThreadContext context) {
        return EncodingUtils.strEncode(context, this);
    }

    @JRubyMethod
    public IRubyObject encode(ThreadContext context, IRubyObject arg) {
        return EncodingUtils.strEncode(context, this, arg);
    }

    @JRubyMethod
    public IRubyObject encode(ThreadContext context, IRubyObject toEncoding, IRubyObject arg) {
        return EncodingUtils.strEncode(context, this, toEncoding, arg);
    }

    @JRubyMethod
    public IRubyObject encode(ThreadContext context, IRubyObject toEncoding,
            IRubyObject forcedEncoding, IRubyObject opts) {

        return EncodingUtils.strEncode(context, this, toEncoding, forcedEncoding, opts);
    }

    @JRubyMethod
    public IRubyObject force_encoding(ThreadContext context, IRubyObject enc) {
        return force_encoding(EncodingUtils.rbToEncoding(context, enc));
    }

    private IRubyObject force_encoding(Encoding encoding) {
        modifyCheck();
        modify19();
        associateEncoding(encoding);
        clearCodeRange();
        return this;
    }

    @JRubyMethod(name = "valid_encoding?")
    public IRubyObject valid_encoding_p(ThreadContext context) {
        return RubyBoolean.newBoolean(context, scanForCodeRange() != CR_BROKEN);
    }

    @JRubyMethod(name = "ascii_only?")
    public IRubyObject ascii_only_p(ThreadContext context) {
        return RubyBoolean.newBoolean(context, scanForCodeRange() == CR_7BIT);
    }

    @JRubyMethod
    public IRubyObject b(ThreadContext context) {
        Encoding encoding = ASCIIEncoding.INSTANCE;
        RubyString dup = strDup(context.runtime);
        dup.clearCodeRange();
        dup.setEncoding(encoding);
        return dup;
    }

    // MRI: str_scrub arity 0
    @JRubyMethod
    public IRubyObject scrub(ThreadContext context, Block block) {
        return scrub(context, context.nil, block);
    }

    // MRI: str_scrub arity 1
    @JRubyMethod
    public IRubyObject scrub(ThreadContext context, IRubyObject repl, Block block) {
        IRubyObject newStr = strScrub(context, repl, block);
        if (newStr.isNil()) return strDup(context.runtime, context.runtime.getString());
        return newStr;
    }

    @JRubyMethod(name="scrub!")
    public IRubyObject scrub_bang(ThreadContext context, Block block) {
        return scrub_bang(context, context.nil, block);
    }

    // MRI: str_scrub arity 1
    @JRubyMethod(name="scrub!")
    public IRubyObject scrub_bang(ThreadContext context, IRubyObject repl, Block block) {
        IRubyObject newStr = strScrub(context, repl, block);
        if (!newStr.isNil()) return replace(newStr);
        return this;
    }

    @JRubyMethod
    public IRubyObject freeze(ThreadContext context) {
        if (isFrozen()) return this;
        resize(size());
        return super.freeze(context);
    }

    /**
     * Mutator for internal string representation.
     *
     * @param value The new java.lang.String this RubyString should encapsulate
     * @deprecated
     */
    public void setValue(CharSequence value) {
        view(ByteList.plain(value), false);
    }

    public void setValue(ByteList value) {
        view(value);
    }

    public CharSequence getValue() {
        return toString();
    }

    public byte[] getBytes() {
        return value.bytes();
    }

    public ByteList getByteList() {
        return value;
    }

    /** used by ar-jdbc
     *
     */
    public String getUnicodeValue() {
        return RubyEncoding.decodeUTF8(value.getUnsafeBytes(), value.getBegin(), value.getRealSize());
    }

    public static ByteList encodeBytelist(CharSequence value, Encoding encoding) {
        if (encoding == UTF8) {
            return RubyEncoding.doEncodeUTF8(value);
        }

        Charset charset = EncodingUtils.charsetForEncoding(encoding);

        // if null charset, let our transcoder handle it
        if (charset == null) {
            return EncodingUtils.transcodeString(value.toString(), encoding, 0);
        }

        if (charset == RubyEncoding.UTF16) {
            byte[] bytes = RubyEncoding.encodeUTF16(value);
            return new ByteList(bytes, encoding, false);
        }

        return RubyEncoding.doEncode(value, charset, encoding);
    }

    static ByteList encodeBytelist(String value, Encoding encoding) {
        if (encoding == UTF8) {
            return RubyEncoding.doEncodeUTF8(value);
        }

        Charset charset = EncodingUtils.charsetForEncoding(encoding);

        // if null charset, let our transcoder handle it
        if (charset == null) {
            return EncodingUtils.transcodeString(value, encoding, 0);
        }

        if (charset == RubyEncoding.UTF16) {
            byte[] bytes = RubyEncoding.encodeUTF16(value);
            return new ByteList(bytes, encoding, false);
        }

        return RubyEncoding.doEncode(value, charset, encoding);
    }

    @Override
    public <T> T toJava(Class<T> target) {
        // converting on Comparable.class due target.isAssignableFrom(String.class) compatibility (< 9.2)
        if (target == String.class || target == Comparable.class || target == Object.class) {
            return target.cast(decodeString());
        }
        if (target == CharSequence.class) { // explicitly here
            return (T) this; // used to convert to java.lang.String (< 9.2)
        }
        if (target == ByteList.class) {
            return target.cast(value);
        }
        if (target == Character.class || target == Character.TYPE) {
            // like ord we will only take the start off the string (not failing if str-length > 1)
            return (T) Character.valueOf((char) codePoint(getRuntime(), value));
        }
        return super.toJava(target);
    }

    /**
     * Scrub the contents of this string, replacing invalid characters as appropriate.
     *
     * MRI: rb_str_scrub
     */
    public IRubyObject strScrub(ThreadContext context, IRubyObject repl, Block block) {
        Encoding enc = EncodingUtils.STR_ENC_GET(this);
        return encStrScrub(context, enc, repl, getCodeRange(), block);
    }

    // MRI: rb_enc_str_scrub
    public IRubyObject encStrScrub(ThreadContext context, Encoding enc, IRubyObject repl, Block block) {
        int cr = CR_UNKNOWN;
        if (enc == EncodingUtils.STR_ENC_GET(this)) {
            cr = getCodeRange();
        }
        return encStrScrub(context, enc, repl, cr, block);
    }

    // MRI: enc_str_scrub
    public IRubyObject encStrScrub(ThreadContext context, Encoding enc, IRubyObject repl, int cr, Block block) {
        Ruby runtime = context.runtime;
        Encoding encidx;
        IRubyObject buf = context.nil;
        byte[] repBytes;
        int rep;
        int replen;

        if (block.isGiven()) {
            if (repl != context.nil) {
                throw runtime.newArgumentError("both of block and replacement given");
            }
        }

        if (cr == CR_7BIT || cr == CR_VALID) return context.nil;

        if (repl != context.nil) {
            repl = EncodingUtils.strCompatAndValid(context, repl, enc);
        }

        if (enc.isDummy()) return context.nil;

        encidx = enc;

        if (enc.isAsciiCompatible()) {
            byte[] pBytes = value.unsafeBytes();
            int p = value.begin();
            int e = p + value.getRealSize();
            int p1 = p;
            boolean rep7bit_p;
            if (block.isGiven()) {
                repBytes = null;
                rep = 0;
                replen = 0;
                rep7bit_p = false;
            }
            else if (!repl.isNil()) {
                repBytes = ((RubyString)repl).value.unsafeBytes();
                rep = ((RubyString)repl).value.begin();
                replen = ((RubyString)repl).value.getRealSize();
                rep7bit_p = (((RubyString)repl).getCodeRange() == CR_7BIT);
            }
            else if (encidx == UTF8Encoding.INSTANCE) {
                repBytes = SCRUB_REPL_UTF8;
                rep = 0;
                replen = repBytes.length;
                rep7bit_p = false;
            }
            else {
                repBytes = SCRUB_REPL_ASCII;
                rep = 0;
                replen = repBytes.length;
                rep7bit_p = false;
            }
            cr = CR_7BIT;

            p = StringSupport.searchNonAscii(pBytes, p, e);
            if (p == -1) {
                p = e;
            }
            while (p < e) {
                int ret = StringSupport.preciseLength(enc, pBytes, p, e);
                if (MBCLEN_NEEDMORE_P(ret)) {
                    break;
                }
                else if (MBCLEN_CHARFOUND_P(ret)) {
                    cr = CR_VALID;
                    p += MBCLEN_CHARFOUND_LEN(ret);
                }
                else if (MBCLEN_INVALID_P(ret)) {
                    /*
                     * p1~p: valid ascii/multibyte chars
                     * p ~e: invalid bytes + unknown bytes
                     */
                    int clen = enc.maxLength();
                    if (buf.isNil()) buf = RubyString.newStringLight(runtime, value.getRealSize());
                    if (p > p1) {
                        ((RubyString)buf).cat(pBytes, p1, p - p1);
                    }

                    if (e - p < clen) clen = e - p;
                    if (clen <= 2) {
                        clen = 1;
                    }
                    else {
                        int q = p;
                        clen--;
                        for (; clen > 1; clen--) {
                            ret = enc.length(pBytes, q, q + clen);
                            if (MBCLEN_NEEDMORE_P(ret)) break;
                            if (MBCLEN_INVALID_P(ret)) continue;
                        }
                    }
                    if (repBytes != null) {
                        ((RubyString)buf).cat(repBytes, rep, replen);
                        if (!rep7bit_p) cr = CR_VALID;
                    }
                    else {
                        repl = block.yieldSpecific(context, RubyString.newString(runtime, pBytes, p, clen, enc));
                        repl = EncodingUtils.strCompatAndValid(context, repl, enc);
                        ((RubyString)buf).cat((RubyString)repl);
                        if (((RubyString)repl).getCodeRange() == CR_VALID)
                            cr = CR_VALID;
                    }
                    p += clen;
                    p1 = p;
                    p = StringSupport.searchNonAscii(pBytes, p, e);
                    if (p == -1) {
                        p = e;
                        break;
                    }
                }
            }
            if (buf.isNil()) {
                if (p == e) {
                    setCodeRange(cr);
                    return context.nil;
                }
                buf = RubyString.newStringLight(runtime, value.getRealSize());
            }
            if (p1 < p) {
                ((RubyString)buf).cat(pBytes, p1, p - p1);
            }
            if (p < e) {
                if (repBytes != null) {
                    ((RubyString)buf).cat(repBytes, rep, replen);
                    if (!rep7bit_p) cr = CR_VALID;
                }
                else {
                    repl = block.yieldSpecific(context, RubyString.newString(runtime, pBytes, p, e - p, enc));
                    repl = EncodingUtils.strCompatAndValid(context, repl, enc);
                    ((RubyString)buf).cat((RubyString)repl);
                    if (((RubyString)repl).getCodeRange() == CR_VALID)
                        cr = CR_VALID;
                }
            }
        }
        else {
	        /* ASCII incompatible */
            byte[] pBytes = value.unsafeBytes();
            int p = value.begin();
            int e = p + value.getRealSize();
            int p1 = p;
            int mbminlen = enc.minLength();
            if (block.isGiven()) {
                repBytes = null;
                rep = 0;
                replen = 0;
            }
            else if (!repl.isNil()) {
                repBytes = ((RubyString)repl).value.unsafeBytes();
                rep = ((RubyString)repl).value.begin();
                replen = ((RubyString)repl).value.getRealSize();
            }
            else if (encidx == UTF16BEEncoding.INSTANCE) {
                repBytes = SCRUB_REPL_UTF16BE;
                rep = 0;
                replen = repBytes.length;
            }
            else if (encidx == UTF16LEEncoding.INSTANCE) {
                repBytes = SCRUB_REPL_UTF16LE;
                rep = 0;
                replen = repBytes.length;
            }
            else if (encidx == UTF32BEEncoding.INSTANCE) {
                repBytes = SCRUB_REPL_UTF32BE;
                rep = 0;
                replen = repBytes.length;
            }
            else if (encidx == UTF32LEEncoding.INSTANCE) {
                repBytes = SCRUB_REPL_UTF32LE;
                rep = 0;
                replen = repBytes.length;
            }
            else {
                repBytes = SCRUB_REPL_ASCII;
                rep = 0;
                replen = repBytes.length;
            }

            while (p < e) {
                int ret = StringSupport.preciseLength(enc, pBytes, p, e);
                if (MBCLEN_NEEDMORE_P(ret)) {
                    break;
                }
                else if (MBCLEN_CHARFOUND_P(ret)) {
                    p += MBCLEN_CHARFOUND_LEN(ret);
                }
                else if (MBCLEN_INVALID_P(ret)) {
                    int q = p;
                    int clen = enc.maxLength();
                    if (buf.isNil()) buf = RubyString.newStringLight(runtime, value.getRealSize());
                    if (p > p1) ((RubyString)buf).cat(pBytes, p1, p - p1);

                    if (e - p < clen) clen = e - p;
                    if (clen <= mbminlen * 2) {
                        clen = mbminlen;
                    }
                    else {
                        clen -= mbminlen;
                        for (; clen > mbminlen; clen-=mbminlen) {
                            ret = enc.length(pBytes, q, q + clen);
                            if (MBCLEN_NEEDMORE_P(ret)) break;
                            if (MBCLEN_INVALID_P(ret)) continue;
                        }
                    }
                    if (repBytes != null) {
                        ((RubyString)buf).cat(repBytes, rep, replen);
                    }
                    else {
                        repl = block.yieldSpecific(context, RubyString.newString(runtime, pBytes, p, clen, enc));
                        repl = EncodingUtils.strCompatAndValid(context, repl, enc);
                        ((RubyString)buf).cat((RubyString)repl);
                    }
                    p += clen;
                    p1 = p;
                }
            }
            if (buf.isNil()) {
                if (p == e) {
                    setCodeRange(CR_VALID);
                    return context.nil;
                }
                buf = RubyString.newStringLight(runtime, value.getRealSize());
            }
            if (p1 < p) {
                ((RubyString)buf).cat(pBytes, p1, p - p1);
            }
            if (p < e) {
                if (repBytes != null) {
                    ((RubyString)buf).cat(repBytes, rep, replen);
                }
                else {
                    repl = block.yieldSpecific(context, RubyString.newString(runtime, pBytes, p, e - p, enc));
                    repl = EncodingUtils.strCompatAndValid(context, repl, enc);
                    ((RubyString)buf).cat((RubyString)repl);
                }
            }
            cr = CR_VALID;
        }

        ((RubyString)buf).setEncodingAndCodeRange(enc, cr);
        return buf;
    }

    // MRI: rb_str_offset
    public int rbStrOffset(int pos) {
        return strOffset(pos, isSingleByteOptimizable(this, getEncoding()));
    }

    // MRI: str_offset
    private int strOffset(int nth, boolean singlebyte) {
        int p = value.begin();
        int size = value.realSize();
        int e = p + size;
        int pp = nth(value.getEncoding(), value.unsafeBytes(), p, e, nth, singlebyte);
        if (pp == -1) return size;
        return pp - p;
    }

    // MRI: rb_str_include_range_p
    public static IRubyObject includeRange(ThreadContext context, RubyString _beg, RubyString _end, IRubyObject _val, boolean exclusive) {
        if (_val.isNil()) return context.fals;
        _val = TypeConverter.checkStringType(context.runtime, _val);
        if (_val.isNil()) return context.fals;

        final RubyString val = _val.convertToString();
        final RubyString beg = _beg.newFrozen();
        final RubyString end = _end.newFrozen();

        if (EncodingUtils.encAsciicompat(beg.getEncoding()) &&
                EncodingUtils.encAsciicompat(end.getEncoding()) &&
                EncodingUtils.encAsciicompat(val.getEncoding())) {
            ByteList bByteList = beg.getByteList();
            ByteList eByteList = end.getByteList();
            ByteList vByteList = val.getByteList();

            if (beg.length() == 1 && end.length() == 1) {
                if (val.length() != 1) return context.fals;
                int b, e, v;
                if ((b = bByteList.get(0)) < 128 &&
                        (e = eByteList.get(0)) < 128 &&
                        (v = vByteList.get(0)) < 128) {
                    if (b <= v && v < e) return context.tru;
                    if (!exclusive && v == e) return context.tru;
                    return context.fals;
                }
            }
        }

        try {
            beg.uptoCommon(
                    context,
                    end,
                    exclusive,
                    CallBlock19.newCallClosure(
                            beg,
                            beg.getMetaClass(),
                            Signature.ONE_ARGUMENT,
                            new IncludeUpToCallback(val),
                            context), false);
        } catch (JumpException.SpecialJump e) {
            return context.tru;
        }
        return context.fals;
    }

    private static class IncludeUpToCallback implements BlockCallback {

        private final IRubyObject beg;

        IncludeUpToCallback(IRubyObject beg) {
            this.beg = beg;
        }

        @Override
        public IRubyObject call(final ThreadContext context, final IRubyObject[] args, final Block block) {
            return call(context, args[0]);
        }

        @Override
        public IRubyObject call(ThreadContext context, IRubyObject arg0) {
            if (beg.op_equal(context, arg0).isTrue()) {
                throw JumpException.SPECIAL_JUMP; // return true
            }
            return arg0;
        }
    }

    /**
     * Is this a "bare" string, i.e. has no instance vars, and class == String.
     */
    public boolean isBare(Ruby runtime) {
        return !hasInstanceVariables() && metaClass == runtime.getString();
    }

    private static StringSites sites(ThreadContext context) {
        return context.sites.String;
    }

    @Deprecated
    public final RubyString strDup() {
        return strDup(getRuntime(), getMetaClass().getRealClass());
    }

    @Deprecated
    public final void modify19(int length) {
        modifyExpand(length);
    }

    @Deprecated
    public RubyArray split19(ThreadContext context, IRubyObject arg0, boolean useBackref) {
        return split(context, arg0);
    }

    @Deprecated
    public IRubyObject lines20(ThreadContext context, Block block) {
        return lines(context, block);
    }

    @Deprecated
    public IRubyObject lines20(ThreadContext context, IRubyObject arg, Block block) {
        return lines(context, arg, block);
    }

    @Deprecated
    public IRubyObject dump19() {
        return dump();
    }

    @Deprecated
    public IRubyObject insert19(ThreadContext context, IRubyObject indexArg, IRubyObject stringArg) {
        return insert(context, indexArg, stringArg);
    }

    @Deprecated
    public IRubyObject op_equal19(ThreadContext context, IRubyObject other) {
        return op_equal(context, other);
    }

    @Deprecated
    public IRubyObject op_aref19(ThreadContext context, IRubyObject arg1, IRubyObject arg2) {
        return op_aref(context, arg1, arg2);
    }

    @Deprecated
    public IRubyObject op_aref19(ThreadContext context, IRubyObject arg) {
        return op_aref(context, arg);
    }

    @Deprecated
    public IRubyObject op_aset19(ThreadContext context, IRubyObject arg0, IRubyObject arg1) {
        return op_aset(context, arg0, arg1);
    }

    @Deprecated
    public IRubyObject op_aset19(ThreadContext context, IRubyObject arg0, IRubyObject arg1, IRubyObject arg2) {
        return op_aset(context, arg0, arg1, arg2);
    }

    @Deprecated
    public IRubyObject op_match19(ThreadContext context, IRubyObject other) {
        return op_match(context, other);
    }

    @Deprecated
    public IRubyObject scan19(ThreadContext context, IRubyObject arg, Block block) { return scan(context, arg, block); }

}<|MERGE_RESOLUTION|>--- conflicted
+++ resolved
@@ -2635,11 +2635,7 @@
      *
      */
     public RubyString append(IRubyObject other) {
-<<<<<<< HEAD
-        // fast path for fixnum straight into ascii-compatible bytelist (modify check happens inside here as well)
-=======
         // fast path for fixnum straight into ascii-compatible bytelist (modify check performed in here)
->>>>>>> 703292e3
         if (other instanceof RubyFixnum && value.getEncoding().isAsciiCompatible()) {
             ConvertBytes.longIntoString(this, ((RubyFixnum) other).value);
             return this;
@@ -2659,10 +2655,6 @@
 
     public RubyString append(RubyString other) {
         modifyCheck();
-<<<<<<< HEAD
-=======
-        infectBy(other);
->>>>>>> 703292e3
         return cat19(other);
     }
 
