--- conflicted
+++ resolved
@@ -128,24 +128,12 @@
 
         } catch (IOException e) {
             RaiseException re = RubyZlib.newGzipFileError(runtime, "not in gzip format");
-<<<<<<< HEAD
+
             byte[] input = io.getAvailIn();
             if (input != null && input.length > 0) {
                 RubyException rubye = re.getException();
                 rubye.setInstanceVariable("@input", 
                         RubyString.newString(runtime, new ByteList(input, 0, input.length)));
-=======
-
-            if (getRuntime().is1_9()) {
-                byte[] input = io.getAvailIn();
-
-                if (input != null && input.length > 0) {
-                    RubyException rubye = re.getException();
-
-                    rubye.setInstanceVariable("@input", 
-                            RubyString.newString(runtime, new ByteList(input, 0, input.length)));
-                }
->>>>>>> b9587dbb
             }
 
             throw re;
