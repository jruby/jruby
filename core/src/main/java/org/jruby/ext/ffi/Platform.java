/***** BEGIN LICENSE BLOCK *****
 * Version: EPL 2.0/GPL 2.0/LGPL 2.1
 *
 * The contents of this file are subject to the Eclipse Public
 * License Version 2.0 (the "License"); you may not use this file
 * except in compliance with the License. You may obtain a copy of
 * the License at http://www.eclipse.org/legal/epl-v20.html
 *
 * Software distributed under the License is distributed on an "AS
 * IS" basis, WITHOUT WARRANTY OF ANY KIND, either express or
 * implied. See the License for the specific language governing
 * rights and limitations under the License.
 *
 * Copyright (C) 2008 JRuby project
 * 
 * Alternatively, the contents of this file may be used under the terms of
 * either of the GNU General Public License Version 2 or later (the "GPL"),
 * or the GNU Lesser General Public License Version 2.1 or later (the "LGPL"),
 * in which case the provisions of the GPL or the LGPL are applicable instead
 * of those above. If you wish to allow use of your version of this file only
 * under the terms of either the GPL or the LGPL, and not to allow others to
 * use your version of this file under the terms of the EPL, indicate your
 * decision by deleting the provisions above and replace them with the notice
 * and other provisions required by the GPL or the LGPL. If you do not delete
 * the provisions above, a recipient may use your version of this file under
 * the terms of any one of the EPL, the GPL or the LGPL.
 ***** END LICENSE BLOCK *****/

package org.jruby.ext.ffi;

import java.nio.ByteOrder;
import java.util.regex.Pattern;
import org.jruby.Ruby;
import org.jruby.RubyBoolean;
import org.jruby.RubyModule;
import org.jruby.anno.JRubyMethod;
import org.jruby.runtime.ThreadContext;
import org.jruby.runtime.builtin.IRubyObject;
import org.jruby.util.SafePropertyAccessor;

/**
 *
 */
public class Platform {

    private static final java.util.Locale LOCALE = java.util.Locale.ENGLISH;

    public static final CPU_TYPE CPU = determineCPU();
    public static final OS_TYPE OS = determineOS();

    private static final int ARCH_DATA_MODEL = determineArchDataModel();

    public static final String NAME = CPU + "-" + OS;
    public static final String LIBPREFIX = OS == OS.WINDOWS ? "" : "lib";
    public static final String LIBSUFFIX = determineLibExt();
    public static final String LIBC = determineLibC();
    
    public static final int BIG_ENDIAN = 4321;
    public static final int LITTLE_ENDIAN = 1234;
    public static final int BYTE_ORDER = ByteOrder.nativeOrder().equals(ByteOrder.BIG_ENDIAN) ? BIG_ENDIAN : LITTLE_ENDIAN;


    protected final int addressSize, longSize;
    private final long addressMask;
    protected final Pattern libPattern;
    private int javaVersionMajor = -1;

    public enum OS_TYPE {
        DARWIN,
        FREEBSD,
        NETBSD,
        OPENBSD,
        DRAGONFLYBSD,
        LINUX,
        SOLARIS,
        AIX,
        WINDOWS,

        UNKNOWN;
        @Override
        public String toString() { return name().toLowerCase(LOCALE); }
    }

    public enum CPU_TYPE {
        I386,
        X86_64,
        POWERPC,
        POWERPC64,
        POWERPC64LE,
        SPARC,
        SPARCV9,
        S390X,
        ARM,
        AARCH64,
        UNKNOWN;
        @Override
        public String toString() { return name().toLowerCase(LOCALE); }
    }

    private static final class SingletonHolder {
        private static final Platform PLATFORM = determinePlatform(determineOS());
    }

    private static final OS_TYPE determineOS() {
        String osName = System.getProperty("os.name").split(" ")[0];
        if (startsWithIgnoreCase(osName, "mac") || startsWithIgnoreCase(osName, "darwin")) {
            return OS_TYPE.DARWIN;
        } else if (startsWithIgnoreCase(osName, "sunos") || startsWithIgnoreCase(osName, "solaris")) {
            return OS_TYPE.SOLARIS;
        }
        for (OS_TYPE os : OS_TYPE.values()) {
            if (startsWithIgnoreCase(osName, os.toString())) {
                return os;
            }
        }
        return OS_TYPE.UNKNOWN;
    }

    private static final Platform determinePlatform(OS_TYPE os) {
        switch (os) {
            case DARWIN:
                return new Darwin();
            case LINUX:
                return new Linux();
            case AIX:
                return new AIX();
            case WINDOWS:
                return new Windows();
            case UNKNOWN:
                return new Unsupported(os);
            default:
                return new Default(os);
        }
    }

    private static final CPU_TYPE determineCPU() {
        String archString = System.getProperty("os.arch").toLowerCase(LOCALE);
        if ("x86".equals(archString) || "i386".equals(archString) || "i86pc".equals(archString)) {
            return CPU.I386;
        } else if ("x86_64".equals(archString) || "amd64".equals(archString)) {
            return CPU.X86_64;
        } else if ("ppc".equals(archString) || "powerpc".equals(archString)) {
            return CPU.POWERPC;
        } else if ("ppc64".equals(archString)) {
            return CPU.POWERPC64;
        } else if ("ppc64le".equals(archString)) {
            return CPU.POWERPC64LE;
        } else if ("sparc".equals(archString)) {
            return CPU.SPARC;
        } else if ("sparcv9".equals(archString)) {
            return CPU.SPARCV9;
        } else if ("s390x".equals(archString)) {
            return CPU.S390X;
        } else if ("arm".equals(archString)) {
            return CPU.ARM;
        } else if ("aarch64".equals(archString)) {
            return CPU.AARCH64;
        } else if ("universal".equals(archString)) {
            // OS X OpenJDK7 builds report "universal" right now
            String bits = SafePropertyAccessor.getProperty("sun.arch.data.model");
            if ("32".equals(bits)) {
                System.setProperty("os.arch", "i386");
                return CPU.I386;
            } else if ("64".equals(bits)) {
                System.setProperty("os.arch", "x86_64");
                return CPU.X86_64;
            }
        }
        return CPU.UNKNOWN;
    }

    private static final String determineLibC() {
        switch (OS) {
            case WINDOWS:
                return "msvcrt.dll";
            case LINUX:
                return "libc.so.6";
            case AIX:
                if (ARCH_DATA_MODEL == 32) {
                    return "libc.a(shr.o)";
                } else {
                    return "libc.a(shr_64.o)";
                }
            default:
                return LIBPREFIX + "c." + LIBSUFFIX;
        }
    }

    private static final String determineLibExt() {
        switch (OS) {
            case WINDOWS:
                return "dll";
            case AIX:
                return "a";
            case DARWIN:
                return "dylib";
            default:
                return "so";
        }
    }

    private static int determineArchDataModel() {
        int dataModel = SafePropertyAccessor.getInt("sun.arch.data.model"); // default: 0
        if (dataModel != 32 && dataModel != 64) {
            switch (CPU) {
                case I386:
                case POWERPC:
                case SPARC:
                    dataModel = 32;
                    break;
                case X86_64:
                case POWERPC64:
                case POWERPC64LE:
                case SPARCV9:
                case S390X:
                case AARCH64:
                    dataModel = 64;
                    break;
                default:
                    dataModel = 0;
            }
        }
        return dataModel;
    }

    protected Platform(OS_TYPE os) {
        addressSize = ARCH_DATA_MODEL;
        addressMask = addressSize == 32 ? 0xffffffffL : 0xffffffffffffffffL;
        longSize = os == OS.WINDOWS ? 32 : addressSize; // Windows is LLP64
        String libpattern;
        switch (os) {
            case WINDOWS:
                libpattern = ".*\\.dll$";
                break;
            case DARWIN:
                libpattern = "lib.*\\.(dylib|jnilib)$";
                break;
            case AIX:
                libpattern = "lib.*\\.a$";
                break;
            default:
                libpattern = "lib.*\\.so.*$";
                break;
        }
        libPattern = Pattern.compile(libpattern);
    }

    /**
     * Gets the current <tt>Platform</tt>
     *
     * @return The current platform.
     */
    public static final Platform getPlatform() {
        return SingletonHolder.PLATFORM;
    }

    /**
     * Gets the current Operating System.
     *
     * @return A <tt>OS</tt> value representing the current Operating System.
     */
    public final OS_TYPE getOS() {
        return OS;
    }

    /**
     * Gets the current processor architecture the JVM is running on.
     *
     * @return A <tt>CPU</tt> value representing the current processor architecture.
     */
    public final CPU_TYPE getCPU() {
        return CPU;
    }

    /**
     * Gets the version of the Java Virtual Machine (JVM) jffi is running on.
     *
     * @return A number representing the java version.  e.g. 8 for java 1.8, 9 for java 9
     */
    public final int getJavaMajorVersion() {
        if (javaVersionMajor != -1) return javaVersionMajor;

        int version = 5;
        try {
            String versionString = SafePropertyAccessor.getProperty("java.version");
            if (versionString != null) {
                // remove additional version identifiers, e.g. -ea
                versionString = versionString.split("-|\\+")[0];
                String[] v = versionString.split("\\.");
                if (v[0].equals("1")) {
                    // Pre Java 9, 1.x style
                    version = Integer.valueOf(v[1]);
                } else {
                    // Java 9+, x.y.z style
                    version = Integer.valueOf(v[0]);
                }
            }
        } catch (Exception ex) {
            version = 0;
        }

        return javaVersionMajor = version;
    }
    public final boolean isBSD() {
        return OS == OS.FREEBSD || OS == OS.OPENBSD || OS == OS.NETBSD || OS == OS.DARWIN || OS == OS.DRAGONFLYBSD;
    }
    public final boolean isUnix() {
        return OS != OS.WINDOWS;
    }
    public final boolean isSupported() {
        return OS != OS.UNKNOWN 
                && CPU != CPU.UNKNOWN
                && (addressSize == 32 || addressSize == 64);
    }
    public static void createPlatformModule(Ruby runtime, RubyModule ffi) {
        RubyModule module = ffi.defineModuleUnder("Platform");
        Platform platform = Platform.getPlatform();
        OS_TYPE os = platform.getOS();
        module.defineConstant("ADDRESS_SIZE", runtime.newFixnum(platform.addressSize));
        module.defineConstant("LONG_SIZE", runtime.newFixnum(platform.longSize));
        module.defineConstant("IS_DRAGONFLYBSD", runtime.newBoolean(os == OS.DRAGONFLYBSD));
        module.defineConstant("BYTE_ORDER", runtime.newFixnum(BYTE_ORDER));
        module.defineConstant("BIG_ENDIAN", runtime.newFixnum(BIG_ENDIAN));
        module.defineConstant("LITTLE_ENDIAN", runtime.newFixnum(LITTLE_ENDIAN));
        module.defineAnnotatedMethods(Platform.class);
    }
<<<<<<< HEAD
=======
    @JRubyMethod(name = "windows?", module=true)
    public static IRubyObject windows_p(ThreadContext context, IRubyObject recv) {
        return RubyBoolean.newBoolean(context, OS == OS.WINDOWS);
    }
    @JRubyMethod(name = "mac?", module=true)
    public static IRubyObject mac_p(ThreadContext context, IRubyObject recv) {
        return RubyBoolean.newBoolean(context, OS == OS.DARWIN);
    }
    @JRubyMethod(name = "unix?", module=true)
    public static IRubyObject unix_p(ThreadContext context, IRubyObject recv) {
        return RubyBoolean.newBoolean(context, Platform.getPlatform().isUnix());
    }
    @JRubyMethod(name = "bsd?", module=true)
    public static IRubyObject bsd_p(ThreadContext context, IRubyObject recv) {
        return RubyBoolean.newBoolean(context, Platform.getPlatform().isBSD());
    }
    @JRubyMethod(name = "linux?", module=true)
    public static IRubyObject linux_p(ThreadContext context, IRubyObject recv) {
        return RubyBoolean.newBoolean(context, OS == OS.LINUX);
    }
    @JRubyMethod(name = "solaris?", module=true)
    public static IRubyObject solaris_p(ThreadContext context, IRubyObject recv) {
        return RubyBoolean.newBoolean(context, OS == OS.SOLARIS);
    }
>>>>>>> f2814db9
    /**
     * An extension over <code>System.getProperty</code> method.
     * Handles security restrictions, and returns the default
     * value if the access to the property is restricted.
     * @param property The system property name.
     * @param defValue The default value.
     * @return The value of the system property,
     *         or the default value.
     */
    public static String getProperty(String property, String defValue) {
        try {
            return System.getProperty(property, defValue);
        } catch (SecurityException se) {
            return defValue;
        }
    }
    /**
     * Gets the size of a C 'long' on the native platform.
     *
     * @return the size of a long in bits
     */
    public final int longSize() {
        return longSize;
    }

    /**
     * Gets the size of a C address/pointer on the native platform.
     *
     * @return the size of a pointer in bits
     */
    public final int addressSize() {
        return addressSize;
    }
    
    /**
     * Gets the 32/64bit mask of a C address/pointer on the native platform.
     *
     * @return the size of a pointer in bits
     */
    public final long addressMask() {
        return addressMask;
    }

    /**
     * Gets the name of this <tt>Platform</tt>.
     *
     * @return The name of this platform.
     */
    public String getName() {
        return CPU + "-" + OS;
    }

    public String mapLibraryName(String libName) {
        //
        // A specific version was requested - use as is for search
        //
        if (libPattern.matcher(libName).find()) {
            return libName;
        }
        return System.mapLibraryName(libName);
    }
    private static class Supported extends Platform {
        public Supported(OS_TYPE os) {
            super(os);
        }
    }
    private static class Unsupported extends Platform {
        public Unsupported(OS_TYPE os) {
            super(os);
        }
    }
    private static final class Default extends Platform {

        public Default(OS_TYPE os) {
            super(os);
        }

    }
    /**
     * A {@link Platform} subclass representing the MacOS system.
     */
    private static final class Darwin extends Supported {

        public Darwin() {
            super(OS.DARWIN);
        }

        @Override
        public String mapLibraryName(String libName) {
            //
            // A specific version was requested - use as is for search
            //
            if (libPattern.matcher(libName).find()) {
                return libName;
            }
            return "lib" + libName + ".dylib";
        }
    }

    /**
     * A {@link Platform} subclass representing the Linux operating system.
     */
    private static final class Linux extends Supported {

        public Linux() {
            super(OS.LINUX);
        }

        
        @Override
        public String mapLibraryName(String libName) {
            // Older JDK on linux map 'c' to 'libc.so' which doesn't work
            return "c".equals(libName) || "libc.so".equals(libName)
                    ? "libc.so.6" : super.mapLibraryName(libName);
        }
    }

    /**
     * A {@link Platform} subclass representing the Linux operating system.
     */
    private static final class AIX extends Supported {

        public AIX() {
            super(OS.AIX);
        }


        @Override
        public String mapLibraryName(String libName) {
            return "c".equals(libName) || "libc.so".equals(libName)
                    ? LIBC : super.mapLibraryName(libName);
        }
    }

    /**
     * A {@link Platform} subclass representing the Windows system.
     */
    private static class Windows extends Supported {

        public Windows() {
            super(OS.WINDOWS);
        }
    }

    private static boolean startsWithIgnoreCase(String s1, String s2) {
        return s1.startsWith(s2)
            || s1.toUpperCase(LOCALE).startsWith(s2.toUpperCase(LOCALE))
            || s1.toLowerCase(LOCALE).startsWith(s2.toLowerCase(LOCALE));
    }
}<|MERGE_RESOLUTION|>--- conflicted
+++ resolved
@@ -324,8 +324,7 @@
         module.defineConstant("LITTLE_ENDIAN", runtime.newFixnum(LITTLE_ENDIAN));
         module.defineAnnotatedMethods(Platform.class);
     }
-<<<<<<< HEAD
-=======
+
     @JRubyMethod(name = "windows?", module=true)
     public static IRubyObject windows_p(ThreadContext context, IRubyObject recv) {
         return RubyBoolean.newBoolean(context, OS == OS.WINDOWS);
@@ -350,7 +349,7 @@
     public static IRubyObject solaris_p(ThreadContext context, IRubyObject recv) {
         return RubyBoolean.newBoolean(context, OS == OS.SOLARIS);
     }
->>>>>>> f2814db9
+
     /**
      * An extension over <code>System.getProperty</code> method.
      * Handles security restrictions, and returns the default
