--- conflicted
+++ resolved
@@ -1285,7 +1285,6 @@
         return JavaUtil.convertJavaToUsableRubyObject(getRuntime(), obj);
     }
 
-<<<<<<< HEAD
     @Deprecated
     @Override
     @JRubyMethod
@@ -1298,10 +1297,10 @@
     @JRubyMethod
     public IRubyObject untaint(ThreadContext context) {
         return this;
-=======
+    }
+
     private static JavaSites.SetSites sites(ThreadContext context) {
         return context.sites.Set;
->>>>>>> 42094b70
     }
 
 }