--- conflicted
+++ resolved
@@ -78,18 +78,7 @@
                 defineMethods(context, RubySet.class).
                 tap(c -> c.marshalWith(new SetMarshal(c.getMarshal())));
 
-<<<<<<< HEAD
-        Set.setReifiedClass(RubySet.class);
-
-        Set.includeModule(runtime.getEnumerable());
-        Set.defineAnnotatedMethods(RubySet.class);
-
-        Set.setMarshal(new SetMarshal(Set.getMarshal()));
-
-        runtime.getLoadService().require("org/jruby/kernel/set.rb");
-=======
-        loadService(context).require("jruby/set.rb");
->>>>>>> 21c220e4
+        loadService(context).require("org/jruby/kernel/set.rb");
 
         return Set;
     }
