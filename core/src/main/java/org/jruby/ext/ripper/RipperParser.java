--- conflicted
+++ resolved
@@ -3236,12 +3236,8 @@
 };
 states[352] = new RipperParserState() {
   @Override public Object execute(RipperParser p, Object yyVal, Object[] yyVals, int yyTop) {
-<<<<<<< HEAD
                     yyVal = new Integer((p.isInClass() ? 0b10 : 0) |
                                      (p.isInDef()   ? 0b01 : 0));
-=======
-                    yyVal = Integer.valueOf((p.isInClass() ? 2 : 0) & (p.isInDef() ? 1 : 0));
->>>>>>> 0bedfbb2
                     p.setInDef(false);
                     p.setIsInClass(false);
                     p.pushLocalScope();
