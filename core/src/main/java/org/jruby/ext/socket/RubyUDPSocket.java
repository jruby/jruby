/***** BEGIN LICENSE BLOCK *****
 * Version: EPL 1.0/GPL 2.0/LGPL 2.1
 *
 * The contents of this file are subject to the Eclipse Public
 * License Version 1.0 (the "License"); you may not use this file
 * except in compliance with the License. You may obtain a copy of
 * the License at http://www.eclipse.org/legal/epl-v10.html
 *
 * Software distributed under the License is distributed on an "AS
 * IS" basis, WITHOUT WARRANTY OF ANY KIND, either express or
 * implied. See the License for the specific language governing
 * rights and limitations under the License.
 *
 * Copyright (C) 2007 Damian Steer <pldms@mac.com>
 *
 * Alternatively, the contents of this file may be used under the terms of
 * either of the GNU General Public License Version 2 or later (the "GPL"),
 * or the GNU Lesser General Public License Version 2.1 or later (the "LGPL"),
 * in which case the provisions of the GPL or the LGPL are applicable instead
 * of those above. If you wish to allow use of your version of this file only
 * under the terms of either the GPL or the LGPL, and not to allow others to
 * use your version of this file under the terms of the EPL, indicate your
 * decision by deleting the provisions above and replace them with the notice
 * and other provisions required by the GPL or the LGPL. If you do not delete
 * the provisions above, a recipient may use your version of this file under
 * the terms of any one of the EPL, the GPL or the LGPL.
 ***** END LICENSE BLOCK *****/
package org.jruby.ext.socket;

import java.io.IOException;
import java.net.BindException;
import java.net.ConnectException;
import java.net.Inet4Address;
import java.net.Inet6Address;
import java.net.InetAddress;
import java.net.InetSocketAddress;
import java.net.NoRouteToHostException;
import java.net.PortUnreachableException;
import java.net.ProtocolFamily;
import java.net.SocketAddress;
import java.net.SocketException;
import java.net.MulticastSocket;
import java.net.StandardProtocolFamily;
import java.net.UnknownHostException;
import java.net.DatagramPacket;
import java.nio.ByteBuffer;
import java.nio.channels.Channel;
import java.nio.channels.DatagramChannel;
import java.nio.channels.NotYetConnectedException;

import jnr.constants.platform.AddressFamily;
import jnr.netdb.Service;
import org.jruby.Ruby;
import org.jruby.RubyClass;
import org.jruby.RubyFixnum;
import org.jruby.RubyInteger;
import org.jruby.RubyModule;
import org.jruby.RubyNumeric;
import org.jruby.RubyString;
import org.jruby.anno.JRubyClass;
import org.jruby.anno.JRubyMethod;
import org.jruby.ast.util.ArgsUtil;
import org.jruby.exceptions.RaiseException;
import org.jruby.runtime.Block;
import org.jruby.runtime.ObjectAllocator;
import org.jruby.runtime.ThreadContext;
import org.jruby.runtime.Visibility;
import org.jruby.runtime.builtin.IRubyObject;
import org.jruby.util.ByteList;
import org.jruby.util.io.Sockaddr;

/**
 * @author <a href="mailto:pldms@mac.com">Damian Steer</a>
 */
@JRubyClass(name="UDPSocket", parent="IPSocket")
public class RubyUDPSocket extends RubyIPSocket {

    static void createUDPSocket(Ruby runtime) {
        RubyClass rb_cUDPSocket = runtime.defineClass("UDPSocket", runtime.getClass("IPSocket"), UDPSOCKET_ALLOCATOR);

        rb_cUDPSocket.includeModule(runtime.getClass("Socket").getConstant("Constants"));

        rb_cUDPSocket.defineAnnotatedMethods(RubyUDPSocket.class);

        runtime.getObject().setConstant("UDPsocket", rb_cUDPSocket);
    }

    private static ObjectAllocator UDPSOCKET_ALLOCATOR = new ObjectAllocator() {

        public IRubyObject allocate(Ruby runtime, RubyClass klass) {
            return new RubyUDPSocket(runtime, klass);
        }
    };

    public RubyUDPSocket(Ruby runtime, RubyClass type) {
        super(runtime, type);
    }

    @Override
    @JRubyMethod(visibility = Visibility.PRIVATE)
    public IRubyObject initialize(ThreadContext context) {
        return initialize(context, StandardProtocolFamily.INET);
    }

    @JRubyMethod(visibility = Visibility.PRIVATE)
    public IRubyObject initialize(ThreadContext context, IRubyObject _family) {
        AddressFamily family = SocketUtils.addressFamilyFromArg(_family);

        if (family == AddressFamily.AF_INET) {
            explicitFamily = Inet4Address.class;
            return initialize(context, StandardProtocolFamily.INET);
        } else if (family == AddressFamily.AF_INET6) {
            explicitFamily = Inet6Address.class;
            return initialize(context, StandardProtocolFamily.INET6);
        }

        throw context.runtime.newErrnoEAFNOSUPPORTError("invalid family for UDPSocket: " + _family);
    }

    public IRubyObject initialize(ThreadContext context, ProtocolFamily family) {
        Ruby runtime = context.runtime;

        try {
            DatagramChannel channel = DatagramChannel.open(family);
            initSocket(newChannelFD(runtime, channel));
        } catch (ConnectException e) {
            throw runtime.newErrnoECONNREFUSEDError();
        } catch (UnknownHostException e) {
            throw SocketUtils.sockerr(runtime, "initialize: name or service not known");
        } catch (IOException e) {
            throw sockerr(runtime, "initialize: name or service not known", e);
        }

        return this;
    }

    @JRubyMethod
    public IRubyObject bind(ThreadContext context, IRubyObject host, IRubyObject _port) {
        final Ruby runtime = context.runtime;

        final InetSocketAddress addr;
        final int port = SocketUtils.portToInt(_port);
        try {
            final Channel channel = getChannel();

            if ( host.isNil() ||
                 ( (host instanceof RubyString) && ((RubyString) host).isEmpty() ) ) {
                // host is nil or the empty string, bind to INADDR_ANY
                addr = new InetSocketAddress(port);
            }
            else if (host instanceof RubyFixnum) {
                // passing in something like INADDR_ANY
                int intAddr = 0;
                if (host instanceof RubyInteger) {
                    intAddr = RubyNumeric.fix2int(host);
                } else if (host instanceof RubyString) {
                    intAddr = ((RubyString)host).to_i().convertToInteger().getIntValue();
                } else {
                    throw runtime.newTypeError(host, runtime.getInteger());
                }
                RubyModule Socket = runtime.getModule("Socket");
                if (intAddr == RubyNumeric.fix2int(Socket.getConstant("INADDR_ANY"))) {
                    addr = new InetSocketAddress(InetAddress.getByName("0.0.0.0"), port);
                }
                else {
                    if (multicastStateManager == null) {
                        throw runtime.newNotImplementedError("bind with host: " + intAddr);
                    }
                    else addr = null;
                }
            }
            else {
                addr = new InetSocketAddress(InetAddress.getByName(host.convertToString().toString()), port);
            }

            if (multicastStateManager == null) {
                ((DatagramChannel) channel).bind(addr);
            } else {
                multicastStateManager.rebindToPort(port);
            }

            return RubyFixnum.zero(runtime);
        }
        catch (UnknownHostException e) {
            throw SocketUtils.sockerr(runtime, "bind: name or service not known");
        }
        catch (BindException e) {
            throw runtime.newErrnoEADDRFromBindException(e);
        }
        catch (SocketException e) {
            final String message = e.getMessage();
            if ( message != null ) {
                switch ( message ) {
                    case "Permission denied" :
                        throw runtime.newErrnoEACCESError("bind(2) for " + host.inspect() + " port " + port);
                }
            }
            throw sockerr(runtime, "bind: name or service not known", e);
        }
        catch (IOException e) {
            throw sockerr(runtime, "bind: name or service not known", e);
        }
    }

    @JRubyMethod
    public IRubyObject connect(ThreadContext context, IRubyObject _host, IRubyObject port) {
        Ruby runtime = context.runtime;

        try {
            String host = _host.isNil() ? "localhost" : _host.convertToString().toString();
            InetAddress[] addrs = InetAddress.getAllByName(host);

            for (int i = 0; i < addrs.length; i++) {
                InetAddress a = addrs[i];

                // If an explicit family is specified, don't try all addresses
                if (explicitFamily != null && !explicitFamily.isInstance(a)) continue;

                try {
                    InetSocketAddress addr = new InetSocketAddress(addrs[i], SocketUtils.portToInt(port));

                    ((DatagramChannel) this.getChannel()).connect(addr);

                    return RubyFixnum.zero(runtime);
                } catch (NoRouteToHostException nrthe) {
                    if (i+1 < addrs.length) continue;
                    throw nrthe;
                }
            }
        }
        catch (UnknownHostException e) {
            throw SocketUtils.sockerr(runtime, "connect: name or service not known");
        }
        catch (IOException e) {
            throw runtime.newIOErrorFromException(e);
        }
        catch (IllegalArgumentException e) {
            throw SocketUtils.sockerr(runtime, e.getLocalizedMessage());
        }

        // should not get here
        return context.nil;
    }

    private DatagramChannel getDatagramChannel() {
        return (DatagramChannel) getChannel();
    }

    @JRubyMethod(required = 1, optional = 3)
    public IRubyObject recvfrom_nonblock(ThreadContext context, IRubyObject[] args) {
        return recvfrom_nonblock(this, context, args);
    }

    public static IRubyObject recvfrom_nonblock(RubyBasicSocket socket, ThreadContext context, IRubyObject[] args) {
        Ruby runtime = context.runtime;
        int argc = args.length;
        IRubyObject opts = ArgsUtil.getOptionsArg(context.runtime, args);
        if (!opts.isNil()) argc--;

        IRubyObject length = context.nil;
        IRubyObject flags = length;
        IRubyObject str = length;

        switch (argc) {
            case 3:
                str = args[2];
            case 2:
                flags = args[1];
            case 1:
                length = args[0];
        }

        boolean exception = ArgsUtil.extractKeywordArg(context, "exception", opts) != runtime.getFalse();

        return recvfrom_nonblock(socket, context, length, flags, str, exception);
    }

    public static IRubyObject recvfrom_nonblock(RubyBasicSocket socket, ThreadContext context, IRubyObject _length, IRubyObject _flags, IRubyObject str, boolean ex) {
        final Ruby runtime = context.runtime;

        try {
            int length = RubyNumeric.fix2int(_length);

            ReceiveTuple tuple = doReceiveNonblockTuple(socket, runtime, length, ex);

            // TODO: make this efficient
            if (!str.isNil()) {
                tuple.result = str.convertToString().replace19(tuple.result);
            }

            IRubyObject addressArray = socket.addrFor(context, tuple.sender, false);

            return runtime.newArray(tuple.result, addressArray);
        }
        catch (UnknownHostException e) {
            throw SocketUtils.sockerr(runtime, "recvfrom: name or service not known");
        }
        catch (PortUnreachableException e) {
            throw runtime.newErrnoECONNREFUSEDError();
        }
        catch (IOException e) { // SocketException
            throw runtime.newIOErrorFromException(e);
        }
        catch (RaiseException e) { throw e; }
        catch (Exception e) {
            throw sockerr(runtime, e.getLocalizedMessage(), e);
        }
    }

    @JRubyMethod
    public IRubyObject send(ThreadContext context, IRubyObject _mesg, IRubyObject _flags) {
        // TODO: implement flags
        final Ruby runtime = context.runtime;

        try {
            int written;

            RubyString data = _mesg.convertToString();
            ByteList dataBL = data.getByteList();
            ByteBuffer buf = ByteBuffer.wrap(dataBL.unsafeBytes(), dataBL.begin(), dataBL.realSize());

            written = ((DatagramChannel) this.getChannel()).write(buf);

            return runtime.newFixnum(written);
        }
        catch (NotYetConnectedException e) {
            throw runtime.newErrnoEDESTADDRREQError("send(2)");
        }
        catch (UnknownHostException e) {
            throw SocketUtils.sockerr(runtime, "send: name or service not known");
        }
        catch (IOException e) { // SocketException
            throw runtime.newIOErrorFromException(e);
        }
        catch (RaiseException e) { throw e; }
        catch (Exception e) {
            throw sockerr(runtime, e.getLocalizedMessage(), e);
        }
    }

    @JRubyMethod(required = 2, optional = 2)
    public IRubyObject send(ThreadContext context, IRubyObject[] args) {
        // TODO: implement flags
        Ruby runtime = context.runtime;
        IRubyObject _mesg = args[0];
        IRubyObject _flags = args[1];

        try {
            int written;

            if (args.length == 2) {
                return send(context, _mesg, _flags);
            }

            InetAddress[] addrs;
            int port;
            if (args.length == 3) {
                InetSocketAddress sockAddress;
                IRubyObject sockaddr = args[2];
                if (sockaddr instanceof Addrinfo) {
                    sockAddress = ((Addrinfo) sockaddr).getInetSocketAddress();
                    if (sockAddress == null) {
                        throw SocketUtils.sockerr(runtime, "need AF_INET or AF_INET6 address");
                    }
                } else {
                    sockAddress = Sockaddr.addressFromSockaddr_in(context, sockaddr);
                }
                addrs = new InetAddress[] {sockAddress.getAddress()};
                port = sockAddress.getPort();
            } else { // args.length >= 4
                IRubyObject _host = args[2];
                IRubyObject _port = args[3];

<<<<<<< HEAD
                RubyString nameStr = _host.convertToString();
=======
            RubyString nameStr = _host.convertToString();
            RubyString data = _mesg.convertToString();
            ByteList dataBL = data.getByteList();
            ByteBuffer buf = ByteBuffer.wrap(dataBL.unsafeBytes(), dataBL.begin(), dataBL.realSize());
>>>>>>> 26e790fa

                if (_port instanceof RubyString) {

                    Service service = Service.getServiceByName(_port.asJavaString(), "udp");

                    if (service != null) {
                        port = service.getPort();
                    } else {
                        port = (int) _port.convertToInteger("to_i").getLongValue();
                    }

                } else {
                    port = (int) _port.convertToInteger().getLongValue();
                }

                addrs = SocketUtils.getRubyInetAddresses(nameStr.getByteList());
            }

            RubyString data = _mesg.convertToString();
            ByteBuffer buf = ByteBuffer.wrap(data.getBytes());

            byte[] buf2 = data.getBytes();
            DatagramPacket sendDP;

            for (int i = 0; i < addrs.length; i++) {
                InetAddress inetAddress = addrs[i];
                InetSocketAddress addr = new InetSocketAddress(inetAddress, port);

                try {
                    if (this.multicastStateManager == null) {
                        written = ((DatagramChannel) this.getChannel()).send(buf, addr);

                    } else {
                        sendDP = new DatagramPacket(buf2, buf2.length, addr);
                        multicastStateManager.rebindToPort(addr.getPort());
                        MulticastSocket ms = this.multicastStateManager.getMulticastSocket();

                        ms.send(sendDP);
                        written = sendDP.getLength();
                    }

                    return runtime.newFixnum(written);
                } catch (NoRouteToHostException nrthe) {
                    if (i+1 < addrs.length) {
                        continue;
                    }
                    throw nrthe;
                }
            }
        } catch (UnknownHostException e) {
            throw SocketUtils.sockerr(runtime, "send: name or service not known");
        } catch (IOException e) { // SocketException
            throw runtime.newIOErrorFromException(e);
        }
        catch (RaiseException e) { throw e; }
        catch (Exception e) {
            throw sockerr(runtime, e.getLocalizedMessage(), e);
        }

        // should not get here
        return context.nil;
    }

    @JRubyMethod(rest = true, meta = true)
    public static IRubyObject open(ThreadContext context, IRubyObject recv, IRubyObject[] args, Block block) {
        RubyUDPSocket sock = (RubyUDPSocket) recv.callMethod(context, "new", args);

        if (!block.isGiven()) {
            return sock;
        }

        try {
            return block.yield(context, sock);

        } finally {
            if (sock.openFile.isOpen()) {
                sock.close();
            }
        }
    }

    /**
     * Overrides IPSocket#recvfrom
     */
    @Override
    public IRubyObject recvfrom(ThreadContext context, IRubyObject _length) {
        return recvfrom(this, context, _length);
    }

    public static IRubyObject recvfrom(RubyBasicSocket socket, ThreadContext context, IRubyObject _length) {
        final Ruby runtime = context.runtime;

        try {
            int length = RubyNumeric.fix2int(_length);

            ReceiveTuple tuple = doReceiveTuple(socket, runtime, length, true);

            IRubyObject addressArray = socket.addrFor(context, tuple.sender, false);

            return runtime.newArray(tuple.result, addressArray);
        }
        catch (UnknownHostException e) {
            throw SocketUtils.sockerr(runtime, "recvfrom: name or service not known");
        }
        catch (PortUnreachableException e) {
            throw runtime.newErrnoECONNREFUSEDError();
        }
        catch (IOException e) { // SocketException
            throw runtime.newIOErrorFromException(e);
        }
        catch (RaiseException e) { throw e; }
        catch (Exception e) {
            throw sockerr(runtime, e.getLocalizedMessage(), e);
        }
    }

    /**
     * Overrides IPSocket#recvfrom
     */
    @Override
    public IRubyObject recvfrom(ThreadContext context, IRubyObject _length, IRubyObject _flags) {
        // TODO: handle flags
        return recvfrom(context, _length);
    }

    /**
     * Overrides BasicSocket#recv
     */
    @Override
    public IRubyObject recv(ThreadContext context, IRubyObject _length) {
        final Ruby runtime = context.runtime;

        try {
            return doReceive(this, runtime, RubyNumeric.fix2int(_length));
        }
        catch (IOException e) { // SocketException
            throw runtime.newIOErrorFromException(e);
        }
        catch (RaiseException e) { throw e; }
        catch (Exception e) {
            throw sockerr(runtime, e.getLocalizedMessage(), e);
        }
    }

    /**
     * Overrides BasicSocket#recv
     */
    @Override
    public IRubyObject recv(ThreadContext context, IRubyObject _length, IRubyObject _flags) {
        // TODO: implement flags
        return recv(context, _length);
    }

    private static ReceiveTuple doReceiveTuple(RubyBasicSocket socket, Ruby runtime, int length, boolean ex) throws IOException {
        ReceiveTuple tuple = new ReceiveTuple();

        if (socket.multicastStateManager == null) {
            doReceive(socket, runtime, length, ex, tuple);
        } else {
            doReceiveMulticast(socket, runtime, length, ex, tuple);
        }

        return tuple;
    }

    private static ReceiveTuple doReceiveNonblockTuple(RubyBasicSocket socket, Ruby runtime, int length, boolean ex) throws IOException {
        DatagramChannel channel = (DatagramChannel)socket.getChannel();

        synchronized (channel.blockingLock()) {
            boolean oldBlocking = channel.isBlocking();

            channel.configureBlocking(false);

            try {
                return doReceiveTuple(socket, runtime, length, ex);
            }
            finally {
                channel.configureBlocking(oldBlocking);
            }
        }
    }

    private static IRubyObject doReceive(RubyBasicSocket socket, Ruby runtime, int length) throws IOException {
        return doReceive(socket, runtime, length, true, null);
    }

    protected static IRubyObject doReceive(RubyBasicSocket socket, Ruby runtime, int length, boolean ex, ReceiveTuple tuple) throws IOException {
        DatagramChannel channel = (DatagramChannel)socket.getChannel();

        ByteBuffer buf = ByteBuffer.allocate(length);

        InetSocketAddress sender = (InetSocketAddress)channel.receive(buf);

        if (sender == null) {
            // noblocking receive
            if (!ex) return runtime.newSymbol("wait_readable");
            throw runtime.newErrnoEAGAINReadableError("recvfrom(2) would block");
        }

        // see JRUBY-4678
        if (sender == null) {
            throw runtime.newErrnoECONNRESETError();
        }

        RubyString result = runtime.newString(new ByteList(buf.array(), 0, buf.position()));

        if (tuple != null) {
            tuple.result = result;
            tuple.sender = sender;
        }

        return result;
    }

    private static IRubyObject doReceiveMulticast(RubyBasicSocket socket, Ruby runtime, int length, boolean ex, ReceiveTuple tuple) throws IOException {
        byte[] buf2 = new byte[length];
        ByteBuffer recv = ByteBuffer.wrap(buf2);
        SocketAddress address;

        DatagramChannel channel = socket.multicastStateManager.getMulticastSocket().getChannel();

        address = channel.receive(recv);

        if (address == null) {
            if (!ex) return runtime.newSymbol("wait_readable");
            throw runtime.newErrnoEAGAINReadableError("multicast UDP does not support nonblocking");
        }

        InetSocketAddress sender = (InetSocketAddress) address;

        // see JRUBY-4678
        if (sender == null) {
            throw runtime.newErrnoECONNRESETError();
        }

        recv.flip();
        RubyString result = runtime.newString(new ByteList(recv.array(), recv.position(), recv.limit()));

        if (tuple != null) {
            tuple.result = result;
            tuple.sender = sender;
        }

        return result;
    }

    private volatile Class<? extends InetAddress> explicitFamily;

    @Deprecated
    public IRubyObject bind(IRubyObject host, IRubyObject port) {
        return bind(getRuntime().getCurrentContext(), host, port);
    }

    @Deprecated
    public IRubyObject connect(IRubyObject host, IRubyObject port) {
        return connect(getRuntime().getCurrentContext(), host, port);
    }

    @Deprecated
    public IRubyObject recvfrom(IRubyObject[] args) {
        return recvfrom(getRuntime().getCurrentContext(), args);
    }

    @Deprecated
    public IRubyObject send(IRubyObject[] args) {
        return send(getRuntime().getCurrentContext(), args);
    }

    @Deprecated
    public static IRubyObject open(IRubyObject recv, IRubyObject[] args, Block block) {
        return open(recv.getRuntime().getCurrentContext(), recv, args, block);
    }
}// RubyUDPSocket
<|MERGE_RESOLUTION|>--- conflicted
+++ resolved
@@ -371,14 +371,7 @@
                 IRubyObject _host = args[2];
                 IRubyObject _port = args[3];
 
-<<<<<<< HEAD
                 RubyString nameStr = _host.convertToString();
-=======
-            RubyString nameStr = _host.convertToString();
-            RubyString data = _mesg.convertToString();
-            ByteList dataBL = data.getByteList();
-            ByteBuffer buf = ByteBuffer.wrap(dataBL.unsafeBytes(), dataBL.begin(), dataBL.realSize());
->>>>>>> 26e790fa
 
                 if (_port instanceof RubyString) {
 
@@ -398,7 +391,8 @@
             }
 
             RubyString data = _mesg.convertToString();
-            ByteBuffer buf = ByteBuffer.wrap(data.getBytes());
+            ByteList dataBL = data.getByteList();
+            ByteBuffer buf = ByteBuffer.wrap(dataBL.unsafeBytes(), dataBL.begin(), dataBL.realSize());
 
             byte[] buf2 = data.getBytes();
             DatagramPacket sendDP;
