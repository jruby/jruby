--- conflicted
+++ resolved
@@ -28,36 +28,15 @@
 
 package org.jruby.ext.socket;
 
-<<<<<<< HEAD
-import java.io.IOException;
-import java.net.Inet6Address;
-import java.net.InetSocketAddress;
-import java.net.SocketAddress;
-import java.nio.ByteBuffer;
-import java.nio.ByteOrder;
-import jnr.ffi.byref.IntByReference;
-import java.nio.channels.Channel;
-import java.nio.channels.DatagramChannel;
-import java.nio.channels.SelectableChannel;
-
-=======
->>>>>>> c79330ab
 import jnr.constants.platform.Fcntl;
 import jnr.constants.platform.IPProto;
 import jnr.constants.platform.ProtocolFamily;
 import jnr.constants.platform.SocketLevel;
 import jnr.constants.platform.SocketOption;
-<<<<<<< HEAD
-
-import jnr.ffi.LibraryLoader;
-import jnr.ffi.annotations.In;
-import jnr.ffi.annotations.Out;
-=======
 import jnr.ffi.LibraryLoader;
 import jnr.ffi.annotations.In;
 import jnr.ffi.annotations.Out;
 import jnr.ffi.byref.IntByReference;
->>>>>>> c79330ab
 import jnr.posix.Timeval;
 import jnr.unixsocket.UnixSocketAddress;
 import org.jruby.Ruby;
@@ -85,12 +64,6 @@
 import org.jruby.util.io.OpenFile;
 import org.jruby.util.io.Sockaddr;
 
-<<<<<<< HEAD
-import static jnr.constants.platform.TCP.TCP_INFO;
-import static jnr.constants.platform.TCP.TCP_KEEPIDLE;
-import static jnr.constants.platform.TCP.TCP_KEEPINTVL;
-import static jnr.constants.platform.TCP.TCP_KEEPCNT;
-=======
 import java.io.IOException;
 import java.net.Inet6Address;
 import java.net.InetSocketAddress;
@@ -105,7 +78,6 @@
 import static jnr.constants.platform.TCP.TCP_KEEPCNT;
 import static jnr.constants.platform.TCP.TCP_KEEPIDLE;
 import static jnr.constants.platform.TCP.TCP_KEEPINTVL;
->>>>>>> c79330ab
 import static jnr.constants.platform.TCP.TCP_NODELAY;
 import static org.jruby.runtime.Helpers.extractExceptionOnlyArg;
 import static org.jruby.runtime.Helpers.throwErrorFromException;
@@ -247,15 +219,9 @@
         final ByteBuffer buffer = ByteBuffer.allocate(RubyNumeric.fix2int(length));
 
         ByteList bytes;
-<<<<<<< HEAD
 
         Channel channel = getChannel();
 
-=======
-
-        Channel channel = getChannel();
-
->>>>>>> c79330ab
         Ruby runtime = context.runtime;
         if (channel instanceof DatagramChannel) {
             try {
@@ -315,7 +281,6 @@
                 DatagramChannel dgram = (DatagramChannel) channel;
 
                 getOpenFile().setBlocking(runtime, false);
-<<<<<<< HEAD
 
                 dgram.receive(buffer);
 
@@ -336,28 +301,6 @@
         return handleReturnBytes(runtime, bytes, str, "recvfrom(2)", exception);
     }
 
-=======
-
-                dgram.receive(buffer);
-
-                if (buffer.position() == 0) {
-                    bytes = null;
-                } else {
-                    buffer.flip();
-                    bytes = new ByteList(buffer.array(), buffer.position(), buffer.limit());
-                }
-            } catch (Exception e) {
-                if (exception) throwErrorFromException(runtime, e);
-                return context.nil;
-            }
-        } else {
-            bytes = doReadNonblock(context, buffer, exception);
-        }
-
-        return handleReturnBytes(runtime, bytes, str, "recvfrom(2)", exception);
-    }
-
->>>>>>> c79330ab
     private IRubyObject handleReturnBytes(Ruby runtime, ByteList bytes, IRubyObject str, String exMessage, boolean exception) {
         if (bytes == null) {
             if (!exception) return runtime.newSymbol("wait_readable");
@@ -581,7 +524,6 @@
         } catch (Exception e) {
             throwErrorFromException(context.runtime, e);
             return null; // not reached
-<<<<<<< HEAD
         }
     }
 
@@ -617,43 +559,6 @@
         for (String libraryName : libnames) {
             loader.library(libraryName);
         }
-=======
-        }
-    }
-
-    // FIXME: copied from jnr-unixsocket
-    static final String[] libnames = jnr.ffi.Platform.getNativePlatform().getOS() == jnr.ffi.Platform.OS.SOLARIS
-            ? new String[] { "socket", "nsl", jnr.ffi.Platform.getNativePlatform().getStandardCLibraryName() }
-            : new String[] { jnr.ffi.Platform.getNativePlatform().getStandardCLibraryName() };
-
-    public interface LibC {
-        int F_GETFL = Fcntl.F_GETFL.intValue();
-        int F_SETFL = Fcntl.F_SETFL.intValue();
-        int O_NONBLOCK = jnr.constants.platform.OpenFlags.O_NONBLOCK.intValue();
-
-        int getsockopt(int s, int level, int optname, @Out ByteBuffer optval, @Out IntByReference optlen);
-        int setsockopt(int s, int level, int optname, @In ByteBuffer optval, int optlen);
-        int setsockopt(int s, int level, int optname, @In Timeval optval, int optlen);
-        default int setsockoptInt(int s, int level, int optname, int value) {
-            ByteBuffer buf = ByteBuffer.allocate(4);
-            buf.order(ByteOrder.nativeOrder());
-            buf.putInt(value).flip();
-            return SOCKOPT.setsockopt(s, level, optname, buf, buf.remaining());
-        }
-        default int getsockoptInt(int s, int level, int optname, ByteBuffer buf, IntByReference len) {
-            return SOCKOPT.getsockopt(s, level, optname, buf, len);
-        }
-        String strerror(int error);
-    }
-
-    static final LibC SOCKOPT;
-
-    static {
-        LibraryLoader<LibC> loader = LibraryLoader.create(LibC.class);
-        for (String libraryName : libnames) {
-            loader.library(libraryName);
-        }
->>>>>>> c79330ab
         SOCKOPT = loader.load();
     }
 
