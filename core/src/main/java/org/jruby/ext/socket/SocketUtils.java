/***** BEGIN LICENSE BLOCK *****
 * Version: EPL 2.0/GPL 2.0/LGPL 2.1
 *
 * The contents of this file are subject to the Eclipse Public
 * License Version 2.0 (the "License"); you may not use this file
 * except in compliance with the License. You may obtain a copy of
 * the License at http://www.eclipse.org/legal/epl-v20.html
 *
 * Software distributed under the License is distributed on an "AS
 * IS" basis, WITHOUT WARRANTY OF ANY KIND, either express or
 * implied. See the License for the specific language governing
 * rights and limitations under the License.
 *
 * Alternatively, the contents of this file may be used under the terms of
 * either of the GNU General Public License Version 2 or later (the "GPL"),
 * or the GNU Lesser General Public License Version 2.1 or later (the "LGPL"),
 * in which case the provisions of the GPL or the LGPL are applicable instead
 * of those above. If you wish to allow use of your version of this file only
 * under the terms of either the GPL or the LGPL, and not to allow others to
 * use your version of this file under the terms of the EPL, indicate your
 * decision by deleting the provisions above and replace them with the notice
 * and other provisions required by the GPL or the LGPL. If you do not delete
 * the provisions above, a recipient may use your version of this file under
 * the terms of any one of the EPL, the GPL or the LGPL.
 ***** END LICENSE BLOCK *****/

package org.jruby.ext.socket;

import jnr.constants.platform.AddressFamily;
import jnr.constants.platform.ProtocolFamily;
import jnr.constants.platform.Sock;
import jnr.constants.platform.SocketLevel;
import jnr.constants.platform.SocketOption;
import jnr.netdb.Protocol;
import jnr.netdb.Service;
import org.jcodings.specific.ASCIIEncoding;
import org.jruby.Ruby;
import org.jruby.RubyArray;
import org.jruby.RubyClass;
import org.jruby.RubyInteger;
import org.jruby.RubyNumeric;
import org.jruby.RubyString;
import org.jruby.RubySymbol;
import org.jruby.exceptions.RaiseException;
import org.jruby.runtime.Helpers;
import org.jruby.runtime.ThreadContext;
import org.jruby.runtime.builtin.IRubyObject;
import org.jruby.util.ByteList;
import org.jruby.util.TypeConverter;
import org.jruby.util.io.Sockaddr;

import java.net.Inet4Address;
import java.net.Inet6Address;
import java.net.InetAddress;
import java.net.InetSocketAddress;
import java.net.NetworkInterface;
import java.net.SocketException;
import java.net.UnknownHostException;
import java.util.ArrayList;
import java.util.Enumeration;
import java.util.List;
import java.util.regex.Matcher;
import java.util.regex.Pattern;

import static jnr.constants.platform.AddressFamily.AF_INET;
import static jnr.constants.platform.AddressFamily.AF_INET6;
import static jnr.constants.platform.IPProto.IPPROTO_TCP;
import static jnr.constants.platform.IPProto.IPPROTO_UDP;
import static jnr.constants.platform.NameInfo.NI_NUMERICHOST;
import static jnr.constants.platform.NameInfo.NI_NUMERICSERV;
import static jnr.constants.platform.ProtocolFamily.PF_INET;
import static jnr.constants.platform.ProtocolFamily.PF_INET6;
import static jnr.constants.platform.Sock.SOCK_DGRAM;
import static jnr.constants.platform.Sock.SOCK_STREAM;

/**
 * Socket class methods for addresses, structures, and so on.
 */
public class SocketUtils {
    public static IRubyObject gethostname(ThreadContext context) {
        Ruby runtime = context.runtime;

        try {
            return RubyString.newString(context.runtime, InetAddress.getLocalHost().getHostName());

        } catch(UnknownHostException e) {

            try {
                return RubyString.newString(context.runtime, InetAddress.getByAddress(new byte[]{0, 0, 0, 0}).getHostName());

            } catch(UnknownHostException e2) {
                throw sockerr(runtime, "gethostname: name or service not known");

            }
        }
    }

    public static IRubyObject gethostbyaddr(ThreadContext context, IRubyObject[] args) {
        Ruby runtime = context.runtime;
        IRubyObject ret0, ret1, ret2, ret3;

        ret0 = runtime.newString(Sockaddr.addressFromString(runtime, args[0].convertToString().toString()).getCanonicalHostName());
        ret1 = runtime.newArray();
        ret2 = runtime.newFixnum(2); // AF_INET
        ret3 = args[0];

        return RubyArray.newArray(runtime, ret0, ret1, ret2, ret3);
    }

    public static IRubyObject getservbyname(ThreadContext context, IRubyObject[] args) {
        Ruby runtime = context.runtime;
        String name = args[0].convertToString().toString();
        String proto = args.length ==  1 ? "tcp" : args[1].convertToString().toString();
        Service service = Service.getServiceByName(name, proto);
        int port;

        if (service != null) {
            port = service.getPort();

        } else {

            // MRI behavior: try to convert the name string to port directly
            try {
                port = Integer.parseInt(name.trim());

            } catch (NumberFormatException nfe) {
                throw sockerr(runtime, "no such service " + name + "/" + proto);

            }

        }

        return runtime.newFixnum(port);
    }

    @Deprecated
    public static IRubyObject pack_sockaddr_in(ThreadContext context, IRubyObject port, IRubyObject host) {
        return Sockaddr.pack_sockaddr_in(context, port, host);
    }

    @Deprecated
    public static RubyArray unpack_sockaddr_in(ThreadContext context, IRubyObject addr) {
        return Sockaddr.unpack_sockaddr_in(context, addr);
    }

    @Deprecated
    public static IRubyObject pack_sockaddr_un(ThreadContext context, IRubyObject filename) {
        String path = filename.convertToString().asJavaString();
        return Sockaddr.pack_sockaddr_un(context, path);
    }

    public static IRubyObject gethostbyname(ThreadContext context, IRubyObject hostname) {
        Ruby runtime = context.runtime;

        try {
            InetAddress addr = getRubyInetAddress(hostname.convertToString().toString());
            IRubyObject ret0, ret1, ret2, ret3;

            ret0 = runtime.newString(addr.getCanonicalHostName());
            ret1 = runtime.newArray();
            ret2 = runtime.newFixnum(AF_INET);
            ret3 = runtime.newString(new ByteList(addr.getAddress()));
            return RubyArray.newArray(runtime, ret0, ret1, ret2, ret3);

        } catch(UnknownHostException e) {
            throw sockerr(runtime, "gethostbyname: name or service not known");

        }
    }

    /**
     * Ruby definition would look like:
     *
     * def self.getaddrinfo(host, port, family = nil, socktype = nil, protocol = nil, flags = nil, reverse_lookup = nil)
     */
    public static IRubyObject getaddrinfo(final ThreadContext context, IRubyObject[] args) {
        final Ruby runtime = context.runtime;
        final List<IRubyObject> l = new ArrayList<IRubyObject>();

        buildAddrinfoList(context, args, new AddrinfoCallback() {
            @Override
            public void addrinfo(InetAddress address, int port, Sock sock, Boolean reverse) {
                boolean is_ipv6 = address instanceof Inet6Address;
                boolean sock_stream = true;
                boolean sock_dgram = true;

                if (sock != null) {
                    if (sock == SOCK_STREAM) {
                        sock_dgram = false;

                    } else if (sock == SOCK_DGRAM) {
                        sock_stream = false;

                    }
                }

                IRubyObject[] c;

                if (sock_dgram) {
                    c = new IRubyObject[7];
                    c[0] = runtime.newString(is_ipv6 ? "AF_INET6" : "AF_INET");
                    c[1] = runtime.newFixnum(port);
                    c[2] = runtime.newString(getHostAddress(context, address, reverse));
                    c[3] = runtime.newString(address.getHostAddress());
                    c[4] = runtime.newFixnum(is_ipv6 ? PF_INET6 : PF_INET);
                    c[5] = runtime.newFixnum(SOCK_DGRAM);
                    c[6] = runtime.newFixnum(IPPROTO_UDP);
                    l.add(RubyArray.newArrayMayCopy(runtime, c));
                }

                if (sock_stream) {
                    c = new IRubyObject[7];
                    c[0] = runtime.newString(is_ipv6 ? "AF_INET6" : "AF_INET");
                    c[1] = runtime.newFixnum(port);
                    c[2] = runtime.newString(getHostAddress(context, address, reverse));
                    c[3] = runtime.newString(address.getHostAddress());
                    c[4] = runtime.newFixnum(is_ipv6 ? PF_INET6 : PF_INET);
                    c[5] = runtime.newFixnum(SOCK_STREAM);
                    c[6] = runtime.newFixnum(IPPROTO_TCP);
                    l.add(RubyArray.newArrayMayCopy(runtime, c));
                }
            }
        });

        return runtime.newArray(l);
    }

    public static List<Addrinfo> getaddrinfoList(ThreadContext context, IRubyObject[] args) {
        final Ruby runtime = context.runtime;
        final List<Addrinfo> l = new ArrayList<Addrinfo>();

        buildAddrinfoList(context, args, new AddrinfoCallback() {
            @Override
            public void addrinfo(InetAddress address, int port, Sock sock, Boolean reverse) {
                boolean sock_stream = true;
                boolean sock_dgram = true;

                if (sock != null) {
                    if (sock == SOCK_STREAM) {
                        sock_dgram = false;

                    } else if (sock == SOCK_DGRAM) {
                        sock_stream = false;

                    }
                }

                if (sock_dgram) {
                    l.add(new Addrinfo(runtime, runtime.getClass("Addrinfo"),
                            new InetSocketAddress(address, port),
                            Sock.SOCK_DGRAM,
                            SocketType.DATAGRAM));
                }

                if (sock_stream) {
                    l.add(new Addrinfo(runtime, runtime.getClass("Addrinfo"),
                            new InetSocketAddress(address, port),
                            Sock.SOCK_STREAM,
                            SocketType.SOCKET));
                }
            }
        });

        return l;
    }

    interface AddrinfoCallback {
        void addrinfo(
                InetAddress address,
                int port,
                Sock sock,
                Boolean reverse);
    }

    public static void buildAddrinfoList(ThreadContext context, IRubyObject[] args, AddrinfoCallback callback) {
        Ruby runtime = context.runtime;
        IRubyObject host = args[0];
        IRubyObject port = args[1];
        boolean emptyHost = host.isNil() || host.convertToString().isEmpty();

        IRubyObject family = args.length > 2 ? args[2] : context.nil;
        IRubyObject socktype = args.length > 3 ? args[3] : context.nil;
        IRubyObject protocol = args.length > 4 ? args[4] : context.nil;
        IRubyObject flags = args.length > 5 ? args[5] : context.nil;
        IRubyObject reverseArg = args.length > 6 ? args[6] : context.nil;

        // The Ruby Socket.getaddrinfo function supports boolean/nil/Symbol values for the
        // reverse_lookup parameter. We need to massage all valid inputs to true/false/null.
        Boolean reverseLookup = RubyIPSocket.doReverseLookup(context, reverseArg);

        AddressFamily addressFamily = family.isNil() ? null : addressFamilyFromArg(family);

        Sock sock = socktype.isNil() ? SOCK_STREAM : sockFromArg(socktype);

        if(port instanceof RubyString) {
            port = getservbyname(context, new IRubyObject[]{port});
        }

        int p = port.isNil() ? 0 : (int)port.convertToInteger().getLongValue();

        // TODO: implement flags
        int flag = flags.isNil() ? 0 : RubyNumeric.fix2int(flags);

        String hostString = null;

        // The value of 1 is for Socket::AI_PASSIVE.
        if ((flag == 1) && emptyHost) {
            // use RFC 2732 style string to ensure that we get Inet6Address
            hostString = (addressFamily == AddressFamily.AF_INET6) ? "[::]" : "0.0.0.0";
        } else {
            // get the addresses for the given host name
            hostString = emptyHost ? "localhost" : host.convertToString().toString();
        }

        try {
            InetAddress[] addrs = InetAddress.getAllByName(hostString);

            for(int i = 0; i < addrs.length; i++) {
                // filter out unrelated address families if specified
                if (addressFamily == AF_INET6 && !(addrs[i] instanceof Inet6Address)) continue;
                if (addressFamily == AF_INET && !(addrs[i] instanceof Inet4Address)) continue;
                callback.addrinfo(addrs[i], p, sock, reverseLookup);
            }

        } catch(UnknownHostException e) {
            throw sockerr(runtime, "getaddrinfo: name or service not known");

        }
    }

    public static IRubyObject getnameinfo(ThreadContext context, IRubyObject[] args) {
        Ruby runtime = context.runtime;
        int flags = args.length == 2 ? RubyNumeric.num2int(args[1]) : 0;
        IRubyObject arg0 = args[0];
        String host, port;

        if (arg0 instanceof RubyArray) {
            RubyArray ary = (RubyArray) arg0;
            final int len = ary.size();

            if (len < 3 || len > 4) {
                throw runtime.newArgumentError("array size should be 3 or 4, "+ len +" given");
            }

            // if array has 4 elements, third element is ignored
            port = ary.eltInternal(1).toString();
            host = len == 3 ? ary.eltInternal(2).toString() : ary.eltInternal(3).toString();

        } else if (arg0 instanceof RubyString) {
            String arg = ((RubyString) arg0).toString();
            Matcher m = STRING_IPV4_ADDRESS_PATTERN.matcher(arg);

            if (!m.matches()) {
                RubyArray portAndHost = Sockaddr.unpack_sockaddr_in(context, arg0);

                if (portAndHost.size() != 2) {
                    throw runtime.newArgumentError("invalid address representation");
                }

                port = portAndHost.eltInternal(0).toString();
                host = portAndHost.eltInternal(1).toString();

            } else if ((host = m.group(IPV4_HOST_GROUP)) == null || host.length() == 0 ||
                    (port = m.group(IPV4_PORT_GROUP)) == null || port.length() == 0) {

                throw runtime.newArgumentError("invalid address string");

            } else {

                // Try IPv6
                try {
                    InetAddress ipv6_addr = InetAddress.getByName(host);

                    if (ipv6_addr instanceof Inet6Address) {
                        host = ipv6_addr.getHostAddress();
                    }

                } catch (UnknownHostException uhe) {
                    throw runtime.newArgumentError("invalid address string");

                }
            }

        } else {
            throw runtime.newArgumentError("invalid args");

        }

        InetAddress addr;

        try {
            addr = InetAddress.getByName(host);

        } catch (UnknownHostException e) {
            throw sockerr(runtime, "unknown host: "+ host);

        }

        if ((flags & NI_NUMERICHOST.intValue()) == 0) {
            host = addr.getCanonicalHostName();

        } else {
            host = addr.getHostAddress();

        }

        Service serv = Service.getServiceByPort(Integer.parseInt(port), null);

        if (serv != null) {

            if ((flags & NI_NUMERICSERV.intValue()) == 0) {
                port = serv.getName();

            } else {
                port = Integer.toString(serv.getPort());

            }

        }

        return runtime.newArray(runtime.newString(host), runtime.newString(port));

    }

    public static IRubyObject ip_address_list(ThreadContext context) {
        Ruby runtime = context.runtime;

        try {
            RubyArray list = RubyArray.newArray(runtime);
            RubyClass addrInfoCls = runtime.getClass("Addrinfo");

            for (Enumeration<NetworkInterface> networkIfcs = NetworkInterface.getNetworkInterfaces(); networkIfcs.hasMoreElements() ; ) {
                for (Enumeration<InetAddress> addresses = networkIfcs.nextElement().getInetAddresses(); addresses.hasMoreElements() ; ) {
                    list.append(new Addrinfo(runtime, addrInfoCls, addresses.nextElement()));
                }
            }

            return list;
        } catch (SocketException se) {
            throw sockerr(runtime, se.getLocalizedMessage());
        }
    }

    @Deprecated
    public static InetAddress[] getRubyInetAddresses(ByteList address) throws UnknownHostException {
        // switched to String because the ByteLists were not comparing properly in 1.9 mode (encoding?
        // FIXME: Need to properly decode this string (see Helpers.decodeByteList)
        String addressString = Helpers.byteListToString(address);
        return getRubyInetAddresses(addressString);
    }

    public static InetAddress[] getRubyInetAddresses(String addressString) throws UnknownHostException {
        InetAddress specialAddress = specialAddress(addressString);
        if (specialAddress != null) {
            return new InetAddress[] {specialAddress};
        } else {
            return InetAddress.getAllByName(addressString);
        }
    }

    public static InetAddress getRubyInetAddress(String addressString) throws UnknownHostException {
        InetAddress specialAddress = specialAddress(addressString);
        if (specialAddress != null) {
            return specialAddress;
        } else {
            return InetAddress.getByName(addressString);
        }
    }

    public static InetAddress getRubyInetAddress(byte[] addressBytes) throws UnknownHostException {
        return InetAddress.getByAddress(addressBytes);
    }
<<<<<<< HEAD
    
=======

>>>>>>> c79330ab
    private static InetAddress specialAddress(String addressString) throws UnknownHostException {
        if (addressString.equals(BROADCAST)) {
            return InetAddress.getByAddress(INADDR_BROADCAST);
        } else if (addressString.equals(ANY)) {
            return InetAddress.getByAddress(INADDR_ANY);
        } else {
            return null;
        }
    }

    public static IRubyObject getaddress(ThreadContext context, IRubyObject hostname) {
        try {
            return RubyString.newInternalFromJavaExternal(context.runtime, InetAddress.getByName(hostname.convertToString().toString()).getHostAddress());
        } catch(UnknownHostException e) {
            throw sockerr(context.runtime, "getaddress: name or service not known");
        }
    }

    public static RuntimeException sockerr(Ruby runtime, String msg) {
        return RaiseException.from(runtime, runtime.getClass("SocketError"), msg);
    }

    public static RuntimeException sockerr_with_trace(Ruby runtime, String msg, StackTraceElement[] trace) {
        String eol = System.getProperty("line.separator");
        StringBuilder sb = new StringBuilder();
        sb.append(msg);
        for (int i = 0, il = trace.length; i < il; i++) {
            sb.append(eol).append(trace[i].toString());
        }
        return RaiseException.from(runtime, runtime.getClass("SocketError"), sb.toString());
    }

    public static int getPortFrom(ThreadContext context, IRubyObject _port) {
        int port;
        if (_port instanceof RubyInteger) {
            port = RubyNumeric.fix2int(_port);
        } else {
            IRubyObject portString = _port.convertToString();
            IRubyObject portInteger = portString.convertToInteger( "to_i");
            port = RubyNumeric.fix2int(portInteger);

            if (port <= 0) {
                port = RubyNumeric.fix2int(RubySocket.getservbyname(
                        context, context.runtime.getObject(), new IRubyObject[]{portString}));
            }
        }

        return port;
    }

    private static String getHostAddress(ThreadContext context, InetAddress addr, Boolean reverse) {
        String ret;
        if (reverse == null) {
            ret = context.runtime.isDoNotReverseLookupEnabled() ?
                   addr.getHostAddress() : addr.getCanonicalHostName();
        } else if (reverse) {
            ret = addr.getCanonicalHostName();
        } else {
            ret = addr.getHostAddress();
        }
        return ret;
    }

    private static final Pattern STRING_IPV4_ADDRESS_PATTERN = Pattern.compile("((.*)\\/)?([\\.0-9]+)(:([0-9]+))?");

    private static final int IPV4_HOST_GROUP = 3;
    private static final int IPV4_PORT_GROUP = 5;

    private static final String BROADCAST = "<broadcast>";
    private static final byte[] INADDR_BROADCAST = new byte[] {-1,-1,-1,-1}; // 255.255.255.255
    private static final String ANY = "<any>";
    private static final byte[] INADDR_ANY = new byte[] {0,0,0,0}; // 0.0.0.0

    // MRI: address family part of rsock_family_to_int
    static AddressFamily addressFamilyFromArg(IRubyObject domain) {
        IRubyObject maybeString = TypeConverter.checkStringType(domain.getRuntime(), domain);

        if (!maybeString.isNil()) {
            domain = maybeString;
        }

        try {
            if (domain instanceof RubyString || domain instanceof RubySymbol) {
                String domainString = domain.toString();
                if (domainString.startsWith("AF_")) return AddressFamily.valueOf(domainString);
                if (domainString.startsWith("PF_"))
                    return AddressFamily.valueOf(ProtocolFamily.valueOf(domainString).intValue());
                return AddressFamily.valueOf("AF_" + domainString);
            }

            int domainInt = RubyNumeric.fix2int(domain);
            return AddressFamily.valueOf(domainInt);
        } catch (IllegalArgumentException iae) {
            throw SocketUtils.sockerr(domain.getRuntime(), "invalid address family: " + domain);
        }
    }

    static Sock sockFromArg(IRubyObject type) {
        IRubyObject maybeString = TypeConverter.checkStringType(type.getRuntime(), type);

        if (!maybeString.isNil()) {
            type = maybeString;
        }

        try {
            if(type instanceof RubyString || type instanceof RubySymbol) {
                String typeString = type.toString();
                if (typeString.startsWith("SOCK_")) return Sock.valueOf(typeString.toString());
                return Sock.valueOf("SOCK_" + typeString);
            }

            int typeInt = RubyNumeric.fix2int(type);
            return Sock.valueOf(typeInt);
        } catch (IllegalArgumentException iae) {
            throw SocketUtils.sockerr(type.getRuntime(), "invalid socket type: " + type);
        }
    }

    // MRI: protocol family part of rsock_family_to_int
    static ProtocolFamily protocolFamilyFromArg(IRubyObject protocol) {
        IRubyObject maybeString = TypeConverter.checkStringType(protocol.getRuntime(), protocol);

        if (!maybeString.isNil()) {
            protocol = maybeString;
        }

        try {
            if (protocol instanceof RubyString || protocol instanceof RubySymbol) {
                String protocolString = protocol.toString();
                if (protocolString.startsWith("PF_")) return ProtocolFamily.valueOf(protocolString);
                if (protocolString.startsWith("AF_")) return ProtocolFamily.valueOf(AddressFamily.valueOf(protocolString).intValue());
                return ProtocolFamily.valueOf("PF_" + protocolString);
            }

            int protocolInt = RubyNumeric.fix2int(protocol);
            return ProtocolFamily.valueOf(protocolInt);
        } catch (IllegalArgumentException iae) {
            throw SocketUtils.sockerr(protocol.getRuntime(), "invalid protocol family: " + protocol);
        }
    }

    static Protocol protocolFromArg(IRubyObject protocol) {
        IRubyObject maybeString = TypeConverter.checkStringType(protocol.getRuntime(), protocol);

        if (!maybeString.isNil()) {
            protocol = maybeString;
        }

        try {
            if(protocol instanceof RubyString || protocol instanceof RubySymbol) {
                String protocolString = protocol.toString();
                return Protocol.getProtocolByName(protocolString);
            }

            int protocolInt = RubyNumeric.fix2int(protocol);
            return Protocol.getProtocolByNumber(protocolInt);
        } catch (IllegalArgumentException iae) {
            throw SocketUtils.sockerr(protocol.getRuntime(), "invalid protocol: " + protocol);
        }
    }

    static SocketLevel levelFromArg(IRubyObject level) {
        IRubyObject maybeString = TypeConverter.checkStringType(level.getRuntime(), level);

        if (!maybeString.isNil()) {
            level = maybeString;
        }

        try {
            if (level instanceof RubyString || level instanceof RubySymbol) {
                String levelString = level.toString();
                if(levelString.startsWith("SOL_")) return SocketLevel.valueOf(levelString);
                return SocketLevel.valueOf("SOL_" + levelString);
            }

            return SocketLevel.valueOf(RubyNumeric.fix2int(level));
        } catch (IllegalArgumentException iae) {
            throw SocketUtils.sockerr(level.getRuntime(), "invalid socket level: " + level);
        }
    }

    static SocketOption optionFromArg(IRubyObject opt) {
        IRubyObject maybeString = TypeConverter.checkStringType(opt.getRuntime(), opt);

        if (!maybeString.isNil()) {
            opt = maybeString;
        }

        try {
            if (opt instanceof RubyString || opt instanceof RubySymbol) {
                String optString = opt.toString();
                if (optString.startsWith("SO_")) return SocketOption.valueOf(optString);
                return SocketOption.valueOf("SO_" + optString);
            }

            return SocketOption.valueOf(RubyNumeric.fix2int(opt));
        } catch (IllegalArgumentException iae) {
            throw SocketUtils.sockerr(opt.getRuntime(), "invalid socket option: " + opt);
        }
    }

    public static int portToInt(IRubyObject port) {
        if (port.isNil()) return 0;

        Ruby runtime = port.getRuntime();

        IRubyObject maybeStr = TypeConverter.checkStringType(runtime, port);
        if (!maybeStr.isNil()) {
            RubyString portStr = maybeStr.convertToString();
            Service serv = Service.getServiceByName(portStr.toString(), null);

            if (serv != null) return serv.getPort();

            return RubyNumeric.fix2int(portStr.to_i());
        }
        return RubyNumeric.fix2int(port);
    }
}<|MERGE_RESOLUTION|>--- conflicted
+++ resolved
@@ -470,11 +470,7 @@
     public static InetAddress getRubyInetAddress(byte[] addressBytes) throws UnknownHostException {
         return InetAddress.getByAddress(addressBytes);
     }
-<<<<<<< HEAD
-    
-=======
-
->>>>>>> c79330ab
+
     private static InetAddress specialAddress(String addressString) throws UnknownHostException {
         if (addressString.equals(BROADCAST)) {
             return InetAddress.getByAddress(INADDR_BROADCAST);
