--- conflicted
+++ resolved
@@ -791,34 +791,15 @@
         }
     }
 
-<<<<<<< HEAD
-    @JRubyMethod(optional = 1)
-    public IRubyObject getnameinfo(ThreadContext context, IRubyObject[] args) {
-        return getnameinfo(context, args.length == 0 ? 0 : args[0].convertToInteger().getIntValue());
-    }
-=======
     @JRubyMethod
     public IRubyObject getnameinfo(ThreadContext context) {
-        return initializeCommon(context.runtime, null);
-    }
-
-    @JRubyMethod
-    public IRubyObject getnameinfo(ThreadContext context, IRubyObject _flags) {
-        Ruby runtime = context.runtime;
-
-        RubyString rubyService = null;
-
-        int flags = _flags.convertToInteger().getIntValue();
-        if ((flags & NameInfo.NI_NUMERICSERV.intValue()) != 0) {
-            rubyService = runtime.newString(Integer.toString(getPort()));
-        }
-
-        return initializeCommon(runtime, rubyService);
-    }
-
-    private RubyArray initializeCommon(Ruby runtime, RubyString rubyService) {
-        RubyString hostname;
->>>>>>> 7bd51e5c
+        return getnameinfo(context, 0);
+    }
+
+    @JRubyMethod
+    public IRubyObject getnameinfo(ThreadContext context, IRubyObject flags) {
+        return getnameinfo(context, flags.convertToInteger().getIntValue());
+    }
 
     public IRubyObject getnameinfo(ThreadContext context, int flags) {
         Ruby runtime = context.runtime;
@@ -833,17 +814,7 @@
         } else if (unix) {
             serviceName = getUnixSocketAddress().path();
         } else {
-<<<<<<< HEAD
             serviceName = Service.getServiceByPort(getPort(), protocol.getName()).getName();
-=======
-            UnixSocketAddress unix = getUnixSocketAddress();
-            hostname = runtime.newString(unix.path());
-        }
-
-        if (rubyService == null) {
-            Service service = Service.getServiceByPort(getPort(), protocol.getName());
-            rubyService = runtime.newString(service.getName());
->>>>>>> 7bd51e5c
         }
 
         return runtime.newArray(hostname, runtime.newString(serviceName));
