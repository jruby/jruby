--- conflicted
+++ resolved
@@ -1,30 +1,29 @@
-/***** BEGIN LICENSE BLOCK *****
- * Version: EPL 1.0/GPL 2.0/LGPL 2.1
- *
- * The contents of this file are subject to the Eclipse Public
- * License Version 1.0 (the "License"); you may not use this file
- * except in compliance with the License. You may obtain a copy of
- * the License at http://www.eclipse.org/legal/epl-v10.html
- *
- * Software distributed under the License is distributed on an "AS
- * IS" basis, WITHOUT WARRANTY OF ANY KIND, either express or
- * implied. See the License for the specific language governing
- * rights and limitations under the License.
+/**
+ * *** BEGIN LICENSE BLOCK ***** Version: EPL 1.0/GPL 2.0/LGPL 2.1
+ *
+ * The contents of this file are subject to the Eclipse Public License Version
+ * 1.0 (the "License"); you may not use this file except in compliance with the
+ * License. You may obtain a copy of the License at
+ * http://www.eclipse.org/legal/epl-v10.html
+ *
+ * Software distributed under the License is distributed on an "AS IS" basis,
+ * WITHOUT WARRANTY OF ANY KIND, either express or implied. See the License for
+ * the specific language governing rights and limitations under the License.
  *
  * Copyright (C) 2007 Ola Bini <ola@ologix.com>
  *
  * Alternatively, the contents of this file may be used under the terms of
- * either of the GNU General Public License Version 2 or later (the "GPL"),
- * or the GNU Lesser General Public License Version 2.1 or later (the "LGPL"),
- * in which case the provisions of the GPL or the LGPL are applicable instead
- * of those above. If you wish to allow use of your version of this file only
- * under the terms of either the GPL or the LGPL, and not to allow others to
- * use your version of this file under the terms of the EPL, indicate your
- * decision by deleting the provisions above and replace them with the notice
- * and other provisions required by the GPL or the LGPL. If you do not delete
- * the provisions above, a recipient may use your version of this file under
- * the terms of any one of the EPL, the GPL or the LGPL.
- ***** END LICENSE BLOCK *****/
+ * either of the GNU General Public License Version 2 or later (the "GPL"), or
+ * the GNU Lesser General Public License Version 2.1 or later (the "LGPL"), in
+ * which case the provisions of the GPL or the LGPL are applicable instead of
+ * those above. If you wish to allow use of your version of this file only under
+ * the terms of either the GPL or the LGPL, and not to allow others to use your
+ * version of this file under the terms of the EPL, indicate your decision by
+ * deleting the provisions above and replace them with the notice and other
+ * provisions required by the GPL or the LGPL. If you do not delete the
+ * provisions above, a recipient may use your version of this file under the
+ * terms of any one of the EPL, the GPL or the LGPL. **** END LICENSE BLOCK ****
+ */
 package org.jruby.ext.socket;
 
 import jnr.constants.platform.Sock;
@@ -56,8 +55,9 @@
 /**
  * @author <a href="mailto:ola.bini@ki.se">Ola Bini</a>
  */
-@JRubyClass(name="Socket", parent="BasicSocket", include="Socket::Constants")
+@JRubyClass(name = "Socket", parent = "BasicSocket", include = "Socket::Constants")
 public class RubyServerSocket extends RubySocket {
+
     static void createServerSocket(Ruby runtime) {
         RubyClass rb_cSocket = runtime.defineClass("ServerSocket", runtime.getClass("Socket"), SERVER_SOCKET_ALLOCATOR);
 
@@ -95,29 +95,29 @@
 
     @JRubyMethod()
     public IRubyObject bind(ThreadContext context, IRubyObject addr) {
-<<<<<<< HEAD
-
-       InetSocketAddress iaddr = null;
-        
-        if (addr instanceof Addrinfo){
+        InetSocketAddress iaddr = null;
+
+        if (addr instanceof Addrinfo) {
             Addrinfo addrInfo = (Addrinfo) addr;
             iaddr = new InetSocketAddress(addrInfo.getInetAddress().getHostAddress(), addrInfo.getPort());
         } else {
-             iaddr = Sockaddr.addressFromSockaddr_in(context, addr);
-        }
-
-=======
-        InetSocketAddress iaddr = Sockaddr.addressFromArg(context, addr);
->>>>>>> 716ebbcd
+            iaddr = Sockaddr.addressFromSockaddr_in(context, addr);
+        }
+
         doBind(context, getChannel(), iaddr, 0);
-
         return RubyFixnum.zero(context.runtime);
     }
 
     @JRubyMethod()
     public IRubyObject bind(ThreadContext context, IRubyObject addr, IRubyObject backlog) {
-        InetSocketAddress iaddr = Sockaddr.addressFromArg(context, addr);
-
+        InetSocketAddress iaddr = null;
+
+        if (addr instanceof Addrinfo) {
+            Addrinfo addrInfo = (Addrinfo) addr;
+            iaddr = new InetSocketAddress(addrInfo.getInetAddress().getHostAddress(), addrInfo.getPort());
+        } else {
+            iaddr = Sockaddr.addressFromSockaddr_in(context, addr);
+        }
         doBind(context, getChannel(), iaddr, RubyFixnum.fix2int(backlog));
 
         return RubyFixnum.zero(context.runtime);
@@ -137,7 +137,7 @@
         Channel channel;
 
         try {
-            if(soType == Sock.SOCK_STREAM) {
+            if (soType == Sock.SOCK_STREAM) {
                 channel = ServerSocketChannel.open();
 
             } else {
@@ -149,7 +149,7 @@
 
             return new ChannelDescriptor(channel, modeFlags);
 
-        } catch(IOException e) {
+        } catch (IOException e) {
             throw SocketUtils.sockerr(runtime, "initialize: " + e.toString());
 
         }
@@ -158,7 +158,7 @@
     private RubyArray doAcceptNonblock(ThreadContext context, Channel channel) {
         try {
             if (channel instanceof SelectableChannel) {
-                SelectableChannel selectable = (SelectableChannel)channel;
+                SelectableChannel selectable = (SelectableChannel) channel;
 
                 synchronized (selectable.blockingLock()) {
                     boolean oldBlocking = selectable.isBlocking();
@@ -167,8 +167,8 @@
                         selectable.configureBlocking(false);
 
                         RubySocket socket = doAccept(context, channel);
-                        SocketChannel socketChannel = (SocketChannel)socket.getChannel();
-                        InetSocketAddress addr = (InetSocketAddress)socketChannel.socket().getLocalSocketAddress();
+                        SocketChannel socketChannel = (SocketChannel) socket.getChannel();
+                        InetSocketAddress addr = (InetSocketAddress) socketChannel.socket().getLocalSocketAddress();
 
                         return context.runtime.newArray(
                                 socket,
@@ -182,7 +182,7 @@
 
             }
 
-        } catch(IOException e) {
+        } catch (IOException e) {
             throw SocketUtils.sockerr(context.runtime, e.getLocalizedMessage());
 
         }
@@ -193,7 +193,7 @@
 
         try {
             if (channel instanceof ServerSocketChannel) {
-                ServerSocketChannel serverChannel = (ServerSocketChannel)getChannel();
+                ServerSocketChannel serverChannel = (ServerSocketChannel) getChannel();
 
                 SocketChannel socket = serverChannel.accept();
 
@@ -217,7 +217,7 @@
             // indicates that no connection is available in non-blocking mode
             throw runtime.newErrnoEAGAINReadableError("accept(2) would block");
 
-        } catch(IOException e) {
+        } catch (IOException e) {
             throw SocketUtils.sockerr(runtime, e.getLocalizedMessage());
 
         }
@@ -228,20 +228,20 @@
 
         try {
             if (channel instanceof ServerSocketChannel) {
-                ServerSocket socket = ((ServerSocketChannel)channel).socket();
+                ServerSocket socket = ((ServerSocketChannel) channel).socket();
                 socket.bind(iaddr, backlog);
 
             } else {
                 throw runtime.newErrnoENOPROTOOPTError();
             }
 
-        } catch(UnknownHostException e) {
+        } catch (UnknownHostException e) {
             throw SocketUtils.sockerr(runtime, "bind(2): unknown host");
 
-        } catch(SocketException e) {
+        } catch (SocketException e) {
             handleSocketException(runtime, "bind", e);
 
-        } catch(IOException e) {
+        } catch (IOException e) {
             throw SocketUtils.sockerr(runtime, "bind(2): name or service not known");
 
         } catch (IllegalArgumentException iae) {
