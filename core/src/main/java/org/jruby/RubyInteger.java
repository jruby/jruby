--- conflicted
+++ resolved
@@ -50,6 +50,7 @@
 import org.jruby.runtime.ThreadContext;
 import org.jruby.runtime.builtin.IRubyObject;
 import org.jruby.util.ByteList;
+import org.jruby.util.Numeric;
 import org.jruby.util.TypeConverter;
 import org.jruby.util.io.EncodingUtils;
 
@@ -252,18 +253,8 @@
         }
     }
 
-<<<<<<< HEAD
-    private static SizeFn uptoSize(final ThreadContext context, final IRubyObject from, final IRubyObject to) {
-        return new SizeFn() {
-            @Override
-            public IRubyObject size(ThreadContext context, IRubyObject self, IRubyObject[] args) {
-                return intervalStepSize(context, from, to, RubyFixnum.one(context.runtime), false);
-            }
-        };
-=======
     private static SizeFn uptoSize(final IRubyObject from, final IRubyObject to) {
-        return (context, args) -> intervalStepSize(context, from, to, RubyFixnum.one(context.runtime), false);
->>>>>>> d796c73b
+        return (context, recv, args) -> intervalStepSize(context, from, to, RubyFixnum.one(context.runtime), false);
     }
 
     /** int_downto
@@ -317,18 +308,8 @@
         }
     }
 
-<<<<<<< HEAD
-    private static SizeFn downToSize(final ThreadContext context, final IRubyObject from, final IRubyObject to) {
-        return new SizeFn() {
-            @Override
-            public IRubyObject size(ThreadContext context, IRubyObject self, IRubyObject[] args) {
-                return intervalStepSize(context, from, to, RubyFixnum.newFixnum(context.runtime, -1), false);
-            }
-        };
-=======
     private static SizeFn downToSize(final IRubyObject from, final IRubyObject to) {
-        return (context, args) -> intervalStepSize(context, from, to, RubyFixnum.newFixnum(context.runtime, -1), false);
->>>>>>> d796c73b
+        return (context, recv, args) -> intervalStepSize(context, from, to, RubyFixnum.newFixnum(context.runtime, -1), false);
     }
 
     @JRubyMethod
@@ -350,28 +331,12 @@
         }
     }
 
-<<<<<<< HEAD
-    protected SizeFn timesSizeFn(final Ruby runtime) {
-        final RubyInteger self = this;
-        return new SizeFn() {
-            @Override
-            public IRubyObject size(ThreadContext context1, IRubyObject recv, IRubyObject[] args) {
-                RubyFixnum zero = RubyFixnum.zero(runtime);
-                ThreadContext context = runtime.getCurrentContext();
-                if ((self instanceof RubyFixnum && getLongValue() < 0)
-                        || sites(context).op_lt.call(context, self, self, zero).isTrue()) {
-                    return zero;
-                }
-
-                return self;
-=======
     protected SizeFn timesSizeFn() {
-        return (context, args) -> {
+        return (context, recv, args) -> {
             RubyFixnum zero = RubyFixnum.zero(context.runtime);
             if ((this instanceof RubyFixnum && getLongValue() < 0)
                     || sites(context).op_lt.call(context, this, this, zero).isTrue()) {
                 return zero;
->>>>>>> d796c73b
             }
 
             return this;
@@ -550,7 +515,7 @@
             return RubyFixnum.zero(runtime);
         }
 
-        f = int_pow(context, 10, -ndigits);
+        f = Numeric.int_pow(context, 10, -ndigits);
         if (this instanceof RubyFixnum && f instanceof RubyFixnum) {
             long x = fix2long(this), y = fix2long(f);
             boolean neg = x < 0;
