/*
 **** BEGIN LICENSE BLOCK *****
 * Version: EPL 2.0/GPL 2.0/LGPL 2.1
 *
 * The contents of this file are subject to the Eclipse Public
 * License Version 2.0 (the "License"); you may not use this file
 * except in compliance with the License. You may obtain a copy of
 * the License at http://www.eclipse.org/legal/epl-v20.html
 *
 * Software distributed under the License is distributed on an "AS
 * IS" basis, WITHOUT WARRANTY OF ANY KIND, either express or
 * implied. See the License for the specific language governing
 * rights and limitations under the License.
 *
 * Copyright (C) 2001 Alan Moore <alan_moore@gmx.net>
 * Copyright (C) 2001-2004 Jan Arne Petersen <jpetersen@uni-bonn.de>
 * Copyright (C) 2002 Anders Bengtsson <ndrsbngtssn@yahoo.se>
 * Copyright (C) 2002 Benoit Cerrina <b.cerrina@wanadoo.fr>
 * Copyright (C) 2002-2004 Thomas E Enebo <enebo@acm.org>
 * Copyright (C) 2004 Stefan Matthias Aust <sma@3plus4.de>
 * Copyright (C) 2005 Charles O Nutter <headius@headius.com>
 *
 * Alternatively, the contents of this file may be used under the terms of
 * either of the GNU General Public License Version 2 or later (the "GPL"),
 * or the GNU Lesser General Public License Version 2.1 or later (the "LGPL"),
 * in which case the provisions of the GPL or the LGPL are applicable instead
 * of those above. If you wish to allow use of your version of this file only
 * under the terms of either the GPL or the LGPL, and not to allow others to
 * use your version of this file under the terms of the EPL, indicate your
 * decision by deleting the provisions above and replace them with the notice
 * and other provisions required by the GPL or the LGPL. If you do not delete
 * the provisions above, a recipient may use your version of this file under
 * the terms of any one of the EPL, the GPL or the LGPL.
 ***** END LICENSE BLOCK *****/

package org.jruby;

import org.jcodings.Encoding;
import org.jcodings.specific.ASCIIEncoding;
import org.jcodings.specific.USASCIIEncoding;
import org.jcodings.specific.UTF8Encoding;
import org.jruby.anno.JRubyClass;
import org.jruby.anno.JRubyMethod;
import org.jruby.ast.util.ArgsUtil;
import org.jruby.runtime.Arity;
import org.jruby.runtime.Block;
import org.jruby.runtime.CallSite;
import org.jruby.runtime.ClassIndex;
import org.jruby.runtime.JavaSites;
import org.jruby.runtime.ObjectAllocator;
import org.jruby.runtime.Signature;
import org.jruby.runtime.ThreadContext;
import org.jruby.runtime.builtin.IRubyObject;
import org.jruby.util.ByteList;
import org.jruby.util.Numeric;
import org.jruby.util.TypeConverter;
import org.jruby.util.io.EncodingUtils;

import java.math.BigInteger;
import java.math.RoundingMode;

import static org.jruby.RubyEnumerator.SizeFn;
import static org.jruby.RubyEnumerator.enumeratorizeWithSize;
import static org.jruby.api.Convert.*;
import static org.jruby.api.Create.newArray;
import static org.jruby.api.Error.*;
import static org.jruby.util.Numeric.f_gcd;
import static org.jruby.util.Numeric.f_lcm;
import static org.jruby.util.Numeric.f_zero_p;

/** Implementation of the Integer class.
 *
 * @author  jpetersen
 */
@JRubyClass(name="Integer", parent="Numeric", overrides = {RubyFixnum.class, RubyBignum.class})
public abstract class RubyInteger extends RubyNumeric {

    private static final int BIT_SIZE = 64;
    private static final long MAX = (1L << (BIT_SIZE - 1)) - 1;

    public static RubyClass createIntegerClass(Ruby runtime) {
        RubyClass integer = runtime.defineClass("Integer", runtime.getNumeric(),
                ObjectAllocator.NOT_ALLOCATABLE_ALLOCATOR);

        integer.setClassIndex(ClassIndex.INTEGER);
        integer.setReifiedClass(RubyInteger.class);

        integer.kindOf = new RubyModule.JavaClassKindOf(RubyInteger.class);

        integer.getSingletonClass().undefineMethod("new");

        integer.defineAnnotatedMethods(RubyInteger.class);

        return integer;
    }

    public RubyInteger(Ruby runtime, RubyClass rubyClass) {
        super(runtime, rubyClass);
    }

    public RubyInteger(RubyClass rubyClass) {
        super(rubyClass);
    }

    public RubyInteger(Ruby runtime, RubyClass rubyClass, boolean useObjectSpace) {
        super(runtime, rubyClass, useObjectSpace);
    }

    @Deprecated
    public RubyInteger(Ruby runtime, RubyClass rubyClass, boolean useObjectSpace, boolean canBeTainted) {
        super(runtime, rubyClass, useObjectSpace, canBeTainted);
    }

    @Override
    public RubyInteger convertToInteger() {
    	return this;
    }

    // conversion
    protected RubyFloat toFloat() {
        return RubyFloat.newFloat(metaClass.runtime, getDoubleValue());
    }

    public int signum() { return getBigIntegerValue().signum(); }

    public RubyInteger negate() { // abstract - Fixnum/Bignum do override
        ThreadContext context = metaClass.runtime.getCurrentContext();
        return sites(context).op_uminus.call(context, this, this).convertToInteger();
    }

    @Override
    public IRubyObject isNegative(ThreadContext context) {
        return asBoolean(context, isNegative());
    }

    @Override
    public IRubyObject isPositiveMethod(ThreadContext context) {
        return asBoolean(context, isPositive(context));
    }

    @Override
    public boolean isNegative() {
        return signum() < 0;
    }

    @Override
    public boolean isPositive(ThreadContext context) {
        return signum() > 0;
    }

    /*  =============
     *  Class Methods
     *  =============
     */

    /** rb_int_s_isqrt
     *
     */
    @JRubyMethod(meta = true)
    public static IRubyObject sqrt(ThreadContext context, IRubyObject self, IRubyObject num) {
        return num.convertToInteger().sqrt(context);
    }

    @JRubyMethod(meta = true)
    public static IRubyObject try_convert(ThreadContext context, IRubyObject self, IRubyObject num) {
        return TypeConverter.checkIntegerType(context, num);
    }

    public abstract IRubyObject sqrt(ThreadContext context);

    // floorSqrt :: unsigned long -> unsigned long
    // Gives the exact floor of the square root of x, treated as unsigned.
    // Public domain code from http://www.codecodex.com/wiki/Calculate_an_integer_square_root
    public static final long floorSqrt(final long x) {
        if ((x & 0xfff0000000000000L) == 0L) return (long) StrictMath.sqrt(x);
        final long result = (long) StrictMath.sqrt(2.0d*(x >>> 1));  
        return result*result - x > 0L ? result - 1 : result;
    }

    // floorSqrt :: BigInteger -> BigInteger
    // Gives the exact floor of the square root of x, returning null (like Math.sqrt's NaN) if x is negative.
    //    // Public domain code from http://www.codecodex.com/wiki/Calculate_an_integer_square_root
    public static final BigInteger floorSqrt(final BigInteger x) {
        if (x == null) return null;

        final int zeroCompare = x.compareTo(BigInteger.ZERO);
        if (zeroCompare <  0) return null;
        if (zeroCompare == 0) return BigInteger.ZERO;

        int bit = Math.max(0, (x.bitLength() - 63) & 0xfffffffe); // last even numbered bit in first 64 bits
        BigInteger result = BigInteger.valueOf(floorSqrt(x.shiftRight(bit).longValue()) & 0xffffffffL);
        bit >>>= 1;
        result = result.shiftLeft(bit);
        while (bit != 0) {
            bit--;
            final BigInteger resultHigh = result.setBit(bit);
            if (resultHigh.multiply(resultHigh).compareTo(x) <= 0) result = resultHigh;
        }

        return result;
    }

    /*  ================
     *  Instance Methods
     *  ================
     */

    /** int_int_p
     *
     */
    @Override
    @JRubyMethod(name = "integer?")
    public IRubyObject integer_p() {
        return metaClass.runtime.getTrue();
    }

    /** int_upto
     *
     */
    @JRubyMethod
    public IRubyObject upto(ThreadContext context, IRubyObject to, Block block) {
        if (block.isGiven()) {
            if (this instanceof RubyFixnum && to instanceof RubyFixnum) {
                fixnumUpto(context, ((RubyFixnum) this).value, ((RubyFixnum) to).value, block);
            } else {
                duckUpto(context, this, to, block);
            }
            return this;
        }
        // "from" is the same as "this", so we take advantage of that to reduce lambda size
        return enumeratorizeWithSize(context, this, "upto", new IRubyObject[] { to }, RubyInteger::uptoSize);
    }

    static void fixnumUpto(ThreadContext context, long from, long to, Block block) {
        // We must avoid "i++" integer overflow when (to == Long.MAX_VALUE).
        if (block.getSignature() == Signature.NO_ARGUMENTS) {
            IRubyObject nil = context.nil;
            long i;
            for (i = from; i < to; i++) {
                block.yield(context, nil);
                context.pollThreadEvents();
            }
            if (i <= to) block.yield(context, nil);
        } else {
            long i;
            for (i = from; i < to; i++) {
                block.yield(context, asFixnum(context, i));
                context.pollThreadEvents();
            }
            if (i <= to) block.yield(context, asFixnum(context, i));
        }
    }

    static void duckUpto(ThreadContext context, IRubyObject from, IRubyObject to, Block block) {
        IRubyObject i = from;
        RubyFixnum one = asFixnum(context, 1);
        while (!sites(context).op_gt.call(context, i, i, to).isTrue()) {
            block.yield(context, i);
            i = sites(context).op_plus.call(context, i, i, one);
        }
    }

    /**
     * An upto size method suitable for lambda method reference implementation of {@link SizeFn#size(ThreadContext, IRubyObject, IRubyObject[])}
     *
     * @see SizeFn#size(ThreadContext, IRubyObject, IRubyObject[])
     */
    private static IRubyObject uptoSize(ThreadContext context, IRubyObject from, IRubyObject[] args) {
        return intervalStepSize(context, from, args[0], RubyFixnum.one(context.runtime), false);
    }

    /** int_downto
     *
     */
    @JRubyMethod
    public IRubyObject downto(ThreadContext context, IRubyObject to, Block block) {
        if (block.isGiven()) {
            if (this instanceof RubyFixnum && to instanceof RubyFixnum) {
                fixnumDownto(context, ((RubyFixnum) this).value, ((RubyFixnum) to).value, block);
            } else {
                duckDownto(context, this, to, block);
            }
            return this;
        }
        return enumeratorizeWithSize(context, this, "downto", new IRubyObject[] { to }, RubyInteger::downtoSize);
    }

    private static void fixnumDownto(ThreadContext context, long from, long to, Block block) {
        // We must avoid "i--" integer overflow when (to == Long.MIN_VALUE).
        if (block.getSignature() == Signature.NO_ARGUMENTS) {
            IRubyObject nil = context.nil;
            long i;
            for (i = from; i > to; i--) {
                block.yield(context, nil);
            }
            if (i >= to) block.yield(context, nil);
        } else {
            long i;
            for (i = from; i > to; i--) {
                block.yield(context, asFixnum(context, i));
            }
            if (i >= to) block.yield(context, asFixnum(context, i));
        }
    }

    private static void duckDownto(ThreadContext context, IRubyObject from, IRubyObject to, Block block) {
        IRubyObject i = from;
        RubyFixnum one = RubyFixnum.one(context.runtime);
        while (true) {
            if (sites(context).op_lt.call(context, i, i, to).isTrue()) {
                break;
            }
            block.yield(context, i);
            i = sites(context).op_minus.call(context, i, i, one);
        }
    }

    /**
     * A downto size method suitable for lambda method reference implementation of {@link SizeFn#size(ThreadContext, IRubyObject, IRubyObject[])}
     *
     * @see SizeFn#size(ThreadContext, IRubyObject, IRubyObject[])
     */
    private static IRubyObject downtoSize(ThreadContext context, IRubyObject recv, IRubyObject[] args) {
        return intervalStepSize(context, recv, args[0], asFixnum(context, -1), false);
    }

    @JRubyMethod
    public IRubyObject times(ThreadContext context, Block block) {
        if (!block.isGiven()) return enumeratorizeWithSize(context, this, "times", RubyInteger::timesSize);

        IRubyObject i = asFixnum(context, 0);
        RubyFixnum one = asFixnum(context, 1);
        while (((RubyInteger) i).op_lt(context, this).isTrue()) {
            block.yield(context, i);
            i = ((RubyInteger) i).op_plus(context, one);
        }
        return this;
    }

    /**
     * A times size method suitable for lambda method reference implementation of {@link SizeFn#size(ThreadContext, IRubyObject, IRubyObject[])}
     *
     * @see SizeFn#size(ThreadContext, IRubyObject, IRubyObject[])
     */
    protected static IRubyObject timesSize(ThreadContext context, RubyInteger recv, IRubyObject[] args) {
        RubyFixnum zero = RubyFixnum.zero(context.runtime);
        if ((recv instanceof RubyFixnum && recv.getLongValue() < 0)
                || sites(context).op_lt.call(context, recv, recv, zero).isTrue()) {
            return zero;
        }

        return recv;
    }

    /** int_succ
     *
     */
    @JRubyMethod(name = {"succ", "next"})
    public IRubyObject succ(ThreadContext context) {
        if (this instanceof RubyFixnum) {
            return ((RubyFixnum) this).op_plus_one(context);
        } else if (this instanceof RubyBignum) {
            return ((RubyBignum) this).op_plus(context, 1);
        } else {
            return numFuncall(context, this, sites(context).op_plus, RubyFixnum.one(context.runtime));
        }
    }

    static final byte[][] SINGLE_CHAR_BYTES;
    static {
        SINGLE_CHAR_BYTES = new byte[256][];
        for (int i = 0; i < 256; i++) {
            byte[] bytes = new byte[] { (byte) i };
            SINGLE_CHAR_BYTES[i] = bytes;
        }
    }

    static final ByteList[] SINGLE_CHAR_BYTELISTS;
    static {
        SINGLE_CHAR_BYTELISTS = new ByteList[256];
        for (int i = 0; i < 256; i++) {
            ByteList bytes = new ByteList(SINGLE_CHAR_BYTES[i], false);
            SINGLE_CHAR_BYTELISTS[i] = bytes;
            bytes.setEncoding(i < 0x80 ? USASCIIEncoding.INSTANCE : ASCIIEncoding.INSTANCE);
        }
    }

    public static ByteList singleCharByteList(final byte index) {
        return SINGLE_CHAR_BYTELISTS[index & 0xFF];
    }

    static final ByteList[] SINGLE_CHAR_UTF8_BYTELISTS;
    static {
        SINGLE_CHAR_UTF8_BYTELISTS = new ByteList[128];
        for (int i = 0; i < 128; i++) {
            ByteList bytes = new ByteList(SINGLE_CHAR_BYTES[i], false);
            SINGLE_CHAR_UTF8_BYTELISTS[i] = bytes;
            bytes.setEncoding(UTF8Encoding.INSTANCE);
        }
    }

    /**
     * Return a low ASCII single-character bytelist with UTF-8 encoding, using cached values.
     *
     * The resulting ByteList should not be modified.
     *
     * @param index the byte
     * @return a cached single-character ByteList
     */
    public static ByteList singleCharUTF8ByteList(final byte index) {
        return SINGLE_CHAR_UTF8_BYTELISTS[index & 0xFF];
    }

    /**
     * Return a single-character ByteList, possibly cached, corresponding to the given byte and encoding.
     *
     * Note this will return high ASCII non-UTF8 characters as ASCII-8BIT, rather than US-ASCII.
     *
     * @param b the byte
     * @param enc the encoding
     * @return a new single-character RubyString
     */
    public static RubyString singleCharString(Ruby runtime, byte b, RubyClass meta, Encoding enc) {
        ByteList bytes;
        if (enc == USASCIIEncoding.INSTANCE) {
            bytes = singleCharByteList(b);
        } else if (Byte.toUnsignedInt(b) < 0x80 && enc == RubyString.UTF8) {
            bytes = singleCharUTF8ByteList(b);
        } else {
            return RubyString.newStringShared(runtime, SINGLE_CHAR_BYTES[Byte.toUnsignedInt(b)], enc);
        }

        // use shared for cached bytelists
        return RubyString.newStringShared(runtime, meta, bytes);
    }

    /** int_chr
     *
     */
    @JRubyMethod(name = "chr")
    public RubyString chr(ThreadContext context) {
        long uint = toUnsignedInteger(context);

        if (uint > 0xff) {
            Encoding enc = context.runtime.getDefaultInternalEncoding();
            if (enc == null) throw rangeError(context, uint + " out of char range");
            return chrCommon(context, uint, enc);
        }

        return RubyString.newStringShared(context.runtime, SINGLE_CHAR_BYTELISTS[(int) uint]);
    }

    private long toUnsignedInteger(ThreadContext context) {
        // rb_num_to_uint
        long uintResult = numToUint(this);
        long uint = uintResult >>> 32;
        int ret = (int) (uintResult & 0xFFFFFFFF);
        if (ret != 0) {
            throw rangeError(context, this instanceof RubyFixnum ?
                    getLongValue() + " out of char range" : "bignum out of char range");
        }
        return uint;
    }

    public static final int NUMERR_TYPE = 1;
    public static final int NUMERR_NEGATIVE = 2;
    public static final int NUMERR_TOOLARGE = 3;

    /**
     * Simulate CRuby's rb_num_to_uint by returning a single long; the top 4 bytes will be the uint and the bottom
     * four bytes will be the result code. See {@link #NUMERR_TYPE}, {@link #NUMERR_NEGATIVE}, and {@link #NUMERR_TOOLARGE}.
     *
     * @param val the object to convert to a uint
     * @return the value and result code, with the top four bytes being the result code (zero if no error)
     */
    public static long numToUint(IRubyObject val) {
        if (val instanceof RubyFixnum) {
            long v = fix2long(val);
            if (v > 0xFFFFFFFFL) return NUMERR_TOOLARGE;
            if (v < 0) return NUMERR_NEGATIVE;
            return v << 32;
        }

        if (val instanceof RubyBignum) {
            if (((RubyBignum) val).isNegative()) return NUMERR_NEGATIVE;
            /* long is 64bit */
            return NUMERR_TOOLARGE;
        }
        return NUMERR_TYPE;
    }

    @JRubyMethod(name = "chr")
    public RubyString chr(ThreadContext context, IRubyObject arg) {
        long uint = toUnsignedInteger(context);

        Encoding enc = arg instanceof RubyEncoding encArg ?
                encArg.getEncoding() : arg.convertToString().toEncoding(context.runtime);

        return chrCommon(context, uint, enc);
    }

    private RubyString chrCommon(ThreadContext context, long value, Encoding enc) {
        if (value > 0xFFFFFFFFL) throw rangeError(context, this + " out of char range");

        int c = (int) value;
        if (enc == null) enc = ASCIIEncoding.INSTANCE;
        return EncodingUtils.encUintChr(context, c, enc);
    }

    /** int_ord
     *
     */
    @JRubyMethod(name = "ord")
    public IRubyObject ord(ThreadContext context) {
        return this;
    }

    /** int_to_i
     *
     */
    @JRubyMethod(name = {"to_i", "to_int"})
    public IRubyObject to_i() {
        return this;
    }

    @JRubyMethod(name = "ceil")
    public IRubyObject ceil(ThreadContext context){
        return this;
    }

    @JRubyMethod(name = "ceil")
    public abstract IRubyObject ceil(ThreadContext context, IRubyObject arg);

    @JRubyMethod(name = "floor")
    public IRubyObject floor(ThreadContext context){
        return this;
    }

    @JRubyMethod(name = "floor")
    public abstract IRubyObject floor(ThreadContext context, IRubyObject arg);

    @JRubyMethod(name = "truncate")
    public IRubyObject truncate(ThreadContext context){
        return this;
    }

    @JRubyMethod(name = "truncate")
    public abstract IRubyObject truncate(ThreadContext context, IRubyObject arg);

    @Override
    @JRubyMethod(name = "round")
    public IRubyObject round(ThreadContext context) {
        return this;
    }

    @JRubyMethod(name = "round")
    public IRubyObject round(ThreadContext context, IRubyObject _digits) {
        return round(context, _digits, context.nil);
    }

    @JRubyMethod(name = "round")
    public IRubyObject round(ThreadContext context, IRubyObject digits, IRubyObject _opts) {
        IRubyObject opts = ArgsUtil.getOptionsArg(context, _opts); // options (only "half" supported right now)
        int ndigits = num2int(digits);
        RoundingMode roundingMode = getRoundingMode(context, opts);
        if (ndigits >= 0) return this;

        return roundShared(context, ndigits, roundingMode);
    }

    public IRubyObject round(ThreadContext context, int ndigits) {
        return roundShared(context, ndigits, RoundingMode.HALF_UP);
    }

    /*
     * MRI: rb_int_round
     */
    public RubyNumeric roundShared(ThreadContext context, int ndigits, RoundingMode roundingMode) {
        if (int_round_zero_p(context, ndigits)) return asFixnum(context, 0);

        RubyNumeric f = Numeric.int_pow(context, 10, -ndigits);
        if (this instanceof RubyFixnum && f instanceof RubyFixnum) {
            long x = fix2long(this), y = fix2long(f);
            boolean neg = x < 0;
            if (neg) x = -x;
            x = doRound(context, roundingMode, x, y);
            if (neg) x = -x;
            return asFixnum(context, x);
        }

        if (f instanceof RubyFloat) return asFixnum(context, 0); // then int_pow overflow

        RubyNumeric h = (RubyNumeric) f.idiv(context, 2);
        RubyNumeric r = (RubyNumeric) this.op_mod(context, f);
        RubyNumeric n = (RubyNumeric) this.op_minus(context, r);
        r = (RubyNumeric) r.op_cmp(context, h);
<<<<<<< Updated upstream
        if (r.isPositive(context).isTrue() ||
<<<<<<< HEAD
                (r.isZero() && doRoundCheck(context, roundingMode, this, n, f))) {
=======
        if (r.isPositive(context) ||
                (r.isZero(context) && doRoundCheck(context, roundingMode, this, n, f))) {
>>>>>>> Stashed changes
=======
                (r.isZero(context) && doRoundCheck(context, roundingMode, this, n, f))) {
>>>>>>> 18a187b7
            n = (RubyNumeric) n.op_plus(context, f);
        }
        return n;
    }

    private static long doRound(ThreadContext context, RoundingMode roundingMode, long n, long f) {
        switch (roundingMode) {
            case HALF_UP:
                return int_round_half_up(n, f);
            case HALF_DOWN:
                return int_round_half_down(n, f);
            case HALF_EVEN:
                return int_round_half_even(n, f);
        }
        throw argumentError(context, "invalid rounding mode: " + roundingMode);
    }

    private static boolean doRoundCheck(ThreadContext context, RoundingMode roundingMode, RubyInteger num, RubyNumeric n, IRubyObject f) {
        switch (roundingMode) {
            case HALF_UP:
                return int_half_p_half_up(context, num, n, f);
            case HALF_DOWN:
                return int_half_p_half_down(context, num, n, f);
            case HALF_EVEN:
                return int_half_p_half_even(context, num, n, f);
        }
        throw argumentError(context, "invalid rounding mode: " + roundingMode);
    }

    protected boolean int_round_zero_p(ThreadContext context, int ndigits) {
        long bytes = numericToLong(context, sites(context).size.call(context, this, this));
        return (-0.415241 * ndigits - 0.125 > bytes);
    }

    protected static long int_round_half_even(long x, long y) {
        long z = +(x + y / 2) / y;
        if ((z * y - x) * 2 == y) z &= ~1;
        return z * y;
    }

    protected static long int_round_half_up(long x, long y) {
        return (x + y / 2) / y * y;
    }

    protected static long int_round_half_down(long x, long y) {
        return (x + y / 2 - 1) / y * y;
    }

    protected static boolean int_half_p_half_even(ThreadContext context, RubyInteger num, RubyNumeric n, IRubyObject f) {
        return n.div(context, f).convertToInteger().odd_p(context).isTrue();
    }

    protected static boolean int_half_p_half_up(ThreadContext context, RubyInteger num, RubyNumeric n, IRubyObject f) {
        return num.isPositive(context);
    }

    protected static boolean int_half_p_half_down(ThreadContext context, RubyInteger num, RubyNumeric n, IRubyObject f) {
        return num.isNegative(context).isTrue();
    }

    /** integer_to_r
     *
     */
    @JRubyMethod(name = "to_r")
    public IRubyObject to_r(ThreadContext context) {
        return RubyRational.newRationalCanonicalize(context, this);
    }

    /** integer_rationalize
     *
     */
    @JRubyMethod(name = "rationalize", optional = 1, checkArity = false)
    public IRubyObject rationalize(ThreadContext context, IRubyObject[] args) {
        Arity.checkArgumentCount(context, args, 0, 1);

        return to_r(context);
    }


    @JRubyMethod(name = "odd?")
    public RubyBoolean odd_p(ThreadContext context) {
        return (op_mod_two(context, this) != 0) ? context.tru : context.fals;
    }

    @JRubyMethod(name = "even?")
    public RubyBoolean even_p(ThreadContext context) {
        return (op_mod_two(context, this) == 0) ? context.tru : context.fals;
    }

    private static long op_mod_two(ThreadContext context, RubyInteger self) {
        return ((RubyInteger) sites(context).op_mod.call(context, self, self, RubyFixnum.two(context.runtime))).getLongValue();
    }

    @JRubyMethod(name = "allbits?")
    public IRubyObject allbits_p(ThreadContext context, IRubyObject other) {
        IRubyObject mask = checkToInteger(context, other);
        return ((RubyInteger) op_and(context, mask)).op_equal(context, mask);
    }

    @JRubyMethod(name = "anybits?")
    public IRubyObject anybits_p(ThreadContext context, IRubyObject other) {
        IRubyObject mask = checkToInteger(context, other);
        return ((RubyInteger) op_and(context, mask)).isZero(context) ? context.fals : context.tru;
    }

    @JRubyMethod(name = "nobits?")
    public IRubyObject nobits_p(ThreadContext context, IRubyObject other) {
        IRubyObject mask = checkToInteger(context, other);
        return ((RubyInteger) op_and(context, mask)).zero_p(context);
    }

    @JRubyMethod(name = "pred")
    public IRubyObject pred(ThreadContext context) {
        return numFuncall(context, this, sites(context).op_minus, RubyFixnum.one(context.runtime));
    }

    /** rb_gcd
     *
     */
    @JRubyMethod(name = "gcd")
    public IRubyObject gcd(ThreadContext context, IRubyObject other) {
        return f_gcd(context, this, RubyInteger.intValue(context, other));
    }

    // MRI: rb_int_fdiv_double and rb_int_fdiv in one
    @Override
    @JRubyMethod(name = "fdiv")
    public IRubyObject fdiv(ThreadContext context, IRubyObject y) {
        RubyInteger x = this;
        if (y instanceof RubyInteger && !f_zero_p(context, y)) {
            IRubyObject gcd = gcd(context, y);
            if (!f_zero_p(context, gcd)) {
                x = (RubyInteger)x.idiv(context, gcd);
                y = ((RubyInteger)y).idiv(context, gcd);
            }
        }
        return x.fdivDouble(context, y);
    }

    public abstract IRubyObject fdivDouble(ThreadContext context, IRubyObject y);

    /** rb_lcm
     *
     */
    @JRubyMethod(name = "lcm")
    public IRubyObject lcm(ThreadContext context, IRubyObject other) {
        return f_lcm(context, this, RubyInteger.intValue(context, other));
    }

    /** rb_gcdlcm
     *
     */
    @JRubyMethod(name = "gcdlcm")
    public IRubyObject gcdlcm(ThreadContext context, IRubyObject other) {
        final RubyInteger otherInt = RubyInteger.intValue(context, other);
        return newArray(context, f_gcd(context, this, otherInt), f_lcm(context, this, otherInt));
    }

    static RubyInteger intValue(ThreadContext context, IRubyObject num) {
        RubyInteger i = RubyInteger.toInteger(context, num);
        if (i == null) throw typeError(context, "not an integer");
        return i;
    }

    static RubyInteger toInteger(ThreadContext context, IRubyObject num) {
        if (num instanceof RubyInteger) return (RubyInteger) num;
        if (num instanceof RubyNumeric && !integer_p(context).call(context, num, num).isTrue()) { // num.integer?
            return null;
        }
        if (num instanceof RubyString) return null; // do not want String#to_i
        return (RubyInteger) num.checkCallMethod(context, sites(context).to_i_checked);
    }

    @JRubyMethod(name = "digits")
    public RubyArray digits(ThreadContext context) {
        return digits(context, asFixnum(context, 10));
    }

    @JRubyMethod(name = "digits")
    public abstract RubyArray digits(ThreadContext context, IRubyObject base);

    @Override
    @JRubyMethod(name = "numerator")
    public IRubyObject numerator(ThreadContext context) {
        return this;
    }

    @Override
    @JRubyMethod(name = "denominator")
    public IRubyObject denominator(ThreadContext context) {
        return RubyFixnum.one(context.runtime);
    }

    @Override
    @JRubyMethod(name = {"to_s", "inspect"})
    public abstract RubyString to_s(ThreadContext context);

    @JRubyMethod(name = "to_s")
    public abstract RubyString to_s(IRubyObject x);

    @JRubyMethod(name = "-@")
    public abstract IRubyObject op_uminus(ThreadContext context);

    @JRubyMethod(name = "+")
    public abstract IRubyObject op_plus(ThreadContext context, IRubyObject other);

    public IRubyObject op_plus(ThreadContext context, long other) {
        return op_plus(context, asFixnum(context, other));
    }

    @JRubyMethod(name = "-")
    public abstract IRubyObject op_minus(ThreadContext context, IRubyObject other);

    public IRubyObject op_minus(ThreadContext context, long other) {
        return op_minus(context, asFixnum(context, other));
    }

    @JRubyMethod(name = "*")
    public abstract IRubyObject op_mul(ThreadContext context, IRubyObject other);

    public IRubyObject op_mul(ThreadContext context, long other) {
        return op_mul(context, asFixnum(context, other));
    }

    // MRI: rb_int_idiv, polymorphism handles fixnum vs bignum
    @JRubyMethod(name = "div")
    @Override
    public abstract IRubyObject idiv(ThreadContext context, IRubyObject other);

    public final IRubyObject div_div(ThreadContext context, IRubyObject other) {
        return div(context, other);
    }

    @JRubyMethod(name = "/")
    public abstract IRubyObject op_div(ThreadContext context, IRubyObject other);

    @JRubyMethod(name = {"%", "modulo"})
    public abstract IRubyObject op_mod(ThreadContext context, IRubyObject other);

    public IRubyObject op_mod(ThreadContext context, long other) {
        return op_mod(context, asFixnum(context, other));
    }

    @JRubyMethod(name = "**")
    public abstract IRubyObject op_pow(ThreadContext context, IRubyObject other);

    @JRubyMethod(name = "pow")
    public IRubyObject pow(ThreadContext context, IRubyObject other) {
        return sites(context).op_pow.call(context, this, this, other);
    }

    private static final long HALF_LONG_MSB = 0x80000000L;

    // MRI: rb_int_powm
    @JRubyMethod(name = "pow")
    public IRubyObject pow(ThreadContext context, IRubyObject b, IRubyObject m) {
        boolean negaFlg = false;
        RubyInteger base = castAsInteger(context, b, "Integer#pow() 2nd argument not allowed unless a 1st argument is integer");
        if (base.isNegative()) throw rangeError(context, "Integer#pow() 1st argument cannot be negative when 2nd argument specified");

        RubyInteger pow = castAsInteger(context, m, "Integer#pow() 2nd argument not allowed unless all arguments are integers");

        if (pow.isNegative()) {
            pow = pow.negate();
            negaFlg = true;
        }

        if (!pow.isPositive(context)) throw context.runtime.newZeroDivisionError();

        if (pow instanceof RubyFixnum fixpow) {
            long mm = fixpow.value;
            if (mm == 1) return asFixnum(context, 0);
            RubyFixnum modulo = (RubyFixnum) modulo(context, fixpow);
            return mm <= HALF_LONG_MSB ?
                modulo.intPowTmp1(context, base, mm, negaFlg) : modulo.intPowTmp2(context, base, mm, negaFlg);
        }
        if (pow instanceof RubyBignum bigpow) {
            return ((RubyBignum) m).value == BigInteger.ONE ?
                    asFixnum(context, 0) : ((RubyInteger) modulo(context, m)).intPowTmp3(context, base, bigpow, negaFlg);
        }
        // not reached
        throw new AssertionError("BUG: unexpected type " + m.getType());
    }

    protected IRubyObject intPowTmp3(ThreadContext context, RubyInteger y, RubyBignum m, boolean negaFlg) {
        BigInteger xn, yn, mn, zn;

        xn = getBigIntegerValue();
        yn = y.getBigIntegerValue();
        mn = m.getBigIntegerValue();

        zn = xn.modPow(yn, mn);
        if (negaFlg & zn.signum() == 1) {
            zn = zn.negate();
        }
        return RubyBignum.bignorm(context.runtime, zn);
    }

    @JRubyMethod(name = "abs")
    public abstract IRubyObject abs(ThreadContext context);

    @JRubyMethod(name = "magnitude")
    @Override
    public IRubyObject magnitude(ThreadContext context) {
        return abs(context);
    }

    @JRubyMethod(name = {"==", "==="})
    @Override
    public abstract IRubyObject op_equal(ThreadContext context, IRubyObject other);

    @JRubyMethod(name = "<=>")
    @Override
    public abstract IRubyObject op_cmp(ThreadContext context, IRubyObject other);

    @JRubyMethod(name = "~")
    public abstract IRubyObject op_neg(ThreadContext context);

    @JRubyMethod(name = "&")
    public abstract IRubyObject op_and(ThreadContext context, IRubyObject other);

    @JRubyMethod(name = "|")
    public abstract IRubyObject op_or(ThreadContext context, IRubyObject other);

    @JRubyMethod(name = "^")
    public abstract IRubyObject op_xor(ThreadContext context, IRubyObject other);

    @JRubyMethod(name = "[]")
    public IRubyObject op_aref(ThreadContext context, IRubyObject index) {
        if (index instanceof RubyRange) {
            RubyRange range = (RubyRange) index;
            IRubyObject beg = range.begin(context);
            IRubyObject end = range.end(context);
            boolean isExclusive = range.isExcludeEnd();

            if (!end.isNil()) end = end.convertToInteger();

            if (beg.isNil()) {
                if (!negativeInt(context, end)) {
                    if (!isExclusive) end = ((RubyInteger) end).op_plus(context, asFixnum(context, 1));

                    RubyInteger mask = generateMask(context, end);
                    if (((RubyInteger) op_and(context, mask)).isZero(context)) return asFixnum(context, 0);

                    throw argumentError(context, "The beginless range for Integer#[] results in infinity");
                } else {
                    return asFixnum(context, 0);
                }
            }
            beg = beg.convertToInteger();
            IRubyObject num = op_rshift(context, beg);
            long cmp = compareIndexes(context, beg, end);
            if (!end.isNil() && cmp < 0) {
                IRubyObject length = ((RubyInteger) end).op_minus(context, beg);
                if (!isExclusive) {
                    length = ((RubyInteger) length).op_plus(context, asFixnum(context, 1));
                }
                RubyInteger mask = generateMask(context, length);
                num = (((RubyInteger) num).op_and(context, mask));
                return num;
            } else if (cmp == 0) {
                if (isExclusive) return asFixnum(context, 0);
                index = beg;
            } else {
                return num;
            }
        }

        return op_aref_subclass(context, index);
    }

    private static long compareIndexes(ThreadContext context, IRubyObject beg, IRubyObject end) {
        IRubyObject r = beg.callMethod(context, "<=>", end);

        if (r.isNil()) return MAX;

        JavaSites.IntegerSites sites = sites(context);
        return RubyComparable.cmpint(context, sites.op_gt, sites.op_lt, r, beg, end);
    }

    protected abstract IRubyObject op_aref_subclass(ThreadContext context, IRubyObject index);

    @JRubyMethod(name = "[]")
    public IRubyObject op_aref(ThreadContext context, IRubyObject index, IRubyObject length) {
        IRubyObject num = op_rshift(context, index);
        IRubyObject mask = generateMask(context, length);
        return ((RubyInteger) num).op_and(context, mask);
    }

    RubyInteger generateMask(ThreadContext context, IRubyObject length) {
        RubyFixnum one = asFixnum(context, 1);
        return (RubyInteger) ((RubyInteger) one.op_lshift(context, length)).op_minus(context, one);
    }

    @JRubyMethod(name = "<<")
    public abstract IRubyObject op_lshift(ThreadContext context, IRubyObject other);

    public RubyInteger op_lshift(ThreadContext context, long other) {
        return (RubyInteger) op_lshift(context, asFixnum(context, other));
    }

    @JRubyMethod(name = ">>")
    public abstract IRubyObject op_rshift(ThreadContext context, IRubyObject other);

    public RubyInteger op_rshift(ThreadContext context, long other) {
        return (RubyInteger) op_rshift(context, asFixnum(context, other));
    }

    @JRubyMethod(name = "to_f")
    public abstract IRubyObject to_f(ThreadContext context);

    @JRubyMethod(name = "size")
    public abstract IRubyObject size(ThreadContext context);

    @JRubyMethod(name = "zero?")
    public abstract IRubyObject zero_p(ThreadContext context);

    @JRubyMethod(name = "bit_length")
    public abstract IRubyObject bit_length(ThreadContext context);

    boolean isOne() {
        return getBigIntegerValue().equals(BigInteger.ONE);
    }

    @JRubyMethod(name = ">")
    public IRubyObject op_gt(ThreadContext context, IRubyObject other) {
        return RubyComparable.op_gt(context, this, other);
    }

    @JRubyMethod(name = "<")
    public IRubyObject op_lt(ThreadContext context, IRubyObject other) {
        return RubyComparable.op_lt(context, this, other);
    }

    @JRubyMethod(name = ">=")
    public IRubyObject op_ge(ThreadContext context, IRubyObject other) {
        return RubyComparable.op_ge(context, this, other);
    }

    @JRubyMethod(name = "<=")
    public IRubyObject op_le(ThreadContext context, IRubyObject other) {
        return RubyComparable.op_le(context, this, other);
    }

    @JRubyMethod(name = "remainder")
    public IRubyObject remainder(ThreadContext context, IRubyObject dividend) {
        return context.nil;
    }

    @JRubyMethod(name = "divmod")
    public IRubyObject divmod(ThreadContext context, IRubyObject other) {
        return context.nil;
    }

    public IRubyObject op_uminus() {
        return op_uminus(getRuntime().getCurrentContext());
    }

    public IRubyObject op_neg() {
        return to_f(getRuntime().getCurrentContext());
    }

    public IRubyObject op_aref(IRubyObject other) {
        return op_aref(getRuntime().getCurrentContext(), other);
    }

    @Deprecated // no longer used
    public IRubyObject op_lshift(IRubyObject other) {
        return op_lshift(getRuntime().getCurrentContext(), other);
    }

    @Deprecated // no longer used
    public IRubyObject op_rshift(IRubyObject other) {
        return op_rshift(getRuntime().getCurrentContext(), other);
    }

    public IRubyObject to_f() {
        return to_f(getRuntime().getCurrentContext());
    }

    public IRubyObject size() {
        return size(getRuntime().getCurrentContext());
    }

    private static CallSite integer_p(ThreadContext context) {
        return context.sites.Numeric.integer;
    }

    private static JavaSites.IntegerSites sites(ThreadContext context) {
        return context.sites.Integer;
    }

    /** rb_int_induced_from
     *
     */
    @Deprecated
    public static IRubyObject induced_from(ThreadContext context, IRubyObject recv, IRubyObject other) {
        if (other instanceof RubyFixnum || other instanceof RubyBignum) return other;

        if (!(other instanceof RubyFloat) && !(other instanceof RubyRational)) {
            throw typeError(context, "failed to convert ", other, " into Integer");
        }

        return other.callMethod(context, "to_i");
    }

    @Deprecated
    public IRubyObject round() {
        return this;
    }

    @Deprecated
    public IRubyObject ceil(){
        return this;
    }

    @Deprecated
    public IRubyObject floor(){
        return this;
    }

    @Deprecated
    public IRubyObject truncate(){
        return this;
    }

    @Deprecated
    public final IRubyObject op_idiv(ThreadContext context, IRubyObject arg) {
        return div(context, arg);
    }
}<|MERGE_RESOLUTION|>--- conflicted
+++ resolved
@@ -594,17 +594,9 @@
         RubyNumeric r = (RubyNumeric) this.op_mod(context, f);
         RubyNumeric n = (RubyNumeric) this.op_minus(context, r);
         r = (RubyNumeric) r.op_cmp(context, h);
-<<<<<<< Updated upstream
-        if (r.isPositive(context).isTrue() ||
-<<<<<<< HEAD
-                (r.isZero() && doRoundCheck(context, roundingMode, this, n, f))) {
-=======
+
         if (r.isPositive(context) ||
                 (r.isZero(context) && doRoundCheck(context, roundingMode, this, n, f))) {
->>>>>>> Stashed changes
-=======
-                (r.isZero(context) && doRoundCheck(context, roundingMode, this, n, f))) {
->>>>>>> 18a187b7
             n = (RubyNumeric) n.op_plus(context, f);
         }
         return n;
