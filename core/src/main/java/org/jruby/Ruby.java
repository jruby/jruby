--- conflicted
+++ resolved
@@ -730,13 +730,8 @@
         BlockNode whileBody = new BlockNode(pos);
         newBody.add(new WhileNode(pos, new VCallNode(pos, newSymbol("gets")), whileBody));
 
-<<<<<<< HEAD
-        if (processLineEndings) whileBody.add(new CallNode(pos, dollarUnderscore, newSymbol("chop!"), null, null, false));
+        if (processLineEndings) whileBody.add(new CallNode(pos, dollarUnderscore, newSymbol("chomp!"), null, null, false));
         if (split) whileBody.add(new GlobalAsgnNode(pos, newSymbol("$F"), new CallNode(pos, dollarUnderscore, newSymbol("split"), null, null, false)));
-=======
-        if (processLineEndings) whileBody.add(new CallNode(pos, dollarUnderscore, "chomp!", null, null));
-        if (split) whileBody.add(new GlobalAsgnNode(pos, "$F", new CallNode(pos, dollarUnderscore, "split", null, null)));
->>>>>>> b0f614c9
 
         if (oldRoot.getBodyNode() instanceof BlockNode) {   // common case n stmts
             whileBody.addAll(((BlockNode) oldRoot.getBodyNode()));
