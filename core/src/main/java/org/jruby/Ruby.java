/*
 **** BEGIN LICENSE BLOCK *****
 * Version: EPL 2.0/GPL 2.0/LGPL 2.1
 *
 * The contents of this file are subject to the Eclipse Public
 * License Version 2.0 (the "License"); you may not use this file
 * except in compliance with the License. You may obtain a copy of
 * the License at http://www.eclipse.org/legal/epl-v20.html
 *
 * Software distributed under the License is distributed on an "AS
 * IS" basis, WITHOUT WARRANTY OF ANY KIND, either express or
 * implied. See the License for the specific language governing
 * rights and limitations under the License.
 *
 * Copyright (C) 2001 Chad Fowler <chadfowler@chadfowler.com>
 * Copyright (C) 2001 Alan Moore <alan_moore@gmx.net>
 * Copyright (C) 2001-2002 Benoit Cerrina <b.cerrina@wanadoo.fr>
 * Copyright (C) 2001-2004 Jan Arne Petersen <jpetersen@uni-bonn.de>
 * Copyright (C) 2002-2004 Anders Bengtsson <ndrsbngtssn@yahoo.se>
 * Copyright (C) 2004 Thomas E Enebo <enebo@acm.org>
 * Copyright (C) 2004-2005 Charles O Nutter <headius@headius.com>
 * Copyright (C) 2004 Stefan Matthias Aust <sma@3plus4.de>
 * Copyright (C) 2006 Miguel Covarrubias <mlcovarrubias@gmail.com>
 * Copyright (C) 2006 Michael Studman <codehaus@michaelstudman.com>
 * Copyright (C) 2006 Ola Bini <ola@ologix.com>
 * Copyright (C) 2007 Nick Sieger <nicksieger@gmail.com>
 *
 * Alternatively, the contents of this file may be used under the terms of
 * either of the GNU General Public License Version 2 or later (the "GPL"),
 * or the GNU Lesser General Public License Version 2.1 or later (the "LGPL"),
 * in which case the provisions of the GPL or the LGPL are applicable instead
 * of those above. If you wish to allow use of your version of this file only
 * under the terms of either the GPL or the LGPL, and not to allow others to
 * use your version of this file under the terms of the EPL, indicate your
 * decision by deleting the provisions above and replace them with the notice
 * and other provisions required by the GPL or the LGPL. If you do not delete
 * the provisions above, a recipient may use your version of this file under
 * the terms of any one of the EPL, the GPL or the LGPL.
 ***** END LICENSE BLOCK *****/

package org.jruby;

import org.jcodings.specific.UTF8Encoding;
import org.jruby.anno.FrameField;
import org.jruby.anno.TypePopulator;
import org.jruby.api.Create;
import org.jruby.api.Define;
import org.jruby.compiler.Constantizable;
import org.jruby.compiler.NotCompilableException;
import org.jruby.exceptions.LoadError;
import org.jruby.exceptions.LocalJumpError;
import org.jruby.exceptions.SystemExit;
import org.jruby.ext.jruby.JRubyUtilLibrary;
import org.jruby.ext.thread.ConditionVariable;
import org.jruby.ext.thread.Mutex;
import org.jruby.ext.thread.Queue;
import org.jruby.ext.thread.SizedQueue;
import org.jruby.ir.IRScope;
import org.jruby.ir.IRScriptBody;
import org.jruby.ir.builder.IRBuilderFactory;
import org.jruby.ir.runtime.IRReturnJump;
import org.jruby.java.util.ClassUtils;
import org.jruby.javasupport.Java;
import org.jruby.javasupport.JavaPackage;
import org.jruby.javasupport.JavaSupport;
import org.jruby.javasupport.JavaSupportImpl;
import org.jruby.management.Caches;
import org.jruby.management.InlineStats;
import org.jruby.parser.ParserManager;
import org.jruby.parser.StaticScope;
import org.jruby.runtime.JavaSites;
import org.jruby.runtime.MethodIndex;
import org.jruby.runtime.TraceEventManager;
import org.jruby.runtime.invokedynamic.InvokeDynamicSupport;
import org.jruby.specialized.RubyObjectSpecializer;
import org.jruby.util.JavaNameMangler;
import org.jruby.util.MRIRecursionGuard;
import org.jruby.util.StringSupport;
import org.jruby.util.StrptimeParser;
import org.jruby.util.StrptimeToken;
import org.jruby.util.WeakIdentityHashMap;
import org.jruby.util.collections.ConcurrentWeakHashMap;
import org.jruby.util.io.EncodingUtils;
import org.objectweb.asm.util.TraceClassVisitor;

import jnr.constants.Constant;
import jnr.constants.ConstantSet;
import jnr.constants.platform.Errno;
import jnr.posix.POSIX;
import jnr.posix.POSIXFactory;

import org.jcodings.Encoding;
import org.joda.time.DateTimeZone;
import org.joni.WarnCallback;
import org.jruby.ast.Node;
import org.jruby.ast.RootNode;
import org.jruby.ast.executable.RuntimeCache;
import org.jruby.ast.executable.Script;
import org.jruby.ast.executable.ScriptAndCode;
import org.jruby.common.IRubyWarnings.ID;
import org.jruby.common.RubyWarnings;
import org.jruby.compiler.JITCompiler;
import org.jruby.embed.Extension;
import org.jruby.exceptions.MainExitException;
import org.jruby.exceptions.RaiseException;
import org.jruby.ext.JRubyPOSIXHandler;
import org.jruby.ext.coverage.CoverageData;
import org.jruby.ext.ffi.FFI;
import org.jruby.ext.fiber.ThreadFiber;
import org.jruby.ext.fiber.ThreadFiberLibrary;
import org.jruby.ext.tracepoint.TracePoint;
import org.jruby.internal.runtime.GlobalVariables;
import org.jruby.internal.runtime.ThreadService;
import org.jruby.internal.runtime.ValueAccessor;
import org.jruby.internal.runtime.methods.DynamicMethod;
import org.jruby.internal.runtime.methods.JavaMethod;
import org.jruby.ir.Compiler;
import org.jruby.ir.IRManager;
import org.jruby.ir.interpreter.Interpreter;
import org.jruby.management.BeanManager;
import org.jruby.management.BeanManagerFactory;
import org.jruby.management.Config;
import org.jruby.parser.Parser;
import org.jruby.parser.StaticScopeFactory;
import org.jruby.platform.Platform;
import org.jruby.runtime.Binding;
import org.jruby.runtime.Block;
import org.jruby.runtime.CallSite;
import org.jruby.runtime.ClassIndex;
import org.jruby.runtime.DynamicScope;
import org.jruby.runtime.EventHook;
import org.jruby.runtime.GlobalVariable;
import org.jruby.runtime.Helpers;
import org.jruby.runtime.IAccessor;
import org.jruby.runtime.ObjectAllocator;
import org.jruby.runtime.ObjectSpace;
import org.jruby.runtime.RubyEvent;
import org.jruby.runtime.ThreadContext;
import org.jruby.runtime.Visibility;
import org.jruby.runtime.builtin.IRubyObject;
import org.jruby.runtime.encoding.EncodingService;
import org.jruby.runtime.invokedynamic.MethodNames;
import org.jruby.runtime.load.BasicLibraryService;
import org.jruby.runtime.load.CompiledScriptLoader;
import org.jruby.runtime.load.LoadService;
import org.jruby.runtime.opto.Invalidator;
import org.jruby.runtime.opto.OptoFactory;
import org.jruby.runtime.profile.ProfileCollection;
import org.jruby.runtime.profile.ProfilingService;
import org.jruby.runtime.profile.ProfilingServiceLookup;
import org.jruby.runtime.profile.builtin.ProfiledMethods;
import org.jruby.runtime.scope.ManyVarsDynamicScope;
import org.jruby.threading.DaemonThreadFactory;
import org.jruby.util.ByteList;
import org.jruby.util.ClassDefiningClassLoader;
import org.jruby.util.DefinedMessage;
import org.jruby.util.JRubyClassLoader;
import org.jruby.util.SecurityHelper;
import org.jruby.util.SelfFirstJRubyClassLoader;
import org.jruby.util.IOInputStream;
import org.jruby.util.IOOutputStream;
import org.jruby.util.ClassDefiningJRubyClassLoader;
import org.jruby.util.KCode;
import org.jruby.util.SafePropertyAccessor;
import org.jruby.util.cli.Options;
import org.jruby.util.io.FilenoUtil;
import org.jruby.util.io.SelectorPool;
import org.jruby.util.log.Logger;
import org.jruby.util.log.LoggerFactory;
import org.objectweb.asm.ClassReader;

import java.io.ByteArrayInputStream;
import java.io.ByteArrayOutputStream;
import java.io.FileDescriptor;
import java.io.IOException;
import java.io.InputStream;
import java.io.PrintStream;
import java.io.PrintWriter;
import java.io.Writer;
import java.lang.invoke.MethodHandle;
import java.lang.ref.WeakReference;
import java.net.BindException;
import java.nio.ByteBuffer;
import java.nio.channels.Channels;
import java.nio.channels.WritableByteChannel;
import java.nio.charset.Charset;
import java.nio.charset.StandardCharsets;
import java.nio.charset.UnsupportedCharsetException;
import java.security.SecureRandom;
import java.util.ArrayList;
import java.util.Collections;
import java.util.EnumMap;
import java.util.EnumSet;
import java.util.Enumeration;
import java.util.HashMap;
import java.util.IdentityHashMap;
import java.util.Iterator;
import java.util.LinkedList;
import java.util.List;
import java.util.Map;
import java.util.Random;
import java.util.Set;
import java.util.WeakHashMap;
import java.util.concurrent.Callable;
import java.util.concurrent.ConcurrentHashMap;
import java.util.concurrent.ExecutorService;
import java.util.concurrent.SynchronousQueue;
import java.util.concurrent.ThreadPoolExecutor;
import java.util.concurrent.TimeUnit;
import java.util.concurrent.atomic.AtomicInteger;
import java.util.concurrent.atomic.AtomicLong;
import java.util.concurrent.locks.ReentrantLock;
import java.util.function.Consumer;
import java.util.function.ToIntFunction;
import java.util.regex.Pattern;

import static java.lang.invoke.MethodHandles.explicitCastArguments;
import static java.lang.invoke.MethodHandles.insertArguments;
import static java.lang.invoke.MethodType.methodType;
import static org.jruby.RubyBoolean.FALSE_BYTES;
import static org.jruby.RubyBoolean.TRUE_BYTES;
import static org.jruby.RubyRandom.newRandom;
import static org.jruby.RubyRandom.randomSeed;
import static org.jruby.api.Access.errnoModule;
import static org.jruby.api.Access.loadService;
import static org.jruby.api.Convert.asFixnum;
import static org.jruby.api.Create.newEmptyString;
import static org.jruby.api.Error.*;
import static org.jruby.internal.runtime.GlobalVariable.Scope.GLOBAL;
import static org.jruby.parser.ParserType.*;
import static org.jruby.util.RubyStringBuilder.str;
import static org.jruby.util.RubyStringBuilder.ids;
import static org.jruby.util.RubyStringBuilder.types;
import static org.jruby.runtime.Arity.UNLIMITED_ARGUMENTS;

/**
 * The Ruby object represents the top-level of a JRuby "instance" in a given VM.
 * JRuby supports spawning multiple instances in the same JVM. Generally, objects
 * created under these instances are tied to a given runtime, for such details
 * as identity and type, because multiple Ruby instances means there are
 * multiple instances of each class. This means that in multi-runtime mode
 * (or really, multi-VM mode, where each JRuby instance is a ruby "VM"), objects
 * generally can't be transported across runtimes without marshaling.
 *
 * This class roots everything that makes the JRuby runtime function, and
 * provides a number of utility methods for constructing global types and
 * accessing global runtime structures.
 */
public final class Ruby implements Constantizable {

    /**
     * The logger used to log relevant bits.
     */
    private static final Logger LOG = LoggerFactory.getLogger(Ruby.class);

    /**
     * Create and initialize a new JRuby runtime. The properties of the
     * specified RubyInstanceConfig will be used to determine various JRuby
     * runtime characteristics.
     *
     * @param config The configuration to use for the new instance
     * @see org.jruby.RubyInstanceConfig
     */
    private Ruby(RubyInstanceConfig config) {
        this.config             = config;
        this.threadService      = new ThreadService(this);

        profilingServiceLookup = config.isProfiling() ? new ProfilingServiceLookup(this) : null;

        constant = OptoFactory.newConstantWrapper(Ruby.class, this);

        this.jrubyClassLoader = initJRubyClassLoader(config);

        this.staticScopeFactory = new StaticScopeFactory(this);
        this.beanManager        = BeanManagerFactory.create(this, config.isManagementEnabled());
        this.jitCompiler        = new JITCompiler(this);
        this.irManager          = new IRManager(this, config);
        this.parserManager      = new ParserManager(this);
        this.inlineStats        = new InlineStats();
        this.caches             = new Caches();

        this.random = initRandom();

        if (RubyInstanceConfig.CONSISTENT_HASHING_ENABLED) {
            this.hashSeedK0 = -561135208506705104l;
            this.hashSeedK1 = 7114160726623585955l;
        } else {
            this.hashSeedK0 = this.random.nextLong();
            this.hashSeedK1 = this.random.nextLong();
        }

        this.configBean = new Config(this);
        this.runtimeBean = new org.jruby.management.Runtime(this);

        registerMBeans();

        this.runtimeCache = new RuntimeCache();
        runtimeCache.initMethodCache(ClassIndex.MAX_CLASSES.ordinal() * MethodNames.values().length - 1);

        checkpointInvalidator = OptoFactory.newConstantInvalidator(this);

        this.objectSpacer = initObjectSpacer(config);

        posix = POSIXFactory.getPOSIX(new JRubyPOSIXHandler(this), config.isNativeEnabled());
        filenoUtil = new FilenoUtil(posix);

        reinitialize(false);

        // Construct key services
        loadService = this.config.createLoadService(this);
        javaSupport = loadJavaSupport();

        executor = new ThreadPoolExecutor(
                RubyInstanceConfig.POOL_MIN,
                RubyInstanceConfig.POOL_MAX,
                RubyInstanceConfig.POOL_TTL,
                TimeUnit.SECONDS,
                new SynchronousQueue<>(),
                new DaemonThreadFactory("Ruby-" + getRuntimeNumber() + "-Worker"));

        fiberExecutor = new ThreadPoolExecutor(
                0,
                Integer.MAX_VALUE,
                RubyInstanceConfig.FIBER_POOL_TTL,
                TimeUnit.SECONDS,
                new SynchronousQueue<>(),
                new DaemonThreadFactory("Ruby-" + getRuntimeNumber() + "-Fiber"));

        // initialize the root of the class hierarchy completely
        // Bootstrap the top of the hierarchy
        basicObjectClass = RubyClass.createBootstrapClass(this, "BasicObject", null, RubyBasicObject.BASICOBJECT_ALLOCATOR);
        objectClass = RubyClass.createBootstrapClass(this, "Object", basicObjectClass, RubyObject.OBJECT_ALLOCATOR);
        moduleClass = RubyClass.createBootstrapClass(this, "Module", objectClass, RubyModule.MODULE_ALLOCATOR);
        classClass = RubyClass.createBootstrapClass(this, "Class", moduleClass, RubyClass.CLASS_ALLOCATOR);
        refinementClass = RubyClass.createBootstrapClass(this, "Refinement", moduleClass, RubyModule.MODULE_ALLOCATOR);

        basicObjectClass.setMetaClass(classClass);
        objectClass.setMetaClass(basicObjectClass);
        moduleClass.setMetaClass(classClass);
        classClass.setMetaClass(classClass);
        refinementClass.setMetaClass(classClass);

        RubyClass metaClass;
        metaClass = basicObjectClass.makeMetaClass(classClass);
        metaClass = objectClass.makeMetaClass(metaClass);
        metaClass = moduleClass.makeMetaClass(metaClass);
        classClass.makeMetaClass(metaClass);
        refinementClass.makeMetaClass(metaClass);

        RubyBasicObject.createBasicObjectClass(this, basicObjectClass);
        RubyObject.createObjectClass(objectClass);
        RubyModule.createModuleClass(moduleClass);
        RubyClass.createClassClass(this, classClass);
        RubyModule.createRefinementClass(refinementClass);

        // set constants now that they're initialized
        basicObjectClass.setConstant("BasicObject", basicObjectClass);
        objectClass.setConstant("BasicObject", basicObjectClass);
        objectClass.setConstant("Object", objectClass);
        objectClass.setConstant("Class", classClass);
        objectClass.setConstant("Module", moduleClass);
        objectClass.setConstant("Refinement", refinementClass);

        // specializer for RubyObject subclasses
        objectSpecializer = new RubyObjectSpecializer(this);

        // Initialize Kernel and include into Object
        RubyModule kernel = kernelModule = RubyKernel.createKernelModule(this, objectClass, config);
        // In 1.9 and later, Kernel.gsub is defined only when '-p' or '-n' is given on the command line
        initKernelGsub(kernel);

        // Object is ready, create top self
        topSelf = TopSelfFactory.createTopSelf(this,objectClass, false);

        // Pre-create all the core classes potentially referenced during startup
        nilClass = RubyNil.createNilClass(this, objectClass);
        falseClass = RubyBoolean.createFalseClass(this, objectClass);
        trueClass = RubyBoolean.createTrueClass(this, objectClass);

        nilObject = new RubyNil(this, nilClass);
        nilPrefilledArray = new IRubyObject[NIL_PREFILLED_ARRAY_SIZE];
        for (int i=0; i<NIL_PREFILLED_ARRAY_SIZE; i++) nilPrefilledArray[i] = nilObject;
        singleNilArray = new IRubyObject[] {nilObject};

        falseObject = new RubyBoolean.False(this);
        falseObject.setFrozen(true);
        trueObject = new RubyBoolean.True(this);
        trueObject.setFrozen(true);

        // Set up the main thread in thread service
        threadService.initMainThread();

        // Get the main threadcontext (gets constructed for us)
        final ThreadContext context = getCurrentContext();

        // includeModule uses TC.
        objectClass.includeModule(kernelModule);

        // Construct the top-level execution frame and scope for the main thread
        context.prepareTopLevel(objectClass, topSelf);

        // Initialize all the core classes
        comparableModule = RubyComparable.createComparable(context);
        enumerableModule = RubyEnumerable.createEnumerableModule(context);
        stringClass = RubyString.createStringClass(context, objectClass, comparableModule);

        falseString = Create.newString(context, FALSE_BYTES);
        falseString.setFrozen(true);

        nilString = newEmptyString(context);
        nilString.setFrozen(true);
        trueString = newString(TRUE_BYTES);
        trueString.setFrozen(true);

        encodingService = new EncodingService(this);

        symbolClass = RubySymbol.createSymbolClass(context, objectClass, comparableModule);
        symbolTable = new RubySymbol.SymbolTable(this);

        threadGroupClass = profile.allowClass("ThreadGroup") ? RubyThreadGroup.createThreadGroupClass(context, objectClass) : null;
        threadClass = profile.allowClass("Thread") ? RubyThread.createThreadClass(context, objectClass) : null;
        exceptionClass = profile.allowClass("Exception") ? RubyException.createExceptionClass(context, objectClass) : null;

        // this is used in some kwargs conversions for numerics below
        hashClass = profile.allowClass("Hash") ? RubyHash.createHashClass(context, objectClass, enumerableModule) : null;

        numericClass = profile.allowClass("Numeric") ? RubyNumeric.createNumericClass(context, objectClass, comparableModule) : null;
        integerClass = profile.allowClass("Integer") ? RubyInteger.createIntegerClass(context, numericClass) : null;
        fixnumClass = profile.allowClass("Fixnum") ? RubyFixnum.createFixnumClass(context, integerClass) : null;

        encodingClass = RubyEncoding.createEncodingClass(context, objectClass);
        converterClass = RubyConverter.createConverterClass(context, objectClass, encodingClass);

        encodingService.defineEncodings();
        encodingService.defineAliases();

        initDefaultEncodings();

        complexClass = profile.allowClass("Complex") ? RubyComplex.createComplexClass(context, numericClass) : null;
        rationalClass = profile.allowClass("Rational") ? RubyRational.createRationalClass(context, numericClass) : null;

        if (profile.allowClass("Array")) {
            arrayClass = RubyArray.createArrayClass(context, objectClass, enumerableModule);
            emptyFrozenArray = Create.newEmptyArray(context);
            emptyFrozenArray.setFrozen(true);
        } else {
            arrayClass = null;
            emptyFrozenArray = null;
        }
        floatClass = profile.allowClass("Float") ? RubyFloat.createFloatClass(context, numericClass) : null;
        randomClass = RubyRandom.createRandomClass(context, objectClass);
        setDefaultRandom(newRandom(this, randomClass, randomSeed(this)));
        ioClass = RubyIO.createIOClass(context, objectClass, enumerableModule);
        ioBufferClass = Options.FIBER_SCHEDULER.load() ?
            RubyIOBuffer.createIOBufferClass(context, objectClass, comparableModule, ioClass) : null;
        structClass = profile.allowClass("Struct") ? RubyStruct.createStructClass(context, objectClass, enumerableModule) : null;
        bindingClass = profile.allowClass("Binding") ? RubyBinding.createBindingClass(context, objectClass) : null;
        // Math depends on all numeric types
        mathModule = profile.allowModule("Math") ? RubyMath.createMathModule(context) : null;
        regexpClass = profile.allowClass("Regexp") ? RubyRegexp.createRegexpClass(context, objectClass) : null;
        rangeClass = profile.allowClass("Range") ? RubyRange.createRangeClass(context, objectClass, enumerableModule) : null;
        objectSpaceModule = profile.allowModule("ObjectSpace") ? RubyObjectSpace.createObjectSpaceModule(context, objectClass) : null;
        gcModule = profile.allowModule("GC") ? RubyGC.createGCModule(context) : null;
        procClass = profile.allowClass("Proc") ? RubyProc.createProcClass(context, objectClass) : null;
        methodClass = profile.allowClass("Method") ? RubyMethod.createMethodClass(context, objectClass) : null;
        if (profile.allowClass("MatchData")) {
            matchDataClass = RubyMatchData.createMatchDataClass(context, objectClass);
            defineGlobalConstant("MatchingData", matchDataClass);
        } else {
            matchDataClass = null;
        }
        marshalModule = profile.allowModule("Marshal") ? RubyMarshal.createMarshalModule(context) : null;
        dirClass = profile.allowClass("Dir") ? RubyDir.createDirClass(context, objectClass, enumerableModule) : null;
        fileTestModule = profile.allowModule("FileTest") ? RubyFileTest.createFileTestModule(context) : null;
        fileClass = profile.allowClass("File") ? RubyFile.createFileClass(context, ioClass) : null;
        fileStatClass = profile.allowClass("File::Stat") ? RubyFileStat.createFileStatClass(context, objectClass, fileClass, comparableModule) : null;
        processModule = profile.allowModule("Process") ? RubyProcess.createProcessModule(context, objectClass, structClass) : null;
        timeClass = profile.allowClass("Time") ? RubyTime.createTimeClass(context, objectClass, comparableModule) : null;
        unboundMethodClass = profile.allowClass("UnboundMethod") ? RubyUnboundMethod.defineUnboundMethodClass(context, objectClass) : null;

        if (profile.allowModule("Signal")) RubySignal.createSignal(context);

        if (profile.allowClass("Enumerator")) {
            enumeratorClass = RubyEnumerator.defineEnumerator(context, objectClass, enumerableModule);
            generatorClass = RubyGenerator.createGeneratorClass(context, objectClass, enumeratorClass, enumerableModule);
            yielderClass = RubyYielder.createYielderClass(context, objectClass, enumeratorClass);
            chainClass = RubyChain.createChainClass(context, objectClass, enumeratorClass, enumerableModule);
            aseqClass = RubyArithmeticSequence.createArithmeticSequenceClass(context, enumeratorClass, enumerableModule);
            producerClass = RubyProducer.createProducerClass(context, objectClass, enumeratorClass, enumerableModule);
        } else {
            enumeratorClass = null;
            generatorClass = null;
            yielderClass = null;
            chainClass = null;
            aseqClass = null;
            producerClass = null;
        }

        continuationClass = initContinuation(context);

        TracePoint.createTracePointClass(context, objectClass);

        warningCategories = config.getWarningCategories();
        warningModule = RubyWarnings.createWarningModule(context);

        // Initialize exceptions
        initExceptions(context);

        // Thread library utilities
        mutexClass = Mutex.setup(context, threadClass, objectClass);
        conditionVariableClass = ConditionVariable.setup(context, threadClass, objectClass);
        queueClass = Queue.setup(context, threadClass, objectClass);
        closedQueueError = Queue.setupError(context, queueClass, stopIteration, objectClass);
        sizedQueueClass = SizedQueue.setup(context, threadClass, queueClass, objectClass);

        fiberClass = new ThreadFiberLibrary().createFiberClass(context, objectClass);

        // everything booted, so SizedQueue should be available; set up root fiber
        ThreadFiber.initRootFiber(context, context.getThread());

        // set up defined messages
        initDefinedMessages(context);

        // set up thread statuses
        initThreadStatuses(context);

        // FIXME: This registers itself into static scope as a side-effect.  Let's make this
        // relationship handled either more directly or through a descriptive method
        // FIXME: We need a failing test case for this since removing it did not regress tests
        IRScope top = new IRScriptBody(irManager, "", context.getCurrentScope().getStaticScope());
        top.allocateInterpreterContext(Collections.EMPTY_LIST, 0, IRScope.allocateInitialFlags(top));

        // Initialize the "dummy" class used as a marker
        dummyClass = new RubyClass(this, classClass);
        dummyClass.setFrozen(true);

        // Create global constants and variables
        envObject = RubyGlobal.createGlobalsAndENV(context, globalVariables, config);

        // Prepare LoadService and load path
        loadService(context).init(this.config.getLoadPaths());

        // out of base boot mode
        coreIsBooted = true;

        // Don't load boot-time libraries when debugging IR
        if (!RubyInstanceConfig.DEBUG_PARSER) initBootLibraries(context);

        SecurityHelper.checkCryptoRestrictions(this);

        if (this.config.isProfiling()) initProfiling(context);

        if (this.config.getLoadGemfile()) {
            loadBundler();
        }

        deprecatedNetworkStackProperty();

        // Done booting JRuby runtime
        runtimeIsBooted = true;
        if ("true".equals(System.getenv("USE_SUBSPAWN"))) {
            if (Platform.IS_WINDOWS) {
                LOG.warn("env USE_SUBSPAWN=true is unsupported on Windows at this time");
            } else {
                loadService(context).require("subspawn/replace-builtin");
            }
        }
<<<<<<< HEAD

        // FIXME: How should this be loaded as it is not really stdlib but depends on stdlib to be loaded.
        try {
            loadService(context).require("time");
        } catch (LoadError e) {} // work-around failed classpath only test (which must be omitting stdlib somehow)
=======
>>>>>>> cc951226
    }

    private void initProfiling(ThreadContext context) {
        // additional twiddling for profiled mode
        loadService(context).require("jruby/profiler/shutdown_hook");

        // recache core methods, since they'll have profiling wrappers now
        kernelModule.invalidateCacheDescendants(); // to avoid already-cached methods
        RubyKernel.recacheBuiltinMethods(this, kernelModule);
        RubyBasicObject.recacheBuiltinMethods(this);
    }

    private void initBootLibraries(ThreadContext context) {
        // initialize Java support
        initJavaSupport(context);

        // init Ruby-based kernel
        initRubyKernel();

        // Define blank modules for feature detection in preludes
        if (!this.config.isDisableGems()) Define.defineModule(context, "Gem");
        if (!this.config.isDisableDidYouMean()) Define.defineModule(context, "DidYouMean");

        // Provide some legacy libraries
        loadService.provide("enumerator.rb");
        loadService.provide("rational.rb");
        loadService.provide("complex.rb");
        loadService.provide("thread.rb");
        loadService.provide("fiber.rb");
        loadService.provide("ruby2_keywords.rb");

        // Load preludes
        initRubyPreludes();
    }

    private void initKernelGsub(RubyModule kernel) {
        if (this.config.getKernelGsubDefined()) {
            MethodIndex.addMethodReadFields("gsub", FrameField.LASTLINE, FrameField.BACKREF);
            kernel.addMethod("gsub", new JavaMethod(kernel, Visibility.PRIVATE, "gsub") {

                @Override
                public IRubyObject call(ThreadContext context1, IRubyObject self, RubyModule clazz, String name, IRubyObject[] args, Block block) {
                    return switch (args.length) {
                        case 1 -> RubyKernel.gsub(context1, self, args[0], block);
                        case 2 -> RubyKernel.gsub(context1, self, args[0], args[1], block);
                        default -> throw argumentError(context1, String.format("wrong number of arguments %d for 1..2", args.length));
                    };
                }
            });
        }
    }

    private ObjectSpacer initObjectSpacer(RubyInstanceConfig config) {
        ObjectSpacer objectSpacer;
        if (config.isObjectSpaceEnabled()) {
            objectSpacer = ENABLED_OBJECTSPACE;
        } else {
            objectSpacer = DISABLED_OBJECTSPACE;
        }
        return objectSpacer;
    }

    private JRubyClassLoader initJRubyClassLoader(RubyInstanceConfig config) {
        // force JRubyClassLoader to init if possible
        JRubyClassLoader jrubyClassLoader;
        if (!Ruby.isSecurityRestricted()) {
            if (config.isClassloaderDelegate()){
                jrubyClassLoader = new JRubyClassLoader(config.getLoader());
            }
            else {
                jrubyClassLoader = new SelfFirstJRubyClassLoader(config.getLoader());
            }
        }
        else {
            jrubyClassLoader = null; // a NullClassLoader object would be better ...
        }
        return jrubyClassLoader;
    }

    private void initDefaultEncodings() {
        // External should always have a value, but Encoding.external_encoding{,=} will lazily setup
        String encoding = this.config.getExternalEncoding();
        if (encoding != null && !encoding.isEmpty()) {
            Encoding loadedEncoding = encodingService.loadEncoding(ByteList.create(encoding));
            if (loadedEncoding == null) throw new MainExitException(1, "unknown encoding name - " + encoding);
            setDefaultExternalEncoding(loadedEncoding);
        } else {
            Encoding consoleEncoding = encodingService.getConsoleEncoding();
            Encoding availableEncoding = consoleEncoding == null ? encodingService.getLocaleEncoding() : consoleEncoding;
            setDefaultExternalEncoding(availableEncoding);
        }

        // Filesystem should always have a value
        if (Platform.IS_WINDOWS) {
            setDefaultFilesystemEncoding(encodingService.getWindowsFilesystemEncoding(this));
        } else {
            setDefaultFilesystemEncoding(getDefaultExternalEncoding());
        }

        encoding = this.config.getInternalEncoding();
        if (encoding != null && !encoding.isEmpty()) {
            Encoding loadedEncoding = encodingService.loadEncoding(ByteList.create(encoding));
            if (loadedEncoding == null) throw new MainExitException(1, "unknown encoding name - " + encoding);
            setDefaultInternalEncoding(loadedEncoding);
        }
    }

    private Random initRandom() {
        Random myRandom;
        try {
            myRandom = new SecureRandom();
        } catch (Throwable t) {
            LOG.debug("unable to instantiate SecureRandom, falling back on Random", t);
            myRandom = new Random();
        }
        return myRandom;
    }

    public void registerMBeans() {
        this.beanManager.register(jitCompiler);
        this.beanManager.register(configBean);
        this.beanManager.register(getParserManager().getParserStats());
        this.beanManager.register(runtimeBean);
        this.beanManager.register(caches);
        this.beanManager.register(inlineStats);
    }

    void reinitialize(boolean reinitCore) {
        this.doNotReverseLookupEnabled = true;
        this.in                 = config.getInput();
        this.out                = config.getOutput();
        this.err                = config.getError();
        this.objectSpaceEnabled = config.isObjectSpaceEnabled();
        this.siphashEnabled     = config.isSiphashEnabled();
        this.profile            = config.getProfile();
        this.currentDirectory   = config.getCurrentDirectory();
        this.kcode              = config.getKCode();

        if (reinitCore) {
            RubyGlobal.initARGV(this);
            RubyGlobal.initSTDIO(this, globalVariables);
        }
    }

    /**
     * Returns a new instance of the JRuby runtime configured with defaults.
     *
     * @return the JRuby runtime
     * @see org.jruby.RubyInstanceConfig
     */
    public static Ruby newInstance() {
        return newInstance(new RubyInstanceConfig());
    }

    /**
     * Returns a new instance of the JRuby runtime configured as specified.
     *
     * @param config The instance configuration
     * @return The JRuby runtime
     * @see org.jruby.RubyInstanceConfig
     */
    public static Ruby newInstance(RubyInstanceConfig config) {
        Ruby ruby = new Ruby(config);

        ruby.loadRequiredLibraries();

        setGlobalRuntimeFirstTimeOnly(ruby);

        return ruby;
    }

    private void loadRequiredLibraries() {
        ThreadContext context = getCurrentContext();

        // Require in all libraries specified on command line
        for (String scriptName : this.config.getRequiredLibraries()) {
            topSelf.callMethod(context, "require", Create.newString(context, scriptName));
        }
    }

    /**
     * Returns a new instance of the JRuby runtime configured with the given
     * input, output and error streams and otherwise default configuration
     * (except where specified system properties alter defaults).
     *
     * @param in the custom input stream
     * @param out the custom output stream
     * @param err the custom error stream
     * @return the JRuby runtime
     * @see org.jruby.RubyInstanceConfig
     */
    public static Ruby newInstance(InputStream in, PrintStream out, PrintStream err) {
        RubyInstanceConfig config = new RubyInstanceConfig();
        config.setInput(in);
        config.setOutput(out);
        config.setError(err);
        return newInstance(config);
    }

    /**
     * Tests whether globalRuntime has been instantiated or not.
     *
     * This method is used by singleton model of org.jruby.embed.ScriptingContainer
     * to decide what RubyInstanceConfig should be used. When a global runtime is
     * not there, RubyInstanceConfig of AbstractContextProvider will be used to enact
     * configurations set by a user. When a global runtime is already instantiated,
     * RubyInstanceConfig of the global runtime should be used in ScriptingContaiener.
     *
     * @return true if a global runtime is instantiated, false for other.
     *
     */
    public static boolean isGlobalRuntimeReady() {
        return globalRuntime != null;
    }

    /**
     * Set the global runtime to the given runtime only if it has no been set.
     *
     * @param runtime the runtime to use for global runtime
     */
    private static synchronized void setGlobalRuntimeFirstTimeOnly(Ruby runtime) {
        if (globalRuntime == null) {
            globalRuntime = runtime;
        }
    }

    /**
     * Get the global runtime.
     *
     * @return the global runtime
     */
    public static synchronized Ruby getGlobalRuntime() {
        if (globalRuntime == null) {
            newInstance();
        }
        return globalRuntime;
    }

    /**
     * Convenience method for java integrators who may need to switch the notion
     * of "global" runtime. Use <code>JRuby.runtime.use_as_global_runtime</code>
     * from Ruby code to activate the current runtime as the global one.
     */
    public void useAsGlobalRuntime() {
        synchronized(Ruby.class) {
            globalRuntime = this;
        }
    }

    /**
     * Clear the global runtime.
     */
    public static void clearGlobalRuntime() {
        globalRuntime = null;
    }

    /**
     * Get the thread-local runtime for the current thread, or null if unset.
     *
     * @return the thread-local runtime, or null if unset
     */
    public static Ruby getThreadLocalRuntime() {
        return threadLocalRuntime.get();
    }

    /**
     * Set the thread-local runtime to the given runtime.
     *
     * Note that static threadlocals like this one can leak resources across
     * (for example) application redeploys. If you use this, it is your
     * responsibility to clean it up appropriately.
     *
     * @param ruby the new runtime for thread-local
     */
    public static void setThreadLocalRuntime(Ruby ruby) {
        threadLocalRuntime.set(ruby);
    }

    /**
     * Evaluates a script under the current scope (perhaps the top-level
     * scope) and returns the result (generally the last value calculated).
     * This version goes straight into the interpreter, bypassing compilation
     * and runtime preparation typical to normal script runs.
     *
     * @param script The scriptlet to run
     * @return The result of the eval
     */
    public IRubyObject evalScriptlet(String script) {
        DynamicScope currentScope = getCurrentContext().getCurrentScope();
        DynamicScope newScope = new ManyVarsDynamicScope(getStaticScopeFactory().newEvalScope(currentScope.getStaticScope()), currentScope);

        return evalScriptlet(script, newScope);
    }

    /**
     * Evaluates a script under the current scope (perhaps the top-level
     * scope) and returns the result (generally the last value calculated).
     * This version goes straight into the interpreter, bypassing compilation
     * and runtime preparation typical to normal script runs.
     *
     * This version accepts a scope to use, so you can eval many times against
     * the same scope.
     *
     * @param script The scriptlet to run
     * @param scope The scope to execute against (ManyVarsDynamicScope is
     * recommended, so it can grow as needed)
     * @return The result of the eval
     */
    public IRubyObject evalScriptlet(String script, DynamicScope scope) {
        ThreadContext context = getCurrentContext();
        RootNode rootNode = (RootNode) getParserManager().parseEval("<script>", 0, script, scope).getAST();

        context.preEvalScriptlet(scope);

        try {
            return interpreter.execute(this, rootNode, getTopSelf());
        } finally {
            context.postEvalScriptlet();
        }
    }

    /**
     * Parse and execute the specified script
     * This differs from the other methods in that it accepts a string-based script and
     * parses and runs it as though it were loaded at a command-line. This is the preferred
     * way to start up a new script when calling directly into the Ruby object (which is
     * generally *dis*couraged.
     *
     * Note: This is used by compiler/java_class.rb
     *
     * @param script The contents of the script to run as a normal, root script
     * @return The last value of the script
     */
    public IRubyObject executeScript(String script, String filename) {
        InputStream in = new ByteArrayInputStream(encodeToBytes(script));
        ParseResult root = getParserManager().parseMainFile(filename, 0, in, setupSourceEncoding(getEncodingService().getLocaleEncoding()), getCurrentContext().getCurrentScope(), NORMAL);
        ThreadContext context = getCurrentContext();

        String oldFile = context.getFile();
        int oldLine = context.getLine();
        try {
            context.setFileAndLine(root.getFile(), root.getLine());
            return runInterpreter(root);
        } finally {
            context.setFileAndLine(oldFile, oldLine);
        }
    }

    /**
     * Run the script contained in the specified input stream, using the
     * specified filename as the name of the script being executed. The stream
     * will be read fully before being parsed and executed. The given filename
     * will be used for the ruby $PROGRAM_NAME and $0 global variables in this
     * runtime.
     *
     * This method is intended to be called once per runtime, generally from
     * Main or from main-like top-level entry points.
     *
     * As part of executing the script loaded from the input stream, various
     * RubyInstanceConfig properties will be used to determine whether to
     * compile the script before execution or run with various wrappers (for
     * looping, printing, and so on, see jruby -help).
     *
     * @param inputStream The InputStream from which to read the script contents
     * @param filename The filename to use when parsing, and for $PROGRAM_NAME
     * and $0 ruby global variables.
     */
    public void runFromMain(InputStream inputStream, String filename) {
        IAccessor d = new ValueAccessor(newString(filename));
        getGlobalVariables().define("$PROGRAM_NAME", d, GLOBAL);
        getGlobalVariables().define("$0", d, GLOBAL);

        // set main script and canonical path for require_relative use
        loadService.setMainScript(filename, getCurrentDirectory());

        for (Map.Entry<String, String> entry : config.getOptionGlobals().entrySet()) {
            final IRubyObject varvalue;
            if (entry.getValue() != null) {
                varvalue = newString(entry.getValue());
            } else {
                varvalue = getTrue();
            }
            getGlobalVariables().set('$' + entry.getKey(), varvalue);
        }

        if (filename.endsWith(".class")) {
            // we are presumably running a precompiled class; load directly
            IRScope script = CompiledScriptLoader.loadScriptFromFile(this, inputStream, null, filename, false);
            if (script == null) {
                throw new MainExitException(1, "error: .class file specified is not a compiled JRuby script");
            }
            script.setFileName(filename);
            runInterpreter(script);
            return;
        }

        if (Options.COMPILE_CACHE_CLASSES.load()) {
            Script script = tryScriptFromClass(filename);

            if (script != null) {
                runScript(script);
                return;
            }
        }

        ParseResult result = parseFromMain(filename, inputStream);

        // if no DATA, we're done with the stream, shut it down
        if (fetchGlobalConstant("DATA") == null) {
            try {inputStream.close();} catch (IOException ioe) {}
        }

        ThreadContext context = getCurrentContext();

        String oldFile = context.getFile();
        int oldLine = context.getLine();
        try {
            context.setFileAndLine(result.getFile(), result.getLine());

            if (config.isAssumePrinting() || config.isAssumeLoop()) {
                runWithGetsLoop(result, config.isAssumePrinting(), config.isProcessLineEnds(), config.isSplit());
            } else {
                runNormally(result, getTopSelf(), false);
            }
        } finally {
            context.setFileAndLine(oldFile, oldLine);
        }
    }

    private Script tryScriptFromClass(String filename) {
        // Try loading from precompiled class file
        String clsName = JavaNameMangler.mangledFilenameForStartupClasspath(filename);
        try {
            ClassLoader systemClassLoader = ClassLoader.getSystemClassLoader();

            if (systemClassLoader.getResource(clsName + ".class") == null) return null;

            Class scriptClass = systemClassLoader.loadClass(clsName.replace("/", "."));

            if (Options.COMPILE_CACHE_CLASSES_LOGGING.load()) {
                System.err.println("found class " + scriptClass.getName() + " for " + filename);
            }

            Script script = Compiler.getScriptFromClass(scriptClass);

            script.setFilename(filename);
        } catch (ClassNotFoundException cnfe) {
            // ignore and proceed to parse and execute
            if (Options.COMPILE_CACHE_CLASSES_LOGGING.load()) {
                System.err.println("no class found for script " + filename);
            }
        }

        return null;
    }

    /**
     * Parse the script contained in the given input stream, using the given
     * filename as the name of the script, and return the root Node. This
     * is used to verify that the script syntax is valid, for jruby -c. The
     * current scope (generally the top-level scope) is used as the parent
     * scope for parsing.
     *
     * @param inputStream The input stream from which to read the script
     * @param filename The filename to use for parsing
     * @return The root node of the parsed script
     */
    @Deprecated
    public Node parseFromMain(InputStream inputStream, String filename) {
        return (Node) parseFromMain(filename, inputStream).getAST();
    }

    public ParseResult parseFromMain(String fileName, InputStream in) {
        return getParserManager().parseMainFile(fileName, 0, in, setupSourceEncoding(UTF8Encoding.INSTANCE),
                getTopLevelBinding().getBinding().getDynamicScope(), config.isInlineScript() ? INLINE : MAIN);
    }

    /**
     * Run the given script with a "while gets; end" loop wrapped around it.
     * This is primarily used for the -n command-line flag, to allow writing
     * a short script that processes input lines using the specified code.
     *
     * @param scriptNode The root node of the script to execute
     * @param printing Whether $_ should be printed after each loop (as in the
     * -p command-line flag)
     * @param processLineEnds Whether line endings should be processed by
     * setting $\ to $/ and <code>chop!</code>ing every line read
     * @param split Whether to split each line read using <code>String#split</code>
     * bytecode before executing.
     * @return The result of executing the specified script
     */
    @Deprecated
    public IRubyObject runWithGetsLoop(Node scriptNode, boolean printing, boolean processLineEnds, boolean split, boolean unused) {
        return runWithGetsLoop((RootNode) scriptNode, printing, processLineEnds, split);
    }

    /**
     * Run the given script with a "while gets; end" loop wrapped around it.
     * This is primarily used for the -n command-line flag, to allow writing
     * a short script that processes input lines using the specified code.
     *
     * @param scriptNode The root node of the script to execute
     * @param printing Whether $_ should be printed after each loop (as in the
     * -p command-line flag)
     * @param processLineEnds Whether line endings should be processed by
     * setting $\ to $/ and <code>chop!</code>ing every line read
     * @param split Whether to split each line read using <code>String#split</code>
     * bytecode before executing.
     * @return The result of executing the specified script
     */
    public IRubyObject runWithGetsLoop(ParseResult scriptNode, boolean printing, boolean processLineEnds, boolean split) {
        ThreadContext context = getCurrentContext();

        // We do not want special scope types in IR so we amend the AST tree to contain the elements representing
        // a while gets; ...your code...; end
        scriptNode = getParserManager().addGetsLoop(this, scriptNode, printing, processLineEnds, split);

        Script script = null;
        boolean compile = getInstanceConfig().getCompileMode().shouldPrecompileCLI();
        if (compile) {
            try {
                // FIXME: prism will always fail until this becomes parseresult (will fall back to interp)
                script = tryCompile(scriptNode);
                if (Options.JIT_LOGGING.load()) {
                    LOG.info("successfully compiled: {}", scriptNode.getFile());
                }
            } catch (RaiseException e) {
                throw e;
            } catch (Throwable e) {
                if (Options.JIT_LOGGING.load()) {
                    if (Options.JIT_LOGGING_VERBOSE.load()) {
                        LOG.error("failed to compile: " + scriptNode.getFile(), e);
                    }
                    else {
                        LOG.error("failed to compile: " + scriptNode.getFile() + " - " + e);
                    }
                }
            }
            if (compile && script == null) {
                // IR JIT does not handle all scripts yet, so let those that fail run in interpreter instead
                // FIXME: restore error once JIT should handle everything
            }
        }

        // we do pre and post load outside the "body" versions to pre-prepare
        // and pre-push the dynamic scope we need for lastline
        Helpers.preLoad(context, scriptNode.getStaticScope().getVariables());

        try {
            if (script != null) {
                runScriptBody(script);
            } else {
                runInterpreter(scriptNode);
            }

        } finally {
            Helpers.postLoad(context);
        }

        return getNil();
    }

    /**
     * Run the specified script without any of the loop-processing wrapper
     * code.
     *
     * @param scriptNode The root node of the script to be executed
     * bytecode before execution
 *     @param wrap whether to wrap the execution in an anonymous module
     * @return The result of executing the script
     */
    @Deprecated
    public IRubyObject runNormally(Node scriptNode, boolean wrap) {
        return runNormally(scriptNode, getTopSelf(), wrap);
    }

    @Deprecated
    public IRubyObject runNormally(Node scriptNode, IRubyObject self, boolean wrap) {
        return runNormally((ParseResult) scriptNode, self, wrap);
    }

    public IRubyObject runNormally(ParseResult scriptNode, IRubyObject self, boolean wrap) {
        ScriptAndCode scriptAndCode = null;
        boolean compile = getInstanceConfig().getCompileMode().shouldPrecompileCLI();
        if (compile || config.isShowBytecode()) {
            scriptAndCode = precompileCLI(scriptNode);
        }

        if (scriptAndCode != null) {
            if (config.isShowBytecode()) {
                TraceClassVisitor tracer = new TraceClassVisitor(new PrintWriter(System.err));
                ClassReader reader = new ClassReader(scriptAndCode.bytecode());
                reader.accept(tracer, 0);
                return getNil();
            }

            return runScript(scriptAndCode.script(), self, wrap);
        } else {
            // FIXME: temporarily allowing JIT to fail for $0 and fall back on interpreter
//            failForcedCompile(scriptNode);

            return runInterpreter(scriptNode);
        }
    }

    /**
     * Run the specified script without any of the loop-processing wrapper
     * code.
     *
     * @param scriptNode The root node of the script to be executed
     * bytecode before execution
     * @return The result of executing the script
     */
    @Deprecated
    public IRubyObject runNormally(Node scriptNode) {
        return runNormally(scriptNode, false);
    }

    private ScriptAndCode precompileCLI(ParseResult scriptNode) {
        ScriptAndCode scriptAndCode = null;

        // IR JIT does not handle all scripts yet, so let those that fail run in interpreter instead
        // FIXME: restore error once JIT should handle everything
        try {
            scriptAndCode = tryCompile(scriptNode, new ClassDefiningJRubyClassLoader(getJRubyClassLoader()));
            if (scriptAndCode != null && Options.JIT_LOGGING.load()) {
                LOG.info("done compiling target script: {}", scriptNode.getFile());
            }
        } catch (RaiseException e) {
            throw e;
        } catch (Exception e) {
            if (Options.JIT_LOGGING.load()) {
                if (Options.JIT_LOGGING_VERBOSE.load()) {
                    LOG.error("failed to compile target script: " + scriptNode.getFile(), e);
                }
                else {
                    LOG.error("failed to compile target script: " + scriptNode.getFile() + " - " + e);
                }
            }
        }
        return scriptAndCode;
    }

    @Deprecated
    public Script tryCompile(Node node) {
        return tryCompile((ParseResult) node);
    }

    /**
     * Try to compile the code associated with the given Node, returning an
     * instance of the successfully-compiled Script or null if the script could
     * not be compiled.
     *
     * @param result The result to attempt to compiled
     * @return an instance of the successfully-compiled Script, or null.
     */
    public Script tryCompile(ParseResult result) {
        return tryCompile(result, new ClassDefiningJRubyClassLoader(getJRubyClassLoader())).script();
    }

    private ScriptAndCode tryCompile(ParseResult result, ClassDefiningClassLoader classLoader) {
        try {
            return Compiler.getInstance().execute(this, result, classLoader);
        } catch (NotCompilableException | VerifyError e) {
            if (Options.JIT_LOGGING.load()) {
                if (Options.JIT_LOGGING_VERBOSE.load()) {
                    LOG.error("failed to compile target script: " + result.getFile(), e);
                } else {
                    LOG.error("failed to compile target script: " + result.getFile() + " - " + e.getLocalizedMessage());
                }
            }
            return null;
        }
    }

    public IRubyObject runScript(Script script) {
        return runScript(script, false);
    }

    public IRubyObject runScript(Script script, boolean wrap) {
        return runScript(script, getTopSelf(), wrap);
    }

    public IRubyObject runScript(Script script, IRubyObject self, boolean wrap) {
        return script.load(getCurrentContext(), self, wrap);
    }

    /**
     * This is used for the "gets" loop, and we bypass 'load' to use an
     * already-prepared, already-pushed scope for the script body.
     */
    public IRubyObject runScriptBody(Script script) {
        return script.__file__(getCurrentContext(), getTopSelf(), Block.NULL_BLOCK);
    }

    public IRubyObject runInterpreter(ThreadContext context, ParseResult parseResult, IRubyObject self) {
        try {
            return interpreter.execute(this, parseResult, self);
        } catch (IRReturnJump ex) {
            /* We happen to not push script scope as a dynamic scope or at least we seem to get rid of it.
             * This will capture any return which says it should return to a script scope as the reasonable
             * exit point.  We still raise when jump off point is anything else since that is a bug.
             */
            if (!ex.methodToReturnFrom.getStaticScope().getIRScope().isScriptScope()) {
                System.err.println("Unexpected 'return' escaped the runtime from " + ex.returnScope.getIRScope() + " to " + ex.methodToReturnFrom.getStaticScope().getIRScope());
                System.err.println(ThreadContext.createRawBacktraceStringFromThrowable(ex, false));
                Throwable t = ex;
                while ((t = t.getCause()) != null) {
                    System.err.println("Caused by:");
                    System.err.println(ThreadContext.createRawBacktraceStringFromThrowable(t, false));
                }
            }
        }

        return context.nil;
   }

    public IRubyObject runInterpreter(ThreadContext context,  Node rootNode, IRubyObject self) {
        assert rootNode != null : "scriptNode is not null";
        return interpreter.execute(this, (ParseResult) rootNode, self);
    }

    public IRubyObject runInterpreter(Node scriptNode) {
        return runInterpreter(getCurrentContext(), scriptNode, getTopSelf());
    }

    public IRubyObject runInterpreter(ParseResult parseResult) {
        return runInterpreter(getCurrentContext(), parseResult, getTopSelf());
    }

    /**
     * This is used for the "gets" loop, and we bypass 'load' to use an
     * already-prepared, already-pushed scope for the script body.
     */
    public IRubyObject runInterpreterBody(Node scriptNode) {
        assert scriptNode != null : "scriptNode is not null";
        assert scriptNode instanceof RootNode : "scriptNode is not a RootNode";

        return runInterpreter(scriptNode);
    }

    @Deprecated
    public Parser getParser() {
        return getParserManager().getParser();
    }

    public BeanManager getBeanManager() {
        return beanManager;
    }

    public JITCompiler getJITCompiler() {
        return jitCompiler;
    }

    public InlineStats getInlineStats() {
        return inlineStats;
    }

    /**
     * Get the Caches management object.
     *
     * @return the current runtime's Caches management object
     */
    public Caches getCaches() {
        return caches;
    }

    /**
     * @deprecated use #newInstance()
     */
    @Deprecated(since = "9.4-", forRemoval = true)
    public static Ruby getDefaultInstance() {
        return newInstance();
    }

    @Deprecated
    public static Ruby getCurrentInstance() {
        return null;
    }

    @Deprecated
    public static void setCurrentInstance(Ruby runtime) {
    }

    public int allocSymbolId() {
        return symbolLastId.incrementAndGet();
    }
    public int allocModuleId() {
        return moduleLastId.incrementAndGet();
    }
    public void addModule(RubyModule module) {
        allModules.put(module, RubyBasicObject.NEVER);
    }

    public void eachModule(Consumer<RubyModule> func) {
        Enumeration<RubyModule> e = allModules.keys();
        while (e.hasMoreElements()) {
            func.accept(e.nextElement());
        }
    }

    /**
     * Retrieve the module with the given name from the Object namespace.
     *
     * @param name The name of the module
     * @return The module or null if not found
     */
    public RubyModule getModule(String name) {
        return objectClass.getModule(name);
    }

    @Deprecated
    public RubyModule fastGetModule(String internedName) {
        return getModule(internedName);
    }

    /**
     * Retrieve the class with the given name from the Object namespace.
     *
     * @param name The name of the class
     * @return The class
     */
    public RubyClass getClass(String name) {
        return objectClass.getClass(name);
    }

    /**
     * Retrieve the class with the given name from the Object namespace. The
     * module name must be an interned string, but this method will be faster
     * than the non-interned version.
     *
     * @param internedName the name of the class; <em>must</em> be an interned String!
     * @return
     */
    @Deprecated
    public RubyClass fastGetClass(String internedName) {
        return getClass(internedName);
    }

    /**
     * Define a new class under the Object namespace. Roughly equivalent to
     * rb_define_class in MRI.  This is an internal API.  Please use
     * {@link org.jruby.api.Define#defineClass(ThreadContext, String, RubyClass, ObjectAllocator)} instead.
     * For bootstrappin we still need a non-ThreadContext define for nil and boolean class definition
     * as they are required before we can initialize our topmost ThreadContext.
     *
     * @param name The name for the new class
     * @param superClass The super class for the new class
     * @param allocator An ObjectAllocator instance that can construct
     * instances of the new class.
     * @return The new class
     */
    @Extension
    public RubyClass defineClass(String name, RubyClass superClass, ObjectAllocator allocator) {
        return defineClassUnder(name, superClass, allocator, objectClass, null);
    }

    /**
     * A variation of defineClass that allows passing in an array of supplementary
     * call sites for improving dynamic invocation performance.
     *
     * @param name The name for the new class
     * @param superClass The super class for the new class
     * @param allocator An ObjectAllocator instance that can construct
     * instances of the new class.
     * @return The new class
     */
    @Deprecated(since = "10.0")
    public RubyClass defineClass(String name, RubyClass superClass, ObjectAllocator allocator, CallSite[] callSites) {
        return defineClassUnder(name, superClass, allocator, objectClass, callSites);
    }

    /**
     * Define a new class with the given name under the given module or class
     * namespace. Roughly equivalent to rb_define_class_under in MRI.
     *
     * If the name specified is already bound, its value will be returned if:
     * * It is a class
     * * No new superclass is being defined
     *
     * @param name The name for the new class
     * @param superClass The super class for the new class
     * @param allocator An ObjectAllocator instance that can construct
     * instances of the new class.
     * @param parent The namespace under which to define the new class
     * @return The new class
     */
    @Extension
    @Deprecated(since = "10.0")
    public RubyClass defineClassUnder(String name, RubyClass superClass, ObjectAllocator allocator, RubyModule parent) {
        return defineClassUnder(name, superClass, allocator, parent, null);
    }

    /**
     * A variation of defineClassUnder that allows passing in an array of
     * supplementary call sites to improve dynamic invocation.  This is an internal API.  Please
     * use {@link org.jruby.api.Define#defineClassUnder(ThreadContext, String, RubyClass, ObjectAllocator, RubyModule)}
     * or {@link org.jruby.RubyModule#defineClassUnder(ThreadContext, String, RubyClass, ObjectAllocator)} instead.
     *
     * @param id The name for the new class as an ISO-8859_1 String (id-value)
     * @param superClass The super class for the new class
     * @param allocator An ObjectAllocator instance that can construct
     * instances of the new class.
     * @param parent The namespace under which to define the new class
     * @param callSites The array of call sites to add
     * @return The new class
     */
    public RubyClass defineClassUnder(String id, RubyClass superClass, ObjectAllocator allocator, RubyModule parent, CallSite[] callSites) {
        IRubyObject classObj = parent.getConstantAt(id);

        if (classObj != null) {
            if (!(classObj instanceof RubyClass)) throw typeError(getCurrentContext(), str(this, ids(this, id), " is not a class"));
            RubyClass klazz = (RubyClass)classObj;
            if (klazz.getSuperClass().getRealClass() != superClass) {
                throw newNameError(str(this, ids(this, id), " is already defined"), newSymbol(id));
            }
            // If we define a class in Ruby, but later want to allow it to be defined in Java,
            // the allocator needs to be updated
            if (klazz.getAllocator() != allocator) klazz.allocator(allocator);
            return klazz;
        }

        boolean parentIsObject = parent == objectClass;

        if (superClass == null) {
            IRubyObject className = parentIsObject ? ids(this, id) :
                    parent.toRubyString(getCurrentContext()).append(newString("::")).append(ids(this, id));
            warnings.warn(ID.NO_SUPER_CLASS, str(this, "no super class for '", className, "', Object assumed"));

            superClass = objectClass;
        }

        return RubyClass.newClass(this, superClass, id, allocator, parent, !parentIsObject, callSites);
    }

    /**
     * Define a new module under the Object namespace. Roughly equivalent to
     * rb_define_module in MRI.
     *
     * @param name The name of the new module
     * @return The new module
     */
    @Deprecated(since = "10.0")
    @Extension
    public RubyModule defineModule(String name) {
        return defineModuleUnder(name, objectClass);
    }

    /**
     * Define a new module with the given name under the given module or
     * class namespace. Roughly equivalent to rb_define_module_under in MRI.
     * This is an internal API.  It is still used in early bootstrapping for
     * setting up Kernel since Kernel needs to exist before the first ThreadContext is created.
     *
     * @param name The name of the new module
     * @param parent The class or module namespace under which to define the
     * module
     * @return The new module
     */
    @Extension
    public RubyModule defineModuleUnder(String name, RubyModule parent) {
        IRubyObject moduleObj = parent.getConstantAt(name);

        boolean parentIsObject = parent == objectClass;

        if (moduleObj != null) {
            if (moduleObj.isModule()) return (RubyModule) moduleObj;

            RubyString typeName = parentIsObject ?
                    types(this, moduleObj.getMetaClass()) : types(this, parent, moduleObj.getMetaClass());

            throw typeError(getCurrentContext(), str(this, typeName, " is not a module"));
        }

        return RubyModule.newModule(this, name, parent, !parentIsObject);
    }

    /**
     * From Object, retrieve the named module. If it doesn't exist a
     * new module is created.
     *
     * @param id The name of the module
     * @return The existing or new module
     * @deprecated Use {@link org.jruby.api.Define#defineModule(ThreadContext, String)} OR
     * {@link org.jruby.RubyModule#defineModuleUnder(ThreadContext, String)}.
     */
    @Deprecated(since = "10.0")
    public RubyModule getOrCreateModule(String id) {
        var context = getCurrentContext();
        IRubyObject module = objectClass.getConstantAt(id);
        if (module == null) {
            module = Define.defineModule(context, id);
        } else if (!module.isModule()) {
            throw typeError(context, str(this, ids(this, id), " is not a Module"));
        }

        return (RubyModule) module;
    }

    public KCode getKCode() {
        return kcode;
    }

    public void setKCode(KCode kcode) {
        this.kcode = kcode;
    }

    /** rb_define_global_const
     * Define a constant on the global namespace (i.e. Object) with the given
     * name and value.
     *
     * @param name the name
     * @param value the value
     */
    public void defineGlobalConstant(String name, IRubyObject value) {
        objectClass.defineConstant(name, value);
    }

    /**
     * Fetch a constant from the global namespace (i.e. Object) with the given
     * name.
     *
     * @param name the name
     * @return the value
     */
    public IRubyObject fetchGlobalConstant(String name) {
        return objectClass.fetchConstant(name, false);
    }

    public boolean isClassDefined(String name) {
        return getModule(name) != null;
    }

    public JavaSupport loadJavaSupport() {
        return new JavaSupportImpl(this);
    }

    private void loadBundler() {
        loadService.loadFromClassLoader(getClassLoader(), "jruby/bundler/startup.rb", false);
    }

    @SuppressWarnings("ReturnValueIgnored")
    private boolean doesReflectionWork() {
        try {
            ClassLoader.class.getDeclaredMethod("getResourceAsStream", String.class);
            return true;
        } catch (Exception e) {
            return false;
        }
    }

    private void initDefinedMessages(ThreadContext context) {
        for (DefinedMessage definedMessage : DefinedMessage.values()) {
            var str = freezeAndDedupString(Create.newString(context, ByteList.create(definedMessage.getText())));
            definedMessages.put(definedMessage, str);
        }
    }

    private void initThreadStatuses(ThreadContext context) {
        for (RubyThread.Status status : RubyThread.Status.values()) {
            threadStatuses.put(status, freezeAndDedupString(Create.newString(context, status.bytes)));
        }
    }

    @SuppressWarnings("deprecation")
    private RubyClass initContinuation(ThreadContext context) {
        // Bare-bones class for backward compatibility
        if (profile.allowClass("Continuation")) {
            // Some third-party code (racc's cparse ext, at least) uses RubyContinuation directly, so we need this.
            // Most functionality lives in continuation.rb now.
            return RubyContinuation.createContinuation(context, objectClass);
        }
        return null;
    }

    public static final int NIL_PREFILLED_ARRAY_SIZE = RubyArray.ARRAY_DEFAULT_SIZE * 8;
    private final IRubyObject nilPrefilledArray[];

    public IRubyObject[] getNilPrefilledArray() {
        return nilPrefilledArray;
    }

    private void initExceptions(ThreadContext context) {
        ifAllowed("StandardError",          (ruby) -> standardError = RubyStandardError.define(context, exceptionClass));
        ifAllowed("RubyError",              (ruby) -> runtimeError = RubyRuntimeError.define(context, standardError));
        ifAllowed("FrozenError",            (ruby) -> frozenError = RubyFrozenError.define(context, runtimeError));
        ifAllowed("IOError",                (ruby) -> ioError = RubyIOError.define(context, standardError));
        ifAllowed("ScriptError",            (ruby) -> scriptError = RubyScriptError.define(context, exceptionClass));
        ifAllowed("RangeError",             (ruby) -> rangeError = RubyRangeError.define(context, standardError));
        ifAllowed("SignalException",        (ruby) -> signalException = RubySignalException.define(context, exceptionClass));
        ifAllowed("NameError",              (ruby) -> {
            nameError = RubyNameError.define(context, standardError);
            nameErrorMessage = RubyNameError.RubyNameErrorMessage.define(context, objectClass, nameError);
        });
        ifAllowed("NoMethodError",          (ruby) -> noMethodError = RubyNoMethodError.define(context, nameError));
        ifAllowed("SystemExit",             (ruby) -> systemExit = RubySystemExit.define(context, exceptionClass));
        ifAllowed("LocalJumpError",         (ruby) -> localJumpError = RubyLocalJumpError.define(context, standardError));
        ifAllowed("SystemCallError",        (ruby) -> systemCallError = RubySystemCallError.define(context, standardError));
        ifAllowed("Fatal",                  (ruby) -> fatal = RubyFatal.define(context, exceptionClass, objectClass));
        ifAllowed("Interrupt",              (ruby) -> interrupt = RubyInterrupt.define(context, signalException));
        ifAllowed("TypeError",              (ruby) -> typeError = RubyTypeError.define(context, standardError));
        ifAllowed("NoMatchingPatternError", (ruby) -> noMatchingPatternError = RubyNoMatchingPatternError.define(context, standardError));
        ifAllowed("NoMatchingPatternKeyError", (ruby) -> noMatchingPatternKeyError = RubyNoMatchingPatternKeyError.define(context, standardError));
        ifAllowed("ArgumentError",          (ruby) -> argumentError = RubyArgumentError.define(context, standardError));
        ifAllowed("UncaughtThrowError",     (ruby) -> uncaughtThrowError = RubyUncaughtThrowError.define(context, argumentError));
        ifAllowed("IndexError",             (ruby) -> indexError = RubyIndexError.define(context, standardError));
        ifAllowed("StopIteration",          (ruby) -> stopIteration = RubyStopIteration.define(context, indexError));
        ifAllowed("SyntaxError",            (ruby) -> syntaxError = RubySyntaxError.define(context, scriptError));
        ifAllowed("LoadError",              (ruby) -> loadError = RubyLoadError.define(context, scriptError));
        ifAllowed("NotImplementedError",    (ruby) -> notImplementedError = RubyNotImplementedError.define(context, scriptError));
        ifAllowed("SecurityError",          (ruby) -> securityError = RubySecurityError.define(context, exceptionClass));
        ifAllowed("NoMemoryError",          (ruby) -> noMemoryError = RubyNoMemoryError.define(context, exceptionClass));
        ifAllowed("RegexpError",            (ruby) -> regexpError = RubyRegexpError.define(context, standardError));
        // Proposal to RubyCommons for interrupting Regexps
        ifAllowed("InterruptedRegexpError", (ruby) -> interruptedRegexpError = RubyInterruptedRegexpError.define(context, regexpError));
        ifAllowed("EOFError",               (ruby) -> eofError = RubyEOFError.define(context, ioError));
        ifAllowed("ThreadError",            (ruby) -> threadError = RubyThreadError.define(context, standardError));
        ifAllowed("ConcurrencyError",       (ruby) -> concurrencyError = RubyConcurrencyError.define(context, threadError));
        ifAllowed("SystemStackError",       (ruby) -> systemStackError = RubySystemStackError.define(context, exceptionClass));
        ifAllowed("ZeroDivisionError",      (ruby) -> zeroDivisionError = RubyZeroDivisionError.define(context, standardError));
        ifAllowed("FloatDomainError",       (ruby) -> floatDomainError = RubyFloatDomainError.define(context, rangeError));
        ifAllowed("EncodingError",          (ruby) -> {
            encodingError = RubyEncodingError.define(context, standardError);
            encodingCompatibilityError = RubyEncodingError.RubyCompatibilityError.define(context, encodingError, encodingClass);
            invalidByteSequenceError = RubyEncodingError.RubyInvalidByteSequenceError.define(context, encodingError, encodingClass);
            undefinedConversionError = RubyEncodingError.RubyUndefinedConversionError.define(context, encodingError, encodingClass);
            converterNotFoundError = RubyEncodingError.RubyConverterNotFoundError.define(context, encodingError, encodingClass);
        });
        ifAllowed("Fiber",                  (ruby) -> fiberError = RubyFiberError.define(context, standardError));
        ifAllowed("KeyError",               (ruby) -> keyError = RubyKeyError.define(context, indexError));
        ifAllowed("DomainError",            (ruby) -> mathDomainError = RubyDomainError.define(context, argumentError, mathModule));

        setRegexpTimeoutError(regexpClass.defineClassUnder(context, "TimeoutError", getRegexpError(), RubyRegexpError::new));

        RubyClass runtimeError = this.runtimeError;
        ObjectAllocator runtimeErrorAllocator = runtimeError.getAllocator();

        if (Options.FIBER_SCHEDULER.load()) {
            bufferLockedError = ioBufferClass.defineClassUnder(context, "LockedError", runtimeError, runtimeErrorAllocator);
            bufferAllocationError = ioBufferClass.defineClassUnder(context, "AllocationError", runtimeError, runtimeErrorAllocator);
            bufferAccessError = ioBufferClass.defineClassUnder(context, "AccessError", runtimeError, runtimeErrorAllocator);
            bufferInvalidatedError = ioBufferClass.defineClassUnder(context, "InvalidatedError", runtimeError, runtimeErrorAllocator);
            bufferMaskError = ioBufferClass.defineClassUnder(context, "MaskError", runtimeError, runtimeErrorAllocator);
        }

        initErrno(context);

        if (profile.allowClass("NativeException")) nativeException = NativeException.createClass(context, runtimeError, objectClass);
    }

    private void ifAllowed(String name, Consumer<Ruby> callback) {
        if (profile.allowClass(name)) {
            callback.accept(this);
        }
    }

    private final Map<Integer, RubyClass> errnos = new HashMap<>();

    public RubyClass getErrno(int n) {
        return errnos.get(n);
    }

    /**
     * Create module Errno's Variables.  We have this method since Errno does not have its
     * own java class.
     */
    private void initErrno(ThreadContext context) {
        if (profile.allowModule("Errno")) {
            errnoModule = Define.defineModule(context, "Errno");
            try {
                // define EAGAIN now, so that future EWOULDBLOCK will alias to it
                // see MRI's error.c and its explicit ordering of Errno definitions.
                createSysErr(context, Errno.EAGAIN.intValue(), Errno.EAGAIN.name());

                for (Errno e : Errno.values()) {
                    if (Character.isUpperCase(e.name().charAt(0))) createSysErr(context, e.intValue(), e.name());
                }

                // map ENOSYS to NotImplementedError
                errnos.put(Errno.ENOSYS.intValue(), notImplementedError);
            } catch (Exception e) {
                // dump the trace and continue
                // this is currently only here for Android, which seems to have
                // bugs in its enumeration logic
                // http://code.google.com/p/android/issues/detail?id=2812
                LOG.error(e);
            }
        }
    }

    /**
     * Creates a system error.
     * @param i the error code (will probably use a java exception instead)
     * @param name of the error to define.
     **/
    private void createSysErr(ThreadContext context, int i, String name) {
        if (profile.allowClass(name)) {
            if (errnos.get(i) == null) {
                errnos.put(i, errnoModule(context).defineClassUnder(context, name, systemCallError, systemCallError.getAllocator()).
                        defineConstant(context, "Errno", asFixnum(context, i)));
            } else { // already defined a class for this errno, reuse it (JRUBY-4747)
                errnoModule(context).defineConstant(context, name, errnos.get(i));
            }
        }
    }

    /**
     * Load libraries expected to be present after a normal boot.
     *
     * This used to register lazy "builtins" that were shipped with JRuby but did not have a file on the filesystem
     * to load via normal `require` logic. Because of how this interacted (badly) with require-hooking tools like
     * bootsnap, we have moved to having all builtins as actual files rather than special virtual entries.
     */
    private void initJavaSupport(ThreadContext context) {
        // load JRuby internals, which loads Java support
        // if we can't use reflection, 'jruby' and 'java' won't work; no load.
        boolean reflectionWorks = doesReflectionWork();

        if (reflectionWorks) {
            new Java().load(context.runtime, false);
            new JRubyUtilLibrary().load(context.runtime, false);

            loadService.provide("java.rb");
            loadService.provide("jruby/util.rb");
        }
    }

    private void initRubyKernel() {
        // load Ruby parts of core
        loadService.loadFromClassLoader(getClassLoader(), "jruby/kernel.rb", false);
    }

    private void initRubyPreludes() {
        // We cannot load any .rb and debug new parser features
        if (RubyInstanceConfig.DEBUG_PARSER) return;

        // load Ruby parts of core
        loadService.loadFromClassLoader(getClassLoader(), "jruby/preludes.rb", false);
    }

    public IRManager getIRManager() {
        return irManager;
    }

    /** Getter for property rubyTopSelf.
     * @return Value of property rubyTopSelf.
     */
    public IRubyObject getTopSelf() {
        return topSelf;
    }

    public void setCurrentDirectory(String dir) {
        currentDirectory = dir;
    }

    public String getCurrentDirectory() {
        return currentDirectory;
    }

    public void setCurrentLine(int line) {
        currentLine = line;
    }

    public int getCurrentLine() {
        return currentLine;
    }

    public void setArgsFile(IRubyObject argsFile) {
        this.argsFile = argsFile;
    }

    public IRubyObject getArgsFile() {
        return argsFile;
    }

    // Nothing uses this anymore
    @Deprecated(since = "10.0")
    public RubyModule getEtc() {
        return etcModule;
    }

    public void setEtc(RubyModule etcModule) {
        this.etcModule = etcModule;
    }

    public RubyClass getObject() {
        return objectClass;
    }

    public RubyClass getBasicObject() {
        return basicObjectClass;
    }

    public RubyClass getModule() {
        return moduleClass;
    }

    public RubyClass getRefinement() {
        return refinementClass;
    }

    public RubyClass getClassClass() {
        return classClass;
    }

    public RubyModule getKernel() {
        return kernelModule;
    }

    ///////////////////////////////////////////////////////////////////////////
    // Cached DynamicMethod objects, used for direct dispatch or for short
    // circuiting dynamic invocation logic.
    ///////////////////////////////////////////////////////////////////////////

    public DynamicMethod getPrivateMethodMissing() {
        return privateMethodMissing;
    }

    public void setPrivateMethodMissing(DynamicMethod method) {
        privateMethodMissing = method;
    }

    public DynamicMethod getProtectedMethodMissing() {
        return protectedMethodMissing;
    }

    public void setProtectedMethodMissing(DynamicMethod method) {
        protectedMethodMissing = method;
    }

    public DynamicMethod getVariableMethodMissing() {
        return variableMethodMissing;
    }

    public void setVariableMethodMissing(DynamicMethod method) {
        variableMethodMissing = method;
    }

    public DynamicMethod getSuperMethodMissing() {
        return superMethodMissing;
    }

    public void setSuperMethodMissing(DynamicMethod method) {
        superMethodMissing = method;
    }

    public DynamicMethod getNormalMethodMissing() {
        return normalMethodMissing;
    }

    public void setNormalMethodMissing(DynamicMethod method) {
        normalMethodMissing = method;
    }

    public DynamicMethod getDefaultMethodMissing() {
        return defaultMethodMissing;
    }

    public boolean isDefaultMethodMissing(DynamicMethod method) {
        return defaultMethodMissing == method || defaultModuleMethodMissing == method;

    }

    public void setDefaultMethodMissing(DynamicMethod method, DynamicMethod moduleMethod) {
        defaultMethodMissing = method;
        defaultModuleMethodMissing = moduleMethod;
    }

    public DynamicMethod getRespondToMethod() {
        return respondTo;
    }

    public void setRespondToMethod(DynamicMethod rtm) {
        this.respondTo = rtm;
    }

    public DynamicMethod getRespondToMissingMethod() {
        return respondToMissing;
    }

    public void setRespondToMissingMethod(DynamicMethod rtmm) {
        this.respondToMissing = rtmm;
    }

    public RubyClass getDummy() {
        return dummyClass;
    }

    public RubyModule getComparable() {
        return comparableModule;
    }

    public RubyClass getNumeric() {
        return numericClass;
    }

    public RubyClass getFloat() {
        return floatClass;
    }

    public RubyClass getInteger() {
        return integerClass;
    }

    public RubyClass getFixnum() {
        return fixnumClass;
    }

    public RubyClass getComplex() {
        return complexClass;
    }

    public RubyClass getRational() {
        return rationalClass;
    }

    public RubyModule getEnumerable() {
        return enumerableModule;
    }

    public RubyClass getEnumerator() {
        return enumeratorClass;
    }

    public RubyClass getYielder() {
        return yielderClass;
    }

    public RubyClass getGenerator() {
        return generatorClass;
    }

    public RubyClass getChain() {
        return chainClass;
    }

    public RubyClass getArithmeticSequence() {
        return aseqClass;
    }

    public RubyClass getProducer() {
        return producerClass;
    }

    public RubyClass getFiber() {
        return fiberClass;
    }

    public RubyClass getString() {
        return stringClass;
    }

    public RubyClass getEncoding() {
        return encodingClass;
    }

    public RubyClass getConverter() {
        return converterClass;
    }

    public RubyClass getSymbol() {
        return symbolClass;
    }

    public RubyClass getArray() {
        return arrayClass;
    }

    public RubyClass getHash() {
        return hashClass;
    }

    public RubyClass getRange() {
        return rangeClass;
    }

    /** Returns the "true" instance from the instance pool.
     * @return The "true" instance.
     */
    public RubyBoolean getTrue() {
        return trueObject;
    }

    public RubyString getTrueString() {
        return trueString;
    }

    public RubyString getNilString() {
        return nilString;
    }


    /** Returns the "false" instance from the instance pool.
     * @return The "false" instance.
     */
    public RubyBoolean getFalse() {
        return falseObject;
    }

    public RubyString getFalseString() {
        return falseString;
    }

    /** Returns the "nil" singleton instance.
     * @return "nil"
     */
    public IRubyObject getNil() {
        return nilObject;
    }

    public IRubyObject[] getSingleNilArray() {
        return singleNilArray;
    }

    public RubyClass getNilClass() {
        return nilClass;
    }

    public RubyClass getTrueClass() {
        return trueClass;
    }

    public RubyClass getFalseClass() {
        return falseClass;
    }

    public RubyClass getProc() {
        return procClass;
    }

    public RubyClass getBinding() {
        return bindingClass;
    }

    public RubyClass getMethod() {
        return methodClass;
    }

    public RubyClass getUnboundMethod() {
        return unboundMethodClass;
    }

    public RubyClass getMatchData() {
        return matchDataClass;
    }

    public RubyClass getRegexp() {
        return regexpClass;
    }

    public RubyClass getTime() {
        return timeClass;
    }

    public RubyModule getMath() {
        return mathModule;
    }

    public RubyModule getMarshal() {
        return marshalModule;
    }

    public RubyClass getDateError() {
        return this.dateErrorClass;
    }

    public void setDateError(RubyClass dateError) {
        this.dateErrorClass = dateError;
    }

    public RubyClass getDir() {
        return dirClass;
    }

    public RubyClass getFile() {
        return fileClass;
    }

    public RubyClass getFileStat() {
        return fileStatClass;
    }

    public RubyModule getFileTest() {
        return fileTestModule;
    }

    public RubyClass getIO() {
        return ioClass;
    }

    public RubyClass getIOBuffer() {
        return ioBufferClass;
    }

    public RubyClass getThread() {
        return threadClass;
    }

    public RubyClass getThreadGroup() {
        return threadGroupClass;
    }

    public RubyThreadGroup getDefaultThreadGroup() {
        return defaultThreadGroup;
    }
    void setDefaultThreadGroup(RubyThreadGroup defaultThreadGroup) {
        this.defaultThreadGroup = defaultThreadGroup;
    }

    public RubyClass getContinuation() {
        return continuationClass;
    }

    public RubyClass getStructClass() {
        return structClass;
    }

    public RubyClass getRandomClass() {
        return randomClass;
    }

    public IRubyObject getTmsStruct() {
        return tmsStruct;
    }
    void setTmsStruct(RubyClass tmsStruct) {
        this.tmsStruct = tmsStruct;
    }

    public IRubyObject getPasswdStruct() {
        return passwdStruct;
    }
    public void setPasswdStruct(RubyClass passwdStruct) {
        this.passwdStruct = passwdStruct;
    }

    public IRubyObject getGroupStruct() {
        return groupStruct;
    }
    public void setGroupStruct(RubyClass groupStruct) {
        this.groupStruct = groupStruct;
    }

    public RubyModule getGC() {
        return gcModule;
    }

    public RubyModule getObjectSpaceModule() {
        return objectSpaceModule;
    }

    public RubyModule getProcess() {
        return processModule;
    }

    public RubyClass getProcStatus() {
        return procStatusClass;
    }
    void setProcStatus(RubyClass procStatusClass) {
        this.procStatusClass = procStatusClass;
    }

    public RubyModule getProcUID() {
        return procUIDModule;
    }
    void setProcUID(RubyModule procUIDModule) {
        this.procUIDModule = procUIDModule;
    }

    public RubyModule getProcGID() {
        return procGIDModule;
    }
    void setProcGID(RubyModule procGIDModule) {
        this.procGIDModule = procGIDModule;
    }

    public RubyModule getProcSysModule() {
        return procSysModule;
    }
    void setProcSys(RubyModule procSysModule) {
        this.procSysModule = procSysModule;
    }

    public RubyModule getPrecision() {
        return precisionModule;
    }
    void setPrecision(RubyModule precisionModule) {
        this.precisionModule = precisionModule;
    }

    public RubyHash getENV() {
        return envObject;
    }

    public RubyClass getLocation() {
        return locationClass;
    }

    public void setLocation(RubyClass location) {
        this.locationClass = location;
    }

    public RubyClass getMutex() {
        return mutexClass;
    }

    public RubyClass getConditionVariable() {
        return conditionVariableClass;
    }

    public RubyClass getQueue() {
        return queueClass;
    }

    public RubyClass getClosedQueueError() {
        return closedQueueError;
    }

    public RubyClass getSizedQueueClass() {
        return sizedQueueClass;
    }

    public RubyModule getWarning() {
        return warningModule;
    }

    public RubyModule getErrno() {
        return errnoModule;
    }

    public RubyClass getException() {
        return exceptionClass;
    }

    public RubyClass getNameError() {
        return nameError;
    }

    public RubyClass getNameErrorMessage() {
        return nameErrorMessage;
    }

    public RubyClass getNoMethodError() {
        return noMethodError;
    }

    public RubyClass getSignalException() {
        return signalException;
    }

    public RubyClass getRangeError() {
        return rangeError;
    }

    public RubyClass getSystemExit() {
        return systemExit;
    }

    public RubyClass getLocalJumpError() {
        return localJumpError;
    }

    public RubyClass getNativeException() {
        return nativeException;
    }

    public RubyClass getSystemCallError() {
        return systemCallError;
    }

    public RubyClass getKeyError() {
        return keyError;
    }

    public RubyClass getFatal() {
        return fatal;
    }

    public RubyClass getInterrupt() {
        return interrupt;
    }

    public RubyClass getTypeError() {
        return typeError;
    }

    public RubyClass getNoMatchingPatternError() {
        return noMatchingPatternError;
    }

    public RubyClass getArgumentError() {
        return argumentError;
    }

    public RubyClass getUncaughtThrowError() {
        return uncaughtThrowError;
    }

    public RubyClass getIndexError() {
        return indexError;
    }

    public RubyClass getStopIteration() {
        return stopIteration;
    }

    public RubyClass getSyntaxError() {
        return syntaxError;
    }

    public RubyClass getStandardError() {
        return standardError;
    }

    public RubyClass getRuntimeError() {
        return runtimeError;
    }

    public RubyClass getFrozenError() {
        return frozenError;
    }

    public RubyClass getIOError() {
        return ioError;
    }

    public RubyClass getLoadError() {
        return loadError;
    }

    public RubyClass getNotImplementedError() {
        return notImplementedError;
    }

    public RubyClass getSecurityError() {
        return securityError;
    }

    public RubyClass getNoMemoryError() {
        return noMemoryError;
    }

    public RubyClass getRegexpError() {
        return regexpError;
    }

    public RubyClass getInterruptedRegexpError() {
        return interruptedRegexpError;
    }

    public RubyClass getEOFError() {
        return eofError;
    }

    public RubyClass getThreadError() {
        return threadError;
    }

    public RubyClass getConcurrencyError() {
        return concurrencyError;
    }

    public RubyClass getSystemStackError() {
        return systemStackError;
    }

    public RubyClass getZeroDivisionError() {
        return zeroDivisionError;
    }

    public RubyClass getFloatDomainError() {
        return floatDomainError;
    }

    public RubyClass getMathDomainError() {
        return mathDomainError;
    }

    public RubyClass getEncodingError() {
        return encodingError;
    }

    public RubyClass getEncodingCompatibilityError() {
        return encodingCompatibilityError;
    }

    public RubyClass getConverterNotFoundError() {
        return converterNotFoundError;
    }

    public RubyClass getFiberError() {
        return fiberError;
    }

    public RubyClass getUndefinedConversionError() {
        return undefinedConversionError;
    }

    public RubyClass getInvalidByteSequenceError() {
        return invalidByteSequenceError;
    }

    public RubyClass getBufferLockedError() {
        return bufferLockedError;
    }

    public RubyClass getBufferAllocationError() {
        return bufferAllocationError;
    }

    public RubyClass getBufferAccessError() {
        return bufferAccessError;
    }

    public RubyClass getBufferInvalidatedError() {
        return bufferInvalidatedError;
    }

    public RubyClass getBufferMaskError() {
        return bufferMaskError;
    }

    @Deprecated
    RubyRandom.RandomType defaultRand;

    /** The default Ruby Random object for this runtime */
    private RubyRandom defaultRandom;

    public RubyRandom getDefaultRandom() {
        return defaultRandom;
    }

    public void setDefaultRandom(RubyRandom random) {
        this.defaultRandom = random;
        this.defaultRand = random.getRandomType();
    }

    /**
     * @deprecated the modified field is now unused and deprecated and the set is ignored
     */
    @Deprecated(since = "9.4-", forRemoval = true)
    public void setDefaultRand(RubyRandom.RandomType defaultRand) {
    }

    private RubyHash charsetMap;
    @Deprecated // no longer used (internal API)
    public RubyHash getCharsetMap() {
        if (charsetMap == null) charsetMap = new RubyHash(this);
        return charsetMap;
    }

    /**
     * @return $VERBOSE value
     */
    public IRubyObject getVerbose() {
        return verboseValue;
    }

    /**
     * @return $VERBOSE value as a Java primitive
     */
    public boolean isVerbose() {
        return verbose;
    }

    /**
     * If the user explicitly disabled warnings using: {@link #setWarningsEnabled(boolean)} return false.
     *
     * Otherwise fallback to a $VERBOSE value check (which is the default behavior).
     *
     * @return whether warnings are enabled
     */
    public boolean warningsEnabled() {
        return warningsEnabled && verboseWarnings;
    }

    /**
     * Setter that enables/disabled warnings (without changing verbose mode).
     * @param warningsEnabled
     * @see #setVerbose(IRubyObject)
     */
    public void setWarningsEnabled(final boolean warningsEnabled) {
        this.warningsEnabled = warningsEnabled;
    }

    /**
     * Sets the runtime verbosity ($VERBOSE global which usually gets set to nil/false or true).
     * <p>Note: warnings get enabled whenever the verbose level is set to a value that is not nil.</p>
     * @param verbose the verbose ruby value
     */
    public void setVerbose(final IRubyObject verbose) {
        this.verbose = verbose.isTrue();
        this.verboseValue = verbose;
        verboseWarnings = !verbose.isNil();
    }

    /**
     * Sets the $VERBOSE level
     * @param verbose null, true and false are all valid
     * @see #setVerbose(IRubyObject)
     */
    public void setVerbose(final Boolean verbose) {
        setVerbose(verbose == null ? nilObject : (verbose ? trueObject : falseObject));
    }

    /**
     * @return $DEBUG value
     */
    public IRubyObject getDebug() {
        return debug ? trueObject : falseObject;
    }

    /**
     * @return $DEBUG value as a boolean
     */
    public boolean isDebug() {
        return debug;
    }

    /**
     * Setter for property isDebug.
     * @param debug the $DEBUG value
     */
    public void setDebug(IRubyObject debug) {
        setDebug(debug.isTrue());
    }

    /**
     * Sets the $DEBUG flag
     * @param debug
     */
    public void setDebug(final boolean debug) {
        this.debug = debug;
    }

    /**
     * Get the current enabled warning categories.
     *
     * @return a set of the currently-enabled warning categories
     */
    public Set<RubyWarnings.Category> getWarningCategories() {
        return warningCategories;
    }

    public JavaSupport getJavaSupport() {
        return javaSupport;
    }

    public RubyObjectSpecializer getObjectSpecializer() {
        return objectSpecializer;
    }

    public static ClassLoader getClassLoader() {
        // we try to getService the classloader that loaded JRuby, falling back on System
        ClassLoader loader = Ruby.class.getClassLoader();
        if (loader == null) {
            loader = ClassLoader.getSystemClassLoader();
        }

        return loader;
    }

    public JRubyClassLoader getJRubyClassLoader() {
        return jrubyClassLoader;
    }

    /** Defines a global variable
     */
    public void defineVariable(final GlobalVariable variable, org.jruby.internal.runtime.GlobalVariable.Scope scope) {
        globalVariables.define(variable.name(), new IAccessor() {
            @Override
            public IRubyObject getValue() {
                return variable.get();
            }

            @Override
            public IRubyObject setValue(IRubyObject newValue) {
                return variable.set(newValue);
            }
        }, scope);
    }

    /** defines a readonly global variable
     *
     */
    public void defineReadonlyVariable(String name, IRubyObject value, org.jruby.internal.runtime.GlobalVariable.Scope scope) {
        globalVariables.defineReadonly(name, new ValueAccessor(value), scope);
    }

    // Obsolete parseFile function
    @Deprecated
    public Node parseFile(InputStream in, String file, DynamicScope scope) {
        // Note: We don't know what the caller so we have to assume it may be a toplevel binding use so it uses main parse.
        return (Node) getParserManager().parseMainFile(file, 0, in, setupSourceEncoding(UTF8Encoding.INSTANCE), scope, MAIN).getAST();
    }

    @Deprecated
    public ParseResult parseFile(String file, InputStream in, DynamicScope scope) {
        // Note: We don't know what the caller so we have to assume it may be a toplevel binding use so it uses main parse.
       return getParserManager().parseMainFile(file, 0, in, setupSourceEncoding(UTF8Encoding.INSTANCE), scope, MAIN);
    }

    @Deprecated
    public Node parseFile(InputStream in, String file, DynamicScope scope, int lineNumber) {
        // Note: We don't know what the caller so we have to assume it may be a toplevel binding use so it uses main parse.
        return (Node) getParserManager().parseMainFile(file, lineNumber, in, setupSourceEncoding(UTF8Encoding.INSTANCE), scope, MAIN).getAST();
    }

    @Deprecated
    public ParseResult parseFile(String file, InputStream in, DynamicScope scope, int lineNumber) {
        // Note: We don't know what the caller so we have to assume it may be a toplevel binding use so it uses main parse.
        return getParserManager().parseMainFile(file, lineNumber, in, setupSourceEncoding(UTF8Encoding.INSTANCE), scope, MAIN);
    }

    @Deprecated
    public Node parseFileFromMain(InputStream in, String file, DynamicScope scope) {
        return (Node) getParserManager().parseMainFile(file, 0, in, setupSourceEncoding(UTF8Encoding.INSTANCE), scope, MAIN).getAST();
    }

    @Deprecated
    public ParseResult parseFileFromMain(String file, InputStream in, DynamicScope scope) {
        return getParserManager().parseMainFile(file, 0, in, setupSourceEncoding(UTF8Encoding.INSTANCE), scope, MAIN);
    }

    @Deprecated
    private Node parseFileFromMainAndGetAST(InputStream in, String file, DynamicScope scope) {
        // Note: We don't know what the caller so we have to assume it may be a toplevel binding use so it uses main parse.
        return (Node) getParserManager().parseMainFile(file, 0, in, setupSourceEncoding(UTF8Encoding.INSTANCE), scope, MAIN).getAST();
    }

    @Deprecated
    private Node parseFileAndGetAST(InputStream in, String file, DynamicScope scope, int lineNumber, boolean isFromMain) {
         if (isFromMain) {
             return (Node) getParserManager().parseMainFile(file, lineNumber, in, setupSourceEncoding(UTF8Encoding.INSTANCE), scope, MAIN).getAST();
         } else {
             return (Node) getParserManager().parseFile(file, lineNumber, in, setupSourceEncoding(UTF8Encoding.INSTANCE)).getAST();
         }
     }

    @Deprecated
    public Node parseInline(InputStream in, String file, DynamicScope scope) {
        return (Node) getParserManager().parseMainFile(file, 0, in, setupSourceEncoding(getEncodingService().getLocaleEncoding()), scope, INLINE).getAST();
    }

    public Encoding setupSourceEncoding(Encoding defaultEncoding) {
        if (config.getSourceEncoding() == null) return defaultEncoding;

        if (config.isVerbose()) {
            config.getError().println("-K is specified; it is for 1.8 compatibility and may cause odd behavior");
        }
        return getEncodingService().getEncodingFromString(config.getSourceEncoding());
    }

    @Deprecated
    public Node parseEval(String source, String file, DynamicScope scope, int lineNumber) {
        return (Node) getParserManager().parseEval(file, lineNumber, source, scope).getAST();
    }

    private byte[] encodeToBytes(String string) {
        Charset charset = getDefaultCharset();

        return charset == null ? string.getBytes() : string.getBytes(charset);
    }

    @Deprecated
    public Node parse(String content, String file, DynamicScope scope, int lineNumber, boolean extraPositionInformation) {
        InputStream in = new ByteArrayInputStream(encodeToBytes(content));
        Encoding encoding = setupSourceEncoding(getEncodingService().getLocaleEncoding());
        if (extraPositionInformation) {
            return (Node) getParserManager().parseMainFile(file, lineNumber, in, encoding, scope, INLINE).getAST();
        } else {
            return (Node) getParserManager().parseFile(file, lineNumber, in, encoding).getAST();
        }

    }

    @Deprecated
    public ParseResult parseEval(ByteList source, String file, DynamicScope scope, int lineNumber) {
        return getParserManager().parseEval(file, lineNumber, source, scope);
    }

    @Deprecated
    public Node parse(ByteList content, String file, DynamicScope scope, int lineNumber, boolean extraPositionInformation) {
        InputStream in = new ByteArrayInputStream(content.getUnsafeBytes(), content.begin(), content.length());
        if (extraPositionInformation) {
            return (Node) getParserManager().parseMainFile(file, lineNumber, in, content.getEncoding(), scope, INLINE).getAST();
        } else {
            return (Node) getParserManager().parseFile(file, lineNumber, in, content.getEncoding()).getAST();
        }
    }

    public ThreadService getThreadService() {
        return threadService;
    }

    public ThreadContext getCurrentContext() {
        return ThreadService.getCurrentContext(threadService);
    }

    /**
     * Returns the loadService.
     * @return ILoadService
     */
    public LoadService getLoadService() {
        return loadService;
    }

    /**
     * This is an internal encoding if actually specified via default_internal=
     * or passed in via -E.
     *
     * @return null or encoding
     */
    public Encoding getDefaultInternalEncoding() {
        return defaultInternalEncoding;
    }

    public void setDefaultInternalEncoding(Encoding defaultInternalEncoding) {
        this.defaultInternalEncoding = defaultInternalEncoding;
    }

    public Encoding getDefaultExternalEncoding() {
        return defaultExternalEncoding;
    }

    public void setDefaultExternalEncoding(Encoding defaultExternalEncoding) {
        this.defaultExternalEncoding = defaultExternalEncoding;
    }

    public Encoding getDefaultFilesystemEncoding() {
        return defaultFilesystemEncoding;
    }

    public void setDefaultFilesystemEncoding(Encoding defaultFilesystemEncoding) {
        this.defaultFilesystemEncoding = defaultFilesystemEncoding;
    }

    /**
     * Get the default java.nio.charset.Charset for the current default internal encoding.
     */
    public Charset getDefaultCharset() {
        try {
            return EncodingUtils.charsetForEncoding(getDefaultEncoding());
        } catch (UnsupportedCharsetException e) {
            return null;
        }
    }

    /**
     * Return the default internal encoding, if set, or UTF-8 by default.
     *
     * @return the default encoding used for new Ruby strings
     */
    public Encoding getDefaultEncoding() {
        Encoding enc = getDefaultInternalEncoding();
        if (enc == null) {
            enc = UTF8Encoding.INSTANCE;
        }
        return enc;
    }

    public EncodingService getEncodingService() {
        return encodingService;
    }

    public RubyWarnings getWarnings() {
        return warnings;
    }

    WarnCallback getRegexpWarnings() {
        return regexpWarnings;
    }

    public IRubyObject getStderr() {
        return getGlobalVariables().get("$stderr");
    }

    /**
     * Return the original stderr with which this runtime was initialized.
     *
     * Used for fast-path comparisons when printing error info directly to stderr.
     *
     * @return the original stderr with which this runtime was initialized
     */
    public IRubyObject getOriginalStderr() {
        return originalStderr;
    }

    void setOriginalStderr(IRubyObject stderr) {
        this.originalStderr = stderr;
    }

    public PrintStream getErrorStream() {
        // FIXME: We can't guarantee this will always be a RubyIO...so the old code here is not safe
        /*java.io.OutputStream os = ((RubyIO) getGlobalVariables().getService("$stderr")).getOutStream();
        if(null != os) {
            return new PrintStream(os);
        } else {
            return new PrintStream(new org.jruby.util.SwallowingOutputStream());
        }*/
        return new PrintStream(new IOOutputStream(getGlobalVariables().get("$stderr")));
    }

    public InputStream getInputStream() {
        return new IOInputStream(getGlobalVariables().get("$stdin"));
    }

    public PrintStream getOutputStream() {
        return new PrintStream(new IOOutputStream(getGlobalVariables().get("$stdout")));
    }

    public RubyModule getClassFromPath(final String path) {
        return getClassFromPath(path, getTypeError(), true);
    }

    /**
     * Find module from a string (e.g. Foo, Foo::Bar::Car).
     *
     * @param path the path to be searched.
     * @param undefinedExceptionClass exception type to be thrown when it cannot be found.
     * @param flexibleSearch use getConstant vs getConstantAt (former will find inherited constants from parents and fire const_missing).
     * @return the module or null when flexible search is false and a constant cannot be found.
     */
    public RubyModule getClassFromPath(final String path, RubyClass undefinedExceptionClass, boolean flexibleSearch) {
        if (path.length() == 0 || path.charAt(0) == '#') {
            throw newRaiseException(getTypeError(), str(this, "can't retrieve anonymous class ", ids(this, path)));
        }

        RubyModule c = getObject();
        int pbeg = 0, p = 0;
        for (int l = path.length(); p < l; ) {
            while ( p < l && path.charAt(p) != ':' ) p++;

            final String str = path.substring(pbeg, p);

            if ( p < l && path.charAt(p) == ':' ) {
                if ( ++p < l && path.charAt(p) != ':' ) {
                    throw newRaiseException(undefinedExceptionClass, str(this, "undefined class/module ", ids(this, path)));
                }
                pbeg = ++p;
            }

            // FIXME: JI depends on const_missing getting called from Marshal.load (ruby objests do not).  We should marshal JI objects differently so we do not differentiate here.
            IRubyObject cc = flexibleSearch || isJavaPackageOrJavaClassProxyType(c) ? c.getConstant(str) : c.getConstantAt(str);

            if (!flexibleSearch && cc == null) return null;

            if (!(cc instanceof RubyModule)) {
                throw newRaiseException(getTypeError(), str(this, ids(this, path), " does not refer to class/module"));
            }
            c = (RubyModule) cc;
        }

        return c;
    }

    private static boolean isJavaPackageOrJavaClassProxyType(final RubyModule type) {
        return type instanceof JavaPackage || ClassUtils.isJavaClassProxyType(type);
    }

    /**
     * Prints a Ruby exception with backtrace to the configured stderr stream.
     *
     * MRI: eval.c - error_print()
     *
     */
    public void printError(final RubyException ex) {
        if (ex == null) return;

        boolean formatted =
                getStderr() == getOriginalStderr() &&
                        getErr() == System.err &&
                        getPosix().isatty(FileDescriptor.err);

        String backtrace = config.getTraceType().printBacktrace(ex, formatted);
        printErrorString(backtrace);
    }

    /**
     * Prints an exception to System.err.
     *
     * @param ex
     */
    public void printError(final Throwable ex) {
        if (ex instanceof RaiseException) {
            printError(((RaiseException) ex).getException());
            return;
        }

        ByteArrayOutputStream baos = new ByteArrayOutputStream();

        ex.printStackTrace(new PrintStream(baos));

        try {
            printErrorString(baos.toByteArray());
        } catch (Exception e) {
            try {
                System.err.write(baos.toByteArray());
            } catch (IOException ioe) {
                ioe.initCause(e);
                throw new RuntimeException("BUG: could not write exception trace", ioe);
            }
        }
    }

    /**
     * Prints a string directly to the stderr channel, if default, or via dynamic dispatch otherwise.
     *
     * @param msg the string to print
     */
    public void printErrorString(String msg) {
        IRubyObject stderr = getStderr();

        WritableByteChannel writeChannel;
        if (stderr == getOriginalStderr() &&
                (writeChannel = ((RubyIO) stderr).getOpenFile().fd().chWrite) != null) {
            Writer writer = Channels.newWriter(writeChannel, "UTF-8");
            try {
                writer.write(msg);
                writer.flush();
            } catch (IOException ioe) {
                // ignore as in CRuby
            }
        } else {
            getErrorStream().print(msg);
        }
    }

    /**
     * Prints a string directly to the stderr channel, if default, or via dynamic dispatch otherwise.
     *
     * @param msg the string to print
     */
    public void printErrorString(byte[] msg) {
        IRubyObject stderr = getGlobalVariables().get("$stderr");

        try {
            WritableByteChannel writeChannel;
            if (stderr == getOriginalStderr() &&
                    (writeChannel = ((RubyIO) stderr).getOpenFile().fd().chWrite) != null) {
                    writeChannel.write(ByteBuffer.wrap(msg));
            } else {
                getErrorStream().write(msg);
            }
        } catch (IOException ioe) {
            // ignore as in CRuby
        }
    }

    static final String ROOT_FRAME_NAME = "(root)";
    static long yarpTime = 0;
    static boolean loaded = false;

    public void loadFile(String scriptName, InputStream in, boolean wrap) {
        IRubyObject self = wrap ? getTopSelf().rbClone() : getTopSelf();

        if (!wrap && Options.COMPILE_CACHE_CLASSES.load()) {
            Script script = tryScriptFromClass(scriptName);

            if (script != null) {
                runScript(script, self, wrap);
                return;
            }
        }

        ThreadContext context = getCurrentContext();

        try {
            ParseResult parseResult;
            context.preNodeEval(self);
            parseResult = getParserManager().parseFile(scriptName, 0, in, setupSourceEncoding(UTF8Encoding.INSTANCE));

            // toss an anonymous module into the search path
            if (wrap) wrapWithModule((RubyBasicObject) self, parseResult);

            runInterpreter(context, parseResult, self);
        } finally {
            context.postNodeEval();
        }
    }

    public void loadScope(IRScope scope, boolean wrap) {
        IRubyObject self = wrap ? getTopSelf().rbClone() : getTopSelf();

        if (wrap) {
            // toss an anonymous module into the search path
            scope.getStaticScope().setModule(RubyModule.newModule(this));
        }

        runInterpreter(getCurrentContext(), scope, self);
    }

    public void compileAndLoadFile(String filename, InputStream in, boolean wrap) {
        IRubyObject self = wrap ? getTopSelf().rbClone() : getTopSelf();

        if (!wrap && Options.COMPILE_CACHE_CLASSES.load()) {
            Script script = tryScriptFromClass(filename);

            if (script != null) {
                runScript(script, self, wrap);
                return;
            }
        }

        ParseResult parseResult = getParserManager().parseFile(filename, 0, in, setupSourceEncoding(UTF8Encoding.INSTANCE));

        if (wrap) {
            wrapWithModule((RubyBasicObject) self, parseResult);
        } else {
            parseResult.getStaticScope().setModule(getObject());
        }

        runNormally(parseResult, self, wrap);
    }

    public StaticScope setupWrappedToplevel(IRubyObject self, StaticScope top) {
        RubyModule wrapper = loadService.getWrapperSelf();

        if (wrapper == null || wrapper.isNil()) {
            wrapper = RubyModule.newModule(this);
        }

        // toss an anonymous module into the search path
        ((RubyBasicObject) self).extend(new IRubyObject[] {wrapper});
        StaticScope newTop = staticScopeFactory.newLocalScope(null);
        top.setPreviousCRefScope(newTop);
        top.setModule(wrapper);

        return newTop;
    }

    private void wrapWithModule(RubyBasicObject self, ParseResult result) {
        setupWrappedToplevel(self, result.getStaticScope());
    }

    public void loadScript(Script script) {
        loadScript(script, false);
    }

    public void loadScript(Script script, boolean wrap) {
        script.load(getCurrentContext(), getTopSelf(), wrap);
    }

    /**
     * Load the given BasicLibraryService instance, wrapping it in Ruby framing
     * to ensure it is isolated from any parent scope.
     *
     * @param extName The name of the extension, to go on the frame wrapping it
     * @param extension The extension object to load
     * @param wrap Whether to use a new "self" for toplevel
     */
    public void loadExtension(String extName, BasicLibraryService extension, boolean wrap) {
        IRubyObject self = wrap ? TopSelfFactory.createTopSelf(this, objectClass, true) : getTopSelf();
        ThreadContext context = getCurrentContext();

        try {
            context.preExtensionLoad(self);

            extension.basicLoad(this);
        } catch (IOException ioe) {
            throw newIOErrorFromException(ioe);
        } finally {
            context.postNodeEval();
        }
    }

    public void addBoundMethod(String className, String methodName, String rubyName) {
        Map<String, String> javaToRuby = boundMethods.computeIfAbsent(className, s -> new ConcurrentHashMap<>(2, 0.9f, 2));
        javaToRuby.putIfAbsent(methodName, rubyName);
    }

    public void addBoundMethods(String className, String... tuples) {
        Map<String, String> javaToRuby = boundMethods.computeIfAbsent(className, s -> new ConcurrentHashMap<>(2, 0.9f, 2));
        for (int i = 0; i < tuples.length; i += 2) {
            javaToRuby.putIfAbsent(tuples[i], tuples[i+1]);
        }
    }

    // Used by generated populators
    public void addBoundMethods(int tuplesIndex, String... classNamesAndTuples) {
        Map<String, String> javaToRuby = new HashMap<>((classNamesAndTuples.length - tuplesIndex) / 2 + 1, 1);
        for (int i = tuplesIndex; i < classNamesAndTuples.length; i += 2) {
            javaToRuby.put(classNamesAndTuples[i], classNamesAndTuples[i+1]);
        }

        for (int i = 0; i < tuplesIndex; i++) {
            String className = classNamesAndTuples[i];
            Map<String, String> javaToRubyForClass = boundMethods.computeIfAbsent(className, s -> new ConcurrentHashMap<>((int)(javaToRuby.size() / 0.9f) + 1, 0.9f, 2));
            for (Map.Entry<String, String> entry : javaToRuby.entrySet()) {
                javaToRubyForClass.putIfAbsent(entry.getKey(), entry.getValue());
            }
        }
    }

    @Deprecated // no longer used -> except for IndyBinder
    public void addBoundMethodsPacked(String className, String packedTuples) {
        List<String> names = StringSupport.split(packedTuples, ';');
        for (int i = 0; i < names.size(); i += 2) {
            addBoundMethod(className, names.get(i), names.get(i+1));
        }
    }

    @Deprecated // no longer used -> except for IndyBinder
    public void addSimpleBoundMethodsPacked(String className, String packedNames) {
        List<String> names = StringSupport.split(packedNames, ';');
        for (String name : names) {
            addBoundMethod(className, name, name);
        }
    }

    public Map<String, Map<String, String>> getBoundMethods() {
        return boundMethods;
    }

    private final TraceEventManager traceEvents = new TraceEventManager(this);

    public TraceEventManager getTraceEvents() {
        return traceEvents;
    }

    public GlobalVariables getGlobalVariables() {
        return globalVariables;
    }

    @Deprecated
    public void setGlobalVariables(GlobalVariables globalVariables) {
    }

    /**
     * Add an exit function to be run on runtime exit. Functions are run in FILO order.
     *
     * @param func the function to be run
     */
    public void pushExitFunction(ExitFunction func) {
        exitBlocks.add(0, func);
    }

    /**
     * Push block onto exit stack.  When runtime environment exits
     * these blocks will be evaluated.
     *
     * @return the element that was pushed onto stack
     */
    public IRubyObject pushExitBlock(RubyProc proc) {
        ProcExitFunction func = new ProcExitFunction(proc);

        pushExitFunction(func);

        return proc;
    }

    /**
     * Add a post-termination exit function that should be run to shut down JRuby internal services.
     *
     * This will be run toward the end of teardown, after all user code has finished executing (e.g. at_exit
     * hooks and user-defined finalizers). The exit functions registered here are run in FILO order.
     *
     * @param postExit the {@link ExitFunction} to run after user exit hooks have completed
     */
    public void pushPostExitFunction(ExitFunction postExit) {
        postExitBlocks.add(0, postExit);
    }

    /**
     * It is possible for looping or repeated execution to encounter the same END
     * block multiple times.  Rather than store extra runtime state we will just
     * make sure it is not already registered.  at_exit by contrast can push the
     * same block many times (and should use pushExitBlock).
     */
    public void pushEndBlock(RubyProc proc) {
        if (alreadyRegisteredEndBlock(proc)) return;
        pushExitBlock(proc);
    }

    private boolean alreadyRegisteredEndBlock(RubyProc newProc) {
        if (exitBlocks.stream().anyMatch((func) -> func.matches(newProc))) {
            return true;
        }
        return false;
    }

    // use this for JRuby-internal finalizers
    public void addInternalFinalizer(Finalizable finalizer) {
        internalFinalizersMutex.lock();
        try {
            internalFinalizers.put(finalizer, null);
        } finally {
            internalFinalizersMutex.unlock();
        }
    }

    // this method is for finalizers registered via ObjectSpace
    public void addFinalizer(Finalizable finalizer) {
        finalizersMutex.lock();
        try {
            finalizers.put(finalizer, null);
        } finally {
            finalizersMutex.unlock();
        }
    }

    public void removeInternalFinalizer(Finalizable finalizer) {
        internalFinalizersMutex.lock();
        try {
            internalFinalizers.remove(finalizer);
        } finally {
            internalFinalizersMutex.unlock();
        }
    }

    public void removeFinalizer(Finalizable finalizer) {
        finalizersMutex.lock();
        try {
            finalizers.remove(finalizer);
        } finally {
            finalizersMutex.unlock();
        }
    }

    /**
     * Make sure Kernel#at_exit procs getService invoked on runtime shutdown.
     * This method needs to be explicitly called to work properly.
     * I thought about using finalize(), but that did not work and I
     * am not sure the runtime will be at a state to run procs by the
     * time Ruby is going away.  This method can contain any other
     * things that need to be cleaned up at shutdown.
     */
    public void tearDown() {
        tearDown(true);
    }

    // tearDown(boolean) has been added for embedding API. When an error
    // occurs in Ruby code, JRuby does system exit abruptly, no chance to
    // catch exception. This makes debugging really hard. This is why
    // tearDown(boolean) exists.
    public void tearDown(boolean systemExit) {
        final ThreadContext context = getCurrentContext();

        int status = userTeardown(context);

        systemTeardown(context);

        if (systemExit && status != 0) {
            throw newSystemExit(status);
        }

        // This is a rather gross way to ensure nobody else performs the same clearing of globalRuntime followed by
        // initializing a new runtime, which would cause our clear below to clear the wrong runtime. Synchronizing
        // against the class is a problem, but the overhead of teardown and creating new containers should outstrip
        // a global synchronize around a few field accesses. -CON
        if (this == globalRuntime) {
            synchronized (Ruby.class) {
                if (this == globalRuntime) {
                    globalRuntime = null;
                }
            }
        }
    }

    @SuppressWarnings("ReturnValueIgnored")
    private void systemTeardown(final ThreadContext context) {
        // Run post-user exit hooks, such as for shutting down internal JRuby services
        while (!postExitBlocks.isEmpty()) {
            ExitFunction fun = postExitBlocks.remove(0);
            fun.applyAsInt(context); // return value ignored
        }

        internalFinalizersMutex.lock();
        try {
            if (!internalFinalizers.isEmpty()) {
                for (Iterator<Finalizable> finalIter = new ArrayList<>(
                        internalFinalizers.keySet()).iterator(); finalIter.hasNext();) {
                    Finalizable f = finalIter.next();
                    if (f != null) {
                        try {
                            f.finalize();
                        } catch (Throwable t) {
                            // ignore
                        }
                    }
                    finalIter.remove();
                }
            }
        } finally {
            internalFinalizersMutex.unlock();
        }

        getBeanManager().unregisterCompiler();
        getBeanManager().unregisterConfig();
        getBeanManager().unregisterParserStats();
        getBeanManager().unregisterMethodCache();
        getBeanManager().unregisterRuntime();

        getSelectorPool().cleanup();

        // NOTE: its intentional that we're not doing releaseClassLoader();

        if (config.isProfilingEntireRun()) {
            // not using logging because it's formatted
            ProfileCollection profileCollection = threadService.getMainThread().getContext().getProfileCollection();
            printProfileData(profileCollection);
        }

        if (Options.PARSER_SUMMARY.load()) parserManager.getParserStats().printParserStatistics();

        // clear out old style recursion guards so they don't leak
        mriRecursionGuard = null;

        // shut down executors
        getJITCompiler().shutdown();
        getExecutor().shutdown();
        getFiberExecutor().shutdown();

        // Fetches (and unsets) the SIGEXIT handler, if one exists.
        IRubyObject trapResult = RubySignal.__jtrap_osdefault_kernel(this.getNil(), this.newString("EXIT"));
        if (trapResult instanceof RubyArray) {
            IRubyObject[] trapResultEntries = ((RubyArray<?>) trapResult).toJavaArray(context);
            IRubyObject exitHandlerProc = trapResultEntries[0];
            if (exitHandlerProc instanceof RubyProc) {
                ((RubyProc) exitHandlerProc).call(context, getSingleNilArray());
            }
        }

        // Shut down and replace thread service after all other hooks and finalizers have run
        threadService.teardown();
        threadService = new ThreadService(this);

    }

    private int userTeardown(ThreadContext context) {
        int status = 0;

        // FIXME: 73df3d230b9d92c7237d581c6366df1b92ad9b2b exposed no toplevel scope existing anymore (I think the
        // bogus scope I removed was playing surrogate toplevel scope and wallpapering this bug).  For now, add a
        // bogus scope back for at_exit block run.  This is buggy if at_exit is capturing vars.
        if (!context.hasAnyScopes()) {
            StaticScope topStaticScope = getStaticScopeFactory().newLocalScope(null);
            context.pushScope(new ManyVarsDynamicScope(topStaticScope, null));
        }

        // Run all exit functions from user hooks like at_exit
        while (!exitBlocks.isEmpty()) {
            ExitFunction fun = exitBlocks.remove(0);
            int ret = fun.applyAsInt(context);
            if (ret != 0) {
                status = ret;
            }
        }

        if (finalizers != null) {
            synchronized (finalizersMutex) {
                for (Iterator<Finalizable> finalIter = new ArrayList<>(
                        finalizers.keySet()).iterator(); finalIter.hasNext();) {
                    Finalizable f = finalIter.next();
                    if (f != null) {
                        try {
                            f.finalize();
                        } catch (Throwable t) {
                            // ignore
                        }
                    }
                    finalIter.remove();
                }
            }
        }
        return status;
    }

    /**
     * By default {@link #tearDown(boolean)} does not release the class-loader's
     * resources as threads might be still running accessing the classes/packages
     * even after the runtime has been torn down.
     *
     * This method exists to handle such cases, e.g. with embedded uses we always
     * release the runtime loader but not otherwise - you should do that manually.
     */
    public void releaseClassLoader() {
        if (jrubyClassLoader != null) {
            jrubyClassLoader.close();
            //jrubyClassLoader = null;
        }
    }

    /**
     * TDOD remove the synchronized. Synchronization should be a implementation detail of the ProfilingService.
     * @param profileData
     */
    public synchronized void printProfileData( ProfileCollection profileData ) {
        getProfilingService().newProfileReporter(getCurrentContext()).report(profileData);
    }

    /**
     * Simple getter for #profilingServiceLookup to avoid direct property access
     * @return #profilingServiceLookup
     */
    private ProfilingServiceLookup getProfilingServiceLookup() {
        return profilingServiceLookup;
    }

    /**
     *
     * @return the, for this ruby instance, configured implementation of ProfilingService, or null
     */
    public ProfilingService getProfilingService() {
        ProfilingServiceLookup lockup = getProfilingServiceLookup();
        return lockup == null ? null : lockup.getService();
    }

    // new factory methods ------------------------------------------------------------------------

    @Deprecated(since = "10.0")
    public RubyArray newEmptyArray() {
        return RubyArray.newEmptyArray(this);
    }

    @Deprecated(since = "10.0")
    public RubyArray newArray() {
        return RubyArray.newArray(this);
    }

    @Deprecated(since = "10.0")
    public RubyArray newArrayLight() {
        return RubyArray.newArrayLight(this);
    }

    @Deprecated(since = "10.0")
    public RubyArray newArray(IRubyObject object) {
        return RubyArray.newArray(this, object);
    }

    @Deprecated(since = "10.0")
    public RubyArray newArray(IRubyObject car, IRubyObject cdr) {
        return RubyArray.newArray(this, car, cdr);
    }

    @Deprecated(since = "10.0")
    public RubyArray newArray(IRubyObject... objects) {
        return RubyArray.newArray(this, objects);
    }

    @Deprecated(since = "10.0")
    public RubyArray newArrayNoCopy(IRubyObject... objects) {
        return RubyArray.newArrayNoCopy(this, objects);
    }

    @Deprecated(since = "10.0")
    public RubyArray newArrayNoCopyLight(IRubyObject... objects) {
        return RubyArray.newArrayNoCopyLight(this, objects);
    }

    @Deprecated(since = "10.0")
    public RubyArray newArray(List<IRubyObject> list) {
        return RubyArray.newArray(this, list);
    }

    @Deprecated(since = "10.0")
    public RubyArray newArray(int size) {
        return RubyArray.newArray(this, size);
    }

    public RubyArray getEmptyFrozenArray() {
        return emptyFrozenArray;
    }

    public RubyBoolean newBoolean(boolean value) {
        return value ? trueObject : falseObject;
    }

    public RubyFileStat newFileStat(String filename, boolean lstat) {
        return RubyFileStat.newFileStat(this, filename, lstat);
    }

    public RubyFileStat newFileStat(FileDescriptor descriptor) {
        return RubyFileStat.newFileStat(this, descriptor);
    }

    public RubyFixnum newFixnum(long value) {
        return RubyFixnum.newFixnum(this, value);
    }

    public RubyFixnum newFixnum(int value) {
        return RubyFixnum.newFixnum(this, value);
    }

    public RubyFixnum newFixnum(Constant value) {
        return RubyFixnum.newFixnum(this, value.intValue());
    }

    public RubyFloat newFloat(double value) {
        return RubyFloat.newFloat(this, value);
    }

    public RubyNumeric newNumeric() {
        return RubyNumeric.newNumeric(this);
    }

    public RubyRational newRational(long num, long den) {
        return RubyRational.newRationalRaw(this, newFixnum(num), newFixnum(den));
    }

    public RubyRational newRationalReduced(long num, long den) {
        return (RubyRational)RubyRational.newRationalConvert(getCurrentContext(), newFixnum(num), newFixnum(den));
    }

    public RubyProc newProc(Block.Type type, Block block) {
        if (type != Block.Type.LAMBDA && block.getProcObject() != null) return block.getProcObject();

        return RubyProc.newProc(this, block, type);
    }

    public RubyProc newBlockPassProc(Block.Type type, Block block) {
        if (type != Block.Type.LAMBDA && block.getProcObject() != null) return block.getProcObject();

        return RubyProc.newProc(this, block, type);
    }

    public RubyBinding newBinding() {
        return RubyBinding.newBinding(this, getCurrentContext().currentBinding());
    }

    public RubyBinding newBinding(Binding binding) {
        return RubyBinding.newBinding(this, binding);
    }

    public RubyString newString() {
        return RubyString.newString(this, new ByteList());
    }

    public RubyString newString(String string) {
        return RubyString.newString(this, string);
    }

    public RubyString newDeduplicatedString(String string) {
        return freezeAndDedupString(RubyString.newString(this, string));
    }

    public RubyString newString(ByteList byteList) {
        return RubyString.newString(this, byteList);
    }

    @Deprecated
    public RubyString newStringShared(ByteList byteList) {
        return RubyString.newStringShared(this, byteList);
    }

    /**
     * Create a new Symbol or lookup a symbol from an ISO_8859_1 "id" String.  This is more of an internal method
     * where if you had, for example, a multi-byte string in UTF-8 then you would dump those bytes
     * into a String with a charset of ISO_8859_1.  These raw bytes are considered the "id" of the symbol.
     * Our internal symbol table is based on ISO_8859_1 raw string values which can return back the properly
     * encoded Symbol instance.
     *
     * @param name raw bytes to store into the symbol table or use to lookup an existing symbol.
     * @return A Ruby Symbol representing the name/id.
     */
    public RubySymbol newSymbol(String name) {
        return symbolTable.getSymbol(name);
    }

    public RubySymbol newSymbol(String name, Encoding encoding) {
        ByteList byteList = RubyString.encodeBytelist(name, encoding);
        return symbolTable.getSymbol(byteList);
    }

    public RubySymbol newSymbol(ByteList name) {
        return symbolTable.getSymbol(name);
    }

    /**
     * Faster than {@link #newSymbol(String)} if you already have an interned
     * name String. Don't intern your string just to call this version - the
     * overhead of interning will more than wipe out any benefit from the faster
     * lookup.
     *
     * @param internedName the symbol name, <em>must</em> be interned! if in
     *                     doubt, call {@link #newSymbol(String)} instead.
     * @return the symbol for name
     */
    public RubySymbol fastNewSymbol(String internedName) {
        //        assert internedName == internedName.intern() : internedName + " is not interned";

        return symbolTable.fastGetSymbol(internedName);
    }

    public RubyTime newTime(long milliseconds) {
        return RubyTime.newTime(this, milliseconds);
    }

    public RaiseException newRuntimeError(String message) {
        return newRaiseException(getRuntimeError(), message);
    }

    public RaiseException newArgumentError(String message) {
        return newRaiseException(getArgumentError(), message);
    }

    public RaiseException newArgumentError(int got, int expected) {
        return newArgumentError(got, expected, expected);
    }

    public RaiseException newArgumentError(int got, int min, int max) {
        if (min == max) {
            return newRaiseException(getArgumentError(), "wrong number of arguments (given " + got + ", expected " + min + ")");
        } else if (max == UNLIMITED_ARGUMENTS) {
            return newRaiseException(getArgumentError(), "wrong number of arguments (given " + got + ", expected " + min + "+)");
        } else {
            return newRaiseException(getArgumentError(), "wrong number of arguments (given " + got + ", expected " + min + ".." + max + ")");
        }
    }

    public RaiseException newArgumentError(String name, int got, int expected) {
        return newArgumentError(name, got, expected, expected);
    }

    public RaiseException newArgumentError(String name, int got, int min, int max) {
        if (min == max) {
            return newRaiseException(getArgumentError(), "wrong number of arguments (given " + got + ", expected " + min + ")");
        } else if (max == UNLIMITED_ARGUMENTS) {
            return newRaiseException(getArgumentError(), "wrong number of arguments (given " + got + ", expected " + min + "+)");
        } else {
            return newRaiseException(getArgumentError(), "wrong number of arguments (given " + got + ", expected " + min + ".." + max + ")");
        }
    }

    public RaiseException newErrnoEBADFError() {
        return newRaiseException(getErrno().getClass("EBADF"), "Bad file descriptor");
    }

    public RaiseException newErrnoEISCONNError() {
        return newRaiseException(getErrno().getClass("EISCONN"), "Socket is already connected");
    }

    public RaiseException newErrnoEINPROGRESSError() {
        return newRaiseException(getErrno().getClass("EINPROGRESS"), "Operation now in progress");
    }

    public RaiseException newErrnoEINPROGRESSWritableError() {
        return newLightweightErrnoException(getIO().getClass("EINPROGRESSWaitWritable"), "");
    }

    public RaiseException newErrnoENOPROTOOPTError() {
        return newRaiseException(getErrno().getClass("ENOPROTOOPT"), "Protocol not available");
    }

    public RaiseException newErrnoEPIPEError() {
        return newRaiseException(getErrno().getClass("EPIPE"), "Broken pipe");
    }

    public RaiseException newErrnoECONNABORTEDError() {
        return newRaiseException(getErrno().getClass("ECONNABORTED"),
                "An established connection was aborted by the software in your host machine");
    }

    public RaiseException newErrnoECONNREFUSEDError() {
        return newRaiseException(getErrno().getClass("ECONNREFUSED"), "Connection refused");
    }

    public RaiseException newErrnoECONNREFUSEDError(String message) {
        return newRaiseException(getErrno().getClass("ECONNREFUSED"), message);
    }

    public RaiseException newErrnoECONNRESETError() {
        return newRaiseException(getErrno().getClass("ECONNRESET"), "Connection reset by peer");
    }

    public RaiseException newErrnoEADDRINUSEError() {
        return newRaiseException(getErrno().getClass("EADDRINUSE"), "Address in use");
    }

    public RaiseException newErrnoEADDRINUSEError(String message) {
        return newRaiseException(getErrno().getClass("EADDRINUSE"), message);
    }

    public RaiseException newErrnoEHOSTUNREACHError(String message) {
        return newRaiseException(getErrno().getClass("EHOSTUNREACH"), message);
    }

    public RaiseException newErrnoEINVALError() {
        return newRaiseException(getErrno().getClass("EINVAL"), "Invalid file");
    }

    public RaiseException newErrnoELOOPError() {
        return newRaiseException(getErrno().getClass("ELOOP"), "Too many levels of symbolic links");
    }

    public RaiseException newErrnoEMFILEError() {
        return newRaiseException(getErrno().getClass("EMFILE"), "Too many open files");
    }

    public RaiseException newErrnoENFILEError() {
        return newRaiseException(getErrno().getClass("ENFILE"), "Too many open files in system");
    }

    public RaiseException newErrnoENOENTError() {
        return newRaiseException(getErrno().getClass("ENOENT"), "File not found");
    }

    public RaiseException newErrnoEACCESError(String message) {
        return newRaiseException(getErrno().getClass("EACCES"), message);
    }

    public RaiseException newErrnoEAGAINError(String message) {
        return newLightweightErrnoException(getErrno().getClass("EAGAIN"), message);
    }

    public RaiseException newErrnoEAGAINReadableError(String message) {
        return newLightweightErrnoException(getIO().getClass("EAGAINWaitReadable"), message);
    }

    public RaiseException newErrnoEAGAINWritableError(String message) {
        return newLightweightErrnoException(getIO().getClass("EAGAINWaitWritable"), message);
    }

    public RaiseException newErrnoEISDirError(String message) {
        return newRaiseException(getErrno().getClass("EISDIR"), message);
    }

    public RaiseException newErrnoEPERMError(String name) {
        return newRaiseException(getErrno().getClass("EPERM"), "Operation not permitted - " + name);
    }

    public RaiseException newErrnoEISDirError() {
        return newErrnoEISDirError("Is a directory");
    }

    public RaiseException newErrnoESPIPEError() {
        return newRaiseException(getErrno().getClass("ESPIPE"), "Illegal seek");
    }

    public RaiseException newErrnoEBADFError(String message) {
        return newRaiseException(getErrno().getClass("EBADF"), message);
    }

    public RaiseException newErrnoEINPROGRESSError(String message) {
        return newRaiseException(getErrno().getClass("EINPROGRESS"), message);
    }

    public RaiseException newErrnoEINPROGRESSWritableError(String message) {
        return newLightweightErrnoException(getIO().getClass("EINPROGRESSWaitWritable"), message);
    }

    public RaiseException newErrnoEISCONNError(String message) {
        return newRaiseException(getErrno().getClass("EISCONN"), message);
    }

    public RaiseException newErrnoEINVALError(String message) {
        return newRaiseException(getErrno().getClass("EINVAL"), message);
    }

    public RaiseException newErrnoENOTDIRError(String message) {
        return newRaiseException(getErrno().getClass("ENOTDIR"), message);
    }

    public RaiseException newErrnoENOTEMPTYError(String message) {
        return newRaiseException(getErrno().getClass("ENOTEMPTY"), message);
    }

    public RaiseException newErrnoENOTSOCKError(String message) {
        return newRaiseException(getErrno().getClass("ENOTSOCK"), message);
    }

    public RaiseException newErrnoENOTCONNError(String message) {
        return newRaiseException(getErrno().getClass("ENOTCONN"), message);
    }

    public RaiseException newErrnoENOTCONNError() {
        return newRaiseException(getErrno().getClass("ENOTCONN"), "Socket is not connected");
    }

    public RaiseException newErrnoENOENTError(String message) {
        return newRaiseException(getErrno().getClass("ENOENT"), message);
    }

    public RaiseException newErrnoEOPNOTSUPPError(String message) {
        return newRaiseException(getErrno().getClass("EOPNOTSUPP"), message);
    }

    public RaiseException newErrnoESPIPEError(String message) {
        return newRaiseException(getErrno().getClass("ESPIPE"), message);
    }

    public RaiseException newErrnoEEXISTError(String message) {
        return newRaiseException(getErrno().getClass("EEXIST"), message);
    }

    public RaiseException newErrnoEDOMError(String message) {
        return newRaiseException(getErrno().getClass("EDOM"), "Domain error - " + message);
    }

    public RaiseException newErrnoEDOMError() {
        return newRaiseException(getErrno().getClass("EDOM"), "Numerical argument out of domain");
    }

    public RaiseException newErrnoECHILDError() {
        return newRaiseException(getErrno().getClass("ECHILD"), "No child processes");
    }

    public RaiseException newErrnoEADDRNOTAVAILError(String message) {
        return newRaiseException(getErrno().getClass("EADDRNOTAVAIL"), message);
    }

    public RaiseException newErrnoESRCHError() {
        return newRaiseException(getErrno().getClass("ESRCH"), null);
    }

    public RaiseException newErrnoEWOULDBLOCKError() {
        return newRaiseException(getErrno().getClass("EWOULDBLOCK"), null);
    }

    public RaiseException newErrnoEDESTADDRREQError(String func) {
        return newRaiseException(getErrno().getClass("EDESTADDRREQ"), func);
    }

    public RaiseException newErrnoENETUNREACHError() {
        return newRaiseException(getErrno().getClass("ENETUNREACH"), null);
    }

    public RaiseException newErrnoEMSGSIZEError() {
        return newRaiseException(getErrno().getClass("EMSGSIZE"), null);
    }

    public RaiseException newErrnoEXDEVError(String message) {
        return newRaiseException(getErrno().getClass("EXDEV"), message);
    }

    public RaiseException newIndexError(String message) {
        return newRaiseException(getIndexError(), message);
    }

    public RaiseException newSecurityError(String message) {
        return newRaiseException(getSecurityError(), message);
    }

    public RaiseException newSystemCallError(String message) {
        return newRaiseException(getSystemCallError(), message);
    }

    public RaiseException newKeyError(String message, IRubyObject recv, IRubyObject key) {
        return new RubyKeyError(this, getKeyError(), message, recv, key).toThrowable();
    }

    public RaiseException newErrnoEINTRError() {
        return newRaiseException(getErrno().getClass("EINTR"), "Interrupted");
    }

    public RaiseException newErrnoEAFNOSUPPORTError(String message) {
        return newRaiseException(getErrno().getClass("EAFNOSUPPORT"), message);
    }

    public RaiseException newErrnoETIMEDOUTError() {
        return newRaiseException(getErrno().getClass("ETIMEDOUT"), "Broken pipe");
    }

    public RaiseException newErrnoFromLastPOSIXErrno() {
        RubyClass errnoClass = getErrno(getPosix().errno());
        if (errnoClass == null) errnoClass = systemCallError;

        return newRaiseException(errnoClass, null);
    }

    public RaiseException newErrnoFromInt(int errno, String methodName, String message) {
        if (Platform.IS_WINDOWS && ("stat".equals(methodName) || "lstat".equals(methodName))) {
            if (errno == 20047) return newErrnoENOENTError(message); // boo:bar UNC stat failure
            if (errno == Errno.ESRCH.intValue()) return newErrnoENOENTError(message); // ESRCH on stating ""
        }

        return newErrnoFromInt(errno, message);
    }

    public RaiseException newErrnoFromInt(int errno, String message) {
        RubyClass errnoClass = getErrno(errno);
        if (errnoClass != null) {
            return newRaiseException(errnoClass, message);
        } else {
            return newSystemCallError("Unknown Error (" + errno + ") - " + message);
        }
    }

    public RaiseException newErrnoFromErrno(Errno errno, String message) {
        if (errno == null || errno == Errno.__UNKNOWN_CONSTANT__) {
            return newSystemCallError(message);
        }
        return newErrnoFromInt(errno.intValue(), message);
    }

    public RaiseException newErrnoFromInt(int errno) {
        Errno errnoObj = Errno.valueOf(errno);
        if (errnoObj == null) {
            return newSystemCallError("Unknown Error (" + errno + ")");
        }
        String message = errnoObj.description();
        return newErrnoFromInt(errno, message);
    }

    private final static Pattern ADDR_NOT_AVAIL_PATTERN = Pattern.compile("assign.*address");

    public RaiseException newErrnoFromBindException(BindException be, String contextMessage) {
        Errno errno = Helpers.errnoFromException(be);

        if (errno != null) {
            return newErrnoFromErrno(errno, contextMessage);
        }

        // Messages may differ so revert to old behavior (jruby/jruby#6322)
        return newErrnoEADDRFromBindException(be, contextMessage);
    }

    public RaiseException newErrnoEADDRFromBindException(BindException be, String contextMessage) {
        String msg = be.getMessage();
        if (msg == null) {
            msg = "bind";
        } else {
            msg = "bind - " + msg;
        }
        if (contextMessage != null) {
            msg = msg + contextMessage;
        }
        // This is ugly, but what can we do, Java provides the same BindingException
        // for both EADDRNOTAVAIL and EADDRINUSE, so we differentiate the errors
        // based on BindException's message.
        if(ADDR_NOT_AVAIL_PATTERN.matcher(msg).find()) {
            return newErrnoEADDRNOTAVAILError(msg);
        } else {
            return newErrnoEADDRINUSEError(msg);
        }
    }

    @Deprecated
    public RaiseException newTypeError(String message) {
        return newRaiseException(getTypeError(), message);
    }

    public RaiseException newThreadError(String message) {
        return newRaiseException(getThreadError(), message);
    }

    public RaiseException newConcurrencyError(String message) {
        return newRaiseException(getConcurrencyError(), message);
    }

    public RaiseException newSyntaxError(String message) {
        return newRaiseException(getSyntaxError(), message);
    }

    public RaiseException newSyntaxError(String message, String path) {
        RaiseException syntaxError = newRaiseException(getSyntaxError(), message);

        syntaxError.getException().setInstanceVariable("@path", newString(path));

        return syntaxError;
    }

    public RaiseException newRegexpError(String message) {
        return newRaiseException(getRegexpError(), message);
    }

    public RaiseException newInterruptedRegexpError(String message) {
        return newRaiseException(getInterruptedRegexpError(), message);
    }

    public RaiseException newRangeError(String message) {
        return newRaiseException(getRangeError(), message);
    }

    public RaiseException newNotImplementedError(String message) {
        return newRaiseException(getNotImplementedError(), message);
    }

    @Deprecated
    public RaiseException newInvalidEncoding(String message) {
        return newRaiseException(getClass("Iconv").getClass("InvalidEncoding"), message);
    }

    @Deprecated
    public RaiseException newIllegalSequence(String message) {
        return newRaiseException(getClass("Iconv").getClass("IllegalSequence"), message);
    }

    /**
     * @see Ruby#newNameError(String, IRubyObject, IRubyObject, boolean)
     */
    public RaiseException newNameError(String message, IRubyObject recv, IRubyObject name) {
        return newNameError(message, recv, name, false);
    }

    /**
     * Construct a NameError that formats its message with an sprintf format string.
     *
     * The arguments given to sprintf are as follows:
     *
     * 0: the name that failed
     * 1: the receiver object that failed
     * 2: a ":" character for non-singleton recv, blank otherwise
     * 3: the name of the a non-singleton recv's class, blank if recv is a singleton
     *
     * Passing a string with no format characters will warn in verbose mode and error in debug mode.
     *
     * See jruby/jruby#3934.
     *
     * @param message an sprintf format string for the message
     * @param recv the receiver object
     * @param name the name that failed
     * @param privateCall whether the failure was due to method visibility
     * @return a new NameError
     */
    public RaiseException newNameError(String message, IRubyObject recv, IRubyObject name, boolean privateCall) {
        IRubyObject msg = new RubyNameError.RubyNameErrorMessage(this, message, recv, name);
        RubyException err = RubyNameError.newNameError(getNameError(), msg, name, privateCall);

        return err.toThrowable();
    }

    /**
     * Construct a NameError that formats its message with an sprintf format string.
     *
     * This version just accepts a java.lang.String for the name.
     *
     * @see Ruby#newNameError(String, IRubyObject, IRubyObject)
     */
    public RaiseException newNameError(String message, IRubyObject recv, String name) {
        return newNameError(message, recv, name, false);
    }

    /**
     * Construct a NameError that formats its message with an sprintf format string and has private_call? set to given.
     *
     * This version just accepts a java.lang.String for the name.
     *
     * @see Ruby#newNameError(String, IRubyObject, IRubyObject)
     */
    public RaiseException newNameError(String message, IRubyObject recv, String name, boolean privateCall) {
        RubySymbol nameSym = newSymbol(name);
        return newNameError(message, recv, nameSym, privateCall);
    }

    /**
     * Construct a NameError with the given pre-formatted message, name, and optional original exception.
     *
     * If the original exception is given, and either we are in verbose mode with printWhenVerbose set to true
     * or we are in debug mode.
     *
     * @param message the pre-formatted message for the NameError
     * @param name the name that failed
     * @param exception the original exception, or null
     * @param printWhenVerbose whether to log this exception when verbose mode is enabled
     * @return a new NameError
     */
    public RaiseException newNameError(String message, String name, Throwable exception, boolean printWhenVerbose) {
        if (exception != null) {
            if (printWhenVerbose && isVerbose()) {
                LOG.error(exception);
            } else if (isDebug()) {
                LOG.debug(exception);
            }
        }

        return new RubyNameError(this, getNameError(), message, name).toThrowable();
    }

    public RaiseException newNameError(String message, IRubyObject name, Throwable exception, boolean printWhenVerbose) {
        if (exception != null) {
            if (printWhenVerbose && isVerbose()) {
                LOG.error(exception);
            } else if (isDebug()) {
                LOG.debug(exception);
            }
        }

        return new RubyNameError(this, getNameError(), message, name).toThrowable();
    }

    /**
     * Construct a NameError with a pre-formatted message and name.
     *
     * This is the same as calling {@link #newNameError(String, String, Throwable)} with a null
     * originating exception.
     *
     * @param message the pre-formatted message for the error
     * @param name the name that failed
     * @return a new NameError
     */
    public RaiseException newNameError(String message, String name) {
        return newNameError(message, name, null);
    }

    public RaiseException newNameError(String message, IRubyObject name) {
        return newNameError(message, name, (Throwable) null, false);
    }


    /**
     * Construct a NameError with an optional originating exception and a pre-formatted message.
     *
     * This is the same as calling {@link #newNameError(String, String, Throwable, boolean)} with a null
     * originating exception and false for verbose-mode logging.
     *
     * @param message a formatted string message for the error
     * @param name the name that failed
     * @param origException the original exception, or null if none
     * @return a new NameError
     */
    public RaiseException newNameError(String message, String name, Throwable origException) {
        return newNameError(message, name, origException, false);
    }

    /**
     * @see Ruby#newNoMethodError(String, IRubyObject, String, RubyArray, boolean)
     */
    public RaiseException newNoMethodError(String message, IRubyObject recv, String name, RubyArray args) {
        return newNoMethodError(message, recv, name, args, false);
    }

    /**
     * Construct a NoMethodError that formats its message with an sprintf format string.
     *
     * This works like {@link #newNameError(String, IRubyObject, IRubyObject)} but accepts
     * a java.lang.String for name and a RubyArray of the original call arguments.
     *
     * @see Ruby#newNameError(String, IRubyObject, IRubyObject)
     *
     * @return a new NoMethodError
     */
    public RaiseException newNoMethodError(String message, IRubyObject recv, String name, RubyArray args, boolean privateCall) {
        RubySymbol nameStr = newSymbol(name);
        IRubyObject msg = new RubyNameError.RubyNameErrorMessage(this, message, recv, nameStr);
        RubyException err = RubyNoMethodError.newNoMethodError(getNoMethodError(), msg, nameStr, args, privateCall);

        return err.toThrowable();
    }

    /**
     * Construct a NoMethodError with a pre-formatted message.
     *
     * @param message the pre-formatted message
     * @param name the name that failed
     * @param args the original arguments to the call that failed
     * @return a new NoMethodError
     */
    public RaiseException newNoMethodError(String message, String name, IRubyObject args) {
        return new RubyNoMethodError(this, getNoMethodError(), message, name, args).toThrowable();
    }

    public RaiseException newLocalJumpError(RubyLocalJumpError.Reason reason, IRubyObject exitValue, String message) {
        return new RubyLocalJumpError(this, getLocalJumpError(), message, reason, exitValue).toThrowable();
    }

    public RaiseException newLocalJumpErrorNoBlock() {
        return newLocalJumpError(RubyLocalJumpError.Reason.NOREASON, getNil(), "no block given");
    }

    public RaiseException newRedoLocalJumpError() {
        return newLocalJumpError(RubyLocalJumpError.Reason.REDO, getNil(), "unexpected redo");
    }

    public RaiseException newLoadError(String message) {
        return newRaiseException(getLoadError(), message);
    }

    public RaiseException newLoadError(String message, String path) {
        RaiseException loadError = newRaiseException(getLoadError(), message);
        loadError.getException().setInstanceVariable("@path", newString(path));
        return loadError;
    }

    public RaiseException newFrozenError(String objectType, IRubyObject receiver) {
        ThreadContext context = getCurrentContext();

        IRubyObject inspected = context.safeRecurse(Ruby::inspectFrozenObject, this, receiver, "inspect", true);
        String message = "can't modify frozen " + objectType + ": " + inspected.convertToString().toString();

        return newFrozenError(receiver, message);
    }

    @Deprecated(since = "10.0")
    public RaiseException newFrozenError(IRubyObject receiver, String message) {
        ThreadContext context = getCurrentContext();

        return RubyFrozenError.newFrozenError(context,
                        newString(message),
                        receiver)
                .toThrowable();
    }

    public RaiseException newFrozenError(IRubyObject receiver) {
        return newFrozenError(receiver.getType().toString(), receiver);
    }

    private static IRubyObject inspectFrozenObject(ThreadContext ctx, Ruby runtime, IRubyObject obj, boolean recur) {
        return recur ? runtime.newString(" ...") : obj.inspect();
    }

    public RaiseException newSystemStackError(String message) {
        return newRaiseException(getSystemStackError(), message);
    }

    public RaiseException newSystemStackError(String message, StackOverflowError error) {
        if ( isDebug() ) LOG.debug(error);
        return newRaiseException(getSystemStackError(), message);
    }

    public RaiseException newSystemExit(int status) {
        return RubySystemExit.newInstance(this.getCurrentContext(), status, "exit").toThrowable();
    }

    public RaiseException newSystemExit(int status, String message) {
        return RubySystemExit.newInstance(this.getCurrentContext(), status, message).toThrowable();
    }

    /**
     * Prepare a throwable IOError with the given message.
     *
     * This constructor should not be used to create a RubyException object to be raised on a different thread.
     *
     * @see RaiseException#from(Ruby, RubyClass, String)
     *
     * @param message the message for the new IOError
     * @return a fully-prepared IOError throwable
     */
    public RaiseException newIOError(String message) {
        return newRaiseException(getIOError(), message);
    }

    public RaiseException newStandardError(String message) {
        return newRaiseException(getStandardError(), message);
    }

    /**
     * Java does not give us enough information for specific error conditions
     * so we are reduced to divining them through string matches...
     *
     * TODO: Should ECONNABORTED get thrown earlier in the descriptor itself or is it ok to handle this late?
     * TODO: Should we include this into Errno code somewhere do we can use this from other places as well?
     */
    public RaiseException newIOErrorFromException(final IOException ex) {
        return Helpers.newIOErrorFromException(this, ex);
    }

    @Deprecated
    public RaiseException newTypeError(IRubyObject receivedObject, RubyClass expectedType) {
        ThreadContext context = getCurrentContext();
        return createTypeError(context, createTypeErrorMessage(context, receivedObject, expectedType));
    }

    @Deprecated
    public RaiseException newTypeError(IRubyObject receivedObject, RubyModule expectedType) {
        ThreadContext context = getCurrentContext();
        return createTypeError(context, createTypeErrorMessage(context, receivedObject, expectedType));
    }

    @Deprecated
    public RaiseException newTypeError(IRubyObject receivedObject, String expectedType) {
        return newRaiseException(getTypeError(),
                str(this, "wrong argument type ",
                        receivedObject.getMetaClass().getRealClass().toRubyString(getCurrentContext()),
                        " (expected ", ids(this, expectedType), ")"));
    }

    public RaiseException newEOFError() {
        return newRaiseException(getEOFError(), "End of file reached");
    }

    public RaiseException newEOFError(String message) {
        return newRaiseException(getEOFError(), message);
    }

    public RaiseException newZeroDivisionError() {
        return newRaiseException(getZeroDivisionError(), "divided by 0");
    }

    public RaiseException newFloatDomainError(String message){
        return newRaiseException(getFloatDomainError(), message);
    }

    public RaiseException newMathDomainError(String message) {
        return newRaiseException(getMathDomainError(), "Numerical argument is out of domain - \"" + message + "\"");
    }

    public RaiseException newEncodingError(String message){
        return newRaiseException(getEncodingError(), message);
    }

    public RaiseException newEncodingCompatibilityError(String message){
        return newRaiseException(getEncodingCompatibilityError(), message);
    }

    public RaiseException newConverterNotFoundError(String message) {
        return newRaiseException(getConverterNotFoundError(), message);
    }

    public RaiseException newFiberError(String message) {
        return newRaiseException(getFiberError(), message);
    }

    public RaiseException newUndefinedConversionError(String message) {
        return newRaiseException(getUndefinedConversionError(), message);
    }

    public RaiseException newInvalidByteSequenceError(String message) {
        return newRaiseException(getInvalidByteSequenceError(), message);
    }

    public RaiseException newBufferLockedError(String message) {
        return newRaiseException(getBufferLockedError(), message);
    }

    public RaiseException newBufferAllocationError(String message) {
        return newRaiseException(getBufferAllocationError(), message);
    }

    public RaiseException newBufferAccessError(String message) {
        return newRaiseException(getBufferAccessError(), message);
    }

    public RaiseException newBufferInvalidatedError(String message) {
        return newRaiseException(getBufferInvalidatedError(), message);
    }

    public RaiseException newBufferMaskError(String message) {
        return newRaiseException(getBufferMaskError(), message);
    }

    /**
     * Construct a new RaiseException wrapping a new Ruby exception object appropriate to the given exception class.
     *
     * There are additional forms of this construction logic in {@link RaiseException#from}.
     *
     * This constructor should not be used to create a RubyException object to be raised on a different thread.
     *
     * @see RaiseException#from(Ruby, RubyClass, String)
     *
     * @param exceptionClass the exception class from which to construct the exception object
     * @param message a simple message for the exception
     * @return a new RaiseException wrapping a new Ruby exception
     */
    public RaiseException newRaiseException(RubyClass exceptionClass, String message) {
        IRubyObject cause = getCurrentContext().getErrorInfo();

        RaiseException exception = RaiseException.from(this, exceptionClass, message);

        if (cause != null && !cause.isNil()) {
            exception.getException().setCause(cause);
        }

        return exception;
    }

    /**
     * Generate one of the ERRNO exceptions. This differs from the normal logic
     * by avoiding the generation of a backtrace. Many ERRNO values are expected,
     * such as EAGAIN, and JRuby pays a very high cost to generate backtraces that
     * are never used. The flags -Xerrno.backtrace=true or the property
     * jruby.errno.backtrace=true forces all errno exceptions to generate a backtrace.
     *
     * @param exceptionClass
     * @param message
     * @return
     */
    private RaiseException newLightweightErrnoException(RubyClass exceptionClass, String message) {
        if (RubyInstanceConfig.ERRNO_BACKTRACE) {
            return RaiseException.from(this, exceptionClass, message);
        } else {
            return RaiseException.from(this, exceptionClass, ERRNO_BACKTRACE_MESSAGE, disabledBacktrace());
        }
    }

    /**
     * Generate a StopIteration exception. This differs from the normal logic
     * by avoiding the generation of a backtrace. StopIteration is used by
     * Enumerator to end an external iteration, and so generating a full
     * backtrace is usually unreasonable overhead. The flag
     * -Xstop_iteration.backtrace=true or the property
     * jruby.stop_iteration.backtrace=true forces all StopIteration exceptions
     * to generate a backtrace.
     *
     * @param message the message for the exception
     */
    public RaiseException newStopIteration(IRubyObject result, String message) {
        final ThreadContext context = getCurrentContext();

        if (message == null) message = STOPIERATION_BACKTRACE_MESSAGE;

        RubyException ex = RubyStopIteration.newInstance(context, result, message);

        if (!RubyInstanceConfig.STOPITERATION_BACKTRACE) {
            ex.setBacktrace(disabledBacktrace());
        }

        return ex.toThrowable();
    }

    @Deprecated
    public RaiseException newLightweightStopIterationError(String message) {
        return newStopIteration(null, message);
    }

    private IRubyObject disabledBacktrace() {
        return RubyArray.newEmptyArray(this);
    }

    // Equivalent of Data_Wrap_Struct
    public RubyObject.Data newData(RubyClass objectClass, Object sval) {
        return new RubyObject.Data(this, objectClass, sval);
    }

    public RubySymbol.SymbolTable getSymbolTable() {
        return symbolTable;
    }

    public ObjectSpace getObjectSpace() {
        return objectSpace;
    }

    public InputStream getIn() {
        return in;
    }

    public PrintStream getOut() {
        return out;
    }

    public PrintStream getErr() {
        return err;
    }

    public boolean isAbortOnException() {
        return abortOnException;
    }

    public void setAbortOnException(final boolean abortOnException) {
        this.abortOnException = abortOnException;
    }

    @Deprecated
    public boolean isGlobalAbortOnExceptionEnabled() {
        return abortOnException;
    }

    @Deprecated
    public void setGlobalAbortOnExceptionEnabled(boolean enable) {
        abortOnException = enable;
    }

    @Deprecated
    public IRubyObject getReportOnException() {
        return reportOnException ? getTrue() : getFalse();
    }

    public boolean isReportOnException() {
        return reportOnException;
    }

    public void setReportOnException(IRubyObject enable) {
        reportOnException = enable.isTrue();
    }

    public void setReportOnException(boolean enable) {
        reportOnException = enable;
    }

    public boolean isDoNotReverseLookupEnabled() {
        return doNotReverseLookupEnabled;
    }

    public void setDoNotReverseLookupEnabled(boolean b) {
        doNotReverseLookupEnabled = b;
    }

    private final ThreadLocal<Map<Object, Object>> inspect = new ThreadLocal<>();
    public void registerInspecting(Object obj) {
        Map<Object, Object> val = inspect.get();
        if (val == null) inspect.set(val = new IdentityHashMap<>(8));
        val.put(obj, null);
    }

    public boolean isInspecting(Object obj) {
        Map<Object, Object> val = inspect.get();
        return val != null && val.containsKey(obj);
    }

    public void unregisterInspecting(Object obj) {
        Map<Object, Object> val = inspect.get();
        if (val != null ) val.remove(obj);
    }

    public boolean isObjectSpaceEnabled() {
        return objectSpaceEnabled;
    }

    public void setObjectSpaceEnabled(boolean objectSpaceEnabled) {
        this.objectSpaceEnabled = objectSpaceEnabled;
    }

    // You cannot set siphashEnabled property except via RubyInstanceConfig to avoid mixing hash functions.
    public boolean isSiphashEnabled() {
        return siphashEnabled;
    }

    public long getStartTime() {
        return startTime;
    }

    public Profile getProfile() {
        return profile;
    }

    public String getJRubyHome() {
        return config.getJRubyHome();
    }

    public void setJRubyHome(String home) {
        config.setJRubyHome(home);
    }

    public RubyInstanceConfig getInstanceConfig() {
        return config;
    }

    @Deprecated
    public boolean is2_0() {
        return true;
    }

    /** GET_VM_STATE_VERSION */
    @Deprecated // not used
    public long getGlobalState() {
        synchronized(this) {
            return globalState;
        }
    }

    /** INC_VM_STATE_VERSION */
    @Deprecated // not used
    public void incGlobalState() {
        synchronized(this) {
            globalState = (globalState+1) & 0x8fffffff;
        }
    }

    public static boolean isSecurityRestricted() {
        return securityRestricted;
    }

    public static void setSecurityRestricted(boolean restricted) {
        securityRestricted = restricted;
    }

    public POSIX getPosix() {
        return posix;
    }

    /**
     * Get the native POSIX associated with this runtime.
     *
     * If native is not supported, this will return null.
     *
     * @return a native POSIX, or null if native is not supported
     */
    public POSIX getNativePosix() {
        POSIX nativePosix = this.nativePosix;
        if (nativePosix == null && config.isNativeEnabled()) {
            this.nativePosix = nativePosix = POSIXFactory.getNativePOSIX(new JRubyPOSIXHandler(this));
        }
        return nativePosix;
    }

    public void setRecordSeparatorVar(GlobalVariable recordSeparatorVar) {
        this.recordSeparatorVar = recordSeparatorVar;
    }

    public GlobalVariable getRecordSeparatorVar() {
        return recordSeparatorVar;
    }

    public ExecutorService getExecutor() {
        return executor;
    }

    public ExecutorService getFiberExecutor() {
        return fiberExecutor;
    }

    public Map<String, DateTimeZone> getTimezoneCache() {
        return timeZoneCache;
    }

    @Deprecated
    public int getConstantGeneration() {
        return -1;
    }

    public Invalidator getConstantInvalidator(String constantName) {
        Invalidator invalidator = constantNameInvalidators.get(constantName);
        if (invalidator != null) {
            return invalidator;
        } else {
            return addConstantInvalidator(constantName);
        }
    }

    private Invalidator addConstantInvalidator(String constantName) {
        final Invalidator invalidator = OptoFactory.newConstantInvalidator(this);
        constantNameInvalidators.putIfAbsent(constantName, invalidator);

        // fetch the invalidator back from the ConcurrentHashMap to ensure that
        // only one invalidator for a given constant name is ever used:
        return constantNameInvalidators.get(constantName);
    }

    public Invalidator getCheckpointInvalidator() {
        return checkpointInvalidator;
    }

    /**
     * Define all constants from the given jnr-constants enum which are defined on the current platform.
     *
     * @param module the module in which we want to define the constants
     * @param enumClass the enum class of the constants to define
     * @param <C> the enum type, which must implement {@link Constant}.
     * @deprecated Use {@link org.jruby.RubyModule#defineConstantsFrom(ThreadContext, Class)} instead.
     */
    @Deprecated
    public <C extends Enum<C> & Constant> void loadConstantSet(RubyModule module, Class<C> enumClass) {
        for (C constant : EnumSet.allOf(enumClass)) {
            String name = constant.name();
            if (constant.defined() && Character.isUpperCase(name.charAt(0))) {
                    module.setConstant(name, newFixnum(constant.intValue()));
                }
        }
    }

    /**
     * Define all constants from the named jnr-constants set which are defined on the current platform.
     *
     * @param module the module in which we want to define the constants
     * @param constantSetName the name of the constant set from which to get the constants
     */
    public void loadConstantSet(RubyModule module, String constantSetName) {
        for (Constant c : ConstantSet.getConstantSet(constantSetName)) {
            if (c.defined() && Character.isUpperCase(c.name().charAt(0))) {
                module.setConstant(c.name(), newFixnum(c.intValue()));
            }
        }
    }

    /**
     * Get a new serial number for a new DynamicMethod instance
     * @return a new serial number
     */
    public long getNextDynamicMethodSerial() {
        return dynamicMethodSerial.getAndIncrement();
    }

    /**
     * Get a new generation number for a module or class.
     *
     * @return a new generation number
     */
    public int getNextModuleGeneration() {
        return moduleGeneration.incrementAndGet();
    }

    /**
     * Get the global object used to synchronize class-hierarchy modifications like
     * cache invalidation, subclass sets, and included hierarchy sets.
     *
     * @return The object to use for locking when modifying the hierarchy
     */
    public Object getHierarchyLock() {
        return hierarchyLock;
    }

    /**
     * Get the runtime-global selector pool
     *
     * @return a SelectorPool from which to getService Selector instances
     */
    public SelectorPool getSelectorPool() {
        return selectorPool;
    }

    /**
     * Get the core class RuntimeCache instance, for doing dynamic calls from
     * core class methods.
     */
    public RuntimeCache getRuntimeCache() {
        return runtimeCache;
    }

    public List<StrptimeToken> getCachedStrptimePattern(String pattern) {
        List<StrptimeToken> tokens = strptimeFormatCache.get(pattern);

        if (tokens == null) {
            tokens = new StrptimeParser().compilePattern(pattern);
            strptimeFormatCache.put(pattern, tokens);
        }

        return tokens;
    }

    /**
     * Add a method, so it can be printed out later.
     *
     * @param id raw name String of the method to be profiled
     * @param method
     */
    void addProfiledMethod(final String id, final DynamicMethod method) {
        if (!config.isProfiling() || method.isUndefined()) return;

        getProfilingService().addProfiledMethod(id, method);
    }

    /**
     * Increment the count of exceptions generated by code in this runtime.
     */
    public void incrementExceptionCount() {
        exceptionCount.incrementAndGet();
    }

    /**
     * Get the current exception count.
     *
     * @return he current exception count
     */
    public int getExceptionCount() {
        return exceptionCount.get();
    }

    /**
     * Increment the count of backtraces generated by code in this runtime.
     */
    public void incrementBacktraceCount() {
        backtraceCount.incrementAndGet();
    }

    /**
     * Get the current backtrace count.
     *
     * @return the current backtrace count
     */
    public int getBacktraceCount() {
        return backtraceCount.get();
    }

    /**
     * Increment the count of backtraces generated for warnings in this runtime.
     */
    public void incrementWarningCount() {
        warningCount.incrementAndGet();
    }

    /**
     * Get the current backtrace count.
     *
     * @return the current backtrace count
     */
    public int getWarningCount() {
        return warningCount.get();
    }

    /**
     * Increment the count of backtraces generated by code in this runtime.
     */
    public void incrementCallerCount() {
        callerCount.incrementAndGet();
    }

    /**
     * Get the current backtrace count.
     *
     * @return the current backtrace count
     */
    public int getCallerCount() {
        return callerCount.get();
    }

    /**
     * Mark Fixnum as reopened
     */
    @Deprecated
    public void reopenFixnum() {
        fixnumInvalidator.invalidate();
        fixnumReopened = true;
    }

    /**
     * Retrieve the invalidator for Fixnum reopening
     */
    @Deprecated
    public Invalidator getFixnumInvalidator() {
        return fixnumInvalidator;
    }

    /**
     * Whether the Float class has been reopened and modified
     */
    @Deprecated
    public boolean isFixnumReopened() {
        return fixnumReopened;
    }

    /**
     * Mark Float as reopened
     */
    @Deprecated
    public void reopenFloat() {
        floatInvalidator.invalidate();
        floatReopened = true;
    }

    /**
     * Retrieve the invalidator for Float reopening
     */
    @Deprecated
    public Invalidator getFloatInvalidator() {
        return floatInvalidator;
    }

    /**
     * Whether the Float class has been reopened and modified
     */
    @Deprecated
    public boolean isFloatReopened() {
        return floatReopened;
    }

    public boolean isBootingCore() {
        return !coreIsBooted;
    }

    public boolean isBooting() {
        return !runtimeIsBooted;
    }

    public CoverageData getCoverageData() {
        return coverageData;
    }

    /**
     * @deprecated internal API, to be removed
     */
    @Deprecated(since = "9.4-", forRemoval = true)
    public Random getRandom() {
        return random;
    }

    public long getHashSeedK0() {
        return hashSeedK0;
    }

    public long getHashSeedK1() {
        return hashSeedK1;
    }

    public StaticScopeFactory getStaticScopeFactory() {
        return staticScopeFactory;
    }

    public FFI getFFI() {
        return ffi;
    }

    public void setFFI(FFI ffi) {
        this.ffi = ffi;
    }

    public RubyString getDefinedMessage(DefinedMessage definedMessage) {
        return definedMessages.get(definedMessage);
    }

    public RubyString getThreadStatus(RubyThread.Status status) {
        return threadStatuses.get(status);
    }

    /**
     * Given a Ruby string, cache a frozen, duplicated copy of it, or find an
     * existing copy already prepared. This is used to reduce in-memory
     * duplication of pre-frozen or known-frozen strings.
     *
     * Note that this cache does some sync against the Ruby instance. This
     * could cause contention under heavy concurrent load, so a reexamination
     * of this design might be warranted.
     *
     * Because RubyString.equals does not consider encoding, and MRI's logic for deduplication does need to consider
     * encoding, we use a wrapper object as the key. These wrappers need to be used on all get operations, so if we
     * don't need to insert anything we reuse that wrapper the next time.
     *
     * The logic here reads like this:
     *
     * 1. If the string is not a natural String object, just freeze and return it.
     * 2. Use the wrapper from the thread-local cache or create and set a new one.
     * 3. Use the wrapper to look up the deduplicated string.
     * 4. If there's a dedup in the cache, clear the wrapper for next time and return the dedup.
     * 5. Remove the wrapper from the threadlocal to avoid reusing it, since we'll insert it.
     * 6. Atomically set the new entry or repair the GCed entry that already exists.
     * 7. Return the newly-deduplicated string.
     *
     * @param string the string to freeze-dup if an equivalent does not already exist
     * @return the freeze-duped version of the string
     */
    public RubyString freezeAndDedupString(RubyString string) {
        if (!string.isBare(this)) {
            // never cache a non-natural String
            string.setFrozen(true);
            return string;
        }

        // Populate thread-local wrapper
        FStringEqual wrapper = DEDUP_WRAPPER_CACHE.get();
        wrapper.string = string;

        WeakReference<RubyString> dedupedRef = dedupMap.get(wrapper);
        RubyString deduped;

        if (dedupedRef == null || (deduped = dedupedRef.get()) == null) {
            // We will insert wrapper one way or another so clear from threadlocal
            DEDUP_WRAPPER_CACHE.remove();

            // Never use incoming value as key
            deduped = string.dupAsFString(this, stringClass);

            final WeakReference<RubyString> weakref = new WeakReference<>(deduped);

            // try to insert new
            wrapper.string = deduped;
            dedupedRef = dedupMap.computeIfAbsent(wrapper, key -> weakref);
            if (dedupedRef == null) return deduped;

            // entry exists, return result if not vacated
            RubyString unduped = dedupedRef.get();
            if (unduped != null) return unduped;

            // ref is there but vacated, try to replace it until we have a result
            while (true) {
                wrapper.string = string;

                // re-get reference if it is non-null and populated, or replace with new reference
                dedupedRef = dedupMap.compute(wrapper, (key, old) -> old == null || old.get() == null ? weakref : old);

                // return result if not vacated
                unduped = dedupedRef.get();
                if (unduped != null) return unduped;
            }
        } else {
            // Do not retain string if we can reuse the wrapper
            wrapper.string = null;
        }

        return deduped;
    }

    public ParserManager getParserManager() {
        return parserManager;
    }

    // FIXME: This feels like a race but this was in parser for 2 decades without synchronization?
    public void defineDATA(IRubyObject io) {
        IRubyObject verbose = getVerbose();
        setVerbose(getNil());
        defineGlobalConstant("DATA", io);
        setVerbose(verbose);
    }

    public void setTopLevelBinding(RubyBinding rubyBinding) {
        this.topLevelBinding = rubyBinding;
    }

    public RubyBinding getTopLevelBinding() {
        return topLevelBinding;
    }

    public void setRubyTimeout(IRubyObject timeout) {
        this.regexpTimeout = timeout;
    }

    public IRubyObject getRubyTimeout() {
        return regexpTimeout;
    }

    public void setRegexpTimeoutError(RubyClass error) {
        this.regexpTimeoutError = error;
    }

    public RubyClass getRegexpTimeoutError() {
        return regexpTimeoutError;
    }

    public void setChdirThread(RubyThread thread) { this.chdirCurrentThread = thread; }

    public RubyThread getChdirThread() { return this.chdirCurrentThread; }

    static class FStringEqual {
        RubyString string;
        public boolean equals(Object other) {
            if (other instanceof FStringEqual) {
                RubyString otherString = ((FStringEqual) other).string;
                RubyString string = this.string;

                if (string == null || otherString == null) return false;

                return string.equals(otherString) && string.getEncoding() == otherString.getEncoding();
            }
            return false;
        }

        public int hashCode() {
            RubyString string = this.string;

            if (string == null) return 0;

            return string.hashCode();
        }
    }

    private final ThreadLocal<FStringEqual> DEDUP_WRAPPER_CACHE = ThreadLocal.withInitial(FStringEqual::new);

    public int getRuntimeNumber() {
        return runtimeNumber;
    }

    /**
     * @see org.jruby.compiler.Constantizable
     */
    @Override
    public Object constant() {
        return constant;
    }

    /**
     * Set the base Class#new method.
     *
     * @param baseNewMethod
     */
    public void setBaseNewMethod(DynamicMethod baseNewMethod) {
        this.baseNewMethod = baseNewMethod;
    }

    /**
     * Get the base Class#new method.
     *
     * @return the base Class#new method
     */
    public DynamicMethod getBaseNewMethod() {
        return baseNewMethod;
    }

    /**
     * Get the "nullToNil" method handle filter for this runtime.
     *
     * @return a method handle suitable for filtering a single IRubyObject value from null to nil
     */
    public MethodHandle getNullToNilHandle() {
        MethodHandle nullToNil = this.nullToNil;

        if (nullToNil != null) return nullToNil;

        nullToNil = InvokeDynamicSupport.findStatic(Helpers.class, "nullToNil", methodType(IRubyObject.class, IRubyObject.class, IRubyObject.class));
        nullToNil = insertArguments(nullToNil, 1, nilObject);
        nullToNil = explicitCastArguments(nullToNil, methodType(IRubyObject.class, Object.class));

        return this.nullToNil = nullToNil;
    }

    public MethodHandle getNullToUndefinedHandle() {
        MethodHandle filter = this.nullToUndefined;

        if (filter != null) return filter;

        filter = InvokeDynamicSupport.findStatic(Helpers.class, "nullToUndefined", methodType(IRubyObject.class, IRubyObject.class));
        filter = explicitCastArguments(filter, methodType(IRubyObject.class, Object.class));

        return this.nullToUndefined = filter;
    }

    public FilenoUtil getFilenoUtil() {
        return filenoUtil;
    }

    /**
     * @return Class$ -&gt; extension initializer map
     * <p>Note: Internal API, subject to change!</p>
     */
    public Map<Class, Consumer<RubyModule>> getJavaExtensionDefinitions() { return javaExtensionDefinitions; }

    @Deprecated
    private static final RecursiveFunctionEx<RecursiveFunction> LEGACY_RECURSE = new RecursiveFunctionEx<RecursiveFunction>() {
        @Override
        public IRubyObject call(ThreadContext context, RecursiveFunction func, IRubyObject obj, boolean recur) {
            return func.call(obj, recur);
        }
    };

    @Deprecated
    public int getSafeLevel() {
        return 0;
    }

    @Deprecated
    public void setSafeLevel(int safeLevel) {
    }

    @Deprecated
    public void checkSafeString(IRubyObject object) {
    }

    @Deprecated
    public void secure(int level) {
    }

    @Deprecated
    public RaiseException newNameErrorObject(String message, IRubyObject name) {
        RubyException error = new RubyNameError(this, getNameError(), message, name);

        return error.toThrowable();
    }

    @Deprecated
    public boolean is1_8() {
        return false;
    }

    @Deprecated
    public boolean is1_9() {
        return true;
    }

    @Deprecated
    public IRubyObject safeRecurse(RecursiveFunction func, IRubyObject obj, String name, boolean outer) {
        return safeRecurse(LEGACY_RECURSE, getCurrentContext(), func, obj, name, outer);
    }

    @Deprecated
    public ProfiledMethods getProfiledMethods() {
        return new ProfiledMethods(this);
    }

    public interface RecursiveFunctionEx<T> extends ThreadContext.RecursiveFunctionEx<T> {
        IRubyObject call(ThreadContext context, T state, IRubyObject obj, boolean recur);
    }

    @Deprecated
    public interface RecursiveFunction extends MRIRecursionGuard.RecursiveFunction {}

    /**
     * @deprecated Use ThreadContext.safeRecurse
     */
    @Deprecated
    public <T> IRubyObject safeRecurse(RecursiveFunctionEx<T> func, ThreadContext context, T state, IRubyObject obj, String name, boolean outer) {
        return context.safeRecurse(func, state, obj, name, outer);
    }

    /**
     * Perform a recursive walk on the given object using the given function.
     *
     * Do not call this method directly unless you know you're within a call
     * to {@link Ruby#recursiveListOperation(java.util.concurrent.Callable) recursiveListOperation},
     * which will ensure the thread-local recursion tracking data structs are
     * cleared.
     *
     * MRI: rb_exec_recursive
     *
     * Calls func(obj, arg, recursive), where recursive is non-zero if the
     * current method is called recursively on obj
     *
     * @param func
     * @param obj
     * @return
     */
    @Deprecated
    public IRubyObject execRecursive(RecursiveFunction func, IRubyObject obj) {
        return oldRecursionGuard().execRecursive(func, obj);
    }

    /**
     * Perform a recursive walk on the given object using the given function.
     * Treat this as the outermost call, cleaning up recursive structures.
     *
     * MRI: rb_exec_recursive_outer
     *
     * If recursion is detected on the current method and obj, the outermost
     * func will be called with (obj, arg, Qtrue). All inner func will be
     * short-circuited using throw.
     *
     * @deprecated Use ThreadContext.safeRecurse.
     *
     * @param func
     * @param obj
     * @return
     */
    @Deprecated
    public IRubyObject execRecursiveOuter(RecursiveFunction func, IRubyObject obj) {
        return oldRecursionGuard().execRecursiveOuter(func, obj);
    }

    /**
     * Begin a recursive walk that may make one or more calls to
     * {@link Ruby#execRecursive(org.jruby.Ruby.RecursiveFunction, org.jruby.runtime.builtin.IRubyObject) execRecursive}.
     * Clean up recursive structures once complete.
     *
     * @param body
     * @param <T>
     * @return
     */
    @Deprecated
    public <T extends IRubyObject> T recursiveListOperation(Callable<T> body) {
        return oldRecursionGuard().recursiveListOperation(body);
    }

    @Deprecated
    private MRIRecursionGuard oldRecursionGuard() {
        MRIRecursionGuard mriRecursionGuard = this.mriRecursionGuard;
        if (mriRecursionGuard != null) return mriRecursionGuard;

        synchronized (this) {
            mriRecursionGuard = this.mriRecursionGuard;
            if (mriRecursionGuard != null) return mriRecursionGuard;
            return this.mriRecursionGuard = new MRIRecursionGuard(this);
        }
    }

    @Deprecated
    public IRubyObject getRootFiber() {
        return rootFiber;
    }
    @Deprecated
    public void setRootFiber(IRubyObject fiber) {
        rootFiber = fiber;
    }
    @Deprecated
    void setKernel(RubyModule kernelModule) {
    }
    @Deprecated
    void setComparable(RubyModule comparableModule) {
    }
    @Deprecated
    void setNumeric(RubyClass numericClass) {
    }
    @Deprecated
    void setFloat(RubyClass floatClass) {
    }
    @Deprecated
    void setInteger(RubyClass integerClass) {
    }
    @Deprecated
    void setFixnum(RubyClass fixnumClass) {
    }
    @Deprecated
    void setComplex(RubyClass complexClass) {
    }
    @Deprecated
    void setRational(RubyClass rationalClass) {
    }
    @Deprecated
    void setEnumerable(RubyModule enumerableModule) {
    }
    @Deprecated
    void setEnumerator(RubyClass enumeratorClass) {
    }
    @Deprecated
    void setYielder(RubyClass yielderClass) {
    }
    @Deprecated
    public void setGenerator(RubyClass generatorClass) {
    }
    @Deprecated
    public void setFiber(RubyClass fiberClass) {
    }
    @Deprecated
    void setString(RubyClass stringClass) {
    }
    @Deprecated
    void setEncoding(RubyClass encodingClass) {
    }
    @Deprecated
    void setConverter(RubyClass converterClass) {
    }
    @Deprecated
    void setSymbol(RubyClass symbolClass) {
    }
    @Deprecated
    void setArray(RubyClass arrayClass) {
    }
    @Deprecated
    void setHash(RubyClass hashClass) {
    }
    @Deprecated
    void setRange(RubyClass rangeClass) {
    }
    @Deprecated
    void setNilClass(RubyClass nilClass) {
    }
    @Deprecated
    void setTrueClass(RubyClass trueClass) {
    }
    @Deprecated
    void setFalseClass(RubyClass falseClass) {
    }
    @Deprecated
    void setProc(RubyClass procClass) {
    }
    @Deprecated
    void setBinding(RubyClass bindingClass) {
    }
    @Deprecated
    void setMethod(RubyClass methodClass) {
    }
    @Deprecated
    void setUnboundMethod(RubyClass unboundMethodClass) {
    }
    @Deprecated
    void setMatchData(RubyClass matchDataClass) {
    }
    @Deprecated
    void setRegexp(RubyClass regexpClass) {
    }
    @Deprecated
    void setTime(RubyClass timeClass) {
    }
    @Deprecated
    void setMath(RubyModule mathModule) {
    }
    @Deprecated
    void setMarshal(RubyModule marshalModule) {
    }
    @Deprecated
    void setBignum(RubyClass bignumClass) {
    }
    @Deprecated
    void setDir(RubyClass dirClass) {
    }
    @Deprecated
    void setFile(RubyClass fileClass) {
    }
    @Deprecated
    void setFileStat(RubyClass fileStatClass) {
    }
    @Deprecated
    void setFileTest(RubyModule fileTestModule) {
    }
    @Deprecated
    void setIO(RubyClass ioClass) {
    }
    @Deprecated
    void setThread(RubyClass threadClass) {
    }
    @Deprecated
    void setThreadGroup(RubyClass threadGroupClass) {
    }
    @Deprecated
    void setContinuation(RubyClass continuationClass) {
    }
    @Deprecated
    void setStructClass(RubyClass structClass) {
    }
    @Deprecated
    void setRandomClass(RubyClass randomClass) {
    }
    @Deprecated
    void setGC(RubyModule gcModule) {
    }
    @Deprecated
    void setObjectSpaceModule(RubyModule objectSpaceModule) {
    }
    @Deprecated
    void setProcess(RubyModule processModule) {
    }
    @Deprecated
    public void setWarning(RubyModule warningModule) {
    }
    @Deprecated
    void setException(RubyClass exceptionClass) {
    }

    @Deprecated
    public RubyClass getData() {
        return null;
    }

    private final ConcurrentHashMap<String, Invalidator> constantNameInvalidators =
        new ConcurrentHashMap<String, Invalidator>(
            16    /* default initial capacity */,
            0.75f /* default load factory */,
            1     /* concurrency level - mostly reads here so this can be 1 */);

    private final Invalidator checkpointInvalidator;
    private ThreadService threadService;

    private final POSIX posix;
    private POSIX nativePosix;

    private final ObjectSpace objectSpace = new ObjectSpace();

    private final RubySymbol.SymbolTable symbolTable;

    private boolean abortOnException = false; // Thread.abort_on_exception
    private boolean reportOnException = true; // Thread.report_on_exception
    private boolean doNotReverseLookupEnabled = false;
    private volatile boolean objectSpaceEnabled;
    private boolean siphashEnabled;

    // Global timeout value.  Nil == no timeout set.
    private IRubyObject regexpTimeout;
    private RubyClass regexpTimeoutError;

    @Deprecated
    private long globalState = 1;

    // Default objects
    private final IRubyObject topSelf;
    private RubyBinding topLevelBinding;
    private final RubyNil nilObject;
    private final IRubyObject[] singleNilArray;
    private final RubyBoolean trueObject;
    private final RubyBoolean falseObject;
    private final RubyString trueString;
    private final RubyString falseString;
    private final RubyString nilString;
    final RubyFixnum[] fixnumCache = new RubyFixnum[2 * RubyFixnum.CACHE_OFFSET];
    final Object[] fixnumConstants = new Object[fixnumCache.length];

    @Deprecated
    private IRubyObject rootFiber;

    private boolean warningsEnabled = true; // global flag to be able to disable warnings regardless of $VERBOSE
    private boolean verboseWarnings; // whether warnings are enabled based on $VERBOSE
    private boolean verbose, debug;
    private IRubyObject verboseValue;

    // Set of categories we care about (set defined when creating warnings).
    private final Set<RubyWarnings.Category> warningCategories;

    private RubyThreadGroup defaultThreadGroup;

    /**
     * All the core classes we keep hard references to. These are here largely
     * so that if someone redefines String or Array we won't start blowing up
     * creating strings and arrays internally. They also provide much faster
     * access than going through normal hash lookup on the Object class.
     */
    private final RubyClass basicObjectClass;
    private final RubyClass objectClass;
    private final RubyClass moduleClass;
    private final RubyClass refinementClass;
    private final RubyClass classClass;
    private final RubyClass nilClass;
    private final RubyClass trueClass;
    private final RubyClass falseClass;
    private final RubyClass numericClass;
    private final RubyClass floatClass;
    private final RubyClass integerClass;
    private final RubyClass fixnumClass;
    private final RubyClass complexClass;
    private final RubyClass rationalClass;
    private final RubyClass enumeratorClass;
    private final RubyClass yielderClass;
    private final RubyClass fiberClass;
    private final RubyClass generatorClass;
    private final RubyClass chainClass;
    private final RubyClass aseqClass;
    private final RubyClass producerClass;
    private final RubyClass arrayClass;
    private final RubyClass hashClass;
    private final RubyClass rangeClass;
    private final RubyClass stringClass;
    private final RubyClass encodingClass;
    private final RubyClass converterClass;
    private final RubyClass symbolClass;
    private final RubyClass procClass;
    private final RubyClass bindingClass;
    private final RubyClass methodClass;
    private final RubyClass unboundMethodClass;
    private final RubyClass matchDataClass;
    private final RubyClass regexpClass;
    private final RubyClass timeClass;
    private final RubyClass dirClass;
    private RubyClass dateErrorClass;
    private final RubyClass fileClass;
    private final RubyClass fileStatClass;
    private final RubyClass ioClass;
    private final RubyClass ioBufferClass;
    private final RubyClass threadClass;
    private final RubyClass threadGroupClass;
    private final RubyClass continuationClass;
    private final RubyClass structClass;
    private final RubyClass exceptionClass;
    private final RubyClass dummyClass;
    private final RubyClass randomClass;
    private final RubyClass mutexClass;
    private final RubyClass conditionVariableClass;
    private final RubyClass queueClass;
    private final RubyClass closedQueueError;
    private final RubyClass sizedQueueClass;

    private RubyClass tmsStruct;
    private RubyClass passwdStruct;
    private RubyClass groupStruct;
    private RubyClass procStatusClass;
    private RubyClass runtimeError;
    private RubyClass frozenError;
    private RubyClass ioError;
    private RubyClass scriptError;
    private RubyClass nameError;
    private RubyClass nameErrorMessage;
    private RubyClass noMethodError;
    private RubyClass signalException;
    private RubyClass rangeError;
    private RubyClass systemExit;
    private RubyClass localJumpError;
    private RubyClass nativeException;
    private RubyClass systemCallError;
    private RubyClass fatal;
    private RubyClass interrupt;
    private RubyClass typeError;
    private RubyClass noMatchingPatternError;
    private RubyClass noMatchingPatternKeyError;
    private RubyClass argumentError;
    private RubyClass uncaughtThrowError;
    private RubyClass indexError;
    private RubyClass stopIteration;
    private RubyClass syntaxError;
    private RubyClass standardError;
    private RubyClass loadError;
    private RubyClass notImplementedError;
    private RubyClass securityError;
    private RubyClass noMemoryError;
    private RubyClass regexpError;
    private RubyClass eofError;
    private RubyClass threadError;
    private RubyClass concurrencyError;
    private RubyClass systemStackError;
    private RubyClass zeroDivisionError;
    private RubyClass floatDomainError;
    private RubyClass mathDomainError;
    private RubyClass encodingError;
    private RubyClass encodingCompatibilityError;
    private RubyClass converterNotFoundError;
    private RubyClass undefinedConversionError;
    private RubyClass invalidByteSequenceError;
    private RubyClass fiberError;
    private RubyClass keyError;
    private RubyClass locationClass;
    private RubyClass interruptedRegexpError;
    private RubyClass bufferLockedError;
    private RubyClass bufferAllocationError;
    private RubyClass bufferAccessError;
    private RubyClass bufferInvalidatedError;
    private RubyClass bufferMaskError;

    /**
     * All the core modules we keep direct references to, for quick access and
     * to ensure they remain available.
     */
    private final RubyModule kernelModule;
    private final RubyModule comparableModule;
    private final RubyModule enumerableModule;
    private final RubyModule mathModule;
    private final RubyModule marshalModule;
    private final RubyModule fileTestModule;
    private final RubyModule gcModule;
    private final RubyModule objectSpaceModule;
    private final RubyModule processModule;
    private final RubyModule warningModule;

    private RubyModule etcModule;
    private RubyModule procUIDModule;
    private RubyModule procGIDModule;
    private RubyModule procSysModule;
    private RubyModule precisionModule;
    private RubyModule errnoModule;

    private  RubyThread chdirCurrentThread;

    private DynamicMethod privateMethodMissing, protectedMethodMissing, variableMethodMissing,
            superMethodMissing, normalMethodMissing, defaultMethodMissing, defaultModuleMethodMissing,
            respondTo, respondToMissing;

    // record separator var, to speed up io ops that use it
    private GlobalVariable recordSeparatorVar;

    // former java.lang.System concepts now internalized for MVM
    private volatile String currentDirectory;

    // The "current line" global variable
    private volatile int currentLine = 0;

    private volatile IRubyObject argsFile;

    private final long startTime = System.currentTimeMillis();

    final RubyInstanceConfig config;

    private InputStream in;
    private PrintStream out;
    private PrintStream err;

    // Java support
    private final JavaSupport javaSupport;
    private final JRubyClassLoader jrubyClassLoader;

    // Object Specializer
    private final RubyObjectSpecializer objectSpecializer;

    // Management/monitoring
    private final BeanManager beanManager;

    private final InlineStats inlineStats;

    // Compilation
    private final JITCompiler jitCompiler;

    // Cache invalidation
    private final Caches caches;

    // Note: this field and the following static initializer
    // must be located be in this order!
    private volatile static boolean securityRestricted = false;
    static {
        if (SafePropertyAccessor.isSecurityProtected("jruby.reflected.handles")) {
            // can't read non-standard properties
            securityRestricted = true;
        } else {
            SecurityManager sm = System.getSecurityManager();
            if (sm != null) {
                try {
                    sm.checkCreateClassLoader();
                } catch (SecurityException se) {
                    // can't create custom classloaders
                    securityRestricted = true;
                }
            }
        }
    }

    private final LoadService loadService;

    private Encoding defaultInternalEncoding, defaultExternalEncoding, defaultFilesystemEncoding;
    private final EncodingService encodingService;

    private final GlobalVariables globalVariables = new GlobalVariables(this);
    private final RubyWarnings warnings = new RubyWarnings(this);
    private final WarnCallback regexpWarnings = new WarnCallback() {
        @Override
        public void warn(String message) {
            getWarnings().warn(message);
        }
    };

    /**
     * Reserved for userland at_exit logic that runs before internal services start shutting down.
     */
    private final List<ExitFunction> exitBlocks = Collections.synchronizedList(new LinkedList<>());

    /**
     * Registry of shutdown operations that should happen after all user code has been run (e.g. at_exit hooks).
     */
    private final List<ExitFunction> postExitBlocks = Collections.synchronizedList(new LinkedList<>());

    private Profile profile;

    private KCode kcode = KCode.NONE;

    // Atomic integers for symbol and method IDs
    private final AtomicInteger symbolLastId = new AtomicInteger(128);
    private final AtomicInteger moduleLastId = new AtomicInteger(0);

    // Weak map of all Modules in the system (and by extension, all Classes
    // a ConcurrentMap<RubyModule, ?> is used to emulate WeakHashSet<RubyModule>
    // NOTE: module/class instances are unique and we only addModule from <init> - could use a ConcurrentLinkedQueue
    private final ConcurrentWeakHashMap<RubyModule, Object> allModules = new ConcurrentWeakHashMap<>(128);

    private final Map<String, DateTimeZone> timeZoneCache = new HashMap<>();

    /**
     * A list of "external" finalizers (the ones, registered via ObjectSpace),
     * weakly referenced, to be executed on tearDown.
     */
    private final Map<Finalizable, Object> finalizers = new WeakIdentityHashMap();

    /**
     * A list of JRuby-internal finalizers,  weakly referenced,
     * to be executed on tearDown.
     */
    private final Map<Finalizable, Object> internalFinalizers = new WeakIdentityHashMap();

    // mutex that controls modifications of user-defined finalizers
    private final ReentrantLock finalizersMutex = new ReentrantLock();

    // mutex that controls modifications of internal finalizers
    private final ReentrantLock internalFinalizersMutex = new ReentrantLock();

    // A thread pool to use for executing this runtime's Ruby threads
    private final ExecutorService executor;

    // A thread pool to use for running fibers
    private final ExecutorService fiberExecutor;

    // A global object lock for class hierarchy mutations
    private final Object hierarchyLock = new Object();

    // An atomic long for generating DynamicMethod serial numbers
    private final AtomicLong dynamicMethodSerial = new AtomicLong(1);

    // An atomic int for generating class generation numbers
    private final AtomicInteger moduleGeneration = new AtomicInteger(1);

    // A list of Java class+method names to include in backtraces
    private final Map<String, Map<String, String>> boundMethods = new ConcurrentHashMap<>();

    // A soft pool of selectors for blocking IO operations
    private final SelectorPool selectorPool = new SelectorPool();

    // A global cache for Java-to-Ruby calls
    private final RuntimeCache runtimeCache;

    // Message for Errno exceptions that will not generate a backtrace
    public static final String ERRNO_BACKTRACE_MESSAGE = "errno backtraces disabled; run with -Xerrno.backtrace=true to enable";

    // Message for Errno exceptions that will not generate a backtrace
    public static final String STOPIERATION_BACKTRACE_MESSAGE = "StopIteration backtraces disabled; run with -Xstop_iteration.backtrace=true to enable";

    // Count of RaiseExceptions generated by code running in this runtime
    private final AtomicInteger exceptionCount = new AtomicInteger();

    // Count of exception backtraces generated by code running in this runtime
    private final AtomicInteger backtraceCount = new AtomicInteger();

    // Count of Kernel#caller backtraces generated by code running in this runtime
    private final AtomicInteger callerCount = new AtomicInteger();

    // Count of built-in warning backtraces generated by code running in this runtime
    private final AtomicInteger warningCount = new AtomicInteger();

    private final Invalidator
            fixnumInvalidator = OptoFactory.newGlobalInvalidator(0),
            floatInvalidator = OptoFactory.newGlobalInvalidator(0);
    private boolean fixnumReopened, floatReopened;

    private final boolean coreIsBooted;
    private final boolean runtimeIsBooted;

    private final RubyHash envObject;

    private final CoverageData coverageData = new CoverageData();

    /** The "global" runtime. Set to the first runtime created, normally. */
    private static volatile Ruby globalRuntime;

    /** The "thread local" runtime. Set to the global runtime if unset. */
    private static final ThreadLocal<Ruby> threadLocalRuntime = new ThreadLocal<Ruby>();

    /** The runtime-local random number generator. Uses SecureRandom if permissions allow. */
    final Random random;

    /** The runtime-local seed for hash randomization */
    private final long hashSeedK0;
    private final long hashSeedK1;

    private final StaticScopeFactory staticScopeFactory;

    private final IRManager irManager;

    private FFI ffi;

    /** Used to find the ProfilingService implementation to use. If profiling is disabled it's null */
    private final ProfilingServiceLookup profilingServiceLookup;

    private final EnumMap<DefinedMessage, RubyString> definedMessages = new EnumMap<>(DefinedMessage.class);
    private final EnumMap<RubyThread.Status, RubyString> threadStatuses = new EnumMap<>(RubyThread.Status.class);

    private IRubyObject originalStderr;

    public interface ObjectSpacer {
        void addToObjectSpace(Ruby runtime, boolean useObjectSpace, IRubyObject object);
    }

    private static final ObjectSpacer DISABLED_OBJECTSPACE = new ObjectSpacer() {
        @Override
        public void addToObjectSpace(Ruby runtime, boolean useObjectSpace, IRubyObject object) {
        }
    };

    private static final ObjectSpacer ENABLED_OBJECTSPACE = new ObjectSpacer() {
        @Override
        public void addToObjectSpace(Ruby runtime, boolean useObjectSpace, IRubyObject object) {
            if (useObjectSpace) runtime.objectSpace.add(object);
        }
    };

    private final ObjectSpacer objectSpacer;

    public void addToObjectSpace(boolean useObjectSpace, IRubyObject object) {
        objectSpacer.addToObjectSpace(this, useObjectSpace, object);
    }

    public interface ExitFunction extends ToIntFunction<ThreadContext> {
        default boolean matches(Object o) { return o == this; }
    }

    private class ProcExitFunction implements ExitFunction {
        private final RubyProc proc;

        public ProcExitFunction(RubyProc proc) {
            this.proc = proc;
        }

        public boolean matches(Object o) {
            return (o instanceof RubyProc) && ((RubyProc) o).getBlock().getBody() == proc.getBlock().getBody();
        }

        @Override
        public int applyAsInt(ThreadContext context) {
            try {
                // IRubyObject oldExc = context.runtime.getGlobalVariables().get("$!"); // Save $!
                proc.call(context, IRubyObject.NULL_ARRAY);

            } catch (LocalJumpError rj) {
                // END { return } can generally be statically determined during build time so we generate the LJE
                // then.  This if captures the static side of this. See IReturnJump below for dynamic case
                RubyLocalJumpError rlje = (RubyLocalJumpError) rj.getException();
                String filename = proc.getBlock().getBinding().filename;

                if (rlje.getReason() == RubyLocalJumpError.Reason.RETURN) {
                    Ruby.this.getWarnings().warn(filename, "unexpected return");
                } else {
                    Ruby.this.getWarnings().warn(filename, "break from proc-closure");
                }

            } catch (SystemExit exit) {
                RubyException raisedException = exit.getException();
                // adopt new exit code
                // see jruby/jruby#5437 and related issues
                return raisedException.callMethod(context, "status").convertToInteger().getIntValue();
            } catch (RaiseException re) {
                // display and set error result but do not propagate other errors raised during at_exit
                Ruby.this.printError(re.getException());
                return 1;

            } catch (IRReturnJump e) {
                // This capture dynamic returns happening in an end block where it cannot be statically determined
                // (like within an eval.

                // This is partially similar to code in eval_error.c:error_handle but with less actual cases.
                // IR treats END blocks are closures and as such we see this special non-local return jump type
                // bubble this far out as we exec each END proc.
                Ruby.this.getWarnings().warn(proc.getBlock().getBinding().filename, "unexpected return");
            }

            return 0; // no errors
        }
    }

    private final RubyArray emptyFrozenArray;

    /**
     * A map from Ruby string data to a pre-frozen global version of that string.
     *
     * Access must be synchronized.
     */
    private final Map<FStringEqual, WeakReference<RubyString>> dedupMap = new ConcurrentWeakHashMap<>();

    private static final AtomicInteger RUNTIME_NUMBER = new AtomicInteger(0);
    private final int runtimeNumber = RUNTIME_NUMBER.getAndIncrement();

    private final Config configBean;
    private final org.jruby.management.Runtime runtimeBean;

    private final FilenoUtil filenoUtil;

    private final Interpreter interpreter = new Interpreter();

    /**
     * A representation of this runtime as a JIT-optimizable constant. Used for e.g. invokedynamic binding of runtime
     * accesses.
     */
    private final Object constant;

    /**
     * The built-in Class#new method, so we can bind more directly to allocate and initialize.
     */
    private DynamicMethod baseNewMethod;

    /**
     * The nullToNil filter for this runtime.
     */
    private MethodHandle nullToNil;
    private MethodHandle nullToUndefined;

    public final ClassValue<TypePopulator> POPULATORS = new ClassValue<TypePopulator>() {
        @Override
        protected TypePopulator computeValue(Class<?> type) {
            return RubyModule.loadPopulatorFor(type);
        }
    };

    public final JavaSites sites = new JavaSites();

    private volatile MRIRecursionGuard mriRecursionGuard;

    private final Map<Class, Consumer<RubyModule>> javaExtensionDefinitions = new WeakHashMap<>(); // caller-syncs

    // For strptime processing we cache the parsed format strings since most applications
    // reuse the same formats over and over.  This is also unbounded (for now) since all applications
    // I know of use very few of them.  Even if there are many the size of these lists are modest.
    private final Map<String, List<StrptimeToken>> strptimeFormatCache = new ConcurrentHashMap<>();

    transient RubyString tzVar;

    ParserManager parserManager;

    private IRBuilderFactory builderFactory;

    @Deprecated
    private void setNetworkStack() {
        deprecatedNetworkStackProperty();
    }

    @SuppressWarnings("deprecation")
    private void deprecatedNetworkStackProperty() {
        if (Options.PREFER_IPV4.load()) {
            LOG.warn("Warning: not setting network stack system property because socket subsystem may already be booted."
                    + "If you need this option please set it manually as a JVM property.\n"
                    + "Use JAVA_OPTS=-Djava.net.preferIPv4Stack=true OR prepend -J as a JRuby option.");
        }
    }

    @Deprecated
    public RaiseException newErrnoEADDRFromBindException(BindException be) {
        return newErrnoEADDRFromBindException(be, null);
    }

    @Deprecated
    public RaiseException newFrozenError(String objectType) {
        return newFrozenError(objectType, null);
    }

    @Deprecated
    public RaiseException newFrozenError(RubyModule type) {
        return newRaiseException(getFrozenError(), str(this, "can't modify frozen ", types(this, type)));
    }

    @Deprecated
    public RaiseException newFrozenError(String objectType, boolean runtimeError) {
        return newRaiseException(getFrozenError(), str(this, "can't modify frozen ", ids(this, objectType)));
    }

    @Deprecated
    public synchronized void addEventHook(EventHook hook) {
        traceEvents.addEventHook(hook);
    }

    @Deprecated
    public synchronized void removeEventHook(EventHook hook) {
        traceEvents.removeEventHook(hook);
    }

    @Deprecated
    public void setTraceFunction(RubyProc traceFunction) {
        traceEvents.setTraceFunction(traceFunction);
    }

    @Deprecated
    public void setTraceFunction(TraceEventManager.CallTraceFuncHook hook, RubyProc traceFunction) {
        traceEvents.setTraceFunction(hook, traceFunction);
    }

    @Deprecated
    public void removeAllCallEventHooksFor(ThreadContext context) {
        traceEvents.removeAllCallEventHooksFor(context);
    }

    @Deprecated
    public void callEventHooks(ThreadContext context, RubyEvent event, String file, int line, String name, IRubyObject type) {
        traceEvents.callEventHooks(context, event, file, line, name, type);
    }

    @Deprecated
    public boolean hasEventHooks() {
        return traceEvents.hasEventHooks();
    }

    @Deprecated
    public void setENV(RubyHash env) {
    }

}<|MERGE_RESOLUTION|>--- conflicted
+++ resolved
@@ -565,14 +565,6 @@
                 loadService(context).require("subspawn/replace-builtin");
             }
         }
-<<<<<<< HEAD
-
-        // FIXME: How should this be loaded as it is not really stdlib but depends on stdlib to be loaded.
-        try {
-            loadService(context).require("time");
-        } catch (LoadError e) {} // work-around failed classpath only test (which must be omitting stdlib somehow)
-=======
->>>>>>> cc951226
     }
 
     private void initProfiling(ThreadContext context) {
