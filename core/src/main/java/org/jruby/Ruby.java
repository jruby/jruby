/*
 **** BEGIN LICENSE BLOCK *****
 * Version: EPL 2.0/GPL 2.0/LGPL 2.1
 *
 * The contents of this file are subject to the Eclipse Public
 * License Version 2.0 (the "License"); you may not use this file
 * except in compliance with the License. You may obtain a copy of
 * the License at http://www.eclipse.org/legal/epl-v20.html
 *
 * Software distributed under the License is distributed on an "AS
 * IS" basis, WITHOUT WARRANTY OF ANY KIND, either express or
 * implied. See the License for the specific language governing
 * rights and limitations under the License.
 *
 * Copyright (C) 2001 Chad Fowler <chadfowler@chadfowler.com>
 * Copyright (C) 2001 Alan Moore <alan_moore@gmx.net>
 * Copyright (C) 2001-2002 Benoit Cerrina <b.cerrina@wanadoo.fr>
 * Copyright (C) 2001-2004 Jan Arne Petersen <jpetersen@uni-bonn.de>
 * Copyright (C) 2002-2004 Anders Bengtsson <ndrsbngtssn@yahoo.se>
 * Copyright (C) 2004 Thomas E Enebo <enebo@acm.org>
 * Copyright (C) 2004-2005 Charles O Nutter <headius@headius.com>
 * Copyright (C) 2004 Stefan Matthias Aust <sma@3plus4.de>
 * Copyright (C) 2006 Miguel Covarrubias <mlcovarrubias@gmail.com>
 * Copyright (C) 2006 Michael Studman <codehaus@michaelstudman.com>
 * Copyright (C) 2006 Ola Bini <ola@ologix.com>
 * Copyright (C) 2007 Nick Sieger <nicksieger@gmail.com>
 *
 * Alternatively, the contents of this file may be used under the terms of
 * either of the GNU General Public License Version 2 or later (the "GPL"),
 * or the GNU Lesser General Public License Version 2.1 or later (the "LGPL"),
 * in which case the provisions of the GPL or the LGPL are applicable instead
 * of those above. If you wish to allow use of your version of this file only
 * under the terms of either the GPL or the LGPL, and not to allow others to
 * use your version of this file under the terms of the EPL, indicate your
 * decision by deleting the provisions above and replace them with the notice
 * and other provisions required by the GPL or the LGPL. If you do not delete
 * the provisions above, a recipient may use your version of this file under
 * the terms of any one of the EPL, the GPL or the LGPL.
 ***** END LICENSE BLOCK *****/

package org.jruby;

import org.jcodings.specific.UTF8Encoding;
import org.jruby.anno.TypePopulator;
import org.jruby.ast.ArrayNode;
import org.jruby.ast.BlockNode;
import org.jruby.ast.CallNode;
import org.jruby.ast.FCallNode;
import org.jruby.ast.GlobalAsgnNode;
import org.jruby.ast.GlobalVarNode;
import org.jruby.ast.StrNode;
import org.jruby.ast.VCallNode;
import org.jruby.ast.WhileNode;
import org.jruby.compiler.Constantizable;
import org.jruby.compiler.NotCompilableException;
import org.jruby.exceptions.LocalJumpError;
import org.jruby.exceptions.SystemExit;
import org.jruby.ext.jruby.JRubyUtilLibrary;
import org.jruby.ext.thread.ConditionVariable;
import org.jruby.ext.thread.Mutex;
import org.jruby.ext.thread.SizedQueue;
import org.jruby.ir.IRScope;
import org.jruby.ir.IRScriptBody;
import org.jruby.ir.runtime.IRReturnJump;
import org.jruby.javasupport.Java;
import org.jruby.javasupport.JavaClass;
import org.jruby.javasupport.JavaPackage;
import org.jruby.javasupport.JavaSupport;
import org.jruby.javasupport.JavaSupportImpl;
import org.jruby.lexer.yacc.ISourcePosition;
import org.jruby.management.Caches;
import org.jruby.management.InlineStats;
import org.jruby.parser.StaticScope;
import org.jruby.runtime.JavaSites;
import org.jruby.runtime.invokedynamic.InvokeDynamicSupport;
import org.jruby.util.CommonByteLists;
import org.jruby.util.JavaNameMangler;
import org.jruby.util.MRIRecursionGuard;
import org.jruby.util.StringSupport;
import org.jruby.util.StrptimeParser;
import org.jruby.util.StrptimeToken;
import org.jruby.util.collections.ConcurrentWeakHashMap;
import org.jruby.util.io.EncodingUtils;
import org.objectweb.asm.util.TraceClassVisitor;

import jnr.constants.Constant;
import jnr.constants.ConstantSet;
import jnr.constants.platform.Errno;
import jnr.posix.POSIX;
import jnr.posix.POSIXFactory;

import org.jcodings.Encoding;
import org.joda.time.DateTimeZone;
import org.joni.WarnCallback;
import org.jruby.ast.Node;
import org.jruby.ast.RootNode;
import org.jruby.ast.executable.RuntimeCache;
import org.jruby.ast.executable.Script;
import org.jruby.ast.executable.ScriptAndCode;
import org.jruby.common.IRubyWarnings.ID;
import org.jruby.common.RubyWarnings;
import org.jruby.compiler.JITCompiler;
import org.jruby.embed.Extension;
import org.jruby.exceptions.MainExitException;
import org.jruby.exceptions.RaiseException;
import org.jruby.ext.JRubyPOSIXHandler;
import org.jruby.ext.coverage.CoverageData;
import org.jruby.ext.ffi.FFI;
import org.jruby.ext.fiber.ThreadFiber;
import org.jruby.ext.fiber.ThreadFiberLibrary;
import org.jruby.ext.tracepoint.TracePoint;
import org.jruby.internal.runtime.GlobalVariables;
import org.jruby.internal.runtime.ThreadService;
import org.jruby.internal.runtime.ValueAccessor;
import org.jruby.internal.runtime.methods.DynamicMethod;
import org.jruby.internal.runtime.methods.JavaMethod;
import org.jruby.ir.Compiler;
import org.jruby.ir.IRManager;
import org.jruby.ir.interpreter.Interpreter;
import org.jruby.ir.persistence.IRReader;
import org.jruby.ir.persistence.IRReaderStream;
import org.jruby.ir.persistence.util.IRFileExpert;
import org.jruby.javasupport.proxy.JavaProxyClassFactory;
import org.jruby.management.BeanManager;
import org.jruby.management.BeanManagerFactory;
import org.jruby.management.Config;
import org.jruby.management.ParserStats;
import org.jruby.parser.Parser;
import org.jruby.parser.ParserConfiguration;
import org.jruby.parser.StaticScopeFactory;
import org.jruby.platform.Platform;
import org.jruby.runtime.Binding;
import org.jruby.runtime.Block;
import org.jruby.runtime.CallSite;
import org.jruby.runtime.ClassIndex;
import org.jruby.runtime.DynamicScope;
import org.jruby.runtime.EventHook;
import org.jruby.runtime.GlobalVariable;
import org.jruby.runtime.Helpers;
import org.jruby.runtime.IAccessor;
import org.jruby.runtime.ObjectAllocator;
import org.jruby.runtime.ObjectSpace;
import org.jruby.runtime.RubyEvent;
import org.jruby.runtime.ThreadContext;
import org.jruby.runtime.Visibility;
import org.jruby.runtime.builtin.IRubyObject;
import org.jruby.runtime.encoding.EncodingService;
import org.jruby.runtime.invokedynamic.MethodNames;
import org.jruby.runtime.load.BasicLibraryService;
import org.jruby.runtime.load.CompiledScriptLoader;
import org.jruby.runtime.load.LoadService;
import org.jruby.runtime.opto.Invalidator;
import org.jruby.runtime.opto.OptoFactory;
import org.jruby.runtime.profile.ProfileCollection;
import org.jruby.runtime.profile.ProfilingService;
import org.jruby.runtime.profile.ProfilingServiceLookup;
import org.jruby.runtime.profile.builtin.ProfiledMethods;
import org.jruby.runtime.scope.ManyVarsDynamicScope;
import org.jruby.threading.DaemonThreadFactory;
import org.jruby.util.ByteList;
import org.jruby.util.ClassDefiningClassLoader;
import org.jruby.util.DefinedMessage;
import org.jruby.util.JRubyClassLoader;
import org.jruby.util.SecurityHelper;
import org.jruby.util.SelfFirstJRubyClassLoader;
import org.jruby.util.IOInputStream;
import org.jruby.util.IOOutputStream;
import org.jruby.util.ClassDefiningJRubyClassLoader;
import org.jruby.util.KCode;
import org.jruby.util.SafePropertyAccessor;
import org.jruby.util.cli.Options;
import org.jruby.util.func.Function1;
import org.jruby.util.io.FilenoUtil;
import org.jruby.util.io.SelectorPool;
import org.jruby.util.log.Logger;
import org.jruby.util.log.LoggerFactory;
import org.objectweb.asm.ClassReader;

import java.io.ByteArrayInputStream;
import java.io.ByteArrayOutputStream;
import java.io.FileDescriptor;
import java.io.IOException;
import java.io.InputStream;
import java.io.PrintStream;
import java.io.PrintWriter;
import java.lang.invoke.MethodHandle;
import java.lang.ref.WeakReference;
import java.net.BindException;
import java.nio.charset.Charset;
import java.security.SecureRandom;
import java.util.ArrayList;
import java.util.Arrays;
import java.util.Collections;
import java.util.EnumMap;
import java.util.EnumSet;
import java.util.Enumeration;
import java.util.HashMap;
import java.util.IdentityHashMap;
import java.util.Iterator;
import java.util.LinkedList;
import java.util.List;
import java.util.Map;
import java.util.Random;
import java.util.WeakHashMap;
import java.util.concurrent.Callable;
import java.util.concurrent.ConcurrentHashMap;
import java.util.concurrent.ExecutorService;
import java.util.concurrent.SynchronousQueue;
import java.util.concurrent.ThreadPoolExecutor;
import java.util.concurrent.TimeUnit;
import java.util.concurrent.atomic.AtomicInteger;
import java.util.concurrent.atomic.AtomicLong;
import java.util.function.Consumer;
import java.util.function.ToIntFunction;
import java.util.regex.Pattern;
import java.util.stream.Collectors;

import static java.lang.invoke.MethodHandles.explicitCastArguments;
import static java.lang.invoke.MethodHandles.insertArguments;
import static java.lang.invoke.MethodType.methodType;
import static org.jruby.internal.runtime.GlobalVariable.Scope.GLOBAL;
import static org.jruby.util.RubyStringBuilder.str;
import static org.jruby.util.RubyStringBuilder.ids;
import static org.jruby.util.RubyStringBuilder.types;
import static org.jruby.runtime.Arity.UNLIMITED_ARGUMENTS;

/**
 * The Ruby object represents the top-level of a JRuby "instance" in a given VM.
 * JRuby supports spawning multiple instances in the same JVM. Generally, objects
 * created under these instances are tied to a given runtime, for such details
 * as identity and type, because multiple Ruby instances means there are
 * multiple instances of each class. This means that in multi-runtime mode
 * (or really, multi-VM mode, where each JRuby instance is a ruby "VM"), objects
 * generally can't be transported across runtimes without marshaling.
 *
 * This class roots everything that makes the JRuby runtime function, and
 * provides a number of utility methods for constructing global types and
 * accessing global runtime structures.
 */
public final class Ruby implements Constantizable {

    /**
     * The logger used to log relevant bits.
     */
    private static final Logger LOG = LoggerFactory.getLogger(Ruby.class);
    static { // enable DEBUG output
        if (RubyInstanceConfig.JIT_LOADING_DEBUG) LOG.setDebugEnable(true);
    }

    /**
     * Create and initialize a new JRuby runtime. The properties of the
     * specified RubyInstanceConfig will be used to determine various JRuby
     * runtime characteristics.
     *
     * @param config The configuration to use for the new instance
     * @see org.jruby.RubyInstanceConfig
     */
    private Ruby(RubyInstanceConfig config) {
        this.config             = config;
        this.threadService      = new ThreadService(this);

        profilingServiceLookup = config.isProfiling() ? new ProfilingServiceLookup(this) : null;

        constant = OptoFactory.newConstantWrapper(Ruby.class, this);

        this.jrubyClassLoader = initJRubyClassLoader(config);

        this.staticScopeFactory = new StaticScopeFactory(this);
        this.beanManager        = BeanManagerFactory.create(this, config.isManagementEnabled());
        this.jitCompiler        = new JITCompiler(this);
        this.parserStats        = new ParserStats(this);
        this.inlineStats        = new InlineStats();
        this.caches             = new Caches();

        this.random = initRandom();

        if (RubyInstanceConfig.CONSISTENT_HASHING_ENABLED) {
            this.hashSeedK0 = -561135208506705104l;
            this.hashSeedK1 = 7114160726623585955l;
        } else {
            this.hashSeedK0 = this.random.nextLong();
            this.hashSeedK1 = this.random.nextLong();
        }

        this.configBean = new Config(this);
        this.runtimeBean = new org.jruby.management.Runtime(this);

        registerMBeans();

        this.runtimeCache = new RuntimeCache();
        runtimeCache.initMethodCache(ClassIndex.MAX_CLASSES.ordinal() * MethodNames.values().length - 1);

        checkpointInvalidator = OptoFactory.newConstantInvalidator(this);

        this.objectSpacer = initObjectSpacer(config);

        posix = POSIXFactory.getPOSIX(new JRubyPOSIXHandler(this), config.isNativeEnabled());
        filenoUtil = new FilenoUtil(posix);

        reinitialize(false);

        // Construct key services
        loadService = this.config.createLoadService(this);
        javaSupport = loadJavaSupport();

        executor = new ThreadPoolExecutor(
                RubyInstanceConfig.POOL_MIN,
                RubyInstanceConfig.POOL_MAX,
                RubyInstanceConfig.POOL_TTL,
                TimeUnit.SECONDS,
                new SynchronousQueue<Runnable>(),
                new DaemonThreadFactory("Ruby-" + getRuntimeNumber() + "-Worker"));

        fiberExecutor = new ThreadPoolExecutor(
                0,
                Integer.MAX_VALUE,
                RubyInstanceConfig.FIBER_POOL_TTL,
                TimeUnit.SECONDS,
                new SynchronousQueue<Runnable>(),
                new DaemonThreadFactory("Ruby-" + getRuntimeNumber() + "-Fiber"));

        // initialize the root of the class hierarchy completely
        // Bootstrap the top of the hierarchy
        basicObjectClass = RubyClass.createBootstrapClass(this, "BasicObject", null, RubyBasicObject.BASICOBJECT_ALLOCATOR);
        objectClass = RubyClass.createBootstrapClass(this, "Object", basicObjectClass, RubyObject.OBJECT_ALLOCATOR);
        moduleClass = RubyClass.createBootstrapClass(this, "Module", objectClass, RubyModule.MODULE_ALLOCATOR);
        classClass = RubyClass.createBootstrapClass(this, "Class", moduleClass, RubyClass.CLASS_ALLOCATOR);

        basicObjectClass.setMetaClass(classClass);
        objectClass.setMetaClass(basicObjectClass);
        moduleClass.setMetaClass(classClass);
        classClass.setMetaClass(classClass);

        RubyClass metaClass;
        metaClass = basicObjectClass.makeMetaClass(classClass);
        metaClass = objectClass.makeMetaClass(metaClass);
        metaClass = moduleClass.makeMetaClass(metaClass);
        classClass.makeMetaClass(metaClass);

        RubyBasicObject.createBasicObjectClass(this, basicObjectClass);
        RubyObject.createObjectClass(this, objectClass);
        RubyModule.createModuleClass(this, moduleClass);
        RubyClass.createClassClass(this, classClass);

        // set constants now that they're initialized
        basicObjectClass.setConstant("BasicObject", basicObjectClass);
        objectClass.setConstant("BasicObject", basicObjectClass);
        objectClass.setConstant("Object", objectClass);
        objectClass.setConstant("Class", classClass);
        objectClass.setConstant("Module", moduleClass);

        // Initialize Kernel and include into Object
        RubyModule kernel = kernelModule = RubyKernel.createKernelModule(this);
        objectClass.includeModule(kernelModule);

        // In 1.9 and later, Kernel.gsub is defined only when '-p' or '-n' is given on the command line
        initKernelGsub(kernel);

        // Object is ready, create top self
        topSelf = TopSelfFactory.createTopSelf(this, false);

        // Pre-create all the core classes potentially referenced during startup
        nilClass = RubyNil.createNilClass(this);
        falseClass = RubyBoolean.createFalseClass(this);
        trueClass = RubyBoolean.createTrueClass(this);

        nilObject = new RubyNil(this);
        nilPrefilledArray = new IRubyObject[NIL_PREFILLED_ARRAY_SIZE];
        for (int i=0; i<NIL_PREFILLED_ARRAY_SIZE; i++) nilPrefilledArray[i] = nilObject;
        singleNilArray = new IRubyObject[] {nilObject};

        falseObject = new RubyBoolean.False(this);
        falseObject.setFrozen(true);
        trueObject = new RubyBoolean.True(this);
        trueObject.setFrozen(true);

        reportOnException = trueObject;

        // Set up the main thread in thread service
        threadService.initMainThread();

        // Get the main threadcontext (gets constructed for us)
        final ThreadContext context = getCurrentContext();

        // Construct the top-level execution frame and scope for the main thread
        context.prepareTopLevel(objectClass, topSelf);

        // Initialize all the core classes
        dataClass = initDataClass();

        comparableModule = RubyComparable.createComparable(this);
        enumerableModule = RubyEnumerable.createEnumerableModule(this);
        stringClass = RubyString.createStringClass(this);

        encodingService = new EncodingService(this);

        symbolClass = RubySymbol.createSymbolClass(this);

        threadGroupClass = profile.allowClass("ThreadGroup") ? RubyThreadGroup.createThreadGroupClass(this) : null;
        threadClass = profile.allowClass("Thread") ? RubyThread.createThreadClass(this) : null;
        exceptionClass = profile.allowClass("Exception") ? RubyException.createExceptionClass(this) : null;

        // this is used in some kwargs conversions for numerics below
        hashClass = profile.allowClass("Hash") ? RubyHash.createHashClass(this) : null;

        numericClass = profile.allowClass("Numeric") ? RubyNumeric.createNumericClass(this) : null;
        integerClass = profile.allowClass("Integer") ? RubyInteger.createIntegerClass(this) : null;
        fixnumClass = profile.allowClass("Fixnum") ? RubyFixnum.createFixnumClass(this) : null;

        encodingClass = RubyEncoding.createEncodingClass(this);
        converterClass = RubyConverter.createConverterClass(this);

        encodingService.defineEncodings();
        encodingService.defineAliases();

        initDefaultEncodings();

        complexClass = profile.allowClass("Complex") ? RubyComplex.createComplexClass(this) : null;
        rationalClass = profile.allowClass("Rational") ? RubyRational.createRationalClass(this) : null;

        if (profile.allowClass("Array")) {
            arrayClass = RubyArray.createArrayClass(this);
            emptyFrozenArray = newEmptyArray();
            emptyFrozenArray.setFrozen(true);
        } else {
            arrayClass = null;
            emptyFrozenArray = null;
        }
        floatClass = profile.allowClass("Float") ? RubyFloat.createFloatClass(this) : null;
        if (profile.allowClass("Bignum")) {
            bignumClass = RubyBignum.createBignumClass(this);
            // RubyRandom depends on Bignum existence.
            randomClass = RubyRandom.createRandomClass(this);
        } else {
            bignumClass = null;
            randomClass = null;
            defaultRand = null;
        }
        ioClass = RubyIO.createIOClass(this);

        structClass = profile.allowClass("Struct") ? RubyStruct.createStructClass(this) : null;
        bindingClass = profile.allowClass("Binding") ? RubyBinding.createBindingClass(this) : null;
        // Math depends on all numeric types
        mathModule = profile.allowModule("Math") ? RubyMath.createMathModule(this) : null;
        regexpClass = profile.allowClass("Regexp") ? RubyRegexp.createRegexpClass(this) : null;
        rangeClass = profile.allowClass("Range") ? RubyRange.createRangeClass(this) : null;
        objectSpaceModule = profile.allowModule("ObjectSpace") ? RubyObjectSpace.createObjectSpaceModule(this) : null;
        gcModule = profile.allowModule("GC") ? RubyGC.createGCModule(this) : null;
        procClass = profile.allowClass("Proc") ? RubyProc.createProcClass(this) : null;
        methodClass = profile.allowClass("Method") ? RubyMethod.createMethodClass(this) : null;
        matchDataClass = profile.allowClass("MatchData") ? RubyMatchData.createMatchDataClass(this) : null;
        marshalModule = profile.allowModule("Marshal") ? RubyMarshal.createMarshalModule(this) : null;
        dirClass = profile.allowClass("Dir") ? RubyDir.createDirClass(this) : null;
        fileTestModule = profile.allowModule("FileTest") ? RubyFileTest.createFileTestModule(this) : null;
        // depends on IO, FileTest
        fileClass = profile.allowClass("File") ? RubyFile.createFileClass(this) : null;
        fileStatClass = profile.allowClass("File::Stat") ? RubyFileStat.createFileStatClass(this) : null;
        processModule = profile.allowModule("Process") ? RubyProcess.createProcessModule(this) : null;
        timeClass = profile.allowClass("Time") ? RubyTime.createTimeClass(this) : null;
        unboundMethodClass = profile.allowClass("UnboundMethod") ? RubyUnboundMethod.defineUnboundMethodClass(this) : null;

        if (profile.allowModule("Signal")) RubySignal.createSignal(this);

        if (profile.allowClass("Enumerator")) {
            enumeratorClass = RubyEnumerator.defineEnumerator(this, enumerableModule);
            generatorClass = RubyGenerator.createGeneratorClass(this, enumeratorClass);
            yielderClass = RubyYielder.createYielderClass(this);
            chainClass = RubyChain.createChainClass(this, enumeratorClass);
            aseqClass = RubyArithmeticSequence.createArithmeticSequenceClass(this, enumeratorClass);
        } else {
            enumeratorClass = null;
            generatorClass = null;
            yielderClass = null;
            chainClass = null;
            aseqClass = null;
        }

        continuationClass = initContinuation();

        TracePoint.createTracePointClass(this);

        warningModule = RubyWarnings.createWarningModule(this);

        // Initialize exceptions
        initExceptions();
        Mutex.setup(this);
        ConditionVariable.setup(this);
        org.jruby.ext.thread.Queue.setup(this);
        SizedQueue.setup(this);

        fiberClass = new ThreadFiberLibrary().createFiberClass(this);

        // everything booted, so SizedQueue should be available; set up root fiber
        ThreadFiber.initRootFiber(context, context.getThread());

        // set up defined messages
        initDefinedMessages();

        // set up thread statuses
        initThreadStatuses();

        // Create an IR manager and a top-level IR scope and bind it to the top-level static-scope object
        irManager = new IRManager(this, getInstanceConfig());
        // FIXME: This registers itself into static scope as a side-effect.  Let's make this
        // relationship handled either more directly or through a descriptive method
        // FIXME: We need a failing test case for this since removing it did not regress tests
        IRScope top = new IRScriptBody(irManager, "", context.getCurrentScope().getStaticScope());
        top.allocateInterpreterContext(Collections.EMPTY_LIST);

        // Initialize the "dummy" class used as a marker
        dummyClass = new RubyClass(this, classClass);
        dummyClass.setFrozen(true);

        // Create global constants and variables
        RubyGlobal.createGlobals(this);

        // Prepare LoadService and load path
        getLoadService().init(this.config.getLoadPaths());

        // out of base boot mode
        coreIsBooted = true;

        // Don't load boot-time libraries when debugging IR
        if (!RubyInstanceConfig.DEBUG_PARSER) {
            initBootLibraries();
        }

        SecurityHelper.checkCryptoRestrictions(this);

        if(this.config.isProfiling()) {
            initProfiling();
        }

        if (this.config.getLoadGemfile()) {
            loadBundler();
        }

        deprecatedNetworkStackProperty();

        // Done booting JRuby runtime
        runtimeIsBooted = true;
    }

    private void initProfiling() {
        // additional twiddling for profiled mode
        getLoadService().require("jruby/profiler/shutdown_hook");

        // recache core methods, since they'll have profiling wrappers now
        kernelModule.invalidateCacheDescendants(); // to avoid already-cached methods
        RubyKernel.recacheBuiltinMethods(this, kernelModule);
        RubyBasicObject.recacheBuiltinMethods(this);
    }

    private void initBootLibraries() {
        // initialize Java support
        initJavaSupport();

        // init Ruby-based kernel
        initRubyKernel();

        // Define blank modules for feature detection in preludes
        if (!this.config.isDisableGems()) {
            defineModule("Gem");
        }
        if (!this.config.isDisableDidYouMean()) {
            defineModule("DidYouMean");
        }

        // Provide some legacy libraries
        loadService.provide("enumerator", "enumerator.rb");
        loadService.provide("rational", "rational.rb");
        loadService.provide("complex", "complex.rb");
        loadService.provide("thread", "thread.rb");

        // Load preludes
        initRubyPreludes();
    }

    private void initKernelGsub(RubyModule kernel) {
        if (this.config.getKernelGsubDefined()) {
            kernel.addMethod("gsub", new JavaMethod(kernel, Visibility.PRIVATE, "gsub") {

                @Override
                public IRubyObject call(ThreadContext context1, IRubyObject self, RubyModule clazz, String name, IRubyObject[] args, Block block) {
                    switch (args.length) {
                        case 1:
                            return RubyKernel.gsub(context1, self, args[0], block);
                        case 2:
                            return RubyKernel.gsub(context1, self, args[0], args[1], block);
                        default:
                            throw newArgumentError(String.format("wrong number of arguments %d for 1..2", args.length));
                    }
                }
            });
        }
    }

    private ObjectSpacer initObjectSpacer(RubyInstanceConfig config) {
        ObjectSpacer objectSpacer;
        if (config.isObjectSpaceEnabled()) {
            objectSpacer = ENABLED_OBJECTSPACE;
        } else {
            objectSpacer = DISABLED_OBJECTSPACE;
        }
        return objectSpacer;
    }

    private JRubyClassLoader initJRubyClassLoader(RubyInstanceConfig config) {
        // force JRubyClassLoader to init if possible
        JRubyClassLoader jrubyClassLoader;
        if (!Ruby.isSecurityRestricted()) {
            if (config.isClassloaderDelegate()){
                jrubyClassLoader = new JRubyClassLoader(config.getLoader());
            }
            else {
                jrubyClassLoader = new SelfFirstJRubyClassLoader(config.getLoader());
            }
        }
        else {
            jrubyClassLoader = null; // a NullClassLoader object would be better ...
        }
        return jrubyClassLoader;
    }

    private void initDefaultEncodings() {
        // External should always have a value, but Encoding.external_encoding{,=} will lazily setup
        String encoding = this.config.getExternalEncoding();
        if (encoding != null && !encoding.equals("")) {
            Encoding loadedEncoding = encodingService.loadEncoding(ByteList.create(encoding));
            if (loadedEncoding == null) throw new MainExitException(1, "unknown encoding name - " + encoding);
            setDefaultExternalEncoding(loadedEncoding);
        } else {
            Encoding consoleEncoding = encodingService.getConsoleEncoding();
            Encoding availableEncoding = consoleEncoding == null ? encodingService.getLocaleEncoding() : consoleEncoding;
            setDefaultExternalEncoding(availableEncoding);
        }

        // Filesystem should always have a value
        if (Platform.IS_WINDOWS) {
            setDefaultFilesystemEncoding(encodingService.getWindowsFilesystemEncoding(this));
        } else {
            setDefaultFilesystemEncoding(getDefaultExternalEncoding());
        }

        encoding = this.config.getInternalEncoding();
        if (encoding != null && !encoding.equals("")) {
            Encoding loadedEncoding = encodingService.loadEncoding(ByteList.create(encoding));
            if (loadedEncoding == null) throw new MainExitException(1, "unknown encoding name - " + encoding);
            setDefaultInternalEncoding(loadedEncoding);
        }
    }

    private RubyClass initDataClass() {
        RubyClass dataClass = null;
        if (profile.allowClass("Data")) {
            dataClass = defineClass("Data", objectClass, ObjectAllocator.NOT_ALLOCATABLE_ALLOCATOR);
            getObject().deprecateConstant(this, "Data");
        }
        return dataClass;
    }

    private Random initRandom() {
        Random myRandom;
        try {
            myRandom = new SecureRandom();
        } catch (Throwable t) {
            LOG.debug("unable to instantiate SecureRandom, falling back on Random", t);
            myRandom = new Random();
        }
        return myRandom;
    }

    public void registerMBeans() {
        this.beanManager.register(jitCompiler);
        this.beanManager.register(configBean);
        this.beanManager.register(parserStats);
        this.beanManager.register(runtimeBean);
        this.beanManager.register(caches);
        this.beanManager.register(inlineStats);
    }

    void reinitialize(boolean reinitCore) {
        this.doNotReverseLookupEnabled = true;
        this.in                 = config.getInput();
        this.out                = config.getOutput();
        this.err                = config.getError();
        this.objectSpaceEnabled = config.isObjectSpaceEnabled();
        this.siphashEnabled     = config.isSiphashEnabled();
        this.profile            = config.getProfile();
        this.currentDirectory   = config.getCurrentDirectory();
        this.kcode              = config.getKCode();

        if (reinitCore) {
            RubyGlobal.initARGV(this);
            RubyGlobal.initSTDIO(this, globalVariables);
        }
    }

    /**
     * Returns a new instance of the JRuby runtime configured with defaults.
     *
     * @return the JRuby runtime
     * @see org.jruby.RubyInstanceConfig
     */
    public static Ruby newInstance() {
        return newInstance(new RubyInstanceConfig());
    }

    /**
     * Returns a new instance of the JRuby runtime configured as specified.
     *
     * @param config The instance configuration
     * @return The JRuby runtime
     * @see org.jruby.RubyInstanceConfig
     */
    public static Ruby newInstance(RubyInstanceConfig config) {
        Ruby ruby = new Ruby(config);

        ruby.loadRequiredLibraries();

        setGlobalRuntimeFirstTimeOnly(ruby);

        return ruby;
    }

    private void loadRequiredLibraries() {
        ThreadContext context = getCurrentContext();

        // Require in all libraries specified on command line
        for (String scriptName : this.config.getRequiredLibraries()) {
            topSelf.callMethod(context, "require", RubyString.newString(this, scriptName));
        }
    }

    /**
     * Returns a new instance of the JRuby runtime configured with the given
     * input, output and error streams and otherwise default configuration
     * (except where specified system properties alter defaults).
     *
     * @param in the custom input stream
     * @param out the custom output stream
     * @param err the custom error stream
     * @return the JRuby runtime
     * @see org.jruby.RubyInstanceConfig
     */
    public static Ruby newInstance(InputStream in, PrintStream out, PrintStream err) {
        RubyInstanceConfig config = new RubyInstanceConfig();
        config.setInput(in);
        config.setOutput(out);
        config.setError(err);
        return newInstance(config);
    }

    /**
     * Tests whether globalRuntime has been instantiated or not.
     *
     * This method is used by singleton model of org.jruby.embed.ScriptingContainer
     * to decide what RubyInstanceConfig should be used. When a global runtime is
     * not there, RubyInstanceConfig of AbstractContextProvider will be used to enact
     * configurations set by a user. When a global runtime is already instantiated,
     * RubyInstanceConfig of the global runtime should be used in ScriptingContaiener.
     *
     * @return true if a global runtime is instantiated, false for other.
     *
     */
    public static boolean isGlobalRuntimeReady() {
        return globalRuntime != null;
    }

    /**
     * Set the global runtime to the given runtime only if it has no been set.
     *
     * @param runtime the runtime to use for global runtime
     */
    private static synchronized void setGlobalRuntimeFirstTimeOnly(Ruby runtime) {
        if (globalRuntime == null) {
            globalRuntime = runtime;
        }
    }

    /**
     * Get the global runtime.
     *
     * @return the global runtime
     */
    public static synchronized Ruby getGlobalRuntime() {
        if (globalRuntime == null) {
            newInstance();
        }
        return globalRuntime;
    }

    /**
     * Convenience method for java integrators who may need to switch the notion
     * of "global" runtime. Use <tt>JRuby.runtime.use_as_global_runtime</tt>
     * from Ruby code to activate the current runtime as the global one.
     */
    public void useAsGlobalRuntime() {
        synchronized(Ruby.class) {
            globalRuntime = this;
        }
    }

    /**
     * Clear the global runtime.
     */
    public static void clearGlobalRuntime() {
        globalRuntime = null;
    }

    /**
     * Get the thread-local runtime for the current thread, or null if unset.
     *
     * @return the thread-local runtime, or null if unset
     */
    public static Ruby getThreadLocalRuntime() {
        return threadLocalRuntime.get();
    }

    /**
     * Set the thread-local runtime to the given runtime.
     *
     * Note that static threadlocals like this one can leak resources across
     * (for example) application redeploys. If you use this, it is your
     * responsibility to clean it up appropriately.
     *
     * @param ruby the new runtime for thread-local
     */
    public static void setThreadLocalRuntime(Ruby ruby) {
        threadLocalRuntime.set(ruby);
    }

    /**
     * Evaluates a script under the current scope (perhaps the top-level
     * scope) and returns the result (generally the last value calculated).
     * This version goes straight into the interpreter, bypassing compilation
     * and runtime preparation typical to normal script runs.
     *
     * @param script The scriptlet to run
     * @returns The result of the eval
     */
    public IRubyObject evalScriptlet(String script) {
        ThreadContext context = getCurrentContext();
        DynamicScope currentScope = context.getCurrentScope();
        ManyVarsDynamicScope newScope = new ManyVarsDynamicScope(getStaticScopeFactory().newEvalScope(currentScope.getStaticScope()), currentScope);

        return evalScriptlet(script, newScope);
    }

    /**
     * Evaluates a script under the current scope (perhaps the top-level
     * scope) and returns the result (generally the last value calculated).
     * This version goes straight into the interpreter, bypassing compilation
     * and runtime preparation typical to normal script runs.
     *
     * This version accepts a scope to use, so you can eval many times against
     * the same scope.
     *
     * @param script The scriptlet to run
     * @param scope The scope to execute against (ManyVarsDynamicScope is
     * recommended, so it can grow as needed)
     * @returns The result of the eval
     */
    public IRubyObject evalScriptlet(String script, DynamicScope scope) {
        ThreadContext context = getCurrentContext();
        RootNode rootNode = (RootNode) parseEval(script, "<script>", scope, 0);

        context.preEvalScriptlet(scope);

        try {
            return interpreter.execute(this, rootNode, context.getFrameSelf());
        } finally {
            context.postEvalScriptlet();
        }
    }

    /**
     * Parse and execute the specified script
     * This differs from the other methods in that it accepts a string-based script and
     * parses and runs it as though it were loaded at a command-line. This is the preferred
     * way to start up a new script when calling directly into the Ruby object (which is
     * generally *dis*couraged.
     *
     * @param script The contents of the script to run as a normal, root script
     * @return The last value of the script
     */
    public IRubyObject executeScript(String script, String filename) {
        byte[] bytes = encodeToBytes(script);

        ParseResult root = (ParseResult) parseInline(new ByteArrayInputStream(bytes), filename, null);
        ThreadContext context = getCurrentContext();

        String oldFile = context.getFile();
        int oldLine = context.getLine();
        try {
            context.setFileAndLine(root.getFile(), root.getLine());
            return runInterpreter(root);
        } finally {
            context.setFileAndLine(oldFile, oldLine);
        }
    }

    /**
     * Run the script contained in the specified input stream, using the
     * specified filename as the name of the script being executed. The stream
     * will be read fully before being parsed and executed. The given filename
     * will be used for the ruby $PROGRAM_NAME and $0 global variables in this
     * runtime.
     *
     * This method is intended to be called once per runtime, generally from
     * Main or from main-like top-level entry points.
     *
     * As part of executing the script loaded from the input stream, various
     * RubyInstanceConfig properties will be used to determine whether to
     * compile the script before execution or run with various wrappers (for
     * looping, printing, and so on, see jruby -help).
     *
     * @param inputStream The InputStream from which to read the script contents
     * @param filename The filename to use when parsing, and for $PROGRAM_NAME
     * and $0 ruby global variables.
     */
    public void runFromMain(InputStream inputStream, String filename) {
        IAccessor d = new ValueAccessor(newString(filename));
        getGlobalVariables().define("$PROGRAM_NAME", d, GLOBAL);
        getGlobalVariables().define("$0", d, GLOBAL);

        for (Map.Entry<String, String> entry : config.getOptionGlobals().entrySet()) {
            final IRubyObject varvalue;
            if (entry.getValue() != null) {
                varvalue = newString(entry.getValue());
            } else {
                varvalue = getTrue();
            }
            getGlobalVariables().set('$' + entry.getKey(), varvalue);
        }

        if (filename.endsWith(".class")) {
            // we are presumably running a precompiled class; load directly
            IRScope script = CompiledScriptLoader.loadScriptFromFile(this, inputStream, null, filename, false);
            if (script == null) {
                throw new MainExitException(1, "error: .class file specified is not a compiled JRuby script");
            }
            script.setFileName(filename);
            runInterpreter(script);
            return;
        }

        if (Options.COMPILE_CACHE_CLASSES.load()) {
            Script script = tryScriptFromClass(filename);

            if (script != null) {
                runScript(script);
                return;
            }
        }

        ParseResult parseResult = parseFromMain(filename, inputStream);

        // if no DATA, we're done with the stream, shut it down
        if (fetchGlobalConstant("DATA") == null) {
            try {inputStream.close();} catch (IOException ioe) {}
        }

        if (parseResult instanceof RootNode) {
            RootNode scriptNode = (RootNode) parseResult;

            ThreadContext context = getCurrentContext();

            String oldFile = context.getFile();
            int oldLine = context.getLine();
            try {
                context.setFileAndLine(scriptNode.getFile(), scriptNode.getLine());

                if (config.isAssumePrinting() || config.isAssumeLoop()) {
                    runWithGetsLoop(scriptNode, config.isAssumePrinting(), config.isProcessLineEnds(),
                            config.isSplit());
                } else {
                    runNormally(scriptNode);
                }
            } finally {
                context.setFileAndLine(oldFile, oldLine);
            }
        } else {
            // TODO: Only interpreter supported so far
            runInterpreter(parseResult);
        }
    }

    private Script tryScriptFromClass(String filename) {
        // Try loading from precompiled class file
        String clsName = JavaNameMangler.mangledFilenameForStartupClasspath(filename);
        try {
            ClassLoader systemClassLoader = ClassLoader.getSystemClassLoader();

            if (systemClassLoader.getResource(clsName + ".class") == null) return null;

            Class scriptClass = systemClassLoader.loadClass(clsName.replace("/", "."));

            if (Options.COMPILE_CACHE_CLASSES_LOGGING.load()) {
                System.err.println("found class " + scriptClass.getName() + " for " + filename);
            }

            return Compiler.getScriptFromClass(scriptClass);
        } catch (ClassNotFoundException cnfe) {
            // ignore and proceed to parse and execute
            if (Options.COMPILE_CACHE_CLASSES_LOGGING.load()) {
                System.err.println("no class found for script " + filename);
            }
        }

        return null;
    }

    /**
     * Parse the script contained in the given input stream, using the given
     * filename as the name of the script, and return the root Node. This
     * is used to verify that the script syntax is valid, for jruby -c. The
     * current scope (generally the top-level scope) is used as the parent
     * scope for parsing.
     *
     * @param inputStream The input stream from which to read the script
     * @param filename The filename to use for parsing
     * @returns The root node of the parsed script
     */
    public Node parseFromMain(InputStream inputStream, String filename) {
        if (config.isInlineScript()) {
            return parseInline(inputStream, filename, getCurrentContext().getCurrentScope());
        } else {
            return parseFileFromMain(inputStream, filename, getCurrentContext().getCurrentScope());
        }
    }

    public ParseResult parseFromMain(String fileName, InputStream in) {
        if (config.isInlineScript()) return (ParseResult) parseInline(in, fileName, getCurrentContext().getCurrentScope());

        return parseFileFromMain(fileName, in, getCurrentContext().getCurrentScope());
    }

    /**
     * Run the given script with a "while gets; end" loop wrapped around it.
     * This is primarily used for the -n command-line flag, to allow writing
     * a short script that processes input lines using the specified code.
     *
     * @param scriptNode The root node of the script to execute
     * @param printing Whether $_ should be printed after each loop (as in the
     * -p command-line flag)
     * @param processLineEnds Whether line endings should be processed by
     * setting $\ to $/ and <code>chop!</code>ing every line read
     * @param split Whether to split each line read using <code>String#split</code>
     * bytecode before executing.
     * @return The result of executing the specified script
     */
    @Deprecated
    public IRubyObject runWithGetsLoop(Node scriptNode, boolean printing, boolean processLineEnds, boolean split, boolean unused) {
        return runWithGetsLoop((RootNode) scriptNode, printing, processLineEnds, split);
    }

    /**
     * Run the given script with a "while gets; end" loop wrapped around it.
     * This is primarily used for the -n command-line flag, to allow writing
     * a short script that processes input lines using the specified code.
     *
     * @param scriptNode The root node of the script to execute
     * @param printing Whether $_ should be printed after each loop (as in the
     * -p command-line flag)
     * @param processLineEnds Whether line endings should be processed by
     * setting $\ to $/ and <code>chop!</code>ing every line read
     * @param split Whether to split each line read using <code>String#split</code>
     * bytecode before executing.
     * @return The result of executing the specified script
     */
    public IRubyObject runWithGetsLoop(RootNode scriptNode, boolean printing, boolean processLineEnds, boolean split) {
        ThreadContext context = getCurrentContext();

        // We do not want special scope types in IR so we amend the AST tree to contain the elements representing
        // a while gets; ...your code...; end
        scriptNode = addGetsLoop(scriptNode, printing, processLineEnds, split);

        Script script = null;
        boolean compile = getInstanceConfig().getCompileMode().shouldPrecompileCLI();
        if (compile) {
            try {
                script = tryCompile(scriptNode);
                if (Options.JIT_LOGGING.load()) {
                    LOG.info("successfully compiled: {}", scriptNode.getFile());
                }
            } catch (Throwable e) {
                if (Options.JIT_LOGGING.load()) {
                    if (Options.JIT_LOGGING_VERBOSE.load()) {
                        LOG.error("failed to compile: " + scriptNode.getFile(), e);
                    }
                    else {
                        LOG.error("failed to compile: " + scriptNode.getFile() + " - " + e);
                    }
                }
            }
            if (compile && script == null) {
                // IR JIT does not handle all scripts yet, so let those that fail run in interpreter instead
                // FIXME: restore error once JIT should handle everything
            }
        }

        // we do pre and post load outside the "body" versions to pre-prepare
        // and pre-push the dynamic scope we need for lastline
        Helpers.preLoad(context, ((RootNode) scriptNode).getStaticScope().getVariables());

        try {
            if (script != null) {
                runScriptBody(script);
            } else {
                runInterpreterBody(scriptNode);
            }

        } finally {
            Helpers.postLoad(context);
        }

        return getNil();
    }

    // Modifies incoming source for -n, -p, and -F
    private RootNode addGetsLoop(RootNode oldRoot, boolean printing, boolean processLineEndings, boolean split) {
        ISourcePosition pos = oldRoot.getPosition();
        BlockNode newBody = new BlockNode(pos);
        RubySymbol dollarSlash = newSymbol(CommonByteLists.DOLLAR_SLASH);
        newBody.add(new GlobalAsgnNode(pos, dollarSlash, new StrNode(pos, ((RubyString) globalVariables.get("$/")).getByteList())));

        if (processLineEndings) newBody.add(new GlobalAsgnNode(pos, newSymbol(CommonByteLists.DOLLAR_BACKSLASH), new GlobalVarNode(pos, dollarSlash)));

        GlobalVarNode dollarUnderscore = new GlobalVarNode(pos, newSymbol("$_"));

        BlockNode whileBody = new BlockNode(pos);
        newBody.add(new WhileNode(pos, new VCallNode(pos, newSymbol("gets")), whileBody));

        if (processLineEndings) whileBody.add(new CallNode(pos, dollarUnderscore, newSymbol("chomp!"), null, null, false));
        if (split) whileBody.add(new GlobalAsgnNode(pos, newSymbol("$F"), new CallNode(pos, dollarUnderscore, newSymbol("split"), null, null, false)));

        if (oldRoot.getBodyNode() instanceof BlockNode) {   // common case n stmts
            whileBody.addAll(((BlockNode) oldRoot.getBodyNode()));
        } else {                                            // single expr script
            whileBody.add(oldRoot.getBodyNode());
        }

        if (printing) whileBody.add(new FCallNode(pos, newSymbol("puts"), new ArrayNode(pos, dollarUnderscore), null));

        return new RootNode(pos, oldRoot.getScope(), newBody, oldRoot.getFile());
    }

    /**
     * Run the specified script without any of the loop-processing wrapper
     * code.
     *
     * @param scriptNode The root node of the script to be executed
     * bytecode before execution
 *     @param wrap whether to wrap the execution in an anonymous module
     * @return The result of executing the script
     */
    public IRubyObject runNormally(Node scriptNode, boolean wrap) {
        return runNormally(scriptNode, getTopSelf(), wrap);
    }

    public IRubyObject runNormally(Node scriptNode, IRubyObject self, boolean wrap) {
        ScriptAndCode scriptAndCode = null;
        boolean compile = getInstanceConfig().getCompileMode().shouldPrecompileCLI();
        if (compile || config.isShowBytecode()) {
            scriptAndCode = precompileCLI((RootNode) scriptNode);
        }

        if (scriptAndCode != null) {
            if (config.isShowBytecode()) {
                TraceClassVisitor tracer = new TraceClassVisitor(new PrintWriter(System.err));
                ClassReader reader = new ClassReader(scriptAndCode.bytecode());
                reader.accept(tracer, 0);
                return getNil();
            }

            return runScript(scriptAndCode.script(), self, wrap);
        } else {
            // FIXME: temporarily allowing JIT to fail for $0 and fall back on interpreter
//            failForcedCompile(scriptNode);

            return runInterpreter(scriptNode);
        }
    }

    /**
     * Run the specified script without any of the loop-processing wrapper
     * code.
     *
     * @param scriptNode The root node of the script to be executed
     * bytecode before execution
     * @return The result of executing the script
     */
    public IRubyObject runNormally(Node scriptNode) {
        return runNormally(scriptNode, false);
    }

    private ScriptAndCode precompileCLI(RootNode scriptNode) {
        ScriptAndCode scriptAndCode = null;

        // IR JIT does not handle all scripts yet, so let those that fail run in interpreter instead
        // FIXME: restore error once JIT should handle everything
        try {
            scriptAndCode = tryCompile(scriptNode, new ClassDefiningJRubyClassLoader(getJRubyClassLoader()));
            if (scriptAndCode != null && Options.JIT_LOGGING.load()) {
                LOG.info("done compiling target script: {}", scriptNode.getFile());
            }
        } catch (Exception e) {
            if (Options.JIT_LOGGING.load()) {
                if (Options.JIT_LOGGING_VERBOSE.load()) {
                    LOG.error("failed to compile target script: " + scriptNode.getFile(), e);
                }
                else {
                    LOG.error("failed to compile target script: " + scriptNode.getFile() + " - " + e);
                }
            }
        }
        return scriptAndCode;
    }

    /**
     * Try to compile the code associated with the given Node, returning an
     * instance of the successfully-compiled Script or null if the script could
     * not be compiled.
     *
     * @param node The node to attempt to compiled
     * @return an instance of the successfully-compiled Script, or null.
     */
    public Script tryCompile(Node node) {
        return tryCompile((RootNode) node, new ClassDefiningJRubyClassLoader(getJRubyClassLoader())).script();
    }

    private ScriptAndCode tryCompile(RootNode root, ClassDefiningClassLoader classLoader) {
        try {
            return Compiler.getInstance().execute(this, root, classLoader);
        } catch (NotCompilableException e) {
            if (Options.JIT_LOGGING.load()) {
                if (Options.JIT_LOGGING_VERBOSE.load()) {
                    LOG.error("failed to compile target script: " + root.getFile(), e);
                }
                else {
                    LOG.error("failed to compile target script: " + root.getFile() + " - " + e.getLocalizedMessage());
                }
            }
            return null;
        }
    }

    public IRubyObject runScript(Script script) {
        return runScript(script, false);
    }

    public IRubyObject runScript(Script script, boolean wrap) {
        return runScript(script, getTopSelf(), wrap);
    }

    public IRubyObject runScript(Script script, IRubyObject self, boolean wrap) {
        return script.load(getCurrentContext(), self, wrap);
    }

    /**
     * This is used for the "gets" loop, and we bypass 'load' to use an
     * already-prepared, already-pushed scope for the script body.
     */
    public IRubyObject runScriptBody(Script script) {
        return script.__file__(getCurrentContext(), getTopSelf(), Block.NULL_BLOCK);
    }

    public IRubyObject runInterpreter(ThreadContext context, ParseResult parseResult, IRubyObject self) {
        try {
            return interpreter.execute(this, parseResult, self);
        } catch (IRReturnJump ex) {
            /* We happen to not push script scope as a dynamic scope or at least we seem to get rid of it.
             * This will capture any return which says it should return to a script scope as the reasonable
             * exit point.  We still raise when jump off point is anything else since that is a bug.
             */
            if (!ex.methodToReturnFrom.getStaticScope().getIRScope().isScriptScope()) {
                System.err.println("Unexpected 'return' escaped the runtime from " + ex.returnScope.getIRScope() + " to " + ex.methodToReturnFrom.getStaticScope().getIRScope());
                System.err.println(ThreadContext.createRawBacktraceStringFromThrowable(ex, false));
                Throwable t = ex;
                while ((t = t.getCause()) != null) {
                    System.err.println("Caused by:");
                    System.err.println(ThreadContext.createRawBacktraceStringFromThrowable(t, false));
                }
            }
        }

        return context.nil;
   }

    public IRubyObject runInterpreter(ThreadContext context,  Node rootNode, IRubyObject self) {
        assert rootNode != null : "scriptNode is not null";
        return interpreter.execute(this, (ParseResult) rootNode, self);
    }

    public IRubyObject runInterpreter(Node scriptNode) {
        return runInterpreter(getCurrentContext(), scriptNode, getTopSelf());
    }

    public IRubyObject runInterpreter(ParseResult parseResult) {
        return runInterpreter(getCurrentContext(), parseResult, getTopSelf());
    }

    /**
     * This is used for the "gets" loop, and we bypass 'load' to use an
     * already-prepared, already-pushed scope for the script body.
     */
    public IRubyObject runInterpreterBody(Node scriptNode) {
        assert scriptNode != null : "scriptNode is not null";
        assert scriptNode instanceof RootNode : "scriptNode is not a RootNode";

        return runInterpreter(scriptNode);
    }

    public Parser getParser() {
        return parser;
    }

    public BeanManager getBeanManager() {
        return beanManager;
    }

    public JITCompiler getJITCompiler() {
        return jitCompiler;
    }

    public InlineStats getInlineStats() {
        return inlineStats;
    }

    /**
     * Get the Caches management object.
     *
     * @return the current runtime's Caches management object
     */
    public Caches getCaches() {
        return caches;
    }

    /**
     * @deprecated use #newInstance()
     */
    public static Ruby getDefaultInstance() {
        return newInstance();
    }

    @Deprecated
    public static Ruby getCurrentInstance() {
        return null;
    }

    @Deprecated
    public static void setCurrentInstance(Ruby runtime) {
    }

    public int allocSymbolId() {
        return symbolLastId.incrementAndGet();
    }
    public int allocModuleId() {
        return moduleLastId.incrementAndGet();
    }
    public void addModule(RubyModule module) {
        allModules.put(module, RubyBasicObject.NEVER);
    }

    public void eachModule(Consumer<RubyModule> func) {
        Enumeration<RubyModule> e = allModules.keys();
        while (e.hasMoreElements()) {
            func.accept(e.nextElement());
        }
    }

    @Deprecated
    public void eachModule(Function1<Object, IRubyObject> func) {
        Enumeration<RubyModule> e = allModules.keys();
        while (e.hasMoreElements()) {
            func.apply(e.nextElement());
        }
    }

    /**
     * Retrieve the module with the given name from the Object namespace.
     *
     * @param name The name of the module
     * @return The module or null if not found
     */
    public RubyModule getModule(String name) {
        return objectClass.getModule(name);
    }

    @Deprecated
    public RubyModule fastGetModule(String internedName) {
        return getModule(internedName);
    }

    /**
     * Retrieve the class with the given name from the Object namespace.
     *
     * @param name The name of the class
     * @return The class
     */
    public RubyClass getClass(String name) {
        return objectClass.getClass(name);
    }

    /**
     * Retrieve the class with the given name from the Object namespace. The
     * module name must be an interned string, but this method will be faster
     * than the non-interned version.
     *
     * @param internedName the name of the class; <em>must</em> be an interned String!
     * @return
     */
    @Deprecated
    public RubyClass fastGetClass(String internedName) {
        return getClass(internedName);
    }

    /**
     * Define a new class under the Object namespace. Roughly equivalent to
     * rb_define_class in MRI.
     *
     * @param name The name for the new class
     * @param superClass The super class for the new class
     * @param allocator An ObjectAllocator instance that can construct
     * instances of the new class.
     * @return The new class
     */
    @Extension
    public RubyClass defineClass(String name, RubyClass superClass, ObjectAllocator allocator) {
        return defineClassUnder(name, superClass, allocator, objectClass);
    }

    /**
     * A variation of defineClass that allows passing in an array of supplementary
     * call sites for improving dynamic invocation performance.
     *
     * @param name The name for the new class
     * @param superClass The super class for the new class
     * @param allocator An ObjectAllocator instance that can construct
     * instances of the new class.
     * @return The new class
     */
    public RubyClass defineClass(String name, RubyClass superClass, ObjectAllocator allocator, CallSite[] callSites) {
        return defineClassUnder(name, superClass, allocator, objectClass, callSites);
    }

    /**
     * Define a new class with the given name under the given module or class
     * namespace. Roughly equivalent to rb_define_class_under in MRI.
     *
     * If the name specified is already bound, its value will be returned if:
     * * It is a class
     * * No new superclass is being defined
     *
     * @param name The name for the new class
     * @param superClass The super class for the new class
     * @param allocator An ObjectAllocator instance that can construct
     * instances of the new class.
     * @param parent The namespace under which to define the new class
     * @return The new class
     */
    @Extension
    public RubyClass defineClassUnder(String name, RubyClass superClass, ObjectAllocator allocator, RubyModule parent) {
        return defineClassUnder(name, superClass, allocator, parent, null);
    }

    /**
     * A variation of defineClassUnder that allows passing in an array of
     * supplementary call sites to improve dynamic invocation.
     *
     * @param id The name for the new class as an ISO-8859_1 String (id-value)
     * @param superClass The super class for the new class
     * @param allocator An ObjectAllocator instance that can construct
     * instances of the new class.
     * @param parent The namespace under which to define the new class
     * @param callSites The array of call sites to add
     * @return The new class
     */
    public RubyClass defineClassUnder(String id, RubyClass superClass, ObjectAllocator allocator, RubyModule parent, CallSite[] callSites) {
        IRubyObject classObj = parent.getConstantAt(id);

        if (classObj != null) {
            if (!(classObj instanceof RubyClass)) throw newTypeError(str(this, ids(this, id), " is not a class"));
            RubyClass klazz = (RubyClass)classObj;
            if (klazz.getSuperClass().getRealClass() != superClass) {
                throw newNameError(str(this, ids(this, id), " is already defined"), id);
            }
            // If we define a class in Ruby, but later want to allow it to be defined in Java,
            // the allocator needs to be updated
            if (klazz.getAllocator() != allocator) {
                klazz.setAllocator(allocator);
            }
            return klazz;
        }

        boolean parentIsObject = parent == objectClass;

        if (superClass == null) {
            IRubyObject className = parentIsObject ? ids(this, id) :
                    parent.toRubyString(getCurrentContext()).append(newString("::")).append(ids(this, id));
            warnings.warn(ID.NO_SUPER_CLASS, str(this, "no super class for `", className, "', Object assumed"));

            superClass = objectClass;
        }

        return RubyClass.newClass(this, superClass, id, allocator, parent, !parentIsObject, callSites);
    }

    /**
     * Define a new module under the Object namespace. Roughly equivalent to
     * rb_define_module in MRI.
     *
     * @param name The name of the new module
     * @returns The new module
     */
    @Extension
    public RubyModule defineModule(String name) {
        return defineModuleUnder(name, objectClass);
    }

    /**
     * Define a new module with the given name under the given module or
     * class namespace. Roughly equivalent to rb_define_module_under in MRI.
     *
     * @param name The name of the new module
     * @param parent The class or module namespace under which to define the
     * module
     * @returns The new module
     */
    @Extension
    public RubyModule defineModuleUnder(String name, RubyModule parent) {
        IRubyObject moduleObj = parent.getConstantAt(name);

        boolean parentIsObject = parent == objectClass;

        if (moduleObj != null ) {
            if (moduleObj.isModule()) return (RubyModule)moduleObj;

            RubyString typeName = parentIsObject ?
                    types(this, moduleObj.getMetaClass()) : types(this, parent, moduleObj.getMetaClass());

            throw newTypeError(str(this, typeName, " is not a module"));
        }

        return RubyModule.newModule(this, name, parent, !parentIsObject);
    }

    /**
     * From Object, retrieve the named module. If it doesn't exist a
     * new module is created.
     *
     * @param id The name of the module
     * @returns The existing or new module
     */
    public RubyModule getOrCreateModule(String id) {
        IRubyObject module = objectClass.getConstantAt(id);
        if (module == null) {
            module = defineModule(id);
        } else if (!module.isModule()) {
            throw newTypeError(str(this, ids(this, id), " is not a Module"));
<<<<<<< HEAD
        }

        return (RubyModule) module;
    }

    public KCode getKCode() {
        return kcode;
    }

    public void setKCode(KCode kcode) {
        this.kcode = kcode;
    }

    /** rb_define_global_const
     * Define a constant on the global namespace (i.e. Object) with the given
     * name and value.
     *
     * @param name the name
     * @param value the value
     */
    public void defineGlobalConstant(String name, IRubyObject value) {
        objectClass.defineConstant(name, value);
    }

    /**
     * Fetch a constant from the global namespace (i.e. Object) with the given
     * name.
     *
     * @param name the name
     * @return the value
     */
    public IRubyObject fetchGlobalConstant(String name) {
        return objectClass.fetchConstant(name, false);
    }

    public boolean isClassDefined(String name) {
        return getModule(name) != null;
    }

    /**
     * This method is called immediately after constructing the Ruby instance.
     * The main thread is prepared for execution, all core classes and libraries
     * are initialized, and any libraries required on the command line are
     * loaded.
     */
    private void init() {
        // Construct key services
        javaSupport = loadJavaSupport();

        executor = new ThreadPoolExecutor(
                RubyInstanceConfig.POOL_MIN,
                RubyInstanceConfig.POOL_MAX,
                RubyInstanceConfig.POOL_TTL,
                TimeUnit.SECONDS,
                new SynchronousQueue<Runnable>(),
                new DaemonThreadFactory("Ruby-" + getRuntimeNumber() + "-Worker"));

        fiberExecutor = new ThreadPoolExecutor(
                0,
                Integer.MAX_VALUE,
                RubyInstanceConfig.FIBER_POOL_TTL,
                TimeUnit.SECONDS,
                new SynchronousQueue<Runnable>(),
                new DaemonThreadFactory("Ruby-" + getRuntimeNumber() + "-Fiber"));

        // initialize the root of the class hierarchy completely
        initRoot();

        // Set up the main thread in thread service
        threadService.initMainThread();

        // Get the main threadcontext (gets constructed for us)
        final ThreadContext context = getCurrentContext();

        // Construct the top-level execution frame and scope for the main thread
        context.prepareTopLevel(objectClass, topSelf);

        // Initialize all the core classes
        bootstrap();

        // set up defined messages
        initDefinedMessages();

        // set up thread statuses
        initThreadStatuses();

        // Create an IR manager and a top-level IR scope and bind it to the top-level static-scope object
        irManager = new IRManager(this, getInstanceConfig());
        // FIXME: This registers itself into static scope as a side-effect.  Let's make this
        // relationship handled either more directly or through a descriptive method
        // FIXME: We need a failing test case for this since removing it did not regress tests
        IRScope top = new IRScriptBody(irManager, "", context.getCurrentScope().getStaticScope());
        top.allocateInterpreterContext(Collections.EMPTY_LIST);

        // Initialize the "dummy" class used as a marker
        dummyClass = new RubyClass(this, classClass);
        dummyClass.freeze(context);

        // Create global constants and variables
        RubyGlobal.createGlobals(context, this);

        // Prepare LoadService and load path
        loadService = config.createLoadService(this);
        getLoadService().init(config.getLoadPaths());

        // out of base boot mode
        bootingCore = false;

        // Don't load boot-time libraries when debugging IR
        if (!RubyInstanceConfig.DEBUG_PARSER) {
            // initialize Java support
            initJavaSupport();

            // init Ruby-based kernel
            initRubyKernel();

            // Define blank modules for feature detection in preludes
            if (!config.isDisableGems()) {
                defineModule("Gem");
            }
            if (!config.isDisableDidYouMean()) {
                defineModule("DidYouMean");
            }

            // Provide some legacy libraries
            loadService.provide("enumerator.rb");
            loadService.provide("rational.rb");
            loadService.provide("complex.rb");
            loadService.provide("thread.rb");

            // Load preludes
            initRubyPreludes();
        }

        SecurityHelper.checkCryptoRestrictions(this);

        // everything booted, so SizedQueue should be available; set up root fiber
        ThreadFiber.initRootFiber(context, context.getThread());

        if(config.isProfiling()) {
            // additional twiddling for profiled mode
            getLoadService().require("jruby/profiler/shutdown_hook");

            // recache core methods, since they'll have profiling wrappers now
            kernelModule.invalidateCacheDescendants(); // to avoid already-cached methods
            RubyKernel.recacheBuiltinMethods(this);
            RubyBasicObject.recacheBuiltinMethods(this);
        }

        if (config.getLoadGemfile()) {
            loadBundler();
        }

        deprecatedNetworkStackProperty();

        // Done booting JRuby runtime
        bootingRuntime = false;

        // Require in all libraries specified on command line
        for (String scriptName : config.getRequiredLibraries()) {
            topSelf.callMethod(context, "require", RubyString.newString(this, scriptName));
        }
    }

    public JavaSupport loadJavaSupport() {
        return new JavaSupportImpl(this);
    }

    private void loadBundler() {
        loadService.loadFromClassLoader(getClassLoader(), "jruby/bundler/startup.rb", false);
    }

    private boolean doesReflectionWork() {
        try {
            ClassLoader.class.getDeclaredMethod("getResourceAsStream", String.class);
            return true;
        } catch (Exception e) {
            return false;
        }
    }

    private void bootstrap() {
        initCore();
        initExceptions();
        initLibraries();
    }

    private void initDefinedMessages() {
        for (DefinedMessage definedMessage : DefinedMessage.values()) {
            RubyString str = newDeduplicatedString(definedMessage.getText());
            definedMessages.put(definedMessage, str);
        }
    }

    private void initThreadStatuses() {
        for (RubyThread.Status status : RubyThread.Status.values()) {
            RubyString str = RubyString.newString(this, status.bytes);
            str.setFrozen(true);
            threadStatuses.put(status, str);
        }
    }

    private void initRoot() {
        // Bootstrap the top of the hierarchy
        basicObjectClass = RubyClass.createBootstrapClass(this, "BasicObject", null, RubyBasicObject.BASICOBJECT_ALLOCATOR);
        objectClass = RubyClass.createBootstrapClass(this, "Object", basicObjectClass, RubyObject.OBJECT_ALLOCATOR);
        moduleClass = RubyClass.createBootstrapClass(this, "Module", objectClass, RubyModule.MODULE_ALLOCATOR);
        classClass = RubyClass.createBootstrapClass(this, "Class", moduleClass, RubyClass.CLASS_ALLOCATOR);

        basicObjectClass.setMetaClass(classClass);
        objectClass.setMetaClass(basicObjectClass);
        moduleClass.setMetaClass(classClass);
        classClass.setMetaClass(classClass);

        RubyClass metaClass;
        metaClass = basicObjectClass.makeMetaClass(classClass);
        metaClass = objectClass.makeMetaClass(metaClass);
        metaClass = moduleClass.makeMetaClass(metaClass);
        metaClass = classClass.makeMetaClass(metaClass);

        RubyBasicObject.createBasicObjectClass(this, basicObjectClass);
        RubyObject.createObjectClass(this, objectClass);
        RubyModule.createModuleClass(this, moduleClass);
        RubyClass.createClassClass(this, classClass);

        // set constants now that they're initialized
        basicObjectClass.setConstant("BasicObject", basicObjectClass);
        objectClass.setConstant("BasicObject", basicObjectClass);
        objectClass.setConstant("Object", objectClass);
        objectClass.setConstant("Class", classClass);
        objectClass.setConstant("Module", moduleClass);

        // Initialize Kernel and include into Object
        RubyModule kernel = RubyKernel.createKernelModule(this);
        objectClass.includeModule(kernelModule);

        // In 1.9 and later, Kernel.gsub is defined only when '-p' or '-n' is given on the command line
        if (config.getKernelGsubDefined()) {
            kernel.addMethod("gsub", new JavaMethod(kernel, Visibility.PRIVATE, "gsub") {

                @Override
                public IRubyObject call(ThreadContext context, IRubyObject self, RubyModule clazz, String name, IRubyObject[] args, Block block) {
                    switch (args.length) {
                        case 1:
                            return RubyKernel.gsub(context, self, args[0], block);
                        case 2:
                            return RubyKernel.gsub(context, self, args[0], args[1], block);
                        default:
                            throw newArgumentError(String.format("wrong number of arguments %d for 1..2", args.length));
                    }
                }
            });
        }

        // Object is ready, create top self
        topSelf = TopSelfFactory.createTopSelf(this, false);

        // Pre-create all the core classes potentially referenced during startup
        RubyNil.createNilClass(this);
        RubyBoolean.createFalseClass(this);
        RubyBoolean.createTrueClass(this);

        nilObject = new RubyNil(this);
        for (int i=0; i<NIL_PREFILLED_ARRAY_SIZE; i++) nilPrefilledArray[i] = nilObject;
        singleNilArray = new IRubyObject[] {nilObject};

        falseObject = new RubyBoolean.False(this);
        falseObject.setFrozen(true);
        trueObject = new RubyBoolean.True(this);
        trueObject.setFrozen(true);

        reportOnException = trueObject;
    }

    private void initCore() {
        if (profile.allowClass("Data")) {
            dataClass = defineClass("Data", objectClass, ObjectAllocator.NOT_ALLOCATABLE_ALLOCATOR);
            getObject().deprecateConstant(this, "Data");
        }

        RubyComparable.createComparable(this);
        RubyEnumerable.createEnumerableModule(this);
        RubyString.createStringClass(this);

        encodingService = new EncodingService(this);

        RubySymbol.createSymbolClass(this);

        if (profile.allowClass("ThreadGroup")) {
            RubyThreadGroup.createThreadGroupClass(this);
        }
        if (profile.allowClass("Thread")) {
            RubyThread.createThreadClass(this);
        }
        if (profile.allowClass("Exception")) {
            RubyException.createExceptionClass(this);
=======
>>>>>>> a69b62e0
        }

        return (RubyModule) module;
    }

    public KCode getKCode() {
        return kcode;
    }

    public void setKCode(KCode kcode) {
        this.kcode = kcode;
    }

    /** rb_define_global_const
     * Define a constant on the global namespace (i.e. Object) with the given
     * name and value.
     *
     * @param name the name
     * @param value the value
     */
    public void defineGlobalConstant(String name, IRubyObject value) {
        objectClass.defineConstant(name, value);
    }

    /**
     * Fetch a constant from the global namespace (i.e. Object) with the given
     * name.
     *
     * @param name the name
     * @return the value
     */
    public IRubyObject fetchGlobalConstant(String name) {
        return objectClass.fetchConstant(name, false);
    }

    public boolean isClassDefined(String name) {
        return getModule(name) != null;
    }

    public JavaSupport loadJavaSupport() {
        return new JavaSupportImpl(this);
    }

    private void loadBundler() {
        loadService.loadFromClassLoader(getClassLoader(), "jruby/bundler/startup.rb", false);
    }

    private boolean doesReflectionWork() {
        try {
            ClassLoader.class.getDeclaredMethod("getResourceAsStream", String.class);
            return true;
        } catch (Exception e) {
            return false;
        }
    }

    private void initDefinedMessages() {
        for (DefinedMessage definedMessage : DefinedMessage.values()) {
            RubyString str = freezeAndDedupString(
                RubyString.newString(this, ByteList.create(definedMessage.getText())));
            definedMessages.put(definedMessage, str);
        }
    }

    private void initThreadStatuses() {
        for (RubyThread.Status status : RubyThread.Status.values()) {
            RubyString str = RubyString.newString(this, status.bytes);
            str.setFrozen(true);
            threadStatuses.put(status, str);
        }
    }

    @SuppressWarnings("deprecation")
    private RubyClass initContinuation() {
        // Bare-bones class for backward compatibility
        if (profile.allowClass("Continuation")) {
            // Some third-party code (racc's cparse ext, at least) uses RubyContinuation directly, so we need this.
            // Most functionality lives in continuation.rb now.
            return RubyContinuation.createContinuation(this);
        }
        return null;
    }

    public static final int NIL_PREFILLED_ARRAY_SIZE = RubyArray.ARRAY_DEFAULT_SIZE * 8;
    private final IRubyObject nilPrefilledArray[];

    public IRubyObject[] getNilPrefilledArray() {
        return nilPrefilledArray;
    }

    private void initExceptions() {
        ifAllowed("StandardError",          (ruby) -> standardError = RubyStandardError.define(ruby, exceptionClass));
        ifAllowed("RubyError",              (ruby) -> runtimeError = RubyRuntimeError.define(ruby, standardError));
        ifAllowed("FrozenError",            (ruby) -> frozenError = RubyFrozenError.define(ruby, runtimeError));
        ifAllowed("IOError",                (ruby) -> ioError = RubyIOError.define(ruby, standardError));
        ifAllowed("ScriptError",            (ruby) -> scriptError = RubyScriptError.define(ruby, exceptionClass));
        ifAllowed("RangeError",             (ruby) -> rangeError = RubyRangeError.define(ruby, standardError));
        ifAllowed("SignalException",        (ruby) -> signalException = RubySignalException.define(ruby, exceptionClass));
        ifAllowed("NameError",              (ruby) -> {
            nameError = RubyNameError.define(ruby, standardError);
            nameErrorMessage = RubyNameError.RubyNameErrorMessage.define(ruby, nameError);
        });
        ifAllowed("NoMethodError",          (ruby) -> noMethodError = RubyNoMethodError.define(ruby, nameError));
        ifAllowed("SystemExit",             (ruby) -> systemExit = RubySystemExit.define(ruby, exceptionClass));
        ifAllowed("LocalJumpError",         (ruby) -> localJumpError = RubyLocalJumpError.define(ruby, standardError));
        ifAllowed("SystemCallError",        (ruby) -> systemCallError = RubySystemCallError.define(ruby, standardError));
        ifAllowed("Fatal",                  (ruby) -> fatal = RubyFatal.define(ruby, exceptionClass));
        ifAllowed("Interrupt",              (ruby) -> interrupt = RubyInterrupt.define(ruby, signalException));
        ifAllowed("TypeError",              (ruby) -> typeError = RubyTypeError.define(ruby, standardError));
        ifAllowed("ArgumentError",          (ruby) -> argumentError = RubyArgumentError.define(ruby, standardError));
        ifAllowed("UncaughtThrowError",     (ruby) -> uncaughtThrowError = RubyUncaughtThrowError.define(ruby, argumentError));
        ifAllowed("IndexError",             (ruby) -> indexError = RubyIndexError.define(ruby, standardError));
        ifAllowed("StopIteration",          (ruby) -> stopIteration = RubyStopIteration.define(ruby, indexError));
        ifAllowed("SyntaxError",            (ruby) -> syntaxError = RubySyntaxError.define(ruby, scriptError));
        ifAllowed("LoadError",              (ruby) -> loadError = RubyLoadError.define(ruby, scriptError));
        ifAllowed("NotImplementedError",    (ruby) -> notImplementedError = RubyNotImplementedError.define(ruby, scriptError));
        ifAllowed("SecurityError",          (ruby) -> securityError = RubySecurityError.define(ruby, exceptionClass));
        ifAllowed("NoMemoryError",          (ruby) -> noMemoryError = RubyNoMemoryError.define(ruby, exceptionClass));
        ifAllowed("RegexpError",            (ruby) -> regexpError = RubyRegexpError.define(ruby, standardError));
        // Proposal to RubyCommons for interrupting Regexps
        ifAllowed("InterruptedRegexpError", (ruby) -> interruptedRegexpError = RubyInterruptedRegexpError.define(ruby, regexpError));
        ifAllowed("EOFError",               (ruby) -> eofError = RubyEOFError.define(ruby, ioError));
        ifAllowed("ThreadError",            (ruby) -> threadError = RubyThreadError.define(ruby, standardError));
        ifAllowed("ConcurrencyError",       (ruby) -> concurrencyError = RubyConcurrencyError.define(ruby, threadError));
        ifAllowed("SystemStackError",       (ruby) -> systemStackError = RubySystemStackError.define(ruby, exceptionClass));
        ifAllowed("ZeroDivisionError",      (ruby) -> zeroDivisionError = RubyZeroDivisionError.define(ruby, standardError));
        ifAllowed("FloatDomainError",       (ruby) -> floatDomainError = RubyFloatDomainError.define(ruby, rangeError));
        ifAllowed("EncodingError",          (ruby) -> {
            encodingError = RubyEncodingError.define(ruby, standardError);
            encodingCompatibilityError = RubyEncodingError.RubyCompatibilityError.define(ruby, encodingError, encodingClass);
            invalidByteSequenceError = RubyEncodingError.RubyInvalidByteSequenceError.define(ruby, encodingError, encodingClass);
            undefinedConversionError = RubyEncodingError.RubyUndefinedConversionError.define(ruby, encodingError, encodingClass);
            converterNotFoundError = RubyEncodingError.RubyConverterNotFoundError.define(ruby, encodingError, encodingClass);
        });
        ifAllowed("Fiber",                  (ruby) -> fiberError = RubyFiberError.define(ruby, standardError));
        ifAllowed("ConcurrencyError",       (ruby) -> concurrencyError = RubyConcurrencyError.define(ruby, threadError));
        ifAllowed("KeyError",               (ruby) -> keyError = RubyKeyError.define(ruby, indexError));
        ifAllowed("DomainError",            (ruby) -> mathDomainError = RubyDomainError.define(ruby, argumentError, mathModule));

        initErrno();

        initNativeException();
    }

    private void ifAllowed(String name, Consumer<Ruby> callback) {
        if (profile.allowClass(name)) {
            callback.accept(this);
        }
    }

    @SuppressWarnings("deprecation")
    private void initNativeException() {
        if (profile.allowClass("NativeException")) {
            nativeException = NativeException.createClass(this, runtimeError);
        }
    }

    private final Map<Integer, RubyClass> errnos = new HashMap<>();

    public RubyClass getErrno(int n) {
        return errnos.get(n);
    }

    /**
     * Create module Errno's Variables.  We have this method since Errno does not have its
     * own java class.
     */
    private void initErrno() {
        if (profile.allowModule("Errno")) {
            errnoModule = defineModule("Errno");
            try {
                // define EAGAIN now, so that future EWOULDBLOCK will alias to it
                // see MRI's error.c and its explicit ordering of Errno definitions.
                createSysErr(Errno.EAGAIN.intValue(), Errno.EAGAIN.name());

                for (Errno e : Errno.values()) {
                    Constant c = (Constant) e;
                    if (Character.isUpperCase(c.name().charAt(0))) {
                        createSysErr(c.intValue(), c.name());
                    }
                }

                // map ENOSYS to NotImplementedError
                errnos.put(Errno.ENOSYS.intValue(), notImplementedError);
            } catch (Exception e) {
                // dump the trace and continue
                // this is currently only here for Android, which seems to have
                // bugs in its enumeration logic
                // http://code.google.com/p/android/issues/detail?id=2812
                LOG.error(e);
            }
        }
    }

    /**
     * Creates a system error.
     * @param i the error code (will probably use a java exception instead)
     * @param name of the error to define.
     **/
    private void createSysErr(int i, String name) {
        if (profile.allowClass(name)) {
            if (errnos.get(i) == null) {
                RubyClass errno = getErrno().defineClassUnder(name, systemCallError, systemCallError.getAllocator());
                errnos.put(i, errno);
                errno.defineConstant("Errno", newFixnum(i));
            } else {
                // already defined a class for this errno, reuse it (JRUBY-4747)
                getErrno().setConstant(name, errnos.get(i));
            }
        }
    }

    /**
     * Load libraries expected to be present after a normal boot.
     *
     * This used to register lazy "builtins" that were shipped with JRuby but did not have a file on the filesystem
     * to load via normal `require` logic. Because of how this interacted (badly) with require-hooking tools like
     * bootsnap, we have moved to having all builtins as actual files rather than special virtual entries.
     */
    private void initJavaSupport() {
        // load JRuby internals, which loads Java support
        // if we can't use reflection, 'jruby' and 'java' won't work; no load.
        boolean reflectionWorks = doesReflectionWork();

        if (reflectionWorks) {
            new Java().load(this, false);
            new JRubyUtilLibrary().load(this, false);

<<<<<<< HEAD
            loadService.provide("java.rb");
            loadService.provide("jruby.rb");
            loadService.provide("jruby/util.rb");
=======
            loadService.provide("java", "java.rb");
            loadService.provide("jruby/util", "jruby/util.rb");
>>>>>>> a69b62e0
        }
    }

    private void initRubyKernel() {
        // load Ruby parts of core
        loadService.loadFromClassLoader(getClassLoader(), "jruby/kernel.rb", false);
    }

    private void initRubyPreludes() {
        // We cannot load any .rb and debug new parser features
        if (RubyInstanceConfig.DEBUG_PARSER) return;

        // load Ruby parts of core
        loadService.loadFromClassLoader(getClassLoader(), "jruby/preludes.rb", false);
    }

    public IRManager getIRManager() {
        return irManager;
    }

    /** Getter for property rubyTopSelf.
     * @return Value of property rubyTopSelf.
     */
    public IRubyObject getTopSelf() {
        return topSelf;
    }

    public void setCurrentDirectory(String dir) {
        currentDirectory = dir;
    }

    public String getCurrentDirectory() {
        return currentDirectory;
    }

    public void setCurrentLine(int line) {
        currentLine = line;
    }

    public int getCurrentLine() {
        return currentLine;
    }

    public void setArgsFile(IRubyObject argsFile) {
        this.argsFile = argsFile;
    }

    public IRubyObject getArgsFile() {
        return argsFile;
    }

    public RubyModule getEtc() {
        return etcModule;
    }

    public void setEtc(RubyModule etcModule) {
        this.etcModule = etcModule;
    }

    public RubyClass getObject() {
        return objectClass;
    }

    public RubyClass getBasicObject() {
        return basicObjectClass;
    }

    public RubyClass getModule() {
        return moduleClass;
    }

    public RubyClass getClassClass() {
        return classClass;
    }

    public RubyModule getKernel() {
        return kernelModule;
    }

    ///////////////////////////////////////////////////////////////////////////
    // Cached DynamicMethod objects, used for direct dispatch or for short
    // circuiting dynamic invocation logic.
    ///////////////////////////////////////////////////////////////////////////

    public DynamicMethod getPrivateMethodMissing() {
        return privateMethodMissing;
    }

    public void setPrivateMethodMissing(DynamicMethod method) {
        privateMethodMissing = method;
    }

    public DynamicMethod getProtectedMethodMissing() {
        return protectedMethodMissing;
    }

    public void setProtectedMethodMissing(DynamicMethod method) {
        protectedMethodMissing = method;
    }

    public DynamicMethod getVariableMethodMissing() {
        return variableMethodMissing;
    }

    public void setVariableMethodMissing(DynamicMethod method) {
        variableMethodMissing = method;
    }

    public DynamicMethod getSuperMethodMissing() {
        return superMethodMissing;
    }

    public void setSuperMethodMissing(DynamicMethod method) {
        superMethodMissing = method;
    }

    public DynamicMethod getNormalMethodMissing() {
        return normalMethodMissing;
    }

    public void setNormalMethodMissing(DynamicMethod method) {
        normalMethodMissing = method;
    }

    public DynamicMethod getDefaultMethodMissing() {
        return defaultMethodMissing;
    }

    public boolean isDefaultMethodMissing(DynamicMethod method) {
        return defaultMethodMissing == method || defaultModuleMethodMissing == method;

    }

    public void setDefaultMethodMissing(DynamicMethod method, DynamicMethod moduleMethod) {
        defaultMethodMissing = method;
        defaultModuleMethodMissing = moduleMethod;
    }

    public DynamicMethod getRespondToMethod() {
        return respondTo;
    }

    public void setRespondToMethod(DynamicMethod rtm) {
        this.respondTo = rtm;
    }

    public DynamicMethod getRespondToMissingMethod() {
        return respondToMissing;
    }

    public void setRespondToMissingMethod(DynamicMethod rtmm) {
        this.respondToMissing = rtmm;
    }

    public RubyClass getDummy() {
        return dummyClass;
    }

    public RubyModule getComparable() {
        return comparableModule;
    }

    public RubyClass getNumeric() {
        return numericClass;
    }

    public RubyClass getFloat() {
        return floatClass;
    }

    public RubyClass getInteger() {
        return integerClass;
    }

    public RubyClass getFixnum() {
        return fixnumClass;
    }

    public RubyClass getComplex() {
        return complexClass;
    }

    public RubyClass getRational() {
        return rationalClass;
    }

    public RubyModule getEnumerable() {
        return enumerableModule;
    }

    public RubyClass getEnumerator() {
        return enumeratorClass;
    }

    public RubyClass getYielder() {
        return yielderClass;
    }

    public RubyClass getGenerator() {
        return generatorClass;
    }

    public RubyClass getChain() {
        return chainClass;
    }

    public RubyClass getArithmeticSequence() {
        return aseqClass;
    }

    public RubyClass getFiber() {
        return fiberClass;
    }

    public RubyClass getString() {
        return stringClass;
    }

    public RubyClass getEncoding() {
        return encodingClass;
    }

    public RubyClass getConverter() {
        return converterClass;
    }

    public RubyClass getSymbol() {
        return symbolClass;
    }

    public RubyClass getArray() {
        return arrayClass;
    }

    public RubyClass getHash() {
        return hashClass;
    }

    public RubyClass getRange() {
        return rangeClass;
    }

    /** Returns the "true" instance from the instance pool.
     * @return The "true" instance.
     */
    public RubyBoolean getTrue() {
        return trueObject;
    }

    /** Returns the "false" instance from the instance pool.
     * @return The "false" instance.
     */
    public RubyBoolean getFalse() {
        return falseObject;
    }

    /** Returns the "nil" singleton instance.
     * @return "nil"
     */
    public IRubyObject getNil() {
        return nilObject;
    }

    public IRubyObject[] getSingleNilArray() {
        return singleNilArray;
    }

    public RubyClass getNilClass() {
        return nilClass;
    }

    public RubyClass getTrueClass() {
        return trueClass;
    }

    public RubyClass getFalseClass() {
        return falseClass;
    }

    public RubyClass getProc() {
        return procClass;
    }

    public RubyClass getBinding() {
        return bindingClass;
    }

    public RubyClass getMethod() {
        return methodClass;
    }

    public RubyClass getUnboundMethod() {
        return unboundMethodClass;
    }

    public RubyClass getMatchData() {
        return matchDataClass;
    }

    public RubyClass getRegexp() {
        return regexpClass;
    }

    public RubyClass getTime() {
        return timeClass;
    }

    public RubyModule getMath() {
        return mathModule;
    }

    public RubyModule getMarshal() {
        return marshalModule;
    }

    public RubyClass getBignum() {
        return bignumClass;
    }

    public RubyClass getDir() {
        return dirClass;
    }

    public RubyClass getFile() {
        return fileClass;
    }

    public RubyClass getFileStat() {
        return fileStatClass;
    }

    public RubyModule getFileTest() {
        return fileTestModule;
    }

    public RubyClass getIO() {
        return ioClass;
    }

    public RubyClass getThread() {
        return threadClass;
    }

    public RubyClass getThreadGroup() {
        return threadGroupClass;
    }

    public RubyThreadGroup getDefaultThreadGroup() {
        return defaultThreadGroup;
    }
    void setDefaultThreadGroup(RubyThreadGroup defaultThreadGroup) {
        this.defaultThreadGroup = defaultThreadGroup;
    }

    public RubyClass getContinuation() {
        return continuationClass;
    }

    public RubyClass getStructClass() {
        return structClass;
    }

    public RubyClass getRandomClass() {
        return randomClass;
    }

    public IRubyObject getTmsStruct() {
        return tmsStruct;
    }
    void setTmsStruct(RubyClass tmsStruct) {
        this.tmsStruct = tmsStruct;
    }

    public IRubyObject getPasswdStruct() {
        return passwdStruct;
    }
    public void setPasswdStruct(RubyClass passwdStruct) {
        this.passwdStruct = passwdStruct;
    }

    public IRubyObject getGroupStruct() {
        return groupStruct;
    }
    public void setGroupStruct(RubyClass groupStruct) {
        this.groupStruct = groupStruct;
    }

    public RubyModule getGC() {
        return gcModule;
    }

    public RubyModule getObjectSpaceModule() {
        return objectSpaceModule;
    }

    public RubyModule getProcess() {
        return processModule;
    }

    public RubyClass getProcStatus() {
        return procStatusClass;
    }
    void setProcStatus(RubyClass procStatusClass) {
        this.procStatusClass = procStatusClass;
    }

    public RubyModule getProcUID() {
        return procUIDModule;
    }
    void setProcUID(RubyModule procUIDModule) {
        this.procUIDModule = procUIDModule;
    }

    public RubyModule getProcGID() {
        return procGIDModule;
    }
    void setProcGID(RubyModule procGIDModule) {
        this.procGIDModule = procGIDModule;
    }

    public RubyModule getProcSysModule() {
        return procSysModule;
    }
    void setProcSys(RubyModule procSysModule) {
        this.procSysModule = procSysModule;
    }

    public RubyModule getPrecision() {
        return precisionModule;
    }
    void setPrecision(RubyModule precisionModule) {
        this.precisionModule = precisionModule;
    }

    public RubyHash getENV() {
        return envObject;
    }

    public void setENV(RubyHash env) {
        envObject = env;
    }

    public RubyClass getLocation() {
        return locationClass;
    }

    public void setLocation(RubyClass location) {
        this.locationClass = location;
    }

    public RubyModule getWarning() {
        return warningModule;
    }

    public RubyModule getErrno() {
        return errnoModule;
    }

    public RubyClass getException() {
        return exceptionClass;
    }

    public RubyClass getNameError() {
        return nameError;
    }

    public RubyClass getNameErrorMessage() {
        return nameErrorMessage;
    }

    public RubyClass getNoMethodError() {
        return noMethodError;
    }

    public RubyClass getSignalException() {
        return signalException;
    }

    public RubyClass getRangeError() {
        return rangeError;
    }

    public RubyClass getSystemExit() {
        return systemExit;
    }

    public RubyClass getLocalJumpError() {
        return localJumpError;
    }

    public RubyClass getNativeException() {
        return nativeException;
    }

    public RubyClass getSystemCallError() {
        return systemCallError;
    }

    public RubyClass getKeyError() {
        return keyError;
    }

    public RubyClass getFatal() {
        return fatal;
    }

    public RubyClass getInterrupt() {
        return interrupt;
    }

    public RubyClass getTypeError() {
        return typeError;
    }

    public RubyClass getArgumentError() {
        return argumentError;
    }

    public RubyClass getUncaughtThrowError() {
        return uncaughtThrowError;
    }

    public RubyClass getIndexError() {
        return indexError;
    }

    public RubyClass getStopIteration() {
        return stopIteration;
    }

    public RubyClass getSyntaxError() {
        return syntaxError;
    }

    public RubyClass getStandardError() {
        return standardError;
    }

    public RubyClass getRuntimeError() {
        return runtimeError;
    }

    public RubyClass getFrozenError() {
        return frozenError;
    }

    public RubyClass getIOError() {
        return ioError;
    }

    public RubyClass getLoadError() {
        return loadError;
    }

    public RubyClass getNotImplementedError() {
        return notImplementedError;
    }

    public RubyClass getSecurityError() {
        return securityError;
    }

    public RubyClass getNoMemoryError() {
        return noMemoryError;
    }

    public RubyClass getRegexpError() {
        return regexpError;
    }

    public RubyClass getInterruptedRegexpError() {
        return interruptedRegexpError;
    }

    public RubyClass getEOFError() {
        return eofError;
    }

    public RubyClass getThreadError() {
        return threadError;
    }

    public RubyClass getConcurrencyError() {
        return concurrencyError;
    }

    public RubyClass getSystemStackError() {
        return systemStackError;
    }

    public RubyClass getZeroDivisionError() {
        return zeroDivisionError;
    }

    public RubyClass getFloatDomainError() {
        return floatDomainError;
    }

    public RubyClass getMathDomainError() {
        return mathDomainError;
    }

    public RubyClass getEncodingError() {
        return encodingError;
    }

    public RubyClass getEncodingCompatibilityError() {
        return encodingCompatibilityError;
    }

    public RubyClass getConverterNotFoundError() {
        return converterNotFoundError;
    }

    public RubyClass getFiberError() {
        return fiberError;
    }

    public RubyClass getUndefinedConversionError() {
        return undefinedConversionError;
    }

    public RubyClass getInvalidByteSequenceError() {
        return invalidByteSequenceError;
    }

    RubyRandom.RandomType defaultRand;

    /**
     * @deprecated internal API, to be hidden
     */
    public RubyRandom.RandomType getDefaultRand() {
        return defaultRand;
    }

    public void setDefaultRand(RubyRandom.RandomType defaultRand) {
        this.defaultRand = defaultRand;
    }

    private RubyHash charsetMap;
    @Deprecated // no longer used (internal API)
    public RubyHash getCharsetMap() {
        if (charsetMap == null) charsetMap = new RubyHash(this);
        return charsetMap;
    }

    /** Getter for property isVerbose.
     * @return Value of property isVerbose.
     */
    public IRubyObject getVerbose() {
        return verboseValue;
    }

    public boolean isVerbose() {
        return verbose;
    }

    public boolean warningsEnabled() {
        return warningsEnabled;
    }

    /** Setter for property isVerbose.
     * @param verbose New value of property isVerbose.
     */
    public void setVerbose(IRubyObject verbose) {
        this.verbose = verbose.isTrue();
        this.verboseValue = verbose;
        warningsEnabled = !verbose.isNil();
    }

    /** Getter for property isDebug.
     * @return Value of property isDebug.
     */
    public IRubyObject getDebug() {
        return debug ? trueObject : falseObject;
    }

    public boolean isDebug() {
        return debug;
    }

    /** Setter for property isDebug.
     * @param debug New value of property isDebug.
     */
    public void setDebug(IRubyObject debug) {
        this.debug = debug.isTrue();
    }

    public JavaSupport getJavaSupport() {
        return javaSupport;
    }

    public static ClassLoader getClassLoader() {
        // we try to getService the classloader that loaded JRuby, falling back on System
        ClassLoader loader = Ruby.class.getClassLoader();
        if (loader == null) {
            loader = ClassLoader.getSystemClassLoader();
        }

        return loader;
    }

    public JRubyClassLoader getJRubyClassLoader() {
        return jrubyClassLoader;
    }

    /** Defines a global variable
     */
    public void defineVariable(final GlobalVariable variable, org.jruby.internal.runtime.GlobalVariable.Scope scope) {
        globalVariables.define(variable.name(), new IAccessor() {
            @Override
            public IRubyObject getValue() {
                return variable.get();
            }

            @Override
            public IRubyObject setValue(IRubyObject newValue) {
                return variable.set(newValue);
            }
        }, scope);
    }

    /** defines a readonly global variable
     *
     */
    public void defineReadonlyVariable(String name, IRubyObject value, org.jruby.internal.runtime.GlobalVariable.Scope scope) {
        globalVariables.defineReadonly(name, new ValueAccessor(value), scope);
    }

    // Obsolete parseFile function
    public Node parseFile(InputStream in, String file, DynamicScope scope) {
        return parseFile(in, file, scope, 0);
    }

    // Modern variant of parsFile function above
    public ParseResult parseFile(String file, InputStream in, DynamicScope scope) {
       return parseFile(file, in, scope, 0);
    }

    // Obsolete parseFile function
    public Node parseFile(InputStream in, String file, DynamicScope scope, int lineNumber) {
        addLoadParseToStats();
        return parseFileAndGetAST(in, file, scope, lineNumber, false);
    }

    // Modern variant of parseFile function above
    public ParseResult parseFile(String file, InputStream in, DynamicScope scope, int lineNumber) {
        addLoadParseToStats();

        if (!RubyInstanceConfig.IR_READING) return (ParseResult) parseFileAndGetAST(in, file, scope, lineNumber, false);

        try {
            // Get IR from .ir file
            return IRReader.load(getIRManager(), new IRReaderStream(getIRManager(), IRFileExpert.getIRPersistedFile(file), new ByteList(file.getBytes())));
        } catch (IOException e) {
            // FIXME: What is something actually throws IOException
            return (ParseResult) parseFileAndGetAST(in, file, scope, lineNumber, false);
        }
    }

    // Obsolete parseFileFromMain function
    public Node parseFileFromMain(InputStream in, String file, DynamicScope scope) {
        addLoadParseToStats();

        return parseFileFromMainAndGetAST(in, file, scope);
    }

    // Modern variant of parseFileFromMain function above
    public ParseResult parseFileFromMain(String file, InputStream in, DynamicScope scope) {
        addLoadParseToStats();

        if (!RubyInstanceConfig.IR_READING) return (ParseResult) parseFileFromMainAndGetAST(in, file, scope);

        try {
            return IRReader.load(getIRManager(), new IRReaderStream(getIRManager(), IRFileExpert.getIRPersistedFile(file), new ByteList(file.getBytes())));
        } catch (IOException ex) {
            if (config.isVerbose()) {
                LOG.info(ex);
            }
            else {
                LOG.debug(ex);
            }
            return (ParseResult) parseFileFromMainAndGetAST(in, file, scope);
        }
    }

     private Node parseFileFromMainAndGetAST(InputStream in, String file, DynamicScope scope) {
         return parseFileAndGetAST(in, file, scope, 0, true);
     }

     private Node parseFileAndGetAST(InputStream in, String file, DynamicScope scope, int lineNumber, boolean isFromMain) {
         ParserConfiguration parserConfig =
                 new ParserConfiguration(this, lineNumber, false, true, isFromMain, config);
         setupSourceEncoding(parserConfig, UTF8Encoding.INSTANCE);
         return parser.parse(file, in, scope, parserConfig);
     }

    public Node parseInline(InputStream in, String file, DynamicScope scope) {
        addEvalParseToStats();
        ParserConfiguration parserConfig =
                new ParserConfiguration(this, 0, false, true, false, config);
        setupSourceEncoding(parserConfig, getEncodingService().getLocaleEncoding());
        return parser.parse(file, in, scope, parserConfig);
    }

    private void setupSourceEncoding(ParserConfiguration parserConfig, Encoding defaultEncoding) {
        if (config.getSourceEncoding() != null) {
            if (config.isVerbose()) {
                config.getError().println("-K is specified; it is for 1.8 compatibility and may cause odd behavior");
            }
            parserConfig.setDefaultEncoding(getEncodingService().getEncodingFromString(config.getSourceEncoding()));
        } else {
            parserConfig.setDefaultEncoding(defaultEncoding);
        }
    }

    public Node parseEval(String content, String file, DynamicScope scope, int lineNumber) {
        addEvalParseToStats();

        return parser.parse(file, encodeToBytes(content), scope, new ParserConfiguration(this, lineNumber, false, false, config));
    }

    private byte[] encodeToBytes(String string) {
        Charset charset = getDefaultCharset();

        byte[] bytes = charset == null ? string.getBytes() : string.getBytes(charset);

        return bytes;
    }

    @Deprecated
    public Node parse(String content, String file, DynamicScope scope, int lineNumber,
            boolean extraPositionInformation) {
        return parser.parse(file, content.getBytes(), scope, new ParserConfiguration(this,
                lineNumber, extraPositionInformation, false, true, config));
    }

    public Node parseEval(ByteList content, String file, DynamicScope scope, int lineNumber) {
        addEvalParseToStats();
        return parser.parse(file, content, scope, new ParserConfiguration(this,
                lineNumber, false, false, false, config));
    }

    public Node parse(ByteList content, String file, DynamicScope scope, int lineNumber,
            boolean extraPositionInformation) {
        addEvalParseToStats();
        return parser.parse(file, content, scope, new ParserConfiguration(this,
                lineNumber, extraPositionInformation, false, true, config));
    }


    public ThreadService getThreadService() {
        return threadService;
    }

    public ThreadContext getCurrentContext() {
        return ThreadService.getCurrentContext(threadService);
    }

    /**
     * Returns the loadService.
     * @return ILoadService
     */
    public LoadService getLoadService() {
        return loadService;
    }

    /**
     * This is an internal encoding if actually specified via default_internal=
     * or passed in via -E.
     *
     * @return null or encoding
     */
    public Encoding getDefaultInternalEncoding() {
        return defaultInternalEncoding;
    }

    public void setDefaultInternalEncoding(Encoding defaultInternalEncoding) {
        this.defaultInternalEncoding = defaultInternalEncoding;
    }

    public Encoding getDefaultExternalEncoding() {
        return defaultExternalEncoding;
    }

    public void setDefaultExternalEncoding(Encoding defaultExternalEncoding) {
        this.defaultExternalEncoding = defaultExternalEncoding;
    }

    public Encoding getDefaultFilesystemEncoding() {
        return defaultFilesystemEncoding;
    }

    public void setDefaultFilesystemEncoding(Encoding defaultFilesystemEncoding) {
        this.defaultFilesystemEncoding = defaultFilesystemEncoding;
    }

    /**
     * Get the default java.nio.charset.Charset for the current default internal encoding.
     */
    public Charset getDefaultCharset() {
        Encoding enc = getDefaultEncoding();

        Charset charset = EncodingUtils.charsetForEncoding(enc);

        return charset;
    }

    /**
     * Return the default internal encoding, if set, or UTF-8 by default.
     *
     * @return the default encoding used for new Ruby strings
     */
    public Encoding getDefaultEncoding() {
        Encoding enc = getDefaultInternalEncoding();
        if (enc == null) {
            enc = UTF8Encoding.INSTANCE;
        }
        return enc;
    }

    public EncodingService getEncodingService() {
        return encodingService;
    }

    public RubyWarnings getWarnings() {
        return warnings;
    }

    WarnCallback getRegexpWarnings() {
        return regexpWarnings;
    }

    public PrintStream getErrorStream() {
        // FIXME: We can't guarantee this will always be a RubyIO...so the old code here is not safe
        /*java.io.OutputStream os = ((RubyIO) getGlobalVariables().getService("$stderr")).getOutStream();
        if(null != os) {
            return new PrintStream(os);
        } else {
            return new PrintStream(new org.jruby.util.SwallowingOutputStream());
        }*/
        return new PrintStream(new IOOutputStream(getGlobalVariables().get("$stderr")));
    }

    public InputStream getInputStream() {
        return new IOInputStream(getGlobalVariables().get("$stdin"));
    }

    public PrintStream getOutputStream() {
        return new PrintStream(new IOOutputStream(getGlobalVariables().get("$stdout")));
    }

    public RubyModule getClassFromPath(final String path) {
        return getClassFromPath(path, getTypeError(), true);
    }

    /**
     * Find module from a string (e.g. Foo, Foo::Bar::Car).
     *
     * @param path the path to be searched.
     * @param undefinedExceptionClass exception type to be thrown when it cannot be found.
     * @param flexibleSearch use getConstant vs getConstantAt (former will find inherited constants from parents and fire const_missing).
     * @return the module or null when flexible search is false and a constant cannot be found.
     */
    public RubyModule getClassFromPath(final String path, RubyClass undefinedExceptionClass, boolean flexibleSearch) {
        if (path.length() == 0 || path.charAt(0) == '#') {
            throw newRaiseException(getTypeError(), str(this, "can't retrieve anonymous class ", ids(this, path)));
        }

        ThreadContext context = getCurrentContext();
        RubyModule c = getObject();
        int pbeg = 0, p = 0;
        for (int l = path.length(); p < l; ) {
            while ( p < l && path.charAt(p) != ':' ) p++;

            final String str = path.substring(pbeg, p);

            if ( p < l && path.charAt(p) == ':' ) {
                if ( ++p < l && path.charAt(p) != ':' ) {
                    throw newRaiseException(undefinedExceptionClass, str(this, "undefined class/module ", ids(this, path)));
                }
                pbeg = ++p;
            }

            // FIXME: JI depends on const_missing getting called from Marshal.load (ruby objests do not).  We should marshal JI objects differently so we do not differentiate here.
            boolean isJava = c instanceof JavaPackage || JavaClass.isProxyType(context, c);
            IRubyObject cc = flexibleSearch || isJava ? c.getConstant(str) : c.getConstantAt(str);

            if (!flexibleSearch && cc == null) return null;

            if (!(cc instanceof RubyModule)) {
                throw newRaiseException(getTypeError(), str(this, ids(this, path), " does not refer to class/module"));
            }
            c = (RubyModule) cc;
        }

        return c;
    }

    /** Prints an error with backtrace to the error stream.
     *
     * MRI: eval.c - error_print()
     *
     */
    public void printError(final RubyException ex) {
        if (ex == null) return;

        PrintStream errorStream = getErrorStream();
        String backtrace = config.getTraceType().printBacktrace(ex, errorStream == System.err && getPosix().isatty(FileDescriptor.err));
        try {
            errorStream.print(backtrace);
        } catch (Exception e) {
            System.err.print(backtrace);
        }
    }

    public void printError(final Throwable ex) {
        if (ex instanceof RaiseException) {
            printError(((RaiseException) ex).getException());
            return;
        }

        ByteArrayOutputStream baos = new ByteArrayOutputStream();
        PrintStream errorStream = getErrorStream();

        ex.printStackTrace(new PrintStream(baos));

        try {
            errorStream.write(baos.toByteArray());
        } catch (Exception e) {
            try {
                System.err.write(baos.toByteArray());
            } catch (IOException ioe) {
                ioe.initCause(e);
                throw new RuntimeException("BUG: could not write exception trace", ioe);
            }
        }
    }

    static final String ROOT_FRAME_NAME = "(root)";

    public void loadFile(String scriptName, InputStream in, boolean wrap) {
        IRubyObject self = wrap ? getTopSelf().rbClone() : getTopSelf();

        if (!wrap && Options.COMPILE_CACHE_CLASSES.load()) {
            Script script = tryScriptFromClass(scriptName);

            if (script != null) {
                runScript(script, self, wrap);
                return;
            }
        }

        ThreadContext context = getCurrentContext();

        try {
            context.preNodeEval(self);
            ParseResult parseResult = parseFile(scriptName, in, null);

            // toss an anonymous module into the search path
            if (wrap) wrapWithModule((RubyBasicObject) self, parseResult);

            runInterpreter(context, parseResult, self);
        } finally {
            context.postNodeEval();
        }
    }

    public void loadScope(IRScope scope, boolean wrap) {
        IRubyObject self = wrap ? getTopSelf().rbClone() : getTopSelf();

        if (wrap) {
            // toss an anonymous module into the search path
            scope.getStaticScope().setModule(RubyModule.newModule(this));
        }

        runInterpreter(getCurrentContext(), scope, self);
    }

    public void compileAndLoadFile(String filename, InputStream in, boolean wrap) {
        IRubyObject self = wrap ? getTopSelf().rbClone() : getTopSelf();

        if (!wrap && Options.COMPILE_CACHE_CLASSES.load()) {
            Script script = tryScriptFromClass(filename);

            if (script != null) {
                runScript(script, self, wrap);
                return;
            }
        }

        ParseResult parseResult = parseFile(filename, in, null);
        RootNode root = (RootNode) parseResult;

        if (wrap) {
            wrapWithModule((RubyBasicObject) self, root);
        } else {
            root.getStaticScope().setModule(getObject());
        }

        runNormally(root, self, wrap);
    }

    public StaticScope setupWrappedToplevel(IRubyObject self, StaticScope top) {
        // toss an anonymous module into the search path
        RubyModule wrapper = RubyModule.newModule(this);
        ((RubyBasicObject) self).extend(new IRubyObject[] {wrapper});
        StaticScope newTop = staticScopeFactory.newLocalScope(null);
        top.setPreviousCRefScope(newTop);
        top.setModule(wrapper);

        return newTop;
    }

    private void wrapWithModule(RubyBasicObject self, ParseResult result) {
        setupWrappedToplevel(self, result.getStaticScope());
    }

    public void loadScript(Script script) {
        loadScript(script, false);
    }

    public void loadScript(Script script, boolean wrap) {
        script.load(getCurrentContext(), getTopSelf(), wrap);
    }

    /**
     * Load the given BasicLibraryService instance, wrapping it in Ruby framing
     * to ensure it is isolated from any parent scope.
     *
     * @param extName The name of the extension, to go on the frame wrapping it
     * @param extension The extension object to load
     * @param wrap Whether to use a new "self" for toplevel
     */
    public void loadExtension(String extName, BasicLibraryService extension, boolean wrap) {
        IRubyObject self = wrap ? TopSelfFactory.createTopSelf(this, true) : getTopSelf();
        ThreadContext context = getCurrentContext();

        try {
            context.preExtensionLoad(self);

            extension.basicLoad(this);
        } catch (IOException ioe) {
            throw newIOErrorFromException(ioe);
        } finally {
            context.postNodeEval();
        }
    }

    public void addBoundMethod(String className, String methodName, String rubyName) {
        Map<String, String> javaToRuby = boundMethods.get(className);
        if (javaToRuby == null) boundMethods.put(className, javaToRuby = new HashMap<>());
        javaToRuby.put(methodName, rubyName);
    }

    public void addBoundMethods(String className, String... tuples) {
        Map<String, String> javaToRuby = boundMethods.get(className);
        if (javaToRuby == null) boundMethods.put(className, javaToRuby = new HashMap<>(tuples.length / 2 + 1, 1));
        for (int i = 0; i < tuples.length; i += 2) {
            javaToRuby.put(tuples[i], tuples[i+1]);
        }
    }

    @Deprecated // no longer used -> except for IndyBinder
    public void addBoundMethodsPacked(String className, String packedTuples) {
        List<String> names = StringSupport.split(packedTuples, ';');
        for (int i = 0; i < names.size(); i += 2) {
            addBoundMethod(className, names.get(i), names.get(i+1));
        }
    }

    @Deprecated // no longer used -> except for IndyBinder
    public void addSimpleBoundMethodsPacked(String className, String packedNames) {
        List<String> names = StringSupport.split(packedNames, ';');
        for (String name : names) {
            addBoundMethod(className, name, name);
        }
    }

    public Map<String, Map<String, String>> getBoundMethods() {
        return boundMethods;
    }

    public void setJavaProxyClassFactory(JavaProxyClassFactory factory) {
        this.javaProxyClassFactory = factory;
    }

    public JavaProxyClassFactory getJavaProxyClassFactory() {
        return javaProxyClassFactory;
    }

    private static final EnumSet<RubyEvent> interest =
            EnumSet.of(
                    RubyEvent.C_CALL,
                    RubyEvent.C_RETURN,
                    RubyEvent.CALL,
                    RubyEvent.CLASS,
                    RubyEvent.END,
                    RubyEvent.LINE,
                    RubyEvent.RAISE,
                    RubyEvent.RETURN
            );

    public static class CallTraceFuncHook extends EventHook {
        private RubyProc traceFunc;
        private ThreadContext thread; // if non-null only call traceFunc if it is from this thread.

        public CallTraceFuncHook(ThreadContext context) {
            this.thread = context;
        }

        public void setTraceFunc(RubyProc traceFunc) {
            this.traceFunc = traceFunc;
        }

        public void eventHandler(ThreadContext context, String eventName, String file, int line, String name, IRubyObject type) {
            if (context.isWithinTrace()) return;
            if (thread != null && thread != context) return;

            if (file == null) file = "(ruby)";
            if (type == null) type = context.nil;

            Ruby runtime = context.runtime;
            RubyBinding binding = RubyBinding.newBinding(runtime, context.currentBinding());

            // FIXME: Ultimately we should be getting proper string for this event type
            switch(eventName) {
                case "c_return":
                    eventName = "c-return";
                    break;
                case "c_call":
                    eventName = "c-call";
                    break;
            };

            context.preTrace();
            try {
                traceFunc.call(context, new IRubyObject[]{
                        runtime.newString(eventName), // event name
                        runtime.newString(file), // filename
                        runtime.newFixnum(line), // line numbers should be 1-based
                        name != null ? runtime.newSymbol(name) : runtime.getNil(),
                        binding,
                        type
                });
            } finally {
                context.postTrace();
            }
        }

        @Override
        public boolean equals(Object other) {
            if (!(other instanceof CallTraceFuncHook)) return false;

            return super.equals(other) && thread == ((CallTraceFuncHook) other).thread;
        }

        @Override
        public boolean isInterestedInEvent(RubyEvent event) {
            return interest.contains(event);
        }

        public ThreadContext getThread() {
            return thread;
        }

        @Override
        public EnumSet<RubyEvent> eventSet() {
            return interest;
        }
    };

    private final CallTraceFuncHook callTraceFuncHook = new CallTraceFuncHook(null);

    public synchronized void addEventHook(EventHook hook) {
        if (!RubyInstanceConfig.FULL_TRACE_ENABLED && hook.needsDebug()) {
            // without full tracing, many events will not fire
            getWarnings().warn("tracing (e.g. set_trace_func) will not capture all events without --debug flag");
        }

        EventHook[] hooks = eventHooks;
        EventHook[] newHooks = Arrays.copyOf(hooks, hooks.length + 1);
        newHooks[hooks.length] = hook;
        eventHooks = newHooks;
        hasEventHooks = true;
    }

    public synchronized void removeEventHook(EventHook hook) {
        EventHook[] hooks = eventHooks;

        if (hooks.length == 0) return;

        int pivot = -1;
        for (int i = 0; i < hooks.length; i++) {
            if (hooks[i].equals(hook)) {
                pivot = i;
                break;
            }
        }

        if (pivot == -1) return; // No such hook found.

        EventHook[] newHooks = new EventHook[hooks.length - 1];
        // copy before and after pivot into the new array but don't bother
        // to arraycopy if pivot is first/last element of the old list.
        if (pivot != 0) System.arraycopy(hooks, 0, newHooks, 0, pivot);
        if (pivot != hooks.length-1) System.arraycopy(hooks, pivot + 1, newHooks, pivot, hooks.length - (pivot + 1));

        eventHooks = newHooks;
        hasEventHooks = newHooks.length > 0;
    }

    public void setTraceFunction(RubyProc traceFunction) {
        setTraceFunction(callTraceFuncHook, traceFunction);
    }

    public void setTraceFunction(CallTraceFuncHook hook, RubyProc traceFunction) {
        removeEventHook(hook);

        if (traceFunction == null) return;

        hook.setTraceFunc(traceFunction);
        addEventHook(hook);
    }

    /**
     * Remove all event hooks which are associated with a particular thread.
     * @param context the context of the ruby thread we are interested in.
     */
    public void removeAllCallEventHooksFor(ThreadContext context) {
        if (eventHooks.length == 0) return;

        List<EventHook> hooks = new ArrayList<>(Arrays.asList(eventHooks));

        hooks = hooks.stream().filter(hook ->
                !(hook instanceof CallTraceFuncHook) || !((CallTraceFuncHook) hook).getThread().equals(context)
        ).collect(Collectors.toList());

        EventHook[] newHooks = new EventHook[hooks.size()];
        eventHooks = hooks.toArray(newHooks);
        hasEventHooks = hooks.size() > 0;
    }

    public void callEventHooks(ThreadContext context, RubyEvent event, String file, int line, String name, IRubyObject type) {
        if (context.isEventHooksEnabled()) {
            EventHook hooks[] = eventHooks;

            for (EventHook eventHook: hooks) {
                if (eventHook.isInterestedInEvent(event)) {
                    IRubyObject klass = context.nil;
                    if (type instanceof RubyModule) {
                        if (((RubyModule) type).isIncluded()) {
                            klass = ((RubyModule) type).getNonIncludedClass();
                        } else if (((RubyModule) type).isSingleton()) {
                            klass = ((MetaClass) type).getAttached();
                        }
                    }
                    eventHook.event(context, event, file, line, name, klass);
                }
            }
        }
    }

    public boolean hasEventHooks() {
        return hasEventHooks;
    }

    public GlobalVariables getGlobalVariables() {
        return globalVariables;
    }

    @Deprecated
    public void setGlobalVariables(GlobalVariables globalVariables) {
    }

    /**
     * Add an exit function to be run on runtime exit. Functions are run in FILO order.
     *
     * @param func the function to be run
     */
    public void pushExitFunction(ExitFunction func) {
        exitBlocks.add(0, func);
    }

    /**
     * Push block onto exit stack.  When runtime environment exits
     * these blocks will be evaluated.
     *
     * @return the element that was pushed onto stack
     */
    public IRubyObject pushExitBlock(RubyProc proc) {
        ProcExitFunction func = new ProcExitFunction(proc);

        pushExitFunction(func);

        return proc;
    }

    /**
     * It is possible for looping or repeated execution to encounter the same END
     * block multiple times.  Rather than store extra runtime state we will just
     * make sure it is not already registered.  at_exit by contrast can push the
     * same block many times (and should use pushExitBlock).
     */
    public void pushEndBlock(RubyProc proc) {
        if (alreadyRegisteredEndBlock(proc)) return;
        pushExitBlock(proc);
    }

    private boolean alreadyRegisteredEndBlock(RubyProc newProc) {
        if (exitBlocks.stream().anyMatch((func) -> func.matches(newProc))) {
            return true;
        }
        return false;
    }

    // use this for JRuby-internal finalizers
    public void addInternalFinalizer(Finalizable finalizer) {
        synchronized (internalFinalizersMutex) {
            if (internalFinalizers == null) {
                internalFinalizers = new WeakHashMap<Finalizable, Object>();
            }
            internalFinalizers.put(finalizer, null);
        }
    }

    // this method is for finalizers registered via ObjectSpace
    public void addFinalizer(Finalizable finalizer) {
        synchronized (finalizersMutex) {
            if (finalizers == null) {
                finalizers = new WeakHashMap<Finalizable, Object>();
            }
            finalizers.put(finalizer, null);
        }
    }

    public void removeInternalFinalizer(Finalizable finalizer) {
        synchronized (internalFinalizersMutex) {
            if (internalFinalizers != null) {
                internalFinalizers.remove(finalizer);
            }
        }
    }

    public void removeFinalizer(Finalizable finalizer) {
        synchronized (finalizersMutex) {
            if (finalizers != null) {
                finalizers.remove(finalizer);
            }
        }
    }

    /**
     * Make sure Kernel#at_exit procs getService invoked on runtime shutdown.
     * This method needs to be explicitly called to work properly.
     * I thought about using finalize(), but that did not work and I
     * am not sure the runtime will be at a state to run procs by the
     * time Ruby is going away.  This method can contain any other
     * things that need to be cleaned up at shutdown.
     */
    public void tearDown() {
        tearDown(true);
    }

    // tearDown(boolean) has been added for embedding API. When an error
    // occurs in Ruby code, JRuby does system exit abruptly, no chance to
    // catch exception. This makes debugging really hard. This is why
    // tearDown(boolean) exists.
    public void tearDown(boolean systemExit) {
        int status = 0;

        // clear out old style recursion guards so they don't leak
        mriRecursionGuard = null;

        final ThreadContext context = getCurrentContext();

        // FIXME: 73df3d230b9d92c7237d581c6366df1b92ad9b2b exposed no toplevel scope existing anymore (I think the
        // bogus scope I removed was playing surrogate toplevel scope and wallpapering this bug).  For now, add a
        // bogus scope back for at_exit block run.  This is buggy if at_exit is capturing vars.
        if (!context.hasAnyScopes()) {
            StaticScope topStaticScope = getStaticScopeFactory().newLocalScope(null);
            context.pushScope(new ManyVarsDynamicScope(topStaticScope, null));
        }

        // Run all exit functions from at_exit, END, or Java code
        while (!exitBlocks.isEmpty()) {
            ExitFunction fun = exitBlocks.remove(0);
            int ret = fun.applyAsInt(context);
            if (ret != 0) {
                status = ret;
            }
        }

        // Fetches (and unsets) the SIGEXIT handler, if one exists.
        IRubyObject trapResult = RubySignal.__jtrap_osdefault_kernel(this.getNil(), this.newString("EXIT"));
        if (trapResult instanceof RubyArray) {
            IRubyObject[] trapResultEntries = ((RubyArray) trapResult).toJavaArray();
            IRubyObject exitHandlerProc = trapResultEntries[0];
            if (exitHandlerProc instanceof RubyProc) {
                ((RubyProc) exitHandlerProc).call(context, getSingleNilArray());
            }
        }

        if (finalizers != null) {
            synchronized (finalizersMutex) {
                for (Iterator<Finalizable> finalIter = new ArrayList<>(
                        finalizers.keySet()).iterator(); finalIter.hasNext();) {
                    Finalizable f = finalIter.next();
                    if (f != null) {
                        try {
                            f.finalize();
                        } catch (Throwable t) {
                            // ignore
                        }
                    }
                    finalIter.remove();
                }
            }
        }

        synchronized (internalFinalizersMutex) {
            if (internalFinalizers != null) {
                for (Iterator<Finalizable> finalIter = new ArrayList<>(
                        internalFinalizers.keySet()).iterator(); finalIter.hasNext();) {
                    Finalizable f = finalIter.next();
                    if (f != null) {
                        try {
                            f.finalize();
                        } catch (Throwable t) {
                            // ignore
                        }
                    }
                    finalIter.remove();
                }
            }
        }

        getBeanManager().unregisterCompiler();
        getBeanManager().unregisterConfig();
        getBeanManager().unregisterParserStats();
        getBeanManager().unregisterMethodCache();
        getBeanManager().unregisterRuntime();

        getSelectorPool().cleanup();

        // NOTE: its intentional that we're not doing releaseClassLoader();

        if (config.isProfilingEntireRun()) {
            // not using logging because it's formatted
            ProfileCollection profileCollection = threadService.getMainThread().getContext().getProfileCollection();
            printProfileData(profileCollection);
        }

        // swap with a new service to dereference all thread constructs
        threadService = new ThreadService(this);

        // shut down executors
        getJITCompiler().shutdown();
        getExecutor().shutdown();
        getFiberExecutor().shutdown();

        if (systemExit && status != 0) {
            throw newSystemExit(status);
        }

        // This is a rather gross way to ensure nobody else performs the same clearing of globalRuntime followed by
        // initializing a new runtime, which would cause our clear below to clear the wrong runtime. Synchronizing
        // against the class is a problem, but the overhead of teardown and creating new containers should outstrip
        // a global synchronize around a few field accesses. -CON
        if (this == globalRuntime) {
            synchronized (Ruby.class) {
                if (this == globalRuntime) {
                    globalRuntime = null;
                }
            }
        }
    }

    /**
     * By default {@link #tearDown(boolean)} does not release the class-loader's
     * resources as threads might be still running accessing the classes/packages
     * even after the runtime has been torn down.
     *
     * This method exists to handle such cases, e.g. with embedded uses we always
     * release the runtime loader but not otherwise - you should do that manually.
     */
    public void releaseClassLoader() {
        if (jrubyClassLoader != null) {
            jrubyClassLoader.close();
            //jrubyClassLoader = null;
        }
    }

    /**
     * TDOD remove the synchronized. Synchronization should be a implementation detail of the ProfilingService.
     * @param profileData
     */
    public synchronized void printProfileData( ProfileCollection profileData ) {
        getProfilingService().newProfileReporter(getCurrentContext()).report(profileData);
    }

    /**
     * Simple getter for #profilingServiceLookup to avoid direct property access
     * @return #profilingServiceLookup
     */
    private ProfilingServiceLookup getProfilingServiceLookup() {
        return profilingServiceLookup;
    }

    /**
     *
     * @return the, for this ruby instance, configured implementation of ProfilingService, or null
     */
    public ProfilingService getProfilingService() {
        ProfilingServiceLookup lockup = getProfilingServiceLookup();
        return lockup == null ? null : lockup.getService();
    }

    // new factory methods ------------------------------------------------------------------------

    public RubyArray newEmptyArray() {
        return RubyArray.newEmptyArray(this);
    }

    public RubyArray newArray() {
        return RubyArray.newArray(this);
    }

    public RubyArray newArrayLight() {
        return RubyArray.newArrayLight(this);
    }

    public RubyArray newArray(IRubyObject object) {
        return RubyArray.newArray(this, object);
    }

    public RubyArray newArray(IRubyObject car, IRubyObject cdr) {
        return RubyArray.newArray(this, car, cdr);
    }

    public RubyArray newArray(IRubyObject... objects) {
        return RubyArray.newArray(this, objects);
    }

    public RubyArray newArrayNoCopy(IRubyObject... objects) {
        return RubyArray.newArrayNoCopy(this, objects);
    }

    public RubyArray newArrayNoCopyLight(IRubyObject... objects) {
        return RubyArray.newArrayNoCopyLight(this, objects);
    }

    public RubyArray newArray(List<IRubyObject> list) {
        return RubyArray.newArray(this, list);
    }

    public RubyArray newArray(int size) {
        return RubyArray.newArray(this, size);
    }

    public RubyArray getEmptyFrozenArray() {
        return emptyFrozenArray;
    }

    public RubyBoolean newBoolean(boolean value) {
        return value ? trueObject : falseObject;
    }

    public RubyFileStat newFileStat(String filename, boolean lstat) {
        return RubyFileStat.newFileStat(this, filename, lstat);
    }

    public RubyFileStat newFileStat(FileDescriptor descriptor) {
        return RubyFileStat.newFileStat(this, descriptor);
    }

    public RubyFixnum newFixnum(long value) {
        return RubyFixnum.newFixnum(this, value);
    }

    public RubyFixnum newFixnum(int value) {
        return RubyFixnum.newFixnum(this, value);
    }

    public RubyFixnum newFixnum(Constant value) {
        return RubyFixnum.newFixnum(this, value.intValue());
    }

    public RubyFloat newFloat(double value) {
        return RubyFloat.newFloat(this, value);
    }

    public RubyNumeric newNumeric() {
        return RubyNumeric.newNumeric(this);
    }

    public RubyRational newRational(long num, long den) {
        return RubyRational.newRationalRaw(this, newFixnum(num), newFixnum(den));
    }

    public RubyRational newRationalReduced(long num, long den) {
        return (RubyRational)RubyRational.newRationalConvert(getCurrentContext(), newFixnum(num), newFixnum(den));
    }

    public RubyProc newProc(Block.Type type, Block block) {
        if (type != Block.Type.LAMBDA && block.getProcObject() != null) return block.getProcObject();

        return RubyProc.newProc(this, block, type);
    }

    public RubyProc newBlockPassProc(Block.Type type, Block block) {
        if (type != Block.Type.LAMBDA && block.getProcObject() != null) return block.getProcObject();

        return RubyProc.newProc(this, block, type);
    }

    public RubyBinding newBinding() {
        return RubyBinding.newBinding(this, getCurrentContext().currentBinding());
    }

    public RubyBinding newBinding(Binding binding) {
        return RubyBinding.newBinding(this, binding);
    }

    public RubyString newString() {
        return RubyString.newString(this, new ByteList());
    }

    public RubyString newString(String string) {
        return RubyString.newString(this, string);
    }

    public RubyString newDeduplicatedString(String string) {
        return freezeAndDedupString(RubyString.newString(this, string));
    }

    public RubyString newString(ByteList byteList) {
        return RubyString.newString(this, byteList);
    }

    @Deprecated
    public RubyString newStringShared(ByteList byteList) {
        return RubyString.newStringShared(this, byteList);
    }

    public RubySymbol newSymbol(String name) {
        return symbolTable.getSymbol(name);
    }

    public RubySymbol newSymbol(String name, Encoding encoding) {
        ByteList byteList = RubyString.encodeBytelist(name, encoding);
        return symbolTable.getSymbol(byteList);
    }

    public RubySymbol newSymbol(ByteList name) {
        return symbolTable.getSymbol(name);
    }

    /**
     * Faster than {@link #newSymbol(String)} if you already have an interned
     * name String. Don't intern your string just to call this version - the
     * overhead of interning will more than wipe out any benefit from the faster
     * lookup.
     *
     * @param internedName the symbol name, <em>must</em> be interned! if in
     *                     doubt, call {@link #newSymbol(String)} instead.
     * @return the symbol for name
     */
    public RubySymbol fastNewSymbol(String internedName) {
        //        assert internedName == internedName.intern() : internedName + " is not interned";

        return symbolTable.fastGetSymbol(internedName);
    }

    public RubyTime newTime(long milliseconds) {
        return RubyTime.newTime(this, milliseconds);
    }

    public RaiseException newRuntimeError(String message) {
        return newRaiseException(getRuntimeError(), message);
    }

    public RaiseException newArgumentError(String message) {
        return newRaiseException(getArgumentError(), message);
    }

    public RaiseException newArgumentError(int got, int expected) {
        return newArgumentError(got, expected, expected);
    }
    
    public RaiseException newArgumentError(int got, int min, int max) {
        if (min == max) {
            return newRaiseException(getArgumentError(), "wrong number of arguments (given " + got + ", expected " + min + ")");
        } else if (max == UNLIMITED_ARGUMENTS) {
            return newRaiseException(getArgumentError(), "wrong number of arguments (given " + got + ", expected " + min + "+)");
        } else {
            return newRaiseException(getArgumentError(), "wrong number of arguments (given " + got + ", expected " + min + ".." + max + ")");
        }
    }

    public RaiseException newArgumentError(String name, int got, int expected) {
        return newArgumentError(name, got, expected, expected);
    }

    public RaiseException newArgumentError(String name, int got, int min, int max) {
        if (min == max) {
            return newRaiseException(getArgumentError(), str(this, "wrong number of arguments calling `", ids(this, name),  ("` (given " + got + ", expected " + min + ")")));
        } else if (max == UNLIMITED_ARGUMENTS) {
            return newRaiseException(getArgumentError(), str(this, "wrong number of arguments calling `", ids(this, name),  ("` (given " + got + ", expected " + min + "+)")));
        } else {
            return newRaiseException(getArgumentError(), str(this, "wrong number of arguments calling `", ids(this, name),  ("` (given " + got + ", expected " + min + ".." + max + ")")));
        }
    }

    public RaiseException newErrnoEBADFError() {
        return newRaiseException(getErrno().getClass("EBADF"), "Bad file descriptor");
    }

    public RaiseException newErrnoEISCONNError() {
        return newRaiseException(getErrno().getClass("EISCONN"), "Socket is already connected");
    }

    public RaiseException newErrnoEINPROGRESSError() {
        return newRaiseException(getErrno().getClass("EINPROGRESS"), "Operation now in progress");
    }

    public RaiseException newErrnoEINPROGRESSWritableError() {
        return newLightweightErrnoException(getIO().getClass("EINPROGRESSWaitWritable"), "");
    }

    public RaiseException newErrnoENOPROTOOPTError() {
        return newRaiseException(getErrno().getClass("ENOPROTOOPT"), "Protocol not available");
    }

    public RaiseException newErrnoEPIPEError() {
        return newRaiseException(getErrno().getClass("EPIPE"), "Broken pipe");
    }

    public RaiseException newErrnoECONNABORTEDError() {
        return newRaiseException(getErrno().getClass("ECONNABORTED"),
                "An established connection was aborted by the software in your host machine");
    }

    public RaiseException newErrnoECONNREFUSEDError() {
        return newRaiseException(getErrno().getClass("ECONNREFUSED"), "Connection refused");
    }

    public RaiseException newErrnoECONNREFUSEDError(String message) {
        return newRaiseException(getErrno().getClass("ECONNREFUSED"), message);
    }

    public RaiseException newErrnoECONNRESETError() {
        return newRaiseException(getErrno().getClass("ECONNRESET"), "Connection reset by peer");
    }

    public RaiseException newErrnoEADDRINUSEError() {
        return newRaiseException(getErrno().getClass("EADDRINUSE"), "Address in use");
    }

    public RaiseException newErrnoEADDRINUSEError(String message) {
        return newRaiseException(getErrno().getClass("EADDRINUSE"), message);
    }

    public RaiseException newErrnoEHOSTUNREACHError(String message) {
        return newRaiseException(getErrno().getClass("EHOSTUNREACH"), message);
    }

    public RaiseException newErrnoEINVALError() {
        return newRaiseException(getErrno().getClass("EINVAL"), "Invalid file");
    }

    public RaiseException newErrnoELOOPError() {
        return newRaiseException(getErrno().getClass("ELOOP"), "Too many levels of symbolic links");
    }

    public RaiseException newErrnoEMFILEError() {
        return newRaiseException(getErrno().getClass("EMFILE"), "Too many open files");
    }

    public RaiseException newErrnoENFILEError() {
        return newRaiseException(getErrno().getClass("ENFILE"), "Too many open files in system");
    }

    public RaiseException newErrnoENOENTError() {
        return newRaiseException(getErrno().getClass("ENOENT"), "File not found");
    }

    public RaiseException newErrnoEACCESError(String message) {
        return newRaiseException(getErrno().getClass("EACCES"), message);
    }

    public RaiseException newErrnoEAGAINError(String message) {
        return newLightweightErrnoException(getErrno().getClass("EAGAIN"), message);
    }

    public RaiseException newErrnoEAGAINReadableError(String message) {
        return newLightweightErrnoException(getIO().getClass("EAGAINWaitReadable"), message);
    }

    public RaiseException newErrnoEAGAINWritableError(String message) {
        return newLightweightErrnoException(getIO().getClass("EAGAINWaitWritable"), message);
    }

    public RaiseException newErrnoEISDirError(String message) {
        return newRaiseException(getErrno().getClass("EISDIR"), message);
    }

    public RaiseException newErrnoEPERMError(String name) {
        return newRaiseException(getErrno().getClass("EPERM"), "Operation not permitted - " + name);
    }

    public RaiseException newErrnoEISDirError() {
        return newErrnoEISDirError("Is a directory");
    }

    public RaiseException newErrnoESPIPEError() {
        return newRaiseException(getErrno().getClass("ESPIPE"), "Illegal seek");
    }

    public RaiseException newErrnoEBADFError(String message) {
        return newRaiseException(getErrno().getClass("EBADF"), message);
    }

    public RaiseException newErrnoEINPROGRESSError(String message) {
        return newRaiseException(getErrno().getClass("EINPROGRESS"), message);
    }

    public RaiseException newErrnoEINPROGRESSWritableError(String message) {
        return newLightweightErrnoException(getIO().getClass("EINPROGRESSWaitWritable"), message);
    }

    public RaiseException newErrnoEISCONNError(String message) {
        return newRaiseException(getErrno().getClass("EISCONN"), message);
    }

    public RaiseException newErrnoEINVALError(String message) {
        return newRaiseException(getErrno().getClass("EINVAL"), message);
    }

    public RaiseException newErrnoENOTDIRError(String message) {
        return newRaiseException(getErrno().getClass("ENOTDIR"), message);
    }

    public RaiseException newErrnoENOTEMPTYError(String message) {
        return newRaiseException(getErrno().getClass("ENOTEMPTY"), message);
    }

    public RaiseException newErrnoENOTSOCKError(String message) {
        return newRaiseException(getErrno().getClass("ENOTSOCK"), message);
    }

    public RaiseException newErrnoENOTCONNError(String message) {
        return newRaiseException(getErrno().getClass("ENOTCONN"), message);
    }

    public RaiseException newErrnoENOTCONNError() {
        return newRaiseException(getErrno().getClass("ENOTCONN"), "Socket is not connected");
    }

    public RaiseException newErrnoENOENTError(String message) {
        return newRaiseException(getErrno().getClass("ENOENT"), message);
    }

    public RaiseException newErrnoEOPNOTSUPPError(String message) {
        return newRaiseException(getErrno().getClass("EOPNOTSUPP"), message);
    }

    public RaiseException newErrnoESPIPEError(String message) {
        return newRaiseException(getErrno().getClass("ESPIPE"), message);
    }

    public RaiseException newErrnoEEXISTError(String message) {
        return newRaiseException(getErrno().getClass("EEXIST"), message);
    }

    public RaiseException newErrnoEDOMError(String message) {
        return newRaiseException(getErrno().getClass("EDOM"), "Domain error - " + message);
    }

    public RaiseException newErrnoECHILDError() {
        return newRaiseException(getErrno().getClass("ECHILD"), "No child processes");
    }

    public RaiseException newErrnoEADDRNOTAVAILError(String message) {
        return newRaiseException(getErrno().getClass("EADDRNOTAVAIL"), message);
    }

    public RaiseException newErrnoESRCHError() {
        return newRaiseException(getErrno().getClass("ESRCH"), null);
    }

    public RaiseException newErrnoEWOULDBLOCKError() {
        return newRaiseException(getErrno().getClass("EWOULDBLOCK"), null);
    }

    public RaiseException newErrnoEDESTADDRREQError(String func) {
        return newRaiseException(getErrno().getClass("EDESTADDRREQ"), func);
    }

    public RaiseException newErrnoENETUNREACHError() {
        return newRaiseException(getErrno().getClass("ENETUNREACH"), null);
    }

    public RaiseException newErrnoEMSGSIZEError() {
        return newRaiseException(getErrno().getClass("EMSGSIZE"), null);
    }

    public RaiseException newErrnoEXDEVError(String message) {
        return newRaiseException(getErrno().getClass("EXDEV"), message);
    }

    public RaiseException newIndexError(String message) {
        return newRaiseException(getIndexError(), message);
    }

    public RaiseException newSecurityError(String message) {
        return newRaiseException(getSecurityError(), message);
    }

    public RaiseException newSystemCallError(String message) {
        return newRaiseException(getSystemCallError(), message);
    }

    public RaiseException newKeyError(String message, IRubyObject recv, IRubyObject key) {
        return new RubyKeyError(this, getKeyError(), message, recv, key).toThrowable();
    }

    public RaiseException newErrnoEINTRError() {
        return newRaiseException(getErrno().getClass("EINTR"), "Interrupted");
    }

    public RaiseException newErrnoEAFNOSUPPORTError(String message) {
        return newRaiseException(getErrno().getClass("EAFNOSUPPORT"), message);
    }

    public RaiseException newErrnoFromLastPOSIXErrno() {
        RubyClass errnoClass = getErrno(getPosix().errno());
        if (errnoClass == null) errnoClass = systemCallError;

        return newRaiseException(errnoClass, null);
    }

    public RaiseException newErrnoFromInt(int errno, String methodName, String message) {
        if (Platform.IS_WINDOWS && ("stat".equals(methodName) || "lstat".equals(methodName))) {
            if (errno == 20047) return newErrnoENOENTError(message); // boo:bar UNC stat failure
            if (errno == Errno.ESRCH.intValue()) return newErrnoENOENTError(message); // ESRCH on stating ""
        }

        return newErrnoFromInt(errno, message);
    }

    public RaiseException newErrnoFromInt(int errno, String message) {
        RubyClass errnoClass = getErrno(errno);
        if (errnoClass != null) {
            return newRaiseException(errnoClass, message);
        } else {
            return newSystemCallError("Unknown Error (" + errno + ") - " + message);
        }
    }

    public RaiseException newErrnoFromErrno(Errno errno, String message) {
        if (errno == null || errno == Errno.__UNKNOWN_CONSTANT__) {
            return newSystemCallError(message);
        }
        return newErrnoFromInt(errno.intValue(), message);
    }

    public RaiseException newErrnoFromInt(int errno) {
        Errno errnoObj = Errno.valueOf(errno);
        if (errnoObj == null) {
            return newSystemCallError("Unknown Error (" + errno + ")");
        }
        String message = errnoObj.description();
        return newErrnoFromInt(errno, message);
    }

    private final static Pattern ADDR_NOT_AVAIL_PATTERN = Pattern.compile("assign.*address");

    public RaiseException newErrnoEADDRFromBindException(BindException be) {
		return newErrnoEADDRFromBindException(be, null);
	}

    public RaiseException newErrnoEADDRFromBindException(BindException be, String contextMessage) {
        String msg = be.getMessage();
        if (msg == null) {
            msg = "bind";
        } else {
            msg = "bind - " + msg;
        }
        if (contextMessage != null) {
            msg = msg + contextMessage;
        }
        // This is ugly, but what can we do, Java provides the same BindingException
        // for both EADDRNOTAVAIL and EADDRINUSE, so we differentiate the errors
        // based on BindException's message.
        if(ADDR_NOT_AVAIL_PATTERN.matcher(msg).find()) {
            return newErrnoEADDRNOTAVAILError(msg);
        } else {
            return newErrnoEADDRINUSEError(msg);
        }
    }

    public RaiseException newTypeError(String message) {
        return newRaiseException(getTypeError(), message);
    }

    public RaiseException newThreadError(String message) {
        return newRaiseException(getThreadError(), message);
    }

    public RaiseException newConcurrencyError(String message) {
        return newRaiseException(getConcurrencyError(), message);
    }

    public RaiseException newSyntaxError(String message) {
        return newRaiseException(getSyntaxError(), message);
    }

    public RaiseException newRegexpError(String message) {
        return newRaiseException(getRegexpError(), message);
    }

    public RaiseException newInterruptedRegexpError(String message) {
        return newRaiseException(getInterruptedRegexpError(), message);
    }

    public RaiseException newRangeError(String message) {
        return newRaiseException(getRangeError(), message);
    }

    public RaiseException newNotImplementedError(String message) {
        return newRaiseException(getNotImplementedError(), message);
    }

    @Deprecated
    public RaiseException newInvalidEncoding(String message) {
        return newRaiseException(getClass("Iconv").getClass("InvalidEncoding"), message);
    }

    @Deprecated
    public RaiseException newIllegalSequence(String message) {
        return newRaiseException(getClass("Iconv").getClass("IllegalSequence"), message);
    }

    /**
     * @see Ruby#newNameError(String, IRubyObject, IRubyObject, boolean)
     */
    public RaiseException newNameError(String message, IRubyObject recv, IRubyObject name) {
        return newNameError(message, recv, name, false);
    }

    /**
     * Construct a NameError that formats its message with an sprintf format string.
     *
     * The arguments given to sprintf are as follows:
     *
     * 0: the name that failed
     * 1: the receiver object that failed
     * 2: a ":" character for non-singleton recv, blank otherwise
     * 3: the name of the a non-singleton recv's class, blank if recv is a singleton
     *
     * Passing a string with no format characters will warn in verbose mode and error in debug mode.
     *
     * See jruby/jruby#3934.
     *
     * @param message an sprintf format string for the message
     * @param recv the receiver object
     * @param name the name that failed
     * @param privateCall whether the failure was due to method visibility
     * @return a new NameError
     */
    public RaiseException newNameError(String message, IRubyObject recv, IRubyObject name, boolean privateCall) {
        IRubyObject msg = new RubyNameError.RubyNameErrorMessage(this, message, recv, name);
        RubyException err = RubyNameError.newNameError(getNameError(), msg, name, privateCall);

        return err.toThrowable();
    }

    /**
     * Construct a NameError that formats its message with an sprintf format string.
     *
     * This version just accepts a java.lang.String for the name.
     *
     * @see Ruby#newNameError(String, IRubyObject, IRubyObject)
     */
    public RaiseException newNameError(String message, IRubyObject recv, String name) {
        return newNameError(message, recv, name, false);
    }

    /**
     * Construct a NameError that formats its message with an sprintf format string and has private_call? set to given.
     *
     * This version just accepts a java.lang.String for the name.
     *
     * @see Ruby#newNameError(String, IRubyObject, IRubyObject)
     */
    public RaiseException newNameError(String message, IRubyObject recv, String name, boolean privateCall) {
        RubySymbol nameSym = newSymbol(name);
        return newNameError(message, recv, nameSym, privateCall);
    }

    /**
     * Construct a NameError with the given pre-formatted message, name, and optional original exception.
     *
     * If the original exception is given, and either we are in verbose mode with printWhenVerbose set to true
     * or we are in debug mode.
     *
     * @param message the pre-formatted message for the NameError
     * @param name the name that failed
     * @param exception the original exception, or null
     * @param printWhenVerbose whether to log this exception when verbose mode is enabled
     * @return a new NameError
     */
    public RaiseException newNameError(String message, String name, Throwable exception, boolean printWhenVerbose) {
        if (exception != null) {
            if (printWhenVerbose && isVerbose()) {
                LOG.error(exception);
            } else if (isDebug()) {
                LOG.debug(exception);
            }
        }

        return new RubyNameError(this, getNameError(), message, name).toThrowable();
    }

    /**
     * Construct a NameError with a pre-formatted message and name.
     *
     * This is the same as calling {@link #newNameError(String, String, Throwable)} with a null
     * originating exception.
     *
     * @param message the pre-formatted message for the error
     * @param name the name that failed
     * @return a new NameError
     */
    public RaiseException newNameError(String message, String name) {
        return newNameError(message, name, null);
    }

    /**
     * Construct a NameError with an optional originating exception and a pre-formatted message.
     *
     * This is the same as calling {@link #newNameError(String, String, Throwable, boolean)} with a null
     * originating exception and false for verbose-mode logging.
     *
     * @param message a formatted string message for the error
     * @param name the name that failed
     * @param origException the original exception, or null if none
     * @return a new NameError
     */
    public RaiseException newNameError(String message, String name, Throwable origException) {
        return newNameError(message, name, origException, false);
    }

    /**
     * @see Ruby#newNoMethodError(String, IRubyObject, String, RubyArray, boolean)
     */
    public RaiseException newNoMethodError(String message, IRubyObject recv, String name, RubyArray args) {
        return newNoMethodError(message, recv, name, args, false);
    }

    /**
     * Construct a NoMethodError that formats its message with an sprintf format string.
     *
     * This works like {@link #newNameError(String, IRubyObject, IRubyObject)} but accepts
     * a java.lang.String for name and a RubyArray of the original call arguments.
     *
     * @see Ruby#newNameError(String, IRubyObject, IRubyObject)
     *
     * @return a new NoMethodError
     */
    public RaiseException newNoMethodError(String message, IRubyObject recv, String name, RubyArray args, boolean privateCall) {
        RubySymbol nameStr = newSymbol(name);
        IRubyObject msg = new RubyNameError.RubyNameErrorMessage(this, message, recv, nameStr);
        RubyException err = RubyNoMethodError.newNoMethodError(getNoMethodError(), msg, nameStr, args, privateCall);

        return err.toThrowable();
    }

    /**
     * Construct a NoMethodError with a pre-formatted message.
     *
     * @param message the pre-formatted message
     * @param name the name that failed
     * @param args the original arguments to the call that failed
     * @return a new NoMethodError
     */
    public RaiseException newNoMethodError(String message, String name, IRubyObject args) {
        return new RubyNoMethodError(this, getNoMethodError(), message, name, args).toThrowable();
    }

    public RaiseException newLocalJumpError(RubyLocalJumpError.Reason reason, IRubyObject exitValue, String message) {
        return new RubyLocalJumpError(this, getLocalJumpError(), message, reason, exitValue).toThrowable();
    }

    public RaiseException newLocalJumpErrorNoBlock() {
        return newLocalJumpError(RubyLocalJumpError.Reason.NOREASON, getNil(), "no block given");
    }

    public RaiseException newRedoLocalJumpError() {
        return newLocalJumpError(RubyLocalJumpError.Reason.REDO, getNil(), "unexpected redo");
    }

    public RaiseException newLoadError(String message) {
        return newRaiseException(getLoadError(), message);
    }

    public RaiseException newLoadError(String message, String path) {
        RaiseException loadError = newRaiseException(getLoadError(), message);
        loadError.getException().setInstanceVariable("@path", newString(path));
        return loadError;
    }

    public RaiseException newFrozenError(String objectType) {
        return newFrozenError(objectType, false);
    }

    public RaiseException newFrozenError(RubyModule type) {
        return newRaiseException(getFrozenError(), str(this, "can't modify frozen ", types(this, type)));
    }

    public RaiseException newFrozenError(String objectType, boolean runtimeError) {
        return newRaiseException(getFrozenError(), str(this, "can't modify frozen ", ids(this, objectType)));
    }

    public RaiseException newSystemStackError(String message) {
        return newRaiseException(getSystemStackError(), message);
    }

    public RaiseException newSystemStackError(String message, StackOverflowError error) {
        if ( isDebug() ) LOG.debug(error);
        return newRaiseException(getSystemStackError(), message);
    }

    public RaiseException newSystemExit(int status) {
        return RubySystemExit.newInstance(this, status, "exit").toThrowable();
    }

    public RaiseException newSystemExit(int status, String message) {
        return RubySystemExit.newInstance(this, status, message).toThrowable();
    }

    public RaiseException newIOError(String message) {
        return newRaiseException(getIOError(), message);
    }

    public RaiseException newStandardError(String message) {
        return newRaiseException(getStandardError(), message);
    }

    /**
     * Java does not give us enough information for specific error conditions
     * so we are reduced to divining them through string matches...
     *
     * TODO: Should ECONNABORTED get thrown earlier in the descriptor itself or is it ok to handle this late?
     * TODO: Should we include this into Errno code somewhere do we can use this from other places as well?
     */
    public RaiseException newIOErrorFromException(final IOException ex) {
        return Helpers.newIOErrorFromException(this, ex);
    }

    public RaiseException newTypeError(IRubyObject receivedObject, RubyClass expectedType) {
        return newTypeError(receivedObject, expectedType.getName());
    }

    public RaiseException newTypeError(IRubyObject receivedObject, RubyModule expectedType) {
        return newTypeError(receivedObject, expectedType.getName());
    }

    public RaiseException newTypeError(IRubyObject receivedObject, String expectedType) {
        return newRaiseException(getTypeError(),
                str(this, "wrong argument type ",
                        receivedObject.getMetaClass().getRealClass().toRubyString(getCurrentContext()),
                        " (expected ", ids(this, expectedType), ")"));
    }

    public RaiseException newEOFError() {
        return newRaiseException(getEOFError(), "End of file reached");
    }

    public RaiseException newEOFError(String message) {
        return newRaiseException(getEOFError(), message);
    }

    public RaiseException newZeroDivisionError() {
        return newRaiseException(getZeroDivisionError(), "divided by 0");
    }

    public RaiseException newFloatDomainError(String message){
        return newRaiseException(getFloatDomainError(), message);
    }

    public RaiseException newMathDomainError(String message) {
        return newRaiseException(getMathDomainError(), "Numerical argument is out of domain - \"" + message + "\"");
    }

    public RaiseException newEncodingError(String message){
        return newRaiseException(getEncodingError(), message);
    }

    public RaiseException newEncodingCompatibilityError(String message){
        return newRaiseException(getEncodingCompatibilityError(), message);
    }

    public RaiseException newConverterNotFoundError(String message) {
        return newRaiseException(getConverterNotFoundError(), message);
    }

    public RaiseException newFiberError(String message) {
        return newRaiseException(getFiberError(), message);
    }

    public RaiseException newUndefinedConversionError(String message) {
        return newRaiseException(getUndefinedConversionError(), message);
    }

    public RaiseException newInvalidByteSequenceError(String message) {
        return newRaiseException(getInvalidByteSequenceError(), message);
    }

    /**
     * @param exceptionClass
     * @param message
     * @return
     */
    public RaiseException newRaiseException(RubyClass exceptionClass, String message) {
        return RaiseException.from(this, exceptionClass, message);
    }

    /**
     * Generate one of the ERRNO exceptions. This differs from the normal logic
     * by avoiding the generation of a backtrace. Many ERRNO values are expected,
     * such as EAGAIN, and JRuby pays a very high cost to generate backtraces that
     * are never used. The flags -Xerrno.backtrace=true or the property
     * jruby.errno.backtrace=true forces all errno exceptions to generate a backtrace.
     *
     * @param exceptionClass
     * @param message
     * @return
     */
    private RaiseException newLightweightErrnoException(RubyClass exceptionClass, String message) {
        if (RubyInstanceConfig.ERRNO_BACKTRACE) {
            return RaiseException.from(this, exceptionClass, message);
        } else {
            return RaiseException.from(this, exceptionClass, ERRNO_BACKTRACE_MESSAGE, disabledBacktrace());
        }
    }

    /**
     * Generate a StopIteration exception. This differs from the normal logic
     * by avoiding the generation of a backtrace. StopIteration is used by
     * Enumerator to end an external iteration, and so generating a full
     * backtrace is usually unreasonable overhead. The flag
     * -Xstop_iteration.backtrace=true or the property
     * jruby.stop_iteration.backtrace=true forces all StopIteration exceptions
     * to generate a backtrace.
     *
     * @param message the message for the exception
     */
    public RaiseException newStopIteration(IRubyObject result, String message) {
        final ThreadContext context = getCurrentContext();

        if (message == null) message = STOPIERATION_BACKTRACE_MESSAGE;

        RubyException ex = RubyStopIteration.newInstance(context, result, message);

        if (!RubyInstanceConfig.STOPITERATION_BACKTRACE) {
            ex.setBacktrace(disabledBacktrace());
        }

        return ex.toThrowable();
    }

    @Deprecated
    public RaiseException newLightweightStopIterationError(String message) {
        return newStopIteration(null, message);
    }

    private IRubyObject disabledBacktrace() {
        return RubyArray.newEmptyArray(this);
    }

    // Equivalent of Data_Wrap_Struct
    public RubyObject.Data newData(RubyClass objectClass, Object sval) {
        return new RubyObject.Data(this, objectClass, sval);
    }

    public RubySymbol.SymbolTable getSymbolTable() {
        return symbolTable;
    }

    public ObjectSpace getObjectSpace() {
        return objectSpace;
    }

    public InputStream getIn() {
        return in;
    }

    public PrintStream getOut() {
        return out;
    }

    public PrintStream getErr() {
        return err;
    }

    public boolean isGlobalAbortOnExceptionEnabled() {
        return globalAbortOnExceptionEnabled;
    }

    public void setGlobalAbortOnExceptionEnabled(boolean enable) {
        globalAbortOnExceptionEnabled = enable;
    }

    public IRubyObject getReportOnException() {
        return reportOnException;
    }

    public void setReportOnException(IRubyObject enable) {
        reportOnException = enable;
    }

    public boolean isDoNotReverseLookupEnabled() {
        return doNotReverseLookupEnabled;
    }

    public void setDoNotReverseLookupEnabled(boolean b) {
        doNotReverseLookupEnabled = b;
    }

    private final ThreadLocal<Map<Object, Object>> inspect = new ThreadLocal<>();
    public void registerInspecting(Object obj) {
        Map<Object, Object> val = inspect.get();
        if (val == null) inspect.set(val = new IdentityHashMap<>(8));
        val.put(obj, null);
    }

    public boolean isInspecting(Object obj) {
        Map<Object, Object> val = inspect.get();
        return val == null ? false : val.containsKey(obj);
    }

    public void unregisterInspecting(Object obj) {
        Map<Object, Object> val = inspect.get();
        if (val != null ) val.remove(obj);
    }

    public boolean isObjectSpaceEnabled() {
        return objectSpaceEnabled;
    }

    public void setObjectSpaceEnabled(boolean objectSpaceEnabled) {
        this.objectSpaceEnabled = objectSpaceEnabled;
    }

    // You cannot set siphashEnabled property except via RubyInstanceConfig to avoid mixing hash functions.
    public boolean isSiphashEnabled() {
        return siphashEnabled;
    }

    public long getStartTime() {
        return startTime;
    }

    public Profile getProfile() {
        return profile;
    }

    public String getJRubyHome() {
        return config.getJRubyHome();
    }

    public void setJRubyHome(String home) {
        config.setJRubyHome(home);
    }

    public RubyInstanceConfig getInstanceConfig() {
        return config;
    }

    @Deprecated
    public boolean is2_0() {
        return true;
    }

    /** GET_VM_STATE_VERSION */
    @Deprecated // not used
    public long getGlobalState() {
        synchronized(this) {
            return globalState;
        }
    }

    /** INC_VM_STATE_VERSION */
    @Deprecated // not used
    public void incGlobalState() {
        synchronized(this) {
            globalState = (globalState+1) & 0x8fffffff;
        }
    }

    public static boolean isSecurityRestricted() {
        return securityRestricted;
    }

    public static void setSecurityRestricted(boolean restricted) {
        securityRestricted = restricted;
    }

    public POSIX getPosix() {
        return posix;
    }

    public void setRecordSeparatorVar(GlobalVariable recordSeparatorVar) {
        this.recordSeparatorVar = recordSeparatorVar;
    }

    public GlobalVariable getRecordSeparatorVar() {
        return recordSeparatorVar;
    }

    public ExecutorService getExecutor() {
        return executor;
    }

    public ExecutorService getFiberExecutor() {
        return fiberExecutor;
    }

    public Map<String, DateTimeZone> getTimezoneCache() {
        return timeZoneCache;
    }

    @Deprecated
    public int getConstantGeneration() {
        return -1;
    }

    public Invalidator getConstantInvalidator(String constantName) {
        Invalidator invalidator = constantNameInvalidators.get(constantName);
        if (invalidator != null) {
            return invalidator;
        } else {
            return addConstantInvalidator(constantName);
        }
    }

    private Invalidator addConstantInvalidator(String constantName) {
        final Invalidator invalidator = OptoFactory.newConstantInvalidator(this);
        constantNameInvalidators.putIfAbsent(constantName, invalidator);

        // fetch the invalidator back from the ConcurrentHashMap to ensure that
        // only one invalidator for a given constant name is ever used:
        return constantNameInvalidators.get(constantName);
    }

    public Invalidator getCheckpointInvalidator() {
        return checkpointInvalidator;
    }

    public <E extends Enum<E>> void loadConstantSet(RubyModule module, Class<E> enumClass) {
        for (E e : EnumSet.allOf(enumClass)) {
            Constant c = (Constant) e;
            if (Character.isUpperCase(c.name().charAt(0))) {
                module.setConstant(c.name(), newFixnum(c.intValue()));
            }
        }
    }
    public void loadConstantSet(RubyModule module, String constantSetName) {
        for (Constant c : ConstantSet.getConstantSet(constantSetName)) {
            if (Character.isUpperCase(c.name().charAt(0))) {
                module.setConstant(c.name(), newFixnum(c.intValue()));
            }
        }
    }

    /**
     * Get a new serial number for a new DynamicMethod instance
     * @return a new serial number
     */
    public long getNextDynamicMethodSerial() {
        return dynamicMethodSerial.getAndIncrement();
    }

    /**
     * Get a new generation number for a module or class.
     *
     * @return a new generation number
     */
    public int getNextModuleGeneration() {
        return moduleGeneration.incrementAndGet();
    }

    /**
     * Get the global object used to synchronize class-hierarchy modifications like
     * cache invalidation, subclass sets, and included hierarchy sets.
     *
     * @return The object to use for locking when modifying the hierarchy
     */
    public Object getHierarchyLock() {
        return hierarchyLock;
    }

    /**
     * Get the runtime-global selector pool
     *
     * @return a SelectorPool from which to getService Selector instances
     */
    public SelectorPool getSelectorPool() {
        return selectorPool;
    }

    /**
     * Get the core class RuntimeCache instance, for doing dynamic calls from
     * core class methods.
     */
    public RuntimeCache getRuntimeCache() {
        return runtimeCache;
    }

    public List<StrptimeToken> getCachedStrptimePattern(String pattern) {
        List<StrptimeToken> tokens = strptimeFormatCache.get(pattern);

        if (tokens == null) {
            tokens = new StrptimeParser().compilePattern(pattern);
            strptimeFormatCache.put(pattern, tokens);
        }

        return tokens;
    }

    /**
     * Add a method, so it can be printed out later.
     *
     * @param id raw name String of the method to be profiled
     * @param method
     */
    void addProfiledMethod(final String id, final DynamicMethod method) {
        if (!config.isProfiling() || method.isUndefined()) return;

        getProfilingService().addProfiledMethod(id, method);
    }

    /**
     * Increment the count of exceptions generated by code in this runtime.
     */
    public void incrementExceptionCount() {
        exceptionCount.incrementAndGet();
    }

    /**
     * Get the current exception count.
     *
     * @return he current exception count
     */
    public int getExceptionCount() {
        return exceptionCount.get();
    }

    /**
     * Increment the count of backtraces generated by code in this runtime.
     */
    public void incrementBacktraceCount() {
        backtraceCount.incrementAndGet();
    }

    /**
     * Get the current backtrace count.
     *
     * @return the current backtrace count
     */
    public int getBacktraceCount() {
        return backtraceCount.get();
    }

    /**
     * Increment the count of backtraces generated for warnings in this runtime.
     */
    public void incrementWarningCount() {
        warningCount.incrementAndGet();
    }

    /**
     * Get the current backtrace count.
     *
     * @return the current backtrace count
     */
    public int getWarningCount() {
        return warningCount.get();
    }

    /**
     * Increment the count of backtraces generated by code in this runtime.
     */
    public void incrementCallerCount() {
        callerCount.incrementAndGet();
    }

    /**
     * Get the current backtrace count.
     *
     * @return the current backtrace count
     */
    public int getCallerCount() {
        return callerCount.get();
    }

    /**
     * Mark Fixnum as reopened
     */
    @Deprecated
    public void reopenFixnum() {
        fixnumInvalidator.invalidate();
        fixnumReopened = true;
    }

    /**
     * Retrieve the invalidator for Fixnum reopening
     */
    @Deprecated
    public Invalidator getFixnumInvalidator() {
        return fixnumInvalidator;
    }

    /**
     * Whether the Float class has been reopened and modified
     */
    @Deprecated
    public boolean isFixnumReopened() {
        return fixnumReopened;
    }

    /**
     * Mark Float as reopened
     */
    @Deprecated
    public void reopenFloat() {
        floatInvalidator.invalidate();
        floatReopened = true;
    }

    /**
     * Retrieve the invalidator for Float reopening
     */
    @Deprecated
    public Invalidator getFloatInvalidator() {
        return floatInvalidator;
    }

    /**
     * Whether the Float class has been reopened and modified
     */
    @Deprecated
    public boolean isFloatReopened() {
        return floatReopened;
    }

    public boolean isBootingCore() {
        return !coreIsBooted;
    }

    public boolean isBooting() {
        return !runtimeIsBooted;
    }

    public CoverageData getCoverageData() {
        return coverageData;
    }

    /**
     * @deprecated internal API, to be removed
     */
    public Random getRandom() {
        return random;
    }

    public long getHashSeedK0() {
        return hashSeedK0;
    }

    public long getHashSeedK1() {
        return hashSeedK1;
    }

    public StaticScopeFactory getStaticScopeFactory() {
        return staticScopeFactory;
    }

    public FFI getFFI() {
        return ffi;
    }

    public void setFFI(FFI ffi) {
        this.ffi = ffi;
    }

    public RubyString getDefinedMessage(DefinedMessage definedMessage) {
        return definedMessages.get(definedMessage);
    }

    public RubyString getThreadStatus(RubyThread.Status status) {
        return threadStatuses.get(status);
    }

    /**
     * Given a Ruby string, cache a frozen, duplicated copy of it, or find an
     * existing copy already prepared. This is used to reduce in-memory
     * duplication of pre-frozen or known-frozen strings.
     *
     * Note that this cache does some sync against the Ruby instance. This
     * could cause contention under heavy concurrent load, so a reexamination
     * of this design might be warranted.
     *
     * Because RubyString.equals does not consider encoding, and MRI's logic for deduplication does need to consider
     * encoding, we use a wrapper object as the key. These wrappers need to be used on all get operations, so if we
     * don't need to insert anything we reuse that wrapper the next time.
     *
     * The logic here reads like this:
     *
     * 1. If the string is not a natural String object, just freeze and return it.
     * 2. Use the wrapper from the thread-local cache or create and set a new one.
     * 3. Use the wrapper to look up the deduplicated string.
     * 4. If there's a dedup in the cache, clear the wrapper for next time and return the dedup.
     * 5. Remove the wrapper from the threadlocal to avoid reusing it, since we'll insert it.
     * 6. Atomically set the new entry or repair the GCed entry that already exists.
     * 7. Return the newly-deduplicated string.
     *
     * @param string the string to freeze-dup if an equivalent does not already exist
     * @return the freeze-duped version of the string
     */
    public RubyString freezeAndDedupString(RubyString string) {
        if (string.getMetaClass() != stringClass) {
            // never cache a non-natural String
            RubyString duped = string.strDup(this);
            duped.setFrozen(true);
            return duped;
        }

        // Populate thread-local wrapper
        FStringEqual wrapper = DEDUP_WRAPPER_CACHE.get();
        wrapper.string = string;

        WeakReference<RubyString> dedupedRef = dedupMap.get(wrapper);
        RubyString deduped;

        if (dedupedRef == null || (deduped = dedupedRef.get()) == null) {
            // We will insert wrapper one way or another so clear from threadlocal
            DEDUP_WRAPPER_CACHE.remove();

            // Never use incoming value as key
            deduped = string.strDup(this);
            deduped.setFrozen(true);

            final WeakReference<RubyString> weakref = new WeakReference<>(deduped);

            // try to insert new
            wrapper.string = deduped;
            dedupedRef = dedupMap.computeIfAbsent(wrapper, key -> weakref);
            if (dedupedRef == null) return deduped;

            // entry exists, return result if not vacated
            RubyString unduped = dedupedRef.get();
            if (unduped != null) return unduped;

            // ref is there but vacated, try to replace it until we have a result
            while (true) {
                wrapper.string = string;
                dedupedRef = dedupMap.computeIfPresent(wrapper, (key, old) -> old.get() == null ? weakref : old);

                // return result if not vacated
                unduped = dedupedRef.get();
                if (unduped != null) return unduped;
            }
        } else {
            // Do not retain string if we can reuse the wrapper
            wrapper.string = null;
        }

        return deduped;
    }

    static class FStringEqual {
        RubyString string;
        public boolean equals(Object other) {
            if (other instanceof FStringEqual) {
                RubyString otherString = ((FStringEqual) other).string;
                RubyString string = this.string;

                if (string == null || otherString == null) return false;

                return string.equals(otherString) && string.getEncoding() == otherString.getEncoding();
            }
            return false;
        }

        public int hashCode() {
            RubyString string = this.string;

            if (string == null) return 0;

            return string.hashCode();
        }
    }

    private final ThreadLocal<FStringEqual> DEDUP_WRAPPER_CACHE = ThreadLocal.withInitial(FStringEqual::new);

    public int getRuntimeNumber() {
        return runtimeNumber;
    }

    /**
     * @see org.jruby.compiler.Constantizable
     */
    @Override
    public Object constant() {
        return constant;
    }

    /**
     * Set the base Class#new method.
     *
     * @param baseNewMethod
     */
    public void setBaseNewMethod(DynamicMethod baseNewMethod) {
        this.baseNewMethod = baseNewMethod;
    }

    /**
     * Get the base Class#new method.
     *
     * @return the base Class#new method
     */
    public DynamicMethod getBaseNewMethod() {
        return baseNewMethod;
    }

    /**
     * Get the "nullToNil" method handle filter for this runtime.
     *
     * @return a method handle suitable for filtering a single IRubyObject value from null to nil
     */
    public MethodHandle getNullToNilHandle() {
        MethodHandle nullToNil = this.nullToNil;

        if (nullToNil != null) return nullToNil;

        nullToNil = InvokeDynamicSupport.findStatic(Helpers.class, "nullToNil", methodType(IRubyObject.class, IRubyObject.class, IRubyObject.class));
        nullToNil = insertArguments(nullToNil, 1, nilObject);
        nullToNil = explicitCastArguments(nullToNil, methodType(IRubyObject.class, Object.class));

        return this.nullToNil = nullToNil;
    }

    // Parser stats methods
    private void addLoadParseToStats() {
        if (parserStats != null) parserStats.addLoadParse();
    }

    private void addEvalParseToStats() {
        if (parserStats != null) parserStats.addEvalParse();
    }

    public FilenoUtil getFilenoUtil() {
        return filenoUtil;
    }

    public RubyClass getData() {
        return dataClass;
    }

    /**
     * @return Class -> extension initializer map
     * @note Internal API, subject to change!
     */
    public Map<Class, Consumer<RubyModule>> getJavaExtensionDefinitions() { return javaExtensionDefinitions; }

    @Deprecated
    private static final RecursiveFunctionEx<RecursiveFunction> LEGACY_RECURSE = new RecursiveFunctionEx<RecursiveFunction>() {
        @Override
        public IRubyObject call(ThreadContext context, RecursiveFunction func, IRubyObject obj, boolean recur) {
            return func.call(obj, recur);
        }
    };

    @Deprecated
    public int getSafeLevel() {
        return 0;
    }

    @Deprecated
    public void setSafeLevel(int safeLevel) {
    }

    @Deprecated
    public void checkSafeString(IRubyObject object) {
    }

    @Deprecated
    public void secure(int level) {
    }

    @Deprecated
    public RaiseException newNameErrorObject(String message, IRubyObject name) {
        RubyException error = new RubyNameError(this, getNameError(), message, name);

        return error.toThrowable();
    }

    @Deprecated
    public boolean is1_8() {
        return false;
    }

    @Deprecated
    public boolean is1_9() {
        return true;
    }

    @Deprecated
    public IRubyObject safeRecurse(RecursiveFunction func, IRubyObject obj, String name, boolean outer) {
        return safeRecurse(LEGACY_RECURSE, getCurrentContext(), func, obj, name, outer);
    }

    @Deprecated
    public ProfiledMethods getProfiledMethods() {
        return new ProfiledMethods(this);
    }

    public interface RecursiveFunctionEx<T> extends ThreadContext.RecursiveFunctionEx<T> {
        IRubyObject call(ThreadContext context, T state, IRubyObject obj, boolean recur);
    }

    @Deprecated
    public interface RecursiveFunction extends MRIRecursionGuard.RecursiveFunction {}

    /**
     * @deprecated Use ThreadContext.safeRecurse
     */
    @Deprecated
    public <T> IRubyObject safeRecurse(RecursiveFunctionEx<T> func, ThreadContext context, T state, IRubyObject obj, String name, boolean outer) {
        return context.safeRecurse(func, state, obj, name, outer);
    }

    /**
     * Perform a recursive walk on the given object using the given function.
     *
     * Do not call this method directly unless you know you're within a call
     * to {@link Ruby#recursiveListOperation(java.util.concurrent.Callable) recursiveListOperation},
     * which will ensure the thread-local recursion tracking data structs are
     * cleared.
     *
     * MRI: rb_exec_recursive
     *
     * Calls func(obj, arg, recursive), where recursive is non-zero if the
     * current method is called recursively on obj
     *
     * @param func
     * @param obj
     * @return
     */
    @Deprecated
    public IRubyObject execRecursive(RecursiveFunction func, IRubyObject obj) {
        return oldRecursionGuard().execRecursive(func, obj);
    }

    /**
     * Perform a recursive walk on the given object using the given function.
     * Treat this as the outermost call, cleaning up recursive structures.
     *
     * MRI: rb_exec_recursive_outer
     *
     * If recursion is detected on the current method and obj, the outermost
     * func will be called with (obj, arg, Qtrue). All inner func will be
     * short-circuited using throw.
     *
     * @deprecated Use ThreadContext.safeRecurse.
     *
     * @param func
     * @param obj
     * @return
     */
    @Deprecated
    public IRubyObject execRecursiveOuter(RecursiveFunction func, IRubyObject obj) {
        return oldRecursionGuard().execRecursiveOuter(func, obj);
    }

    /**
     * Begin a recursive walk that may make one or more calls to
     * {@link Ruby#execRecursive(org.jruby.Ruby.RecursiveFunction, org.jruby.runtime.builtin.IRubyObject) execRecursive}.
     * Clean up recursive structures once complete.
     *
     * @param body
     * @param <T>
     * @return
     */
    @Deprecated
    public <T extends IRubyObject> T recursiveListOperation(Callable<T> body) {
        return oldRecursionGuard().recursiveListOperation(body);
    }

    @Deprecated
    private MRIRecursionGuard oldRecursionGuard() {
        MRIRecursionGuard mriRecursionGuard = this.mriRecursionGuard;
        if (mriRecursionGuard != null) return mriRecursionGuard;

        synchronized (this) {
            mriRecursionGuard = this.mriRecursionGuard;
            if (mriRecursionGuard != null) return mriRecursionGuard;
            return mriRecursionGuard = new MRIRecursionGuard(this);
        }
    }

    @Deprecated
    public IRubyObject getRootFiber() {
        return rootFiber;
    }
    @Deprecated
    public void setRootFiber(IRubyObject fiber) {
        rootFiber = fiber;
    }
    @Deprecated
    void setKernel(RubyModule kernelModule) {
    }
    @Deprecated
    void setComparable(RubyModule comparableModule) {
    }
    @Deprecated
    void setNumeric(RubyClass numericClass) {
    }
    @Deprecated
    void setFloat(RubyClass floatClass) {
    }
    @Deprecated
    void setInteger(RubyClass integerClass) {
    }
    @Deprecated
    void setFixnum(RubyClass fixnumClass) {
    }
    @Deprecated
    void setComplex(RubyClass complexClass) {
    }
    @Deprecated
    void setRational(RubyClass rationalClass) {
    }
    @Deprecated
    void setEnumerable(RubyModule enumerableModule) {
    }
    @Deprecated
    void setEnumerator(RubyClass enumeratorClass) {
    }
    @Deprecated
    void setYielder(RubyClass yielderClass) {
    }
    @Deprecated
    public void setGenerator(RubyClass generatorClass) {
    }
    @Deprecated
    public void setFiber(RubyClass fiberClass) {
    }
    @Deprecated
    void setString(RubyClass stringClass) {
    }
    @Deprecated
    void setEncoding(RubyClass encodingClass) {
    }
    @Deprecated
    void setConverter(RubyClass converterClass) {
    }
    @Deprecated
    void setSymbol(RubyClass symbolClass) {
    }
    @Deprecated
    void setArray(RubyClass arrayClass) {
    }
    @Deprecated
    void setHash(RubyClass hashClass) {
    }
    @Deprecated
    void setRange(RubyClass rangeClass) {
    }
    @Deprecated
    void setNilClass(RubyClass nilClass) {
    }
    @Deprecated
    void setTrueClass(RubyClass trueClass) {
    }
    @Deprecated
    void setFalseClass(RubyClass falseClass) {
    }
    @Deprecated
    void setProc(RubyClass procClass) {
    }
    @Deprecated
    void setBinding(RubyClass bindingClass) {
    }
    @Deprecated
    void setMethod(RubyClass methodClass) {
    }
    @Deprecated
    void setUnboundMethod(RubyClass unboundMethodClass) {
    }
    @Deprecated
    void setMatchData(RubyClass matchDataClass) {
    }
    @Deprecated
    void setRegexp(RubyClass regexpClass) {
    }
    @Deprecated
    void setTime(RubyClass timeClass) {
    }
    @Deprecated
    void setMath(RubyModule mathModule) {
    }
    @Deprecated
    void setMarshal(RubyModule marshalModule) {
    }
    @Deprecated
    void setBignum(RubyClass bignumClass) {
    }
    @Deprecated
    void setDir(RubyClass dirClass) {
    }
    @Deprecated
    void setFile(RubyClass fileClass) {
    }
    @Deprecated
    void setFileStat(RubyClass fileStatClass) {
    }
    @Deprecated
    void setFileTest(RubyModule fileTestModule) {
    }
    @Deprecated
    void setIO(RubyClass ioClass) {
    }
    @Deprecated
    void setThread(RubyClass threadClass) {
    }
    @Deprecated
    void setThreadGroup(RubyClass threadGroupClass) {
    }
    @Deprecated
    void setContinuation(RubyClass continuationClass) {
    }
    @Deprecated
    void setStructClass(RubyClass structClass) {
    }
    @Deprecated
    void setRandomClass(RubyClass randomClass) {
    }
    @Deprecated
    void setGC(RubyModule gcModule) {
    }
    @Deprecated
    void setObjectSpaceModule(RubyModule objectSpaceModule) {
    }
    @Deprecated
    void setProcess(RubyModule processModule) {
    }
    @Deprecated
    public void setWarning(RubyModule warningModule) {
    }
    @Deprecated
    void setException(RubyClass exceptionClass) {
    }

    private final ConcurrentHashMap<String, Invalidator> constantNameInvalidators =
        new ConcurrentHashMap<String, Invalidator>(
            16    /* default initial capacity */,
            0.75f /* default load factory */,
            1     /* concurrency level - mostly reads here so this can be 1 */);

    private final Invalidator checkpointInvalidator;
    private ThreadService threadService;

    private final POSIX posix;

    private final ObjectSpace objectSpace = new ObjectSpace();

    private final RubySymbol.SymbolTable symbolTable = new RubySymbol.SymbolTable(this);

    private static final EventHook[] EMPTY_HOOKS = new EventHook[0];
    private volatile EventHook[] eventHooks = EMPTY_HOOKS;
    private boolean hasEventHooks;

    private boolean globalAbortOnExceptionEnabled = false;
    private IRubyObject reportOnException;
    private boolean doNotReverseLookupEnabled = false;
    private volatile boolean objectSpaceEnabled;
    private boolean siphashEnabled;

    @Deprecated
    private long globalState = 1;

    // Default objects
    private final IRubyObject topSelf;
    private final RubyNil nilObject;
    private final IRubyObject[] singleNilArray;
    private final RubyBoolean trueObject;
    private final RubyBoolean falseObject;
    final RubyFixnum[] fixnumCache = new RubyFixnum[2 * RubyFixnum.CACHE_OFFSET];
    final Object[] fixnumConstants = new Object[fixnumCache.length];

    @Deprecated
    private IRubyObject rootFiber;

    private boolean verbose, warningsEnabled, debug;
    private IRubyObject verboseValue;

    private RubyThreadGroup defaultThreadGroup;

    /**
     * All the core classes we keep hard references to. These are here largely
     * so that if someone redefines String or Array we won't start blowing up
     * creating strings and arrays internally. They also provide much faster
     * access than going through normal hash lookup on the Object class.
     */
    private final RubyClass basicObjectClass;
    private final RubyClass objectClass;
    private final RubyClass moduleClass;
    private final RubyClass classClass;
    private final RubyClass nilClass;
    private final RubyClass trueClass;
    private final RubyClass falseClass;
    private final RubyClass numericClass;
    private final RubyClass floatClass;
    private final RubyClass integerClass;
    private final RubyClass fixnumClass;
    private final RubyClass complexClass;
    private final RubyClass rationalClass;
    private final RubyClass enumeratorClass;
    private final RubyClass yielderClass;
    private final RubyClass fiberClass;
    private final RubyClass generatorClass;
    private final RubyClass chainClass;
    private final RubyClass aseqClass;
    private final RubyClass arrayClass;
    private final RubyClass hashClass;
    private final RubyClass rangeClass;
    private final RubyClass stringClass;
    private final RubyClass encodingClass;
    private final RubyClass converterClass;
    private final RubyClass symbolClass;
    private final RubyClass procClass;
    private final RubyClass bindingClass;
    private final RubyClass methodClass;
    private final RubyClass unboundMethodClass;
    private final RubyClass matchDataClass;
    private final RubyClass regexpClass;
    private final RubyClass timeClass;
    private final RubyClass bignumClass;
    private final RubyClass dirClass;
    private final RubyClass fileClass;
    private final RubyClass fileStatClass;
    private final RubyClass ioClass;
    private final RubyClass threadClass;
    private final RubyClass threadGroupClass;
    private final RubyClass continuationClass;
    private final RubyClass structClass;
    private final RubyClass exceptionClass;
    private final RubyClass dummyClass;
    private final RubyClass randomClass;
    private final RubyClass dataClass;

    private RubyClass tmsStruct;
    private RubyClass passwdStruct;
    private RubyClass groupStruct;
    private RubyClass procStatusClass;
    private RubyClass runtimeError;
    private RubyClass frozenError;
    private RubyClass ioError;
    private RubyClass scriptError;
    private RubyClass nameError;
    private RubyClass nameErrorMessage;
    private RubyClass noMethodError;
    private RubyClass signalException;
    private RubyClass rangeError;
    private RubyClass systemExit;
    private RubyClass localJumpError;
    private RubyClass nativeException;
    private RubyClass systemCallError;
    private RubyClass fatal;
    private RubyClass interrupt;
    private RubyClass typeError;
    private RubyClass argumentError;
    private RubyClass uncaughtThrowError;
    private RubyClass indexError;
    private RubyClass stopIteration;
    private RubyClass syntaxError;
    private RubyClass standardError;
    private RubyClass loadError;
    private RubyClass notImplementedError;
    private RubyClass securityError;
    private RubyClass noMemoryError;
    private RubyClass regexpError;
    private RubyClass eofError;
    private RubyClass threadError;
    private RubyClass concurrencyError;
    private RubyClass systemStackError;
    private RubyClass zeroDivisionError;
    private RubyClass floatDomainError;
    private RubyClass mathDomainError;
    private RubyClass encodingError;
    private RubyClass encodingCompatibilityError;
    private RubyClass converterNotFoundError;
    private RubyClass undefinedConversionError;
    private RubyClass invalidByteSequenceError;
    private RubyClass fiberError;
    private RubyClass keyError;
    private RubyClass locationClass;
    private RubyClass interruptedRegexpError;

    /**
     * All the core modules we keep direct references to, for quick access and
     * to ensure they remain available.
     */
    private final RubyModule kernelModule;
    private final RubyModule comparableModule;
    private final RubyModule enumerableModule;
    private final RubyModule mathModule;
    private final RubyModule marshalModule;
    private final RubyModule fileTestModule;
    private final RubyModule gcModule;
    private final RubyModule objectSpaceModule;
    private final RubyModule processModule;
    private final RubyModule warningModule;

    private RubyModule etcModule;
    private RubyModule procUIDModule;
    private RubyModule procGIDModule;
    private RubyModule procSysModule;
    private RubyModule precisionModule;
    private RubyModule errnoModule;

    private DynamicMethod privateMethodMissing, protectedMethodMissing, variableMethodMissing,
            superMethodMissing, normalMethodMissing, defaultMethodMissing, defaultModuleMethodMissing,
            respondTo, respondToMissing;

    // record separator var, to speed up io ops that use it
    private GlobalVariable recordSeparatorVar;

    // former java.lang.System concepts now internalized for MVM
    private volatile String currentDirectory;

    // The "current line" global variable
    private volatile int currentLine = 0;

    private volatile IRubyObject argsFile;

    private final long startTime = System.currentTimeMillis();

    final RubyInstanceConfig config;

    private InputStream in;
    private PrintStream out;
    private PrintStream err;

    // Java support
    private JavaSupport javaSupport;
    private final JRubyClassLoader jrubyClassLoader;

    // Management/monitoring
    private final BeanManager beanManager;

    // Parser stats
    private final ParserStats parserStats;

    private InlineStats inlineStats;

    // Compilation
    private final JITCompiler jitCompiler;

    // Cache invalidation
    private final Caches caches;

    // Note: this field and the following static initializer
    // must be located be in this order!
    private volatile static boolean securityRestricted = false;
    static {
        if (SafePropertyAccessor.isSecurityProtected("jruby.reflected.handles")) {
            // can't read non-standard properties
            securityRestricted = true;
        } else {
            SecurityManager sm = System.getSecurityManager();
            if (sm != null) {
                try {
                    sm.checkCreateClassLoader();
                } catch (SecurityException se) {
                    // can't create custom classloaders
                    securityRestricted = true;
                }
            }
        }
    }

    private final Parser parser = new Parser(this);

    private final LoadService loadService;

    private Encoding defaultInternalEncoding, defaultExternalEncoding, defaultFilesystemEncoding;
    private final EncodingService encodingService;

    private final GlobalVariables globalVariables = new GlobalVariables(this);
    private final RubyWarnings warnings = new RubyWarnings(this);
    private final WarnCallback regexpWarnings = new WarnCallback() {
        @Override
        public void warn(String message) {
            getWarnings().warning(message);
        }
    };

    // Contains a list of all blocks (as Procs) that should be called when
    // the runtime environment exits.
    private final List<ExitFunction> exitBlocks = Collections.synchronizedList(new LinkedList<>());

    private Profile profile;

    private KCode kcode = KCode.NONE;

    // Atomic integers for symbol and method IDs
    private final AtomicInteger symbolLastId = new AtomicInteger(128);
    private final AtomicInteger moduleLastId = new AtomicInteger(0);

    // Weak map of all Modules in the system (and by extension, all Classes
    // a ConcurrentMap<RubyModule, ?> is used to emulate WeakHashSet<RubyModule>
    // NOTE: module/class instances are unique and we only addModule from <init> - could use a ConcurrentLinkedQueue
    private final ConcurrentWeakHashMap<RubyModule, Object> allModules = new ConcurrentWeakHashMap<>(128);

    private final Map<String, DateTimeZone> timeZoneCache = new HashMap<>();
    /**
     * A list of "external" finalizers (the ones, registered via ObjectSpace),
     * weakly referenced, to be executed on tearDown.
     */
    private Map<Finalizable, Object> finalizers;

    /**
     * A list of JRuby-internal finalizers,  weakly referenced,
     * to be executed on tearDown.
     */
    private Map<Finalizable, Object> internalFinalizers;

    // mutex that controls modifications of user-defined finalizers
    private final Object finalizersMutex = new Object();

    // mutex that controls modifications of internal finalizers
    private final Object internalFinalizersMutex = new Object();

    // A thread pool to use for executing this runtime's Ruby threads
    private final ExecutorService executor;

    // A thread pool to use for running fibers
    private final ExecutorService fiberExecutor;

    // A global object lock for class hierarchy mutations
    private final Object hierarchyLock = new Object();

    // An atomic long for generating DynamicMethod serial numbers
    private final AtomicLong dynamicMethodSerial = new AtomicLong(1);

    // An atomic int for generating class generation numbers
    private final AtomicInteger moduleGeneration = new AtomicInteger(1);

    // A list of Java class+method names to include in backtraces
    private final Map<String, Map<String, String>> boundMethods = new HashMap();

    // A soft pool of selectors for blocking IO operations
    private final SelectorPool selectorPool = new SelectorPool();

    // A global cache for Java-to-Ruby calls
    private final RuntimeCache runtimeCache;

    // Message for Errno exceptions that will not generate a backtrace
    public static final String ERRNO_BACKTRACE_MESSAGE = "errno backtraces disabled; run with -Xerrno.backtrace=true to enable";

    // Message for Errno exceptions that will not generate a backtrace
    public static final String STOPIERATION_BACKTRACE_MESSAGE = "StopIteration backtraces disabled; run with -Xstop_iteration.backtrace=true to enable";

    // Count of RaiseExceptions generated by code running in this runtime
    private final AtomicInteger exceptionCount = new AtomicInteger();

    // Count of exception backtraces generated by code running in this runtime
    private final AtomicInteger backtraceCount = new AtomicInteger();

    // Count of Kernel#caller backtraces generated by code running in this runtime
    private final AtomicInteger callerCount = new AtomicInteger();

    // Count of built-in warning backtraces generated by code running in this runtime
    private final AtomicInteger warningCount = new AtomicInteger();

    private final Invalidator
            fixnumInvalidator = OptoFactory.newGlobalInvalidator(0),
            floatInvalidator = OptoFactory.newGlobalInvalidator(0);
    private boolean fixnumReopened, floatReopened;

    private final boolean coreIsBooted;
    private final boolean runtimeIsBooted;

    private RubyHash envObject;

    private final CoverageData coverageData = new CoverageData();

    /** The "global" runtime. Set to the first runtime created, normally. */
    private static volatile Ruby globalRuntime;

    /** The "thread local" runtime. Set to the global runtime if unset. */
    private static final ThreadLocal<Ruby> threadLocalRuntime = new ThreadLocal<Ruby>();

    /** The runtime-local random number generator. Uses SecureRandom if permissions allow. */
    final Random random;

    /** The runtime-local seed for hash randomization */
    private final long hashSeedK0;
    private final long hashSeedK1;

    private final StaticScopeFactory staticScopeFactory;

    private final IRManager irManager;

    private FFI ffi;

    private JavaProxyClassFactory javaProxyClassFactory;

    /** Used to find the ProfilingService implementation to use. If profiling is disabled it's null */
    private final ProfilingServiceLookup profilingServiceLookup;

    private final EnumMap<DefinedMessage, RubyString> definedMessages = new EnumMap<>(DefinedMessage.class);
    private final EnumMap<RubyThread.Status, RubyString> threadStatuses = new EnumMap<>(RubyThread.Status.class);

    public interface ObjectSpacer {
        void addToObjectSpace(Ruby runtime, boolean useObjectSpace, IRubyObject object);
    }

    private static final ObjectSpacer DISABLED_OBJECTSPACE = new ObjectSpacer() {
        @Override
        public void addToObjectSpace(Ruby runtime, boolean useObjectSpace, IRubyObject object) {
        }
    };

    private static final ObjectSpacer ENABLED_OBJECTSPACE = new ObjectSpacer() {
        @Override
        public void addToObjectSpace(Ruby runtime, boolean useObjectSpace, IRubyObject object) {
            if (useObjectSpace) runtime.objectSpace.add(object);
        }
    };

    private final ObjectSpacer objectSpacer;

    public void addToObjectSpace(boolean useObjectSpace, IRubyObject object) {
        objectSpacer.addToObjectSpace(this, useObjectSpace, object);
    }

    public interface ExitFunction extends ToIntFunction<ThreadContext> {
        default boolean matches(Object o) { return o == this; }
    }

    private class ProcExitFunction implements ExitFunction {
        private final RubyProc proc;

        public ProcExitFunction(RubyProc proc) {
            this.proc = proc;
        }

        public boolean matches(Object o) {
            return (o instanceof RubyProc) && ((RubyProc) o).getBlock() == proc.getBlock();
        }

        @Override
        public int applyAsInt(ThreadContext context) {
            try {
                // IRubyObject oldExc = context.runtime.getGlobalVariables().get("$!"); // Save $!
                proc.call(context, IRubyObject.NULL_ARRAY);

            } catch (LocalJumpError rj) {
                // END { return } can generally be statically determined during build time so we generate the LJE
                // then.  This if captures the static side of this. See IReturnJump below for dynamic case
                RubyLocalJumpError rlje = (RubyLocalJumpError) rj.getException();
                String filename = proc.getBlock().getBinding().filename;

                if (rlje.getReason() == RubyLocalJumpError.Reason.RETURN) {
                    Ruby.this.getWarnings().warn(filename, "unexpected return");
                } else {
                    Ruby.this.getWarnings().warn(filename, "break from proc-closure");
                }

            } catch (SystemExit exit) {
                RubyException raisedException = exit.getException();
                // adopt new exit code
                // see jruby/jruby#5437 and related issues
                return raisedException.callMethod(context, "status").convertToInteger().getIntValue();
            } catch (RaiseException re) {
                // display and set error result but do not propagate other errors raised during at_exit
                Ruby.this.printError(re.getException());
                return 1;

            } catch (IRReturnJump e) {
                // This capture dynamic returns happening in an end block where it cannot be statically determined
                // (like within an eval.

                // This is partially similar to code in eval_error.c:error_handle but with less actual cases.
                // IR treats END blocks are closures and as such we see this special non-local return jump type
                // bubble this far out as we exec each END proc.
                Ruby.this.getWarnings().warn(proc.getBlock().getBinding().filename, "unexpected return");
            }

            return 0; // no errors
        }
    }

    private final RubyArray emptyFrozenArray;

    /**
     * A map from Ruby string data to a pre-frozen global version of that string.
     *
     * Access must be synchronized.
     */
    private final ConcurrentHashMap<FStringEqual, WeakReference<RubyString>> dedupMap = new ConcurrentHashMap<>();

    private static final AtomicInteger RUNTIME_NUMBER = new AtomicInteger(0);
    private final int runtimeNumber = RUNTIME_NUMBER.getAndIncrement();

    private final Config configBean;
    private final org.jruby.management.Runtime runtimeBean;

    private final FilenoUtil filenoUtil;

    private final Interpreter interpreter = new Interpreter();

    /**
     * A representation of this runtime as a JIT-optimizable constant. Used for e.g. invokedynamic binding of runtime
     * accesses.
     */
    private final Object constant;

    /**
     * The built-in Class#new method, so we can bind more directly to allocate and initialize.
     */
    private DynamicMethod baseNewMethod;

    /**
     * The nullToNil filter for this runtime.
     */
    private MethodHandle nullToNil;

    public final ClassValue<TypePopulator> POPULATORS = new ClassValue<TypePopulator>() {
        @Override
        protected TypePopulator computeValue(Class<?> type) {
            return RubyModule.loadPopulatorFor(type);
        }
    };

    public final JavaSites sites = new JavaSites();

    private volatile MRIRecursionGuard mriRecursionGuard;

    private final Map<Class, Consumer<RubyModule>> javaExtensionDefinitions = new WeakHashMap<>(); // caller-syncs

    // For strptime processing we cache the parsed format strings since most applications
    // reuse the same formats over and over.  This is also unbounded (for now) since all applications
    // I know of use very few of them.  Even if there are many the size of these lists are modest.
    private final Map<String, List<StrptimeToken>> strptimeFormatCache = new ConcurrentHashMap<>();

    transient RubyString tzVar;

    @Deprecated
    private void setNetworkStack() {
        deprecatedNetworkStackProperty();
    }

    @SuppressWarnings("deprecation")
    private void deprecatedNetworkStackProperty() {
        if (Options.PREFER_IPV4.load()) {
            LOG.warn("Warning: not setting network stack system property because socket subsystem may already be booted."
                    + "If you need this option please set it manually as a JVM property.\n"
                    + "Use JAVA_OPTS=-Djava.net.preferIPv4Stack=true OR prepend -J as a JRuby option.");
        }
    }

}<|MERGE_RESOLUTION|>--- conflicted
+++ resolved
@@ -567,10 +567,10 @@
         }
 
         // Provide some legacy libraries
-        loadService.provide("enumerator", "enumerator.rb");
-        loadService.provide("rational", "rational.rb");
-        loadService.provide("complex", "complex.rb");
-        loadService.provide("thread", "thread.rb");
+        loadService.provide("enumerator.rb");
+        loadService.provide("rational.rb");
+        loadService.provide("complex.rb");
+        loadService.provide("thread.rb");
 
         // Load preludes
         initRubyPreludes();
@@ -1559,305 +1559,6 @@
             module = defineModule(id);
         } else if (!module.isModule()) {
             throw newTypeError(str(this, ids(this, id), " is not a Module"));
-<<<<<<< HEAD
-        }
-
-        return (RubyModule) module;
-    }
-
-    public KCode getKCode() {
-        return kcode;
-    }
-
-    public void setKCode(KCode kcode) {
-        this.kcode = kcode;
-    }
-
-    /** rb_define_global_const
-     * Define a constant on the global namespace (i.e. Object) with the given
-     * name and value.
-     *
-     * @param name the name
-     * @param value the value
-     */
-    public void defineGlobalConstant(String name, IRubyObject value) {
-        objectClass.defineConstant(name, value);
-    }
-
-    /**
-     * Fetch a constant from the global namespace (i.e. Object) with the given
-     * name.
-     *
-     * @param name the name
-     * @return the value
-     */
-    public IRubyObject fetchGlobalConstant(String name) {
-        return objectClass.fetchConstant(name, false);
-    }
-
-    public boolean isClassDefined(String name) {
-        return getModule(name) != null;
-    }
-
-    /**
-     * This method is called immediately after constructing the Ruby instance.
-     * The main thread is prepared for execution, all core classes and libraries
-     * are initialized, and any libraries required on the command line are
-     * loaded.
-     */
-    private void init() {
-        // Construct key services
-        javaSupport = loadJavaSupport();
-
-        executor = new ThreadPoolExecutor(
-                RubyInstanceConfig.POOL_MIN,
-                RubyInstanceConfig.POOL_MAX,
-                RubyInstanceConfig.POOL_TTL,
-                TimeUnit.SECONDS,
-                new SynchronousQueue<Runnable>(),
-                new DaemonThreadFactory("Ruby-" + getRuntimeNumber() + "-Worker"));
-
-        fiberExecutor = new ThreadPoolExecutor(
-                0,
-                Integer.MAX_VALUE,
-                RubyInstanceConfig.FIBER_POOL_TTL,
-                TimeUnit.SECONDS,
-                new SynchronousQueue<Runnable>(),
-                new DaemonThreadFactory("Ruby-" + getRuntimeNumber() + "-Fiber"));
-
-        // initialize the root of the class hierarchy completely
-        initRoot();
-
-        // Set up the main thread in thread service
-        threadService.initMainThread();
-
-        // Get the main threadcontext (gets constructed for us)
-        final ThreadContext context = getCurrentContext();
-
-        // Construct the top-level execution frame and scope for the main thread
-        context.prepareTopLevel(objectClass, topSelf);
-
-        // Initialize all the core classes
-        bootstrap();
-
-        // set up defined messages
-        initDefinedMessages();
-
-        // set up thread statuses
-        initThreadStatuses();
-
-        // Create an IR manager and a top-level IR scope and bind it to the top-level static-scope object
-        irManager = new IRManager(this, getInstanceConfig());
-        // FIXME: This registers itself into static scope as a side-effect.  Let's make this
-        // relationship handled either more directly or through a descriptive method
-        // FIXME: We need a failing test case for this since removing it did not regress tests
-        IRScope top = new IRScriptBody(irManager, "", context.getCurrentScope().getStaticScope());
-        top.allocateInterpreterContext(Collections.EMPTY_LIST);
-
-        // Initialize the "dummy" class used as a marker
-        dummyClass = new RubyClass(this, classClass);
-        dummyClass.freeze(context);
-
-        // Create global constants and variables
-        RubyGlobal.createGlobals(context, this);
-
-        // Prepare LoadService and load path
-        loadService = config.createLoadService(this);
-        getLoadService().init(config.getLoadPaths());
-
-        // out of base boot mode
-        bootingCore = false;
-
-        // Don't load boot-time libraries when debugging IR
-        if (!RubyInstanceConfig.DEBUG_PARSER) {
-            // initialize Java support
-            initJavaSupport();
-
-            // init Ruby-based kernel
-            initRubyKernel();
-
-            // Define blank modules for feature detection in preludes
-            if (!config.isDisableGems()) {
-                defineModule("Gem");
-            }
-            if (!config.isDisableDidYouMean()) {
-                defineModule("DidYouMean");
-            }
-
-            // Provide some legacy libraries
-            loadService.provide("enumerator.rb");
-            loadService.provide("rational.rb");
-            loadService.provide("complex.rb");
-            loadService.provide("thread.rb");
-
-            // Load preludes
-            initRubyPreludes();
-        }
-
-        SecurityHelper.checkCryptoRestrictions(this);
-
-        // everything booted, so SizedQueue should be available; set up root fiber
-        ThreadFiber.initRootFiber(context, context.getThread());
-
-        if(config.isProfiling()) {
-            // additional twiddling for profiled mode
-            getLoadService().require("jruby/profiler/shutdown_hook");
-
-            // recache core methods, since they'll have profiling wrappers now
-            kernelModule.invalidateCacheDescendants(); // to avoid already-cached methods
-            RubyKernel.recacheBuiltinMethods(this);
-            RubyBasicObject.recacheBuiltinMethods(this);
-        }
-
-        if (config.getLoadGemfile()) {
-            loadBundler();
-        }
-
-        deprecatedNetworkStackProperty();
-
-        // Done booting JRuby runtime
-        bootingRuntime = false;
-
-        // Require in all libraries specified on command line
-        for (String scriptName : config.getRequiredLibraries()) {
-            topSelf.callMethod(context, "require", RubyString.newString(this, scriptName));
-        }
-    }
-
-    public JavaSupport loadJavaSupport() {
-        return new JavaSupportImpl(this);
-    }
-
-    private void loadBundler() {
-        loadService.loadFromClassLoader(getClassLoader(), "jruby/bundler/startup.rb", false);
-    }
-
-    private boolean doesReflectionWork() {
-        try {
-            ClassLoader.class.getDeclaredMethod("getResourceAsStream", String.class);
-            return true;
-        } catch (Exception e) {
-            return false;
-        }
-    }
-
-    private void bootstrap() {
-        initCore();
-        initExceptions();
-        initLibraries();
-    }
-
-    private void initDefinedMessages() {
-        for (DefinedMessage definedMessage : DefinedMessage.values()) {
-            RubyString str = newDeduplicatedString(definedMessage.getText());
-            definedMessages.put(definedMessage, str);
-        }
-    }
-
-    private void initThreadStatuses() {
-        for (RubyThread.Status status : RubyThread.Status.values()) {
-            RubyString str = RubyString.newString(this, status.bytes);
-            str.setFrozen(true);
-            threadStatuses.put(status, str);
-        }
-    }
-
-    private void initRoot() {
-        // Bootstrap the top of the hierarchy
-        basicObjectClass = RubyClass.createBootstrapClass(this, "BasicObject", null, RubyBasicObject.BASICOBJECT_ALLOCATOR);
-        objectClass = RubyClass.createBootstrapClass(this, "Object", basicObjectClass, RubyObject.OBJECT_ALLOCATOR);
-        moduleClass = RubyClass.createBootstrapClass(this, "Module", objectClass, RubyModule.MODULE_ALLOCATOR);
-        classClass = RubyClass.createBootstrapClass(this, "Class", moduleClass, RubyClass.CLASS_ALLOCATOR);
-
-        basicObjectClass.setMetaClass(classClass);
-        objectClass.setMetaClass(basicObjectClass);
-        moduleClass.setMetaClass(classClass);
-        classClass.setMetaClass(classClass);
-
-        RubyClass metaClass;
-        metaClass = basicObjectClass.makeMetaClass(classClass);
-        metaClass = objectClass.makeMetaClass(metaClass);
-        metaClass = moduleClass.makeMetaClass(metaClass);
-        metaClass = classClass.makeMetaClass(metaClass);
-
-        RubyBasicObject.createBasicObjectClass(this, basicObjectClass);
-        RubyObject.createObjectClass(this, objectClass);
-        RubyModule.createModuleClass(this, moduleClass);
-        RubyClass.createClassClass(this, classClass);
-
-        // set constants now that they're initialized
-        basicObjectClass.setConstant("BasicObject", basicObjectClass);
-        objectClass.setConstant("BasicObject", basicObjectClass);
-        objectClass.setConstant("Object", objectClass);
-        objectClass.setConstant("Class", classClass);
-        objectClass.setConstant("Module", moduleClass);
-
-        // Initialize Kernel and include into Object
-        RubyModule kernel = RubyKernel.createKernelModule(this);
-        objectClass.includeModule(kernelModule);
-
-        // In 1.9 and later, Kernel.gsub is defined only when '-p' or '-n' is given on the command line
-        if (config.getKernelGsubDefined()) {
-            kernel.addMethod("gsub", new JavaMethod(kernel, Visibility.PRIVATE, "gsub") {
-
-                @Override
-                public IRubyObject call(ThreadContext context, IRubyObject self, RubyModule clazz, String name, IRubyObject[] args, Block block) {
-                    switch (args.length) {
-                        case 1:
-                            return RubyKernel.gsub(context, self, args[0], block);
-                        case 2:
-                            return RubyKernel.gsub(context, self, args[0], args[1], block);
-                        default:
-                            throw newArgumentError(String.format("wrong number of arguments %d for 1..2", args.length));
-                    }
-                }
-            });
-        }
-
-        // Object is ready, create top self
-        topSelf = TopSelfFactory.createTopSelf(this, false);
-
-        // Pre-create all the core classes potentially referenced during startup
-        RubyNil.createNilClass(this);
-        RubyBoolean.createFalseClass(this);
-        RubyBoolean.createTrueClass(this);
-
-        nilObject = new RubyNil(this);
-        for (int i=0; i<NIL_PREFILLED_ARRAY_SIZE; i++) nilPrefilledArray[i] = nilObject;
-        singleNilArray = new IRubyObject[] {nilObject};
-
-        falseObject = new RubyBoolean.False(this);
-        falseObject.setFrozen(true);
-        trueObject = new RubyBoolean.True(this);
-        trueObject.setFrozen(true);
-
-        reportOnException = trueObject;
-    }
-
-    private void initCore() {
-        if (profile.allowClass("Data")) {
-            dataClass = defineClass("Data", objectClass, ObjectAllocator.NOT_ALLOCATABLE_ALLOCATOR);
-            getObject().deprecateConstant(this, "Data");
-        }
-
-        RubyComparable.createComparable(this);
-        RubyEnumerable.createEnumerableModule(this);
-        RubyString.createStringClass(this);
-
-        encodingService = new EncodingService(this);
-
-        RubySymbol.createSymbolClass(this);
-
-        if (profile.allowClass("ThreadGroup")) {
-            RubyThreadGroup.createThreadGroupClass(this);
-        }
-        if (profile.allowClass("Thread")) {
-            RubyThread.createThreadClass(this);
-        }
-        if (profile.allowClass("Exception")) {
-            RubyException.createExceptionClass(this);
-=======
->>>>>>> a69b62e0
         }
 
         return (RubyModule) module;
@@ -2086,14 +1787,8 @@
             new Java().load(this, false);
             new JRubyUtilLibrary().load(this, false);
 
-<<<<<<< HEAD
             loadService.provide("java.rb");
-            loadService.provide("jruby.rb");
             loadService.provide("jruby/util.rb");
-=======
-            loadService.provide("java", "java.rb");
-            loadService.provide("jruby/util", "jruby/util.rb");
->>>>>>> a69b62e0
         }
     }
 
