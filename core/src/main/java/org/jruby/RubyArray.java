--- conflicted
+++ resolved
@@ -1161,11 +1161,7 @@
      *
      */
     private final void spliceOne(ThreadContext context, long beg, IRubyObject rpl) {
-<<<<<<< HEAD
         if (beg < 0 && (beg += realLength) < 0) throw indexError(context, "index " + (beg - realLength) + " out of array");
-=======
-        if (beg < 0 && (beg += realLength) < 0) indexError(context, "index " + (beg - realLength) + " out of array");
->>>>>>> 89dcb27b
 
         unpack(context);
         modify(context);
