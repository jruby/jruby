/*
 **** BEGIN LICENSE BLOCK *****
 * Version: EPL 2.0/GPL 2.0/LGPL 2.1
 *
 * The contents of this file are subject to the Eclipse Public
 * License Version 2.0 (the "License"); you may not use this file
 * except in compliance with the License. You may obtain a copy of
 * the License at http://www.eclipse.org/legal/epl-v20.html
 *
 * Software distributed under the License is distributed on an "AS
 * IS" basis, WITHOUT WARRANTY OF ANY KIND, either express or
 * implied. See the License for the specific language governing
 * rights and limitations under the License.
 *
 * Copyright (C) 2001 Alan Moore <alan_moore@gmx.net>
 * Copyright (C) 2001 Chad Fowler <chadfowler@chadfowler.com>
 * Copyright (C) 2001-2002 Benoit Cerrina <b.cerrina@wanadoo.fr>
 * Copyright (C) 2001-2004 Jan Arne Petersen <jpetersen@uni-bonn.de>
 * Copyright (C) 2002-2004 Anders Bengtsson <ndrsbngtssn@yahoo.se>
 * Copyright (C) 2002-2005 Thomas E Enebo <enebo@acm.org>
 * Copyright (C) 2004-2005 Charles O Nutter <headius@headius.com>
 * Copyright (C) 2004 Stefan Matthias Aust <sma@3plus4.de>
 * Copyright (C) 2006 Ola Bini <Ola.Bini@ki.se>
 * Copyright (C) 2006 Daniel Steer <damian.steer@hp.com>
 *
 * Alternatively, the contents of this file may be used under the terms of
 * either of the GNU General Public License Version 2 or later (the "GPL"),
 * or the GNU Lesser General Public License Version 2.1 or later (the "LGPL"),
 * in which case the provisions of the GPL or the LGPL are applicable instead
 * of those above. If you wish to allow use of your version of this file only
 * under the terms of either the GPL or the LGPL, and not to allow others to
 * use your version of this file under the terms of the EPL, indicate your
 * decision by deleting the provisions above and replace them with the notice
 * and other provisions required by the GPL or the LGPL. If you do not delete
 * the provisions above, a recipient may use your version of this file under
 * the terms of any one of the EPL, the GPL or the LGPL.
 ***** END LICENSE BLOCK *****/

package org.jruby;

import java.io.IOException;
import java.lang.reflect.Array;
import java.math.BigInteger;
import java.util.Arrays;
import java.util.BitSet;
import java.util.Collection;
import java.util.Comparator;
import java.util.IdentityHashMap;
import java.util.Iterator;
import java.util.List;
import java.util.ListIterator;
import java.util.RandomAccess;
import java.util.Stack;
import java.util.stream.Stream;

import org.jcodings.specific.USASCIIEncoding;
import org.jruby.anno.JRubyClass;
import org.jruby.anno.JRubyMethod;
import org.jruby.api.Create;
import org.jruby.ast.util.ArgsUtil;
import org.jruby.common.IRubyWarnings.ID;
import org.jruby.exceptions.RaiseException;
import org.jruby.java.util.ArrayUtils;
import org.jruby.javasupport.JavaUtil;
import org.jruby.runtime.Arity;
import org.jruby.runtime.Block;
import org.jruby.runtime.CallSite;
import org.jruby.runtime.ClassIndex;
import org.jruby.runtime.Helpers;
import org.jruby.runtime.JavaSites;
import org.jruby.runtime.JavaSites.ArraySites;
import org.jruby.runtime.Signature;
import org.jruby.runtime.ThreadContext;
import org.jruby.runtime.builtin.IRubyObject;
import org.jruby.runtime.callsite.CacheEntry;
import org.jruby.runtime.callsite.CachingCallSite;
import org.jruby.runtime.encoding.EncodingCapable;
import org.jruby.runtime.marshal.MarshalStream;
import org.jruby.runtime.marshal.NewMarshal;
import org.jruby.runtime.marshal.UnmarshalStream;
import org.jruby.specialized.RubyArrayOneObject;
import org.jruby.specialized.RubyArraySpecialized;
import org.jruby.specialized.RubyArrayTwoObject;
import org.jruby.util.ArraySupport;
import org.jruby.util.ByteList;
import org.jruby.util.Pack;
import org.jruby.util.RecursiveComparator;
import org.jruby.util.TypeConverter;
import org.jruby.util.cli.Options;
import org.jruby.util.collections.StringArraySet;
import org.jruby.util.io.EncodingUtils;

import static org.jruby.RubyEnumerator.SizeFn;
import static org.jruby.RubyEnumerator.enumeratorize;
import static org.jruby.RubyEnumerator.enumeratorizeWithSize;
import static org.jruby.RubyEnumerator.enumWithSize;
<<<<<<< HEAD
import static org.jruby.api.Convert.*;
import static org.jruby.api.Create.newHash;
import static org.jruby.api.Create.newSmallHash;
import static org.jruby.api.Error.*;
import static org.jruby.runtime.Helpers.*;
=======
import static org.jruby.RubyNumeric.checkInt;
import static org.jruby.runtime.Helpers.addBufferLength;
import static org.jruby.runtime.Helpers.arrayOf;
import static org.jruby.runtime.Helpers.calculateBufferLength;
import static org.jruby.runtime.Helpers.fillNil;
import static org.jruby.runtime.Helpers.hashEnd;
import static org.jruby.runtime.Helpers.murmurCombine;
import static org.jruby.runtime.Helpers.validateBufferLength;
>>>>>>> 6432f0b6
import static org.jruby.runtime.Visibility.PRIVATE;
import static org.jruby.util.Inspector.*;

/**
 * The implementation of the built-in class Array in Ruby.
 *
 * Concurrency: no synchronization is required among readers, but
 * all users must synchronize externally with writers.
 *
 */
@JRubyClass(name="Array", include = { "Enumerable" },
        overrides = {RubyArrayOneObject.class, RubyArrayTwoObject.class, StringArraySet.class})
public class RubyArray<T extends IRubyObject> extends RubyObject implements List, RandomAccess {
    public static final int DEFAULT_INSPECT_STR_SIZE = 10;

    private static final boolean USE_PACKED_ARRAYS = Options.PACKED_ARRAYS.load();

    public static RubyClass createArrayClass(Ruby runtime) {
        RubyClass arrayc = runtime.defineClass("Array", runtime.getObject(), RubyArray::newEmptyArray);

        arrayc.setClassIndex(ClassIndex.ARRAY);
        arrayc.setReifiedClass(RubyArray.class);

        arrayc.kindOf = new RubyModule.JavaClassKindOf(RubyArray.class);

        arrayc.includeModule(runtime.getEnumerable());
        arrayc.defineAnnotatedMethods(RubyArray.class);

        return arrayc;
    }

    @Override
    public ClassIndex getNativeClassIndex() {
        return ClassIndex.ARRAY;
    }

    protected final void concurrentModification() {
        throw concurrentModification(getRuntime().getCurrentContext(), null);
    }

    private static RuntimeException concurrentModification(ThreadContext context, Exception cause) {
        RuntimeException ex = context.runtime.newConcurrencyError("Detected invalid array contents due to unsynchronized modifications with concurrent users");
        // NOTE: probably not useful to be on except for debugging :
        // if ( cause != null ) ex.initCause(cause);
        return ex;
    }

    /** rb_ary_s_create
     *
     */
     @JRubyMethod(name = "[]", rest = true, meta = true)
     public static IRubyObject create(IRubyObject klass, IRubyObject[] args, Block block) {
         switch (args.length) {
             case 0: return ((RubyClass) klass).allocate();
             case 1: return new RubyArrayOneObject((RubyClass) klass, args[0]);
             case 2: return new RubyArrayTwoObject((RubyClass) klass, args[0], args[1]);
         }

         RubyArray arr = (RubyArray) ((RubyClass) klass).allocate();
         arr.values = args.clone();
         arr.realLength = args.length;
         return arr;
     }

    /**
     * Create array with specific allocated size
     * @deprecated Use {@link Create#newArray(ThreadContext, long)} instead
     */
    @Deprecated(since = "10.0", forRemoval = true)
    public static final RubyArray newArray(final Ruby runtime, final long len) {
        return Create.newArray(runtime.getCurrentContext(), len);
    }

    public static final RubyArray<?> newArrayLight(final Ruby runtime, final long len) {
        checkLength(runtime.getCurrentContext(), len);
        return newArrayLight(runtime, (int)len);
    }

<<<<<<< HEAD
    public static final RubyArray<?> newArray(final Ruby runtime, final int len) {
=======
    public static final RubyArray newArray(final Ruby runtime, final int len) {
        if (len == 0) {
            return newEmptyArray(runtime);
        }

>>>>>>> 6432f0b6
        IRubyObject[] values = IRubyObject.array(validateBufferLength(runtime, len));
        Helpers.fillNil(values, 0, len, runtime);
        return new RubyArray<>(runtime, values, 0, 0);
    }

    public static final RubyArray<?> newArrayLight(final Ruby runtime, final int len) {
        IRubyObject[] values = IRubyObject.array(validateBufferLength(runtime, len));
        Helpers.fillNil(values, 0, len, runtime);
        return new RubyArray<>(runtime, runtime.getArray(), values, 0, 0, false);
    }

    /**
     * Construct an array with the specified backing storage length. The array must be filled with non-null values
     * before entering Rubyspace.
     *
     * @param context the current context
     * @param len the length of the array buffer requested
     * @return an array with the given buffer size, entries initialized to null
     */
    public static RubyArray newArrayRaw(final ThreadContext context, final int len) {
        Ruby runtime = context.runtime;
        return new RubyArray(runtime, runtime.getArray(), IRubyObject.array(len), 0, 0, false);
    }

    /**
     * Fill the remaining array slots with the given value. Pair with newArrayRaw to reduce the cost of setting up a new array.
     *
     */
    public void fillRestWithNil(final ThreadContext context) {
        int realLength = this.realLength;
        IRubyObject[] values = this.values;
        if (realLength == values.length) return;
        fillNil(values, realLength, values.length, context.runtime);
    }

    /** rb_ary_new
     *
     */
    public static final RubyArray<?> newArray(final Ruby runtime) {
        return newArray(runtime, ARRAY_DEFAULT_SIZE);
    }

    /** rb_ary_new
     *
     */
    public static final RubyArray<?> newArrayLight(final Ruby runtime) {
        /* Ruby arrays default to holding 16 elements, so we create an
         * ArrayList of the same size if we're not told otherwise
         */
        return newArrayLight(runtime, ARRAY_DEFAULT_SIZE);
    }

    public static RubyArray<?> newArray(Ruby runtime, IRubyObject obj) {
        return USE_PACKED_ARRAYS ? new RubyArrayOneObject(runtime, obj) : new RubyArray<>(runtime, arrayOf(obj));
    }

    public static RubyArray<?> newArrayLight(Ruby runtime, IRubyObject obj) {
        return USE_PACKED_ARRAYS ? new RubyArrayOneObject(runtime, obj) : new RubyArray<>(runtime, arrayOf(obj));
    }

    public static RubyArray<?> newArrayLight(RubyClass arrayClass, IRubyObject obj) {
        return USE_PACKED_ARRAYS ? new RubyArrayOneObject(arrayClass, obj) : new RubyArray<>(arrayClass, arrayOf(obj), false);
    }

    public static RubyArray<?> newArrayLight(Ruby runtime, IRubyObject car, IRubyObject cdr) {
        return USE_PACKED_ARRAYS ? new RubyArrayTwoObject(runtime, car, cdr) : new RubyArray<>(runtime, arrayOf(car, cdr));
    }

    public static RubyArray<?> newArrayLight(RubyClass arrayClass, IRubyObject car, IRubyObject cdr) {
        return USE_PACKED_ARRAYS ? new RubyArrayTwoObject(arrayClass, car, cdr) : new RubyArray<>(arrayClass, arrayOf(car, cdr), false);
    }

    public static RubyArray<?> newArrayLight(Ruby runtime, IRubyObject... objs) {
        return new RubyArray<>(runtime, objs, false);
    }

    /** rb_assoc_new
     *
     */
    public static RubyArray<?> newArray(Ruby runtime, IRubyObject car, IRubyObject cdr) {
        return USE_PACKED_ARRAYS ? new RubyArrayTwoObject(runtime, car, cdr) : new RubyArray<>(runtime, arrayOf(car, cdr));
    }

    public static RubyArray<?> newArray(Ruby runtime, IRubyObject first, IRubyObject second, IRubyObject third) {
        return new RubyArray<>(runtime, arrayOf(first, second, third));
    }

    public static RubyArray<?> newArray(Ruby runtime, IRubyObject first, IRubyObject second, IRubyObject third, IRubyObject fourth) {
        return new RubyArray<>(runtime, arrayOf(first, second, third, fourth));
    }

    public static RubyArray<?> newEmptyArray(Ruby runtime) {
        return new RubyArray<>(runtime, NULL_ARRAY);
    }

    public static RubyArray<?> newEmptyArray(Ruby runtime, RubyClass klass) {
        return new RubyArray<>(runtime, klass, NULL_ARRAY);
    }

    /** rb_ary_new4, rb_ary_new3
     *
     */
    public static RubyArray<?> newArray(Ruby runtime, IRubyObject[] args) {
        final int size = args.length;
        if (size == 0) {
            return newEmptyArray(runtime);
        }
        return isPackedArray(size) ? packedArray(runtime, args) : new RubyArray<>(runtime, args.clone());
    }

    public static RubyArray<?> newArray(Ruby runtime, Collection<? extends IRubyObject> collection) {
        if (collection.isEmpty()) {
            return newEmptyArray(runtime);
        }
        final IRubyObject[] arr = collection.toArray(IRubyObject.NULL_ARRAY);
        return isPackedArray(collection) ? packedArray(runtime, arr) : new RubyArray<>(runtime, arr);
    }

    public static RubyArray<?> newArray(Ruby runtime, List<? extends IRubyObject> list) {
        if (list.isEmpty()) {
            return newEmptyArray(runtime);
        }
        return isPackedArray(list) ? packedArray(runtime, list) : new RubyArray<>(runtime, list.toArray(IRubyObject.NULL_ARRAY));
    }

    public static RubyArray<?> newSharedArray(RubyClass arrayClass, IRubyObject[] shared) {
        var sharedArray = new RubyArray<>(arrayClass, shared, true);

        sharedArray.isShared = true;

        return sharedArray;
    }

    private static RubyArray<?> packedArray(final Ruby runtime, final IRubyObject[] args) {
        return args.length == 1 ?
                new RubyArrayOneObject(runtime, args[0]) :
                new RubyArrayTwoObject(runtime, args[0], args[1]);
    }

    private static RubyArray<?> packedArray(final Ruby runtime, final List<? extends IRubyObject> args) {
        return args.size() == 1 ?
                new RubyArrayOneObject(runtime, args.get(0)) :        
                new RubyArrayTwoObject(runtime, args.get(0), args.get(1));

    }

    private static boolean isPackedArray(final int size) {
        return USE_PACKED_ARRAYS && size <= 2;
    }

    private static boolean isPackedArray(final Collection<? extends IRubyObject> collection) {
        return USE_PACKED_ARRAYS && collection.size() <= 2;
    }

    /**
     * @see RubyArray#newArrayMayCopy(Ruby, IRubyObject[], int, int)
     */
    public static RubyArray newArrayMayCopy(Ruby runtime, IRubyObject... args) {
        return newArrayMayCopy(runtime, args, 0, args.length);
    }

    /**
     * @see RubyArray#newArrayMayCopy(Ruby, IRubyObject[], int, int)
     */
    public static RubyArray newArrayMayCopy(Ruby runtime, IRubyObject[] args, int start) {
        return newArrayMayCopy(runtime, args, start, args.length - start);
    }

    /**
     * Construct a new RubyArray given the specified range of elements in the source array. The elements
     * <i>may</i> be copied into a new backing store, and therefore you should not expect future changes to the
     * source array to be reflected. Conversely, you should not modify the array after passing it, since
     * the contents <i>may not</i> be copied.
     *
     * @param runtime the runtime
     * @param args the args
     * @param start start index
     * @param length number of elements
     * @return an array referencing the given elements
     */
    public static RubyArray newArrayMayCopy(Ruby runtime, IRubyObject[] args, int start, int length) {
        if (length == 0) return newEmptyArray(runtime);

        if (USE_PACKED_ARRAYS) {
            if (length == 1) return new RubyArrayOneObject(runtime, args[start]);
            if (length == 2) return new RubyArrayTwoObject(runtime, args[start], args[start + 1]);
        }

        return newArrayNoCopy(runtime, args, start, length);
    }

    public static RubyArray newArrayNoCopy(Ruby runtime, IRubyObject... args) {
        return new RubyArray(runtime, args);
    }

    public static RubyArray newArrayNoCopy(Ruby runtime, IRubyObject[] args, int begin) {
        assert begin >= 0 : "begin must be >= 0";
        assert begin <= args.length : "begin must be <= length";

        return new RubyArray(runtime, args, begin, args.length - begin);
    }

    public static RubyArray newArrayNoCopy(Ruby runtime, IRubyObject[] args, int begin, int length) {
        assert begin >= 0 : "begin must be >= 0";
        assert length >= 0 : "length must be >= 0";

        return new RubyArray(runtime, args, begin, length);
    }

    public static RubyArray newArrayNoCopyLight(Ruby runtime, IRubyObject[] args) {
        return new RubyArray(runtime, args, false);
    }

    public static final int ARRAY_DEFAULT_SIZE = 16;
    private static final int SMALL_ARRAY_LEN = 16;

    private static final int TMPLOCK_ARR_F = 1 << 9;
    private static final int TMPLOCK_OR_FROZEN_ARR_F = TMPLOCK_ARR_F | FROZEN_F;

    private volatile boolean isShared = false;

    protected IRubyObject[] values;

    protected int begin = 0;
    protected int realLength = 0;

    /*
     * plain internal array assignment
     */
    private RubyArray(Ruby runtime, IRubyObject[] vals) {
        super(runtime, runtime.getArray());
        this.values = vals;
        this.realLength = vals.length;
    }

    /*
     * plain internal array assignment
     */
    private RubyArray(Ruby runtime, IRubyObject[] vals, boolean objectSpace) {
        super(runtime, runtime.getArray(), objectSpace);
        this.values = vals;
        this.realLength = vals.length;
    }

    /*
     * plain internal array assignment
     */
    public RubyArray(Ruby runtime, IRubyObject[] vals, int begin, int length) {
        super(runtime, runtime.getArray());
        this.values = vals;
        this.begin = begin;
        this.realLength = length;
    }

    private RubyArray(Ruby runtime, RubyClass metaClass, IRubyObject[] vals, int begin, int length, boolean objectSpace) {
        super(runtime, metaClass, objectSpace);
        this.values = vals;
        this.begin = begin;
        this.realLength = length;
    }

    public RubyArray(Ruby runtime, int length) {
        super(runtime, runtime.getArray());
        this.values = IRubyObject.array(validateBufferLength(runtime, length));
    }

    /* NEWOBJ and OBJSETUP equivalent
     * fastest one, for shared arrays, optional objectspace
     */
    private RubyArray(Ruby runtime, boolean objectSpace) {
        super(runtime, runtime.getArray(), objectSpace);
    }

    protected RubyArray(Ruby runtime, RubyClass klass) {
        super(runtime, klass);
    }

    /* Array constructors taking the MetaClass to fulfil MRI Array subclass behaviour
     *
     */
    private RubyArray(Ruby runtime, RubyClass klass, int length) {
        super(runtime, klass);
        values = IRubyObject.array(validateBufferLength(runtime, length));
    }

    private RubyArray(Ruby runtime, RubyClass klass, IRubyObject[] vals, boolean objectspace) {
        super(runtime, klass, objectspace);
        values = vals;
        realLength = vals.length;
    }

    protected RubyArray(Ruby runtime, RubyClass klass, boolean objectSpace) {
        super(runtime, klass, objectSpace);
    }

    public RubyArray(Ruby runtime, RubyClass klass, IRubyObject[] vals) {
        super(runtime, klass);
        values = vals;
        realLength = vals.length;
    }

    public RubyArray(RubyClass klass, IRubyObject[] vals, boolean shared) {
        super(klass);
        values = vals;
        realLength = vals.length;
        isShared = shared;
    }

    /**
     * Overridden by specialized arrays to fall back to IRubyObject[].
     */
    protected void unpack(ThreadContext context) {
    }

    private void alloc(int length) {
        Ruby runtime = metaClass.runtime;
        IRubyObject[] newValues = IRubyObject.array(validateBufferLength(runtime, length));
        Helpers.fillNil(newValues, runtime);
        values = newValues;
        begin = 0;
    }

    private void realloc(ThreadContext context, int newLength, int valuesLength) {
        unpack(context);
        Ruby runtime = metaClass.runtime;
        IRubyObject[] reallocated = IRubyObject.array(validateBufferLength(runtime, newLength));
        if (newLength > valuesLength) {
            Helpers.fillNil(reallocated, valuesLength, newLength, runtime);
            safeArrayCopy(context, values, begin, reallocated, 0, valuesLength); // elements and trailing nils
        } else {
            safeArrayCopy(context, values, begin, reallocated, 0, newLength); // ???
        }
        begin = 0;
        values = reallocated;
    }

    /**
     * check length of array
     * @param runtime the runtime
     * @param length the length to check
     * @deprecated this has been replaced by {@link RubyArray#checkLength(ThreadContext, long)}.
     */
    @Deprecated(since = "10.0", forRemoval = true)
    protected static final void checkLength(Ruby runtime, long length) {
        checkLength(runtime.getCurrentContext(), length);
    }

    public static final void checkLength(ThreadContext context, long length) {
        if (length < 0) throw argumentError(context, "negative array size (or size too big)");
        if (length >= Integer.MAX_VALUE) throw argumentError(context, "array size too big");
    }

    /**
     * @deprecated RubyArray implements List, use it directly
     * @return a read-only copy of this list
     */
    @Deprecated(since = "9.4-", forRemoval = true)
    public final List<IRubyObject> getList() {
        return Arrays.asList(toJavaArray());
    }

    public int getLength() {
        return realLength;
    }

    /**
     * @return ""
     * @deprecated Use {@link RubyArray#toJavaArray(ThreadContext)} instead.
     */
    @Deprecated(since = "10.0", forRemoval = true)
    public IRubyObject[] toJavaArray() {
        return toJavaArray(getCurrentContext());
    }

    /**
     * Return a Java array copy of the elements contained in this Array.
     *
     * This version always creates a new Java array that is exactly the length of the Array's elements.
     *
     * @return a Java array with exactly the size and contents of this RubyArray's elements
     */
    public IRubyObject[] toJavaArray(ThreadContext context) {
        IRubyObject[] copy = IRubyObject.array(realLength);
        copyInto(context, copy, 0);
        return copy;
    }

    /**
     * Return a reference to this RubyArray's underlying Java array, if it is not shared with another RubyArray, or
     * an exact copy of the relevant range otherwise.
     *
     * This method is typically used to work with the underlying array directly, knowing that it is not shared and that
     * all accesses must consider the begin offset.
     *
     * @return The underlying Java array for this RubyArray, or a copy if that array is shared.
     */

    public IRubyObject[] toJavaArrayUnsafe() {
        unpack(getRuntime().getCurrentContext());
        return !isShared ? values : toJavaArray();
    }

    /**
     * Return a Java array of the elements contained in this array, possibly a new array object.
     *
     * Use this method to potentially avoid making a new array and copying elements when the Array does not view a
     * subset of the underlying Java array.
     *
     * @return a Java array with exactly the size and contents of this RubyArray's elements, possibly the actual
     *         underlying array.
     */
    public IRubyObject[] toJavaArrayMaybeUnsafe() {
        unpack(getRuntime().getCurrentContext());
        return (!isShared && begin == 0 && values.length == realLength) ? values : toJavaArray();
    }

    public boolean isSharedJavaArray(RubyArray other) {
        return values == other.values && begin == other.begin && realLength == other.realLength;
    }

    /** rb_ary_make_shared
    *
    */
    protected RubyArray<?> makeShared() {
        // TODO: (CON) Some calls to makeShared could create packed array almost as efficiently
        unpack(getRuntime().getCurrentContext());

        return makeShared(begin, realLength, getRuntime().getArray());
    }

    private RubyArray makeShared(int beg, int len, RubyClass klass) {
        return makeShared(beg, len, new RubyArray(klass.runtime, klass));
    }

    private final RubyArray makeShared(int beg, int len, RubyArray sharedArray) {
        unpack(getRuntime().getCurrentContext());
        isShared = true;
        sharedArray.values = values;
        sharedArray.isShared = true;
        sharedArray.begin = beg;
        sharedArray.realLength = len;
        return sharedArray;
    }

    /** ary_shared_first
     *
     */
    private RubyArray makeSharedFirst(ThreadContext context, IRubyObject num, boolean last, RubyClass klass) {
        int n = RubyNumeric.num2int(num);

        if (n > realLength) {
            n = realLength;
        } else if (n < 0) {
            throw argumentError(context, "negative array size");
        }

        return makeShared(last ? begin + realLength - n : begin, n, klass);
    }

    /** rb_ary_modify_check
     *
     */
    protected final void modifyCheck(ThreadContext context) {
        if ((flags & TMPLOCK_OR_FROZEN_ARR_F) != 0) {
            if ((flags & FROZEN_F) != 0) throw context.runtime.newFrozenError(this);
            if ((flags & TMPLOCK_ARR_F) != 0) throw typeError(context, "can't modify array during iteration");
        }
    }

    /** rb_ary_modify
     *
     */
    protected void modify(ThreadContext context) {
        modifyCheck(context);
        if (isShared) {
            IRubyObject[] vals = IRubyObject.array(realLength);
            safeArrayCopy(context, values, begin, vals, 0, realLength);
            begin = 0;
            values = vals;
            isShared = false;
        }
    }

    /*  ================
     *  Instance Methods
     *  ================
     */

    /**
     * Variable arity version for compatibility. Not bound to a Ruby method.
     * @deprecated Use the versions with zero, one, or two args.
     */
    @Deprecated(since = "9.4-", forRemoval = false)
    public IRubyObject initialize(ThreadContext context, IRubyObject[] args, Block block) {
        switch (args.length) {
        case 0:
            return initialize(context, block);
        case 1:
            return initializeCommon(context, args[0], null, block);
        case 2:
            return initializeCommon(context, args[0], args[1], block);
        default:
            Arity.raiseArgumentError(context, args.length, 0, 2);
            return null; // not reached
        }
    }

    /** rb_ary_initialize
     *
     */
    @JRubyMethod(visibility = PRIVATE)
    public IRubyObject initialize(ThreadContext context, Block block) {
        modifyCheck(context);
        unpack(context);
        realLength = 0;
        if (block.isGiven() && context.runtime.isVerbose()) {
            context.runtime.getWarnings().warn(ID.BLOCK_UNUSED, "given block not used");
        }
        return this;
    }

    /** rb_ary_initialize
     *
     */
    @JRubyMethod(visibility = PRIVATE)
    public IRubyObject initialize(ThreadContext context, IRubyObject arg0, Block block) {
        return initializeCommon(context, arg0, null, block);
    }

    /** rb_ary_initialize
     *
     */
    @JRubyMethod(visibility = PRIVATE)
    public IRubyObject initialize(ThreadContext context, IRubyObject arg0, IRubyObject arg1, Block block) {
        return initializeCommon(context, arg0, arg1, block);
    }

    protected IRubyObject initializeCommon(ThreadContext context, IRubyObject arg0, IRubyObject arg1, Block block) {
        unpack(context);

        if (arg1 == null && !(arg0 instanceof RubyFixnum)) {
            IRubyObject val = arg0.checkArrayType();
            if (!val.isNil()) {
                replace(val);
                return this;
            }
        }

        long len = numericToLong(context, arg0);
        if (len < 0) throw argumentError(context, "negative array size");
        int ilen = validateBufferLength(context.runtime, len);

        modify(context);

        if (ilen > values.length - begin) {
            values = IRubyObject.array(ilen);
            begin = 0;
        }

        if (block.isGiven()) {
            if (arg1 != null) {
                context.runtime.getWarnings().warn(ID.BLOCK_BEATS_DEFAULT_VALUE, "block supersedes default value argument");
            }

            if (block.getSignature() == Signature.NO_ARGUMENTS) {
                IRubyObject nil = context.nil;
                for (int i = 0; i < ilen; i++) {
                    storeInternal(context, i, block.yield(context, nil));
                    realLength = i + 1;
                }
            } else {
                for (int i = 0; i < ilen; i++) {
                    storeInternal(context, i, block.yield(context, asFixnum(context, i)));
                    realLength = i + 1;
                }
            }

        } else {
            try {
                if (arg1 == null) {
                    Helpers.fillNil(values, begin, begin + ilen, context.runtime);
                } else {
                    Arrays.fill(values, begin, begin + ilen, arg1);
                }
            } catch (ArrayIndexOutOfBoundsException ex) {
                throw concurrentModification(context, ex);
            }
            realLength = ilen;
        }
        return this;
    }

    /** rb_ary_initialize_copy
     *
     */
    @JRubyMethod(name = {"initialize_copy"}, visibility=PRIVATE)
    @Override
    public IRubyObject initialize_copy(IRubyObject orig) {
        return this.replace(orig);
    }

    /**
     * Overridden dup for fast-path logic.
     *
     * @return A new RubyArray sharing the original backing store.
     */
    @Override
    public IRubyObject dup() {
        if (metaClass.getClassIndex() != ClassIndex.ARRAY) return super.dup();

        Ruby runtime = metaClass.runtime;
        RubyArray dup = dupImpl(runtime, runtime.getArray());
        return dup;
    }

    protected RubyArray dupImpl(Ruby runtime, RubyClass metaClass) {
        RubyArray dup = new RubyArray(runtime, metaClass, values, begin, realLength, true);
        dup.isShared = this.isShared = true;
        return dup;
    }

    /** rb_ary_dup
     *
     */
    public RubyArray aryDup() {
        // In 1.9, rb_ary_dup logic changed so that on subclasses of Array,
        // dup returns an instance of Array, rather than an instance of the subclass
        Ruby runtime = metaClass.runtime;
        return dupImpl(runtime, runtime.getArray());
    }

    /**
     * @param orig
     * @return ""
     * @deprecated Use {@link RubyArray#replace(ThreadContext, IRubyObject)} instead.
     */
    @Deprecated(since = "10.0", forRemoval = true)
    public IRubyObject replace(IRubyObject orig) {
        return replace(getCurrentContext(), orig);
    }

        /** rb_ary_replace
         *
         */
    @JRubyMethod(name = {"replace"})
    public IRubyObject replace(ThreadContext context, IRubyObject orig) {
        unpack(context);
        modifyCheck(context);

        if (this == orig) return this;

        var origArr = orig.convertToArray();
        origArr.unpack(context);
        origArr.isShared = true;

        isShared = true;
        values = origArr.values;
        realLength = origArr.realLength;
        begin = origArr.begin;


        return this;
    }

    /** rb_ary_to_s
     *
     */
    @Override
    public RubyString to_s(ThreadContext context) {
        return inspect(context);
    }

    public boolean includes(ThreadContext context, IRubyObject item) {
        int end = realLength;
        for (int i = 0; i < end; i++) {
            final IRubyObject value = eltOk(i);
            if (equalInternal(context, value, item)) return true;
        }

        return false;
    }

    public boolean includesByEql(ThreadContext context, IRubyObject item) {
        int end = realLength;
        for (int i = 0; i < end; i++) {
            final IRubyObject value = eltOk(i);
            if (eqlInternal(context, item, value)) return true;
        }

        return false;
    }

    @Override
    public RubyFixnum hash() {
        return hash(metaClass.runtime.getCurrentContext());
    }

    /** rb_ary_hash
     *
     */
    @JRubyMethod(name = "hash")
    public RubyFixnum hash(ThreadContext context) {
        return asFixnum(context, hashImpl(context));
    }

    private long hashImpl(final ThreadContext context) {
        long h = Helpers.hashStart(context.runtime, realLength);

        h = Helpers.murmurCombine(h, System.identityHashCode(RubyArray.class));

        for (int i = 0; i < realLength; i++) {
            IRubyObject value = eltOk(i);
            RubyFixnum n = Helpers.safeHash(context, value);
            h = murmurCombine(h, n.value);
        }

        return hashEnd(h);
    }

    // NOTE: there's some (passing) RubySpec where [ ary ] is mocked with a custom hash
    // maybe JRuby doesn't need to obey 100% since it already has hashCode on other core types
    //@Override
    //public int hashCode() {
    //    return (int) hashImpl(getRuntime().getCurrentContext());
    //}
    public IRubyObject store(long index, IRubyObject value) {
        return store(metaClass.runtime.getCurrentContext(), index, value);
    }

    /** rb_ary_store
     *
     */
    public IRubyObject store(ThreadContext context, long index, IRubyObject value) {
        if (index < 0 && (index += realLength) < 0) {
            throw context.runtime.newIndexError("index " + (index - realLength) + " out of array");
        }
        if (index >= Integer.MAX_VALUE) {
            throw context.runtime.newIndexError("index " + index  + " too big");
        }

        modify(context);

        storeInternal(context, (int) index, value);

        return value;
    }

    protected void storeInternal(ThreadContext context, final int index, final IRubyObject value) {
        assert index >= 0;

        if (index >= realLength) {
            int valuesLength = values.length - begin;
            if (index >= valuesLength) storeRealloc(context, index, valuesLength);
            realLength = index + 1;
        }

        safeArraySet(context, values, begin + index, value);
    }

    private void storeRealloc(ThreadContext context, final int index, final int valuesLength) {
        long newLength = valuesLength >> 1;

        if (newLength < ARRAY_DEFAULT_SIZE) newLength = ARRAY_DEFAULT_SIZE;

        newLength += index;
        if (newLength >= Integer.MAX_VALUE) throw context.runtime.newIndexError("index " + index  + " too big");

        realloc(context, (int) newLength, valuesLength);
    }

    /** rb_ary_elt
     *
     */
    private final IRubyObject elt(long offset) {
        if (offset < 0 || offset >= realLength) {
            return metaClass.runtime.getNil();
        }
        return eltOk(offset);
    }

    public T eltOk(long offset) {
        try {
            return (T) eltInternal((int)offset);
        } catch (ArrayIndexOutOfBoundsException ex) {
            throw concurrentModification(getRuntime().getCurrentContext(), ex);
        }
    }

    public T eltSetOk(long offset, T value) {
        return eltSetOk((int) offset, value);
    }

    public T eltSetOk(int offset, T value) {
        try {
            return eltInternalSet(offset, value);
        } catch (ArrayIndexOutOfBoundsException ex) {
            throw concurrentModification(getRuntime().getCurrentContext(), ex);
        }
    }

    /** rb_ary_entry
     *
     */
    public final IRubyObject entry(long offset) {
        return (offset < 0 ) ? elt(offset + realLength) : elt(offset);
    }

    public final IRubyObject entry(int offset) {
        return (offset < 0 ) ? elt(offset + realLength) : elt(offset);
    }

    public T eltInternal(int offset) {
        return (T) values[begin + offset];
    }

    public T eltInternalSet(int offset, T item) {
        values[begin + offset] = item;
        return item;
    }

    /**
     * Variable arity version for compatibility. Not bound to a Ruby method.
     * @deprecated Use the versions with zero, one, or two args.
     */
    @Deprecated(since = "9.4-", forRemoval = false)
    public IRubyObject fetch(ThreadContext context, IRubyObject[] args, Block block) {
        switch (args.length) {
        case 1:
            return fetch(context, args[0], block);
        case 2:
            return fetch(context, args[0], args[1], block);
        default:
            Arity.raiseArgumentError(context, args.length, 1, 2);
            return null; // not reached
        }
    }

    @JRubyMethod(rest = true)
    public IRubyObject fetch_values(ThreadContext context, IRubyObject[] args, Block block) {
        int length = args.length;
        if (length == 0) return Create.newEmptyArray(context);

        int arraySize = size();
        var result = Create.newArray(context, length);
        for (int i = 0; i < length; i++) {
            int index = args[i].convertToInteger().getIntValue();
            // FIXME: lookup the bounds part of this in error message??
            if (index >= arraySize) {
                if (!block.isGiven()) throw context.runtime.newIndexError("index " + index + " outside of array bounds: 0...0");
                result.append(block.yield(context, asFixnum(context, index)));
            } else {
                result.append(eltOk(index));
            }
        }

        return result;
    }

    /** rb_ary_fetch
     *
     */
    @JRubyMethod
    public IRubyObject fetch(ThreadContext context, IRubyObject arg0, Block block) {
        long index = numericToLong(context, arg0);

        if (index < 0) index += realLength;
        if (index < 0 || index >= realLength) {
            if (block.isGiven()) return block.yield(context, arg0);
            throw context.runtime.newIndexError("index " + index + " out of array");
        }

        return eltOk((int) index);
    }

    /** rb_ary_fetch
    *
    */
   @JRubyMethod
   public IRubyObject fetch(ThreadContext context, IRubyObject arg0, IRubyObject arg1, Block block) {
       if (block.isGiven()) {
           context.runtime.getWarnings().warn(ID.BLOCK_BEATS_DEFAULT_VALUE, "block supersedes default value argument");
       }

       long index = numericToLong(context, arg0);

       if (index < 0) index += realLength;
       if (index < 0 || index >= realLength) {
           if (block.isGiven()) return block.yield(context, arg0);
           return arg1;
       }

       return eltOk((int) index);
   }

    /** rb_ary_to_ary
     *
     */
    public static RubyArray aryToAry(ThreadContext context, IRubyObject obj) {
        IRubyObject tmp = TypeConverter.checkArrayType(context, obj);
        return tmp != context.nil ? (RubyArray) tmp : newArray(context.runtime, obj);
    }

    @Deprecated
    public static RubyArray aryToAry(IRubyObject obj) {
        return aryToAry(obj.getRuntime().getCurrentContext(), obj);
    }

    private void splice(ThreadContext context, int beg, int len, IRubyObject rpl) {
        if (len < 0) throw context.runtime.newIndexError("negative length (" + len + ")");
        if (beg < 0 && (beg += realLength) < 0)
            throw context.runtime.newIndexError("index " + (beg - realLength) + " out of array");
        final RubyArray rplArr;
        final int rlen;

        if (rpl == null) {
            rplArr = null;
            rlen = 0;
        } else if (rpl.isNil()) {
            // 1.9 replaces with nil
            rplArr = newArray(context.runtime, rpl);
            rlen = 1;
        } else {
            rplArr = aryToAry(context, rpl);
            rlen = rplArr.realLength;
        }

        splice(context, beg, len, rplArr, rlen);
    }

    /** rb_ary_splice
     *
     */
    private void splice(ThreadContext context, int beg, int len, final RubyArray rplArr, final int rlen) {
        if (len < 0) throw context.runtime.newIndexError("negative length (" + len + ")");
        if (beg < 0 && (beg += realLength) < 0) throw context.runtime.newIndexError("index " + (beg - realLength) + " out of array");

        unpack(context);
        modify(context);

        int valuesLength = values.length - begin;
        if (beg >= realLength) {
            len = beg + rlen;
            if (len >= valuesLength) spliceRealloc(len, valuesLength);
            try {
                Helpers.fillNil(values, begin + realLength, begin + beg, context.runtime);
            } catch (ArrayIndexOutOfBoundsException e) {
                throw concurrentModification(context, e);
            }
            realLength = len;
        } else {
            if (beg + len > realLength) len = realLength - beg;
            int alen = realLength + rlen - len;
            if (alen >= valuesLength) spliceRealloc(alen, valuesLength);

            if (len != rlen) {
                safeArrayCopy(context, values, begin + (beg + len), values, begin + beg + rlen, realLength - (beg + len));
                realLength = alen;
            }
        }

        if (rlen > 0) {
            rplArr.copyInto(context, values, begin + beg, rlen);
        }
    }

    /** rb_ary_splice
     *
     */
    private final void spliceOne(ThreadContext context, long beg, IRubyObject rpl) {
        if (beg < 0 && (beg += realLength) < 0) throw context.runtime.newIndexError("index " + (beg - realLength) + " out of array");

        unpack(context);
        modify(context);

        int valuesLength = values.length - begin;
        if (beg >= realLength) {
            int len = (int) beg + 1;
            if (len >= valuesLength) spliceRealloc(len, valuesLength);
            Helpers.fillNil(values, begin + realLength, begin + ((int) beg), metaClass.runtime);
            realLength = len;
        } else {
            int len = beg > realLength ? realLength - (int) beg : 0;
            int alen = realLength + 1 - len;
            if (alen >= valuesLength) spliceRealloc(alen, valuesLength);

            if (len == 0) {
                safeArrayCopy(context, values, begin + (int) beg, values, begin + (int) beg + 1, realLength - (int) beg);
                realLength = alen;
            }
        }

        safeArraySet(context, values, begin + (int) beg, rpl);
    }

    private void spliceRealloc(int length, int valuesLength) {
        Ruby runtime = metaClass.runtime;

        int tryLength = calculateBufferLength(runtime, valuesLength);
        int len = length > tryLength ? length : tryLength;
        IRubyObject[] vals = IRubyObject.array(len);
        System.arraycopy(values, begin, vals, 0, realLength);

        // only fill if there actually will remain trailing storage
        if (len > length) {
            Helpers.fillNil(vals, length, len, runtime);
        }
        begin = 0;
        values = vals;
    }

    private void unshiftRealloc(ThreadContext context, int valuesLength) {
        Ruby runtime = metaClass.runtime;

        int newLength = valuesLength >> 1;
        if (newLength < ARRAY_DEFAULT_SIZE) newLength = ARRAY_DEFAULT_SIZE;

        newLength = addBufferLength(runtime, valuesLength, newLength);

        IRubyObject[] vals = IRubyObject.array(newLength);
        safeArrayCopy(context, values, begin, vals, 1, valuesLength);
        Helpers.fillNil(vals, valuesLength + 1, newLength, runtime);
        values = vals;
        begin = 0;
    }

    public IRubyObject insert() {
        throw argumentError(getRuntime().getCurrentContext(), 0, 1);
    }

    /**
     * @param arg
     * @return ""
     * @deprecated Use #{@link RubyArray#insert(ThreadContext, IRubyObject)} instead.
     */
    @Deprecated(since = "10.0", forRemoval = true)
    public IRubyObject insert(IRubyObject arg) {
        return insert(getCurrentContext(), arg);
    }

    /** rb_ary_insert
     *
     */
    @JRubyMethod(name = "insert")
    public IRubyObject insert(ThreadContext context, IRubyObject arg) {
        modifyCheck(context);
        numericToLong(context, arg);
        return this;
    }

    /**
     * @param arg1
     * @param arg2
     * @return itself
     * @deprecated See {@link RubyArray#insert(ThreadContext, IRubyObject, IRubyObject)}
     */
    @Deprecated(since = "10.0", forRemoval = true)
    public IRubyObject insert(IRubyObject arg1, IRubyObject arg2) {
        return insert(getCurrentContext(), arg1, arg2);
    }

    @JRubyMethod(name = "insert")
    public IRubyObject insert(ThreadContext context, IRubyObject arg1, IRubyObject arg2) {
        modifyCheck(context);
        insert(context, numericToLong(context, arg1), arg2);
        return this;
    }

    private void insert(ThreadContext context, long pos, IRubyObject val) {
        if (pos == -1) pos = realLength;
        else if (pos < 0) {
            long minpos = -realLength - 1;
            if (pos < minpos) {
                throw context.runtime.newIndexError("index " + pos + " too small for array; minimum: " + minpos);
            }
            pos++;
        }

        spliceOne(context, pos, val); // rb_ary_new4
    }

    @Deprecated
    public IRubyObject insert(IRubyObject[] args) {
        return insert(getRuntime().getCurrentContext(), args);
    }

    @JRubyMethod(name = "insert", required = 1, rest = true, checkArity = false)
    public IRubyObject insert(ThreadContext context, IRubyObject[] args) {
        final Ruby runtime = context.runtime;

        int argc = Arity.checkArgumentCount(context, args, 1, -1);

        modifyCheck(context);

        if (argc == 1) return this;

        unpack(context);

        long pos = numericToLong(context, args[0]);

        if (pos == -1) pos = realLength;
        if (pos < 0) pos++;

        RubyArray inserted = new RubyArray(runtime, false);
        inserted.values = args;
        inserted.begin = 1;
        inserted.realLength = argc - 1;

        splice(context, checkInt(context, pos), 0, inserted, inserted.realLength); // rb_ary_new4

        return this;
    }

    /**
     * @return new ary
     * @deprecated Use {@link RubyArray#transpose(ThreadContext)} instead
     */
    @Deprecated(since = "10.0", forRemoval = true)
    public RubyArray transpose() {
        return transpose(getRuntime().getCurrentContext());
    }

    /** rb_ary_transpose
     *
     */
    @JRubyMethod(name = "transpose")
    public RubyArray transpose(ThreadContext context) {
        int alen = realLength;
        if (alen == 0) return aryDup();
        int elen = -1;
        IRubyObject[] result = null;

        for (int i = 0; i < alen; i++) {
            var tmp = elt(i).convertToArray();
            if (elen < 0) {
                elen = tmp.realLength;
                result = IRubyObject.array(elen);
                for (int j = 0; j < elen; j++) {
                    result[j] = newBlankArray(context.runtime, alen);
                }
            } else if (elen != tmp.realLength) {
                throw context.runtime.newIndexError("element size differs (" + tmp.realLength
                        + " should be " + elen + ")");
            }
            for (int j = 0; j < elen; j++) {
                ((RubyArray<?>) result[j]).storeInternal(context, i, tmp.elt(j));
            }
        }
        return new RubyArray<>(context.runtime, result);
    }

    /**
     * @param args yes
     * @return values_at
     * @deprecated Use {@link RubyArray#values_at(ThreadContext, IRubyObject[])} instead
     */
    @Deprecated(since = "10.0", forRemoval = true)
    public IRubyObject values_at(IRubyObject[] args) {
        return values_at(getRuntime().getCurrentContext(), args);
    }

    /** rb_values_at
     *
     */
    @JRubyMethod(name = "values_at", rest = true)
    public IRubyObject values_at(ThreadContext context, IRubyObject[] args) {
        final int length = realLength;
        RubyArray<?> result = Create.newArray(context, args.length);

        for (int i = 0; i < args.length; i++) {
            final IRubyObject arg = args[i];
            if (arg instanceof RubyFixnum fix) {
                result.append(entry(fix.value));
                continue;
            }

            final int[] begLen;
            if (!(arg instanceof RubyRange)) {
                // do result.append
            } else if ((begLen = ((RubyRange) arg).begLenInt(context, length, 1)) == null) {
                continue;
            } else {
                final int beg = begLen[0];
                final int len = begLen[1];
                for (int j = 0; j < len; j++) {
                    result.append( entry(j + beg) );
                }
                continue;
            }
            result.append(entry(numericToLong(context, arg)));
        }

        Helpers.fillNil(result.values, result.realLength, result.values.length, context.runtime);
        return result;
    }

    /** rb_ary_subseq
     *
     */
    public IRubyObject subseq(long beg, long len) {
        return subseq(getRuntime().getArray(), beg, len, true);
    }

    /** rb_ary_subseq_step
     *
     */
    public IRubyObject subseq_step(ThreadContext context, RubyArithmeticSequence arg0) {
        long beg, len, end;
        long step = getStep(context, arg0);
        IRubyObject aseqBeg = getBegin(context, arg0);
        IRubyObject aseqEnd = getEnd(context, arg0);
        boolean aseqExcl = arg0.exclude_end(context).isTrue();
        len = realLength;

        if (step < 0) {
            IRubyObject tmp = aseqBeg;
            aseqBeg = aseqEnd;
            aseqEnd = tmp;
        }

        if (step < -1 || step > 1) {
            int [] ret;
            try {
                ret = RubyRange.newRange(context, aseqBeg, aseqEnd, aseqExcl).begLenInt(context, (int)len, 1);
            } catch(RaiseException ex){
                if (ex.getException() instanceof RubyRangeError) {
                    // convert exception message using an ArithsemeticSequece arg.
                    // e.g.
                    // [1].slice((-101..-1)%2) shoud throw "((-101..-1).%(2)) out of range".
                    // The original exception message is "-1..-1 out of range".
                    throw rangeError(context, arg0.inspect(context) + " out of range");
                } else {
                    throw ex;
                }
            }
            if (ret != null && (ret[0] > len || ret[1] > len)) throw rangeError(context, arg0.inspect(context) + " out of range");
        }

        beg = aseqBeg.isNil() ? 0 : aseqBeg.convertToFloat().getLongValue();
        end = aseqEnd.isNil() ? -1 : aseqEnd.convertToFloat().getLongValue();

        if (aseqEnd.isNil()) aseqExcl = false;

        if (beg < 0) {
            beg += len;
            if (beg < 0) throw rangeError(context, "integer " + beg + " out of range of fixnum");
        }

        if (end < 0) end += len;
        if (!aseqExcl) end++;

        len = end - beg;

        if (len < 0) len = 0;

        long alen = realLength;
        if (beg > alen)  return context.nil;
        if (beg < 0 || len < 0) return context.nil;

        if (alen < len || alen < beg + len) len = alen - beg;

        if (len == 0) return Create.newArray(context, 0);
        if (step == 0) throw rangeError(context, "slice step cannot be zero");
        if (step == 1) return subseq(beg, len);

        long orig_len = len;
        if (step > 0 && step >= len) return Create.newArray(context, eltOk(beg));

        if (step < 0 && (step < -len)) step = -len;

        long ustep = (step < 0) ? -step : step;
        len = (len + ustep - 1) / ustep;

        long j = beg + ((step > 0) ? 0 : (orig_len - 1));
        RubyArray result = Create.newArray(context, len);

        for(long i = 0; i < len; ++i) {
            result.append(eltOk(j));
            j = j + step;
        }

        return result;
    }

    private IRubyObject getBegin(ThreadContext context, RubyArithmeticSequence arg0) {
      return arg0.begin(context);
    }

    private IRubyObject getEnd(ThreadContext context, RubyArithmeticSequence arg0) {
        return arg0.end(context);
    }

    private Long getStep(ThreadContext context, RubyArithmeticSequence arg0) {
        return arg0.step(context).isNil() ? null: arg0.step(context).convertToInteger().getLongValue();
    }

    /** rb_ary_subseq
     *
     */
    public IRubyObject subseqLight(long beg, long len) {
        return subseq(metaClass, beg, len, true);
    }

    public IRubyObject subseq(RubyClass metaClass, long beg, long len, boolean light) {
        Ruby runtime = metaClass.runtime;
        if (beg > realLength || beg < 0 || len < 0) return runtime.getNil();

        if (beg + len > realLength) {
            len = realLength - beg;
            if (len < 0) len = 0;
        }

        if (len == 0) return new RubyArray(runtime, metaClass, IRubyObject.NULL_ARRAY, !light);
        return makeShared(begin + (int) beg, (int) len, new RubyArray(runtime, metaClass, !light));
    }

    /** rb_ary_length
     *
     */
    @JRubyMethod(name = "length", alias = "size")
    public RubyFixnum length(ThreadContext context) {
        return asFixnum(context, realLength);
    }

    @Deprecated
    public RubyFixnum length() {
        return length(getCurrentContext());
    }

    /**
     * A size method suitable for lambda method reference implementation of {@link SizeFn#size(ThreadContext, IRubyObject, IRubyObject[])}
     *
     * @see SizeFn#size(ThreadContext, IRubyObject, IRubyObject[])
     */
    protected static IRubyObject size(ThreadContext context, RubyArray self, IRubyObject[] args) {
        return self.length(context);
    }

    /**
     * @param item
     * @return itself
     * @deprecated Use {@link RubyArray#append(ThreadContext, IRubyObject)}
     */
    @Deprecated(since = "10.0", forRemoval = true)
    public RubyArray<?> append(IRubyObject item) {
        return append(getCurrentContext(), item);
    }

    /** rb_ary_push - specialized rb_ary_store
     *
     */
    @JRubyMethod(name = "<<")
    public RubyArray append(ThreadContext context, IRubyObject item) {
        unpack(context);
        modify(context);
        int valuesLength = values.length - begin;
        if (realLength == valuesLength) {
            if (realLength == Integer.MAX_VALUE) throw context.runtime.newIndexError("index " + Integer.MAX_VALUE + " too big");

            long newLength = valuesLength + (valuesLength >> 1);
            if (newLength > Integer.MAX_VALUE) {
                newLength = Integer.MAX_VALUE;
            } else if (newLength < ARRAY_DEFAULT_SIZE) {
                newLength = ARRAY_DEFAULT_SIZE;
            }

            realloc(context, (int) newLength, valuesLength);
        }

        safeArraySet(context, values, begin + realLength++, item);

        return this;
    }

    /** rb_ary_push_m - instance method push
     *
     */
    @Deprecated // not-used
    public RubyArray<?> push_m(IRubyObject[] items) {
        return push(items);
    }

    @JRubyMethod(name = "push", alias = "append")
    public RubyArray push(IRubyObject item) {
        append(item);

        return this;
    }

    /**
     * @param items
     * @return ""
     * @deprecated Use {@link RubyArray@}
     */
    @Deprecated(since = "10.0", forRemoval = true)
    public RubyArray<?> push(IRubyObject[] items) {
        return push(getCurrentContext(), items);
    }

    @JRubyMethod(name = "push", alias = "append", rest = true)
    public RubyArray push(ThreadContext context, IRubyObject[] items) {
        if (items.length == 0) modifyCheck(context);
        for (IRubyObject item : items) {
            append(item);
        }
        return this;
    }

    /** rb_ary_pop
     *
     */
    @JRubyMethod
    public IRubyObject pop(ThreadContext context) {
        unpack(context);
        modifyCheck(context);

        if (realLength == 0) return context.nil;

        if (isShared) {
            return safeArrayRef(context, values, begin + --realLength);
        } else {
            int index = begin + --realLength;
            return safeArrayRefSet(context, values, index, context.nil);
        }
    }

    @JRubyMethod
    public IRubyObject pop(ThreadContext context, IRubyObject num) {
        unpack(context);
        modifyCheck(context);
        RubyArray result = makeSharedFirst(context, num, true, context.runtime.getArray());
        realLength -= result.realLength;
        return result;
    }

    /** rb_ary_shift
     *
     */
    @JRubyMethod(name = "shift")
    public IRubyObject shift(ThreadContext context) {
        unpack(context);
        modifyCheck(context);

        if (realLength == 0) return context.nil;

        final IRubyObject obj = safeArrayRefCondSet(context, values, begin, !isShared, context.nil);
        begin++;
        realLength--;
        return obj;

    }

    @JRubyMethod(name = "shift")
    public IRubyObject shift(ThreadContext context, IRubyObject num) {
        unpack(context);
        modify(context);

        RubyArray result = makeSharedFirst(context, num, false, context.runtime.getArray());

        int n = result.realLength;
        begin += n;
        realLength -= n;
        return result;
    }

    /**
     * @return ""
     * @deprecated Use {@link RubyArray#unshift(ThreadContext)} instead
     */
    @Deprecated
    public IRubyObject unshift() {
        return unshift(getCurrentContext());
    }

    @JRubyMethod(name = "unshift", alias = "prepend")
    public IRubyObject unshift(ThreadContext context) {
        modifyCheck(context);
        return this;
    }

    /**
     * @param item
     * @return ""
     * @deprecated Use {@link RubyArray#unshift(ThreadContext, IRubyObject)} instead
     */
    @Deprecated(since = "10.0", forRemoval = true)
    public IRubyObject unshift(IRubyObject item) {
        return unshift(getCurrentContext(), item);
    }
    
    /** rb_ary_unshift
     *
     */
    @JRubyMethod(name = "unshift", alias = "prepend")
    public IRubyObject unshift(ThreadContext context, IRubyObject item) {
        unpack(context);

        if (begin == 0 || isShared) {
            modify(context);
            final int valuesLength = values.length - begin;
            if (valuesLength == 0) {
                alloc(ARRAY_DEFAULT_SIZE);
                begin = ARRAY_DEFAULT_SIZE - 1;
            } else if (realLength == valuesLength) {
                unshiftRealloc(context, valuesLength);
            } else {
                safeArrayCopy(context, values, begin, values, begin + 1, realLength);
            }
        } else {
            modifyCheck(context);
            begin--;
        }
        realLength++;
        values[begin] = item;
        return this;
    }

    /**
     * @param items
     * @return ""
     * @deprecated Use {@link RubyArray#unshift(ThreadContext, IRubyObject[])}
     */
    @Deprecated(since = "10.0", forRemoval = true)
    public IRubyObject unshift(IRubyObject[] items) {
        return unshift(getCurrentContext(), items);
    }

    @JRubyMethod(name = "unshift", alias = "prepend",  rest = true)
    public IRubyObject unshift(ThreadContext context, IRubyObject[] items) {
        unpack(context);

        if (items.length == 0) {
            modifyCheck(context);
            return this;
        }

        final int len = realLength;
        store(((long) len) + items.length - 1, context.nil);

        try {
            System.arraycopy(values, begin, values, begin + items.length, len);
            ArraySupport.copy(items, 0, values, begin, items.length);
        } catch (ArrayIndexOutOfBoundsException e) {
            throw concurrentModification(context, e);
        }

        return this;
    }

    /** rb_ary_includes
     *
     */
    @JRubyMethod(name = "include?")
    public RubyBoolean include_p(ThreadContext context, IRubyObject item) {
        return asBoolean(context, includes(context, item));
    }

    /** rb_ary_frozen_p
     *
     */
    @JRubyMethod(name = "frozen?")
    @Override
    public RubyBoolean frozen_p(ThreadContext context) {
        return asBoolean(context, isFrozen() || (flags & TMPLOCK_ARR_F) != 0);
    }

    /**
     * Variable arity version for compatibility. Not bound to a Ruby method.
     * @deprecated Use the versions with zero, one, or two args.
     */
    @Deprecated
    public IRubyObject aref(IRubyObject[] args) {
        ThreadContext context = getRuntime().getCurrentContext();
        switch (args.length) {
            case 1:
            return aref(context, args[0]);
        case 2:
            return aref(args[0], args[1]);
        default:
            Arity.raiseArgumentError(context, args.length, 1, 2);
            return null; // not reached
        }
    }

    @Deprecated
    public IRubyObject aref(IRubyObject arg0) {
        return aref(getRuntime().getCurrentContext(), arg0);
    }

    /** rb_ary_aref
     */
    @JRubyMethod(name = {"[]", "slice"})
    public IRubyObject aref(ThreadContext context, IRubyObject arg0) {
        if (arg0 instanceof RubyArithmeticSequence) {
            return subseq_step(context, (RubyArithmeticSequence) arg0);
        } else {
            return arg0 instanceof RubyFixnum ? entry(((RubyFixnum) arg0).value) : arefCommon(context, arg0);
        }
    }

    private IRubyObject arefCommon(ThreadContext context, IRubyObject arg0) {
        if (arg0 instanceof RubyRange) {
            long[] beglen = ((RubyRange) arg0).begLen(context, realLength, 0);
            return beglen == null ? context.nil : subseq(beglen[0], beglen[1]);
        } else {
            ArraySites sites = sites(context);

            if (RubyRange.isRangeLike(context, arg0, sites.begin_checked, sites.end_checked, sites.exclude_end_checked)) {
                RubyRange range = RubyRange.rangeFromRangeLike(context, arg0, sites.begin, sites.end, sites.exclude_end);

                long[] beglen = range.begLen(context, realLength, 0);
                return beglen == null ? context.nil : subseq(beglen[0], beglen[1]);
            }
        }
        return entry(numericToLong(context, arg0));
    }

    @JRubyMethod(name = {"[]", "slice"})
    public IRubyObject aref(IRubyObject arg0, IRubyObject arg1) {
        return arefCommon(getRuntime().getCurrentContext(), arg0, arg1);
    }

    private IRubyObject arefCommon(ThreadContext context, IRubyObject arg0, IRubyObject arg1) {
        long beg = numericToLong(context, arg0);
        if (beg < 0) beg += realLength;
        return subseq(beg, numericToLong(context, arg1));
    }

    /**
     * Variable arity version for compatibility. Not bound to a Ruby method.
     * @deprecated Use the versions with zero, one, or two args.
     */
    @Deprecated(since = "9.4-", forRemoval = false)
    public IRubyObject aset(IRubyObject[] args) {
        return switch (args.length) {
            case 2 -> aset(args[0], args[1]);
            case 3 -> aset(args[0], args[1], args[2]);
            default -> throw argumentError(getRuntime().getCurrentContext(), "wrong number of arguments (" + args.length + " for 2)");
        };
    }

    /**
     * @param arg0
     * @param arg1
     * @return ""
     * @deprecated Use {@link RubyArray#aset(ThreadContext, IRubyObject, IRubyObject)}
     */
    @Deprecated(since = "10.0", forRemoval = true)
    public IRubyObject aset(IRubyObject arg0, IRubyObject arg1) {
        return aset(getCurrentContext(), arg0, arg1);
    }

    @JRubyMethod(name = "[]=")
    public IRubyObject aset(ThreadContext context, IRubyObject arg0, IRubyObject arg1) {
        modifyCheck(context);
        if (arg0 instanceof RubyFixnum) {
            store(((RubyFixnum) arg0).value, arg1);
        } else if (arg0 instanceof RubyRange range) {
            int beg0 = checkLongForInt(context, range.begLen0(context, realLength));
            int beg1 = checkLongForInt(context, range.begLen1(context, realLength, beg0));
            splice(context, beg0, beg1, arg1);
        } else {
            asetFallback(context, arg0, arg1);
        }
        return arg1;
    }

    // stand in method for checkInt as it raises the wrong type of 
    // exception to mri
    private int checkLongForInt(ThreadContext context, long value) {
        if (((int)value) != value) {
            throw context.runtime.newIndexError(String.format("index %d is too big", value));
        }
        return (int)value;
    }

    private void asetFallback(ThreadContext context, IRubyObject arg0, IRubyObject arg1) {
        ArraySites sites = sites(context);

        if (RubyRange.isRangeLike(context, arg0, sites.begin_checked, sites.end_checked, sites.exclude_end_checked)) {
            RubyRange range = RubyRange.rangeFromRangeLike(context, arg0, sites.begin, sites.end, sites.exclude_end);

            int beg = checkInt(context, range.begLen0(context, realLength));
            splice(context, beg, checkInt(context, range.begLen1(context, realLength, beg)), arg1);
        } else {
            store(numericToLong(context, arg0), arg1);
        }
    }

    /**
     * @param arg0
     * @param arg1
     * @param arg2
     * @return ""
     * @deprecated Use {@link RubyArray#aset(ThreadContext, IRubyObject, IRubyObject, IRubyObject)} instead.
     */
    @Deprecated
    public IRubyObject aset(IRubyObject arg0, IRubyObject arg1, IRubyObject arg2) {
        return aset(getCurrentContext(), arg0, arg1, arg2);
    }

    /** rb_ary_aset
    *
    */
    @JRubyMethod(name = "[]=")
    public IRubyObject aset(ThreadContext context, IRubyObject arg0, IRubyObject arg1, IRubyObject arg2) {
        modifyCheck(context);
        splice(context, RubyNumeric.num2int(arg0), RubyNumeric.num2int(arg1), arg2);
        return arg2;
    }

    /**
     * @param pos
     * @return ""
     * @deprecated Use {@link RubyArray#at(ThreadContext, IRubyObject)} instead.
     */
    @Deprecated
    public IRubyObject at(IRubyObject pos) {
        return at(getCurrentContext(), pos);
    }

    /** rb_ary_at
     *
     */
    @JRubyMethod(name = "at")
    public IRubyObject at(ThreadContext context, IRubyObject pos) {
        return entry(numericToLong(context, pos));
    }

	/** rb_ary_concat
     *
     */
    @JRubyMethod(name = "concat")
    public RubyArray concat(ThreadContext context, IRubyObject obj) {
        modifyCheck(context);

        concat(context, obj.convertToArray());
        return this;
    }

    private void concat(ThreadContext context, RubyArray<?> obj) {
        splice(context, realLength, 0, obj, obj.realLength);
    }

    /**
     * @param y array
     * @return array
     * @deprecated Use {@link RubyArray#aryAppend(ThreadContext, RubyArray)} instead
     */
    @Deprecated(since = "10.0", forRemoval = true)
    public RubyArray aryAppend(RubyArray<?> y) {
        return aryAppend(getCurrentContext(), y);
    }

    // MRI: ary_append
    public RubyArray aryAppend(ThreadContext context, RubyArray<?> y) {
        if (y.realLength > 0) splice(context, realLength, 0, y, y.realLength);
        return this;
    }

    /** rb_ary_concat_multi
     *
     */
    @JRubyMethod(name = "concat", rest = true)
    public RubyArray concat(ThreadContext context, IRubyObject[] objs) {
        modifyCheck(context);

        if (objs.length > 0) {
            var tmp = Create.newArray(context, objs.length);

            for (IRubyObject obj : objs) {
                tmp.concat(context, obj.convertToArray());
            }

            return aryAppend(context, tmp);
        }

        return this;
    }

    public RubyArray concat(IRubyObject obj) {
        return concat(metaClass.runtime.getCurrentContext(), obj);
    }

    /** inspect_ary
     *
     */
    protected IRubyObject inspectAry(ThreadContext context) {
        RubyString str = RubyString.newStringLight(context.runtime, DEFAULT_INSPECT_STR_SIZE, USASCIIEncoding.INSTANCE);
        str.cat((byte) '[');

        for (int i = 0; i < realLength; i++) {

            RubyString s = inspect(context, safeArrayRef(context, values, begin + i));
            if (i > 0) {
                ByteList bytes = str.getByteList();
                bytes.append((byte) ',').append((byte) ' ');
            } else {
                EncodingUtils.encAssociateIndex(str, s.getEncoding());
            }
            str.catWithCodeRange(s);
        }
        str.cat((byte) ']');

        return str;
    }

    /** rb_ary_inspect
    *
    */
    @JRubyMethod(name = "inspect", alias = "to_s")
    public RubyString inspect(ThreadContext context) {
        final Ruby runtime = context.runtime;
        if (realLength == 0) return RubyString.newStringShared(runtime, EMPTY_ARRAY_BL);
        if (runtime.isInspecting(this)) return RubyString.newStringShared(runtime, RECURSIVE_ARRAY_BL);

        try {
            runtime.registerInspecting(this);
            return (RubyString) inspectAry(context);
        } finally {
            runtime.unregisterInspecting(this);
        }
    }

    @Override
    public IRubyObject inspect() {
        return inspect(metaClass.runtime.getCurrentContext());
    }

    /**
     * Variable arity version for compatibility. Not bound to a Ruby method.
     * @deprecated Use the versions with zero, one, or two args.
     */
    @Deprecated(since = "9.4-", forRemoval = false)
    public IRubyObject first(IRubyObject[] args) {
        switch (args.length) {
        case 0:
            return first();
        case 1:
            return first(args[0]);
        default:
            Arity.raiseArgumentError(getRuntime().getCurrentContext(), args.length, 0, 1);
            return null; // not reached
        }
    }

    /** rb_ary_first
     *
     */
    @JRubyMethod(name = "first")
    public IRubyObject first() {
        if (realLength == 0) return metaClass.runtime.getNil();
        return eltOk(0);
    }

    /** rb_ary_first
    *
    */
    @JRubyMethod(name = "first")
    public IRubyObject first(IRubyObject arg0) {
        ThreadContext context = getRuntime().getCurrentContext();
        long n = numericToLong(context, arg0);
        if (n > realLength) {
            n = realLength;
        } else if (n < 0) {
            throw argumentError(context, "negative array size (or size too big)");
        } else if (n == 1) {
            return Create.newArray(context, eltOk(0));
        } else if (n == 2) {
            return Create.newArray(context, eltOk(0), eltOk(1));
        }

        unpack(context);
        return makeShared(begin, (int) n, context.runtime.getArray());
    }

    /**
     * Variable arity version for compatibility. Not bound to a Ruby method.
     * @deprecated Use the versions with zero, one, or two args.
     */
    @Deprecated(since = "9.4-")
    public IRubyObject last(IRubyObject[] args) {
        switch (args.length) {
        case 0:
            return last();
        case 1:
            return last(args[0]);
        default:
            Arity.raiseArgumentError(getRuntime().getCurrentContext(), args.length, 0, 1);
            return null; // not reached
        }
    }

    /** rb_ary_last
     *
     */
    @JRubyMethod(name = "last")
    public IRubyObject last() {
        if (realLength == 0) return metaClass.runtime.getNil();
        return eltOk(realLength - 1);
    }

    /**
     * @param arg0
     * @return ""
     * @deprecated Use {@link RubyArray#last(ThreadContext, IRubyObject)} instead.
     */
    @Deprecated(since = "10.0", forRemoval = true)
    public IRubyObject last(IRubyObject arg0) {
        return last(getCurrentContext(), arg0);
    }

    /** rb_ary_last
     *
     */
    @JRubyMethod(name = "last")
    public IRubyObject last(ThreadContext context, IRubyObject arg0) {
        long n = numericToLong(context, arg0);
        if (n > realLength) n = realLength;

        if (n < 0) throw argumentError(context, "negative array size (or size too big)");
        if (n == 1) return Create.newArray(context, eltOk(realLength - 1));
        if (n == 2) return Create.newArray(context, eltOk(realLength - 2), eltOk(realLength - 1));

        unpack(context);
        return makeShared(begin + realLength - (int) n, (int) n, context.runtime.getArray());
    }

    /**
     * mri: rb_ary_each
     */
    @JRubyMethod
    public IRubyObject each(ThreadContext context, Block block) {
        if (!block.isGiven()) return enumeratorizeWithSize(context, this, "each", RubyArray::size);

        for (int i = 0; i < size(); i++) {
            // do not coarsen the "safe" catch, since it will misinterpret AIOOBE from the yielded code.
            // See JRUBY-5434
            block.yield(context, eltOk(i));
        }
        return this;
    }

    public IRubyObject eachSlice(ThreadContext context, int size, Block block) {
        unpack(context);
        final RubyClass array = context.runtime.getArray();

        // local copies of everything
        int realLength = this.realLength;
        int begin = this.begin;

        // sliding window
        RubyArray window = makeShared(begin, size, array);

        // don't expose shared array to ruby
        Signature signature = block.getSignature();
        final boolean specificArity = signature.isFixed() && signature.required() != 1;

        for (; realLength >= size; realLength -= size) {
            block.yield(context, window);
            if (specificArity) { // array is never exposed to ruby, just use for yielding
                window.begin = begin += size;
            } else { // array may be exposed to ruby, create new
                window = makeShared(begin += size, size, array);
            }
        }

        // remainder
        if (realLength > 0) {
            window.realLength = realLength;
            block.yield(context, window);
        }
        return this;
    }

    @JRubyMethod
    public IRubyObject each_slice(ThreadContext context, IRubyObject arg, Block block) {
        final int size = RubyNumeric.num2int(arg);
        if (size <= 0) throw argumentError(context, "invalid slice size");
        return block.isGiven() ? eachSlice(context, size, block) : enumeratorizeWithSize(context, this, "each_slice", arg, arg);
    }

    /** rb_ary_each_index
     *
     */
    public IRubyObject eachIndex(ThreadContext context, Block block) {
        if (!block.isGiven()) throw context.runtime.newLocalJumpErrorNoBlock();

        for (int i = 0; i < realLength; i++) {
            block.yield(context, asFixnum(context, i));
        }
        return this;
    }

    @JRubyMethod
    public IRubyObject each_index(ThreadContext context, Block block) {
        return block.isGiven() ? eachIndex(context, block) : enumeratorizeWithSize(context, this, "each_index", RubyArray::size);
    }

    /** rb_ary_reverse_each
     *
     */
    public IRubyObject reverseEach(ThreadContext context, Block block) {
        int len = realLength;

        while(len-- > 0) {
            // do not coarsen the "safe" catch, since it will misinterpret AIOOBE from the yielded code.
            // See JRUBY-5434
            block.yield(context, eltOk(len));
            if (realLength < len) len = realLength;
        }

        return this;
    }

    @JRubyMethod
    public IRubyObject reverse_each(ThreadContext context, Block block) {
        return block.isGiven() ? reverseEach(context, block) : enumeratorizeWithSize(context, this, "reverse_each", RubyArray::size);
    }

    // MRI: ary_join_0
    protected int joinStrings(RubyString sep, int max, RubyString result) {
        if (max > 0 && eltOk(0) instanceof EncodingCapable ec) result.setEncoding(ec.getEncoding());

        int i;
        try {
            for (i = 0; i < max; i++) {
                IRubyObject val = eltInternal(i);
                if (!(val instanceof RubyString)) break;
                if (i > 0 && sep != null) result.catWithCodeRange(sep);
                result.append(val);
            }
        } catch (ArrayIndexOutOfBoundsException e) {
            throw concurrentModification(getRuntime().getCurrentContext(), e);
        }

        return i;
    }

    // MRI: ary_join_1
    private RubyString joinAny(ThreadContext context, RubyString sep, int i, RubyString result, boolean[] first) {
        assert i >= 0 : "joining elements before beginning of array";

        RubyClass arrayClass = context.runtime.getArray();
        JavaSites.CheckedSites to_ary_checked = null;

        for (; i < realLength; i++) {
            if (i > 0 && sep != null) result.catWithCodeRange(sep);

            IRubyObject val = eltOk(i);

            if (val instanceof RubyString) {
                strJoin(result, (RubyString) val, first);
            } else if (val instanceof RubyArray) {
                recursiveJoin(context, val, sep, result, (RubyArray) val, first);
            } else {
                IRubyObject tmp = val.checkStringType();
                if (tmp != context.nil) {
                    strJoin(result, (RubyString) tmp, first);
                    continue;
                }

                if (to_ary_checked == null) to_ary_checked = sites(context).to_ary_checked;

                tmp = TypeConverter.convertToTypeWithCheck(context, val, arrayClass, to_ary_checked);
                if (tmp != context.nil) {
                    recursiveJoin(context, val, sep, result, (RubyArray) tmp, first);
                } else {
                    strJoin(result, RubyString.objAsString(context, val), first);
                }
            }
        }

        return result;
    }

    // MRI: ary_join_1, str_join label
    private static void strJoin(RubyString result, RubyString val, boolean[] first) {
        result.catWithCodeRange(val);
        if (first[0]) {
            result.setEncoding(val.getEncoding());
            first[0] = false;
        }
    }

    private void recursiveJoin(final ThreadContext context, final IRubyObject outValue,
                               final RubyString sep, final RubyString result, final RubyArray ary, final boolean[] first) {

        if (ary == this) throw argumentError(context, "recursive array join");

        first[0] = false;

        context.safeRecurse(JOIN_RECURSIVE, new JoinRecursive.State(ary, outValue, sep, result, first), outValue, "join", true);
    }

    @Deprecated
    public IRubyObject join19(final ThreadContext context, IRubyObject sep) {
        return join(context, sep);
    }

    /** rb_ary_join
     *
     */
    @JRubyMethod(name = "join")
    public IRubyObject join(final ThreadContext context, IRubyObject sep) {
        final Ruby runtime = context.runtime;

        if (sep == context.nil) {
            sep = getDefaultSeparator(runtime);
        }

        if (realLength == 0) return RubyString.newEmptyString(runtime, USASCIIEncoding.INSTANCE);

        int len = 1;
        RubyString sepString = null;
        if (sep != context.nil) {
            sepString = sep.convertToString();
            len += sepString.size() * (realLength - 1);
        }

        for (int i = 0; i < realLength; i++) {
            IRubyObject val = eltOk(i);
            IRubyObject tmp = val.checkStringType();
            if (tmp == context.nil || tmp != val) {
                if (i > realLength) i = realLength;
                len += (realLength - i) * 10;
                RubyString result = RubyString.newStringLight(runtime, len, USASCIIEncoding.INSTANCE);
                i = joinStrings(sepString, i, result);
                boolean[] first = new boolean[] { i == 0 };
                return joinAny(context, sepString, i, result, first);
            }

            len += ((RubyString) tmp).getByteList().length();
        }

        RubyString result = RubyString.newStringLight(runtime, len);
        joinStrings(sepString, realLength, result);

        return result;
    }

    @Deprecated
    public IRubyObject join19(ThreadContext context) {
        return join(context);
    }

    @JRubyMethod(name = "join")
    public IRubyObject join(ThreadContext context) {
        return join(context, getDefaultSeparator(context.runtime));
    }

    private IRubyObject getDefaultSeparator(Ruby runtime) {
        IRubyObject sep;
        sep = runtime.getGlobalVariables().get("$,");
        if (!sep.isNil()) {
            runtime.getWarnings().warnDeprecated("$, is set to non-nil value");
        }
        return sep;
    }

    /** rb_ary_to_a
     *
     */
    @JRubyMethod(name = "to_a")
    @Override
    public RubyArray to_a(ThreadContext context) {
        final RubyClass metaClass = this.metaClass;
        Ruby runtime = context.runtime;
        final RubyClass arrayClass = runtime.getArray();
        if (metaClass != arrayClass) {
            return dupImpl(runtime, arrayClass);
        }
        return this;
    }

    @JRubyMethod(name = "to_ary")
    public IRubyObject to_ary() {
    	return this;
    }

    @Deprecated
    public IRubyObject to_h(ThreadContext context) {
        return to_h(context, Block.NULL_BLOCK);
    }

    @JRubyMethod(name = "to_h")
    public IRubyObject to_h(ThreadContext context, Block block) {
        boolean useSmallHash = realLength <= 10;
        RubyHash hash = useSmallHash ? newSmallHash(context) : newHash(context);

        for (int i = 0; i < realLength; i++) {
            IRubyObject e = eltOk(i);
            IRubyObject elt = block.isGiven() ? block.yield(context, e) : e;
            IRubyObject key_value_pair = elt.checkArrayType();

            if (key_value_pair == context.nil) throw typeError(context, "wrong element type ", elt, " at " + i + " (expected array)");

            RubyArray ary = (RubyArray)key_value_pair;
            if (ary.getLength() != 2) {
                throw argumentError(context, "wrong array length at " + i + " (expected 2, was " + ary.getLength() + ")");
            }

            if (useSmallHash) {
                hash.fastASetSmall(context.runtime, ary.eltOk(0), ary.eltOk(1), true);
            } else {
                hash.fastASet(context.runtime, ary.eltOk(0), ary.eltOk(1), true);
            }
        }
        return hash;
    }

    @Override
    public RubyArray convertToArray() {
        return this;
    }

    @Override
    public IRubyObject checkArrayType(){
        return this;
    }

    /** rb_ary_equal
     *
     */
    @JRubyMethod(name = "==")
    @Override
    public IRubyObject op_equal(ThreadContext context, IRubyObject obj) {
        if (this == obj) return context.tru;

        if (!(obj instanceof RubyArray)) {
            if (obj == context.nil) return context.fals;

            if (!sites(context).respond_to_to_ary.respondsTo(context, obj, obj)) {
                return context.fals;
            }
            return Helpers.rbEqual(context, obj, this);
        }
        return RecursiveComparator.compare(context, sites(context).op_equal, this, obj, false);
    }

    public RubyBoolean compare(ThreadContext context, CallSite site, IRubyObject other) {
        if (!(other instanceof RubyArray)) {
            if (!sites(context).respond_to_to_ary.respondsTo(context, other, other)) return context.fals;

            return Helpers.rbEqual(context, other, this);
        }

        RubyArray ary = (RubyArray) other;

        if (realLength != ary.realLength) return context.fals;

        for (int i = 0; i < realLength; i++) {
            IRubyObject a = elt(i);
            IRubyObject b = ary.elt(i);

            if (a == b) continue; // matching MRI opt. mock frameworks can throw errors if we don't

            if (!site.call(context, a, a, b).isTrue()) return context.fals;
        }

        return context.tru;
    }

    /** rb_ary_eql
     *
     */
    @JRubyMethod(name = "eql?")
    public IRubyObject eql(ThreadContext context, IRubyObject obj) {
        if(!(obj instanceof RubyArray)) {
            return context.fals;
        }
        return RecursiveComparator.compare(context, sites(context).eql, this, obj, true);
    }

    /**
     * @return ""
     * @deprecated Use {@link RubyArray#compact_bang(ThreadContext)}
     */
    @Deprecated
    public IRubyObject compact_bang() {
        return compact_bang(getCurrentContext());
    }

    /** rb_ary_compact_bang
     *
     */
    @JRubyMethod(name = "compact!")
    public IRubyObject compact_bang(ThreadContext context) {
        unpack(context);
        modify(context);

        int p = begin;
        int t = p;
        int end = p + realLength;

        try {
            while (t < end) {
                if (values[t].isNil()) {
                    t++;
                } else {
                    values[p++] = values[t++];
                }
            }
        } catch (ArrayIndexOutOfBoundsException e) {
            throw concurrentModification(context, e);
        }

        p -= begin;
        if (realLength == p) return metaClass.runtime.getNil();

        realloc(context, p, values.length - begin);
        realLength = p;
        return this;
    }

    /** rb_ary_compact
     *
     */
    @JRubyMethod(name = "compact")
    public IRubyObject compact() {
        RubyArray ary = aryDup();
        ary.compact_bang();
        return ary;
    }

    /** rb_ary_empty_p
     *
     */
    @JRubyMethod(name = "empty?")
    public IRubyObject empty_p() {
        Ruby runtime = metaClass.runtime;
        return realLength == 0 ? runtime.getTrue() : runtime.getFalse();
    }

    /**
     * @return ""
     * @deprecated Use {@link }
     */
    @Deprecated(since = "10.0", forRemoval = true)
    public IRubyObject rb_clear() {
        return rb_clear(getCurrentContext());
    }

    /** rb_ary_clear
     *
     */
    @JRubyMethod(name = "clear")
    public IRubyObject rb_clear(ThreadContext context) {
        modifyCheck(context);

        if (isShared) {
            alloc(ARRAY_DEFAULT_SIZE);
            isShared = false;
        } else if (values.length > ARRAY_DEFAULT_SIZE << 1) {
            alloc(ARRAY_DEFAULT_SIZE << 1);
        } else {
            try {
                begin = 0;
                Helpers.fillNil(values, 0, realLength, context.runtime);
            } catch (ArrayIndexOutOfBoundsException e) {
                throw concurrentModification(context, e);
            }
        }

        realLength = 0;
        return this;
    }

    @JRubyMethod
    public IRubyObject fill(ThreadContext context, Block block) {
        if (!block.isGiven()) throw argumentError(context, 0, 1);
        return fillCommon(context, 0, realLength, block);
    }

    @JRubyMethod
    public IRubyObject fill(ThreadContext context, IRubyObject arg, Block block) {
        if (!block.isGiven()) return fillCommon(context, 0, realLength, arg);
        if (arg instanceof RubyRange range) {
            int[] beglen = range.begLenInt(context, realLength, 1);
            return fillCommon(context, beglen[0], beglen[1], block);
        }

        int beg = fillBegin(arg);
        return fillCommon(context, beg, fillLen(context, beg, null),  block);
    }

    @JRubyMethod
    public IRubyObject fill(ThreadContext context, IRubyObject arg1, IRubyObject arg2, Block block) {
        if (block.isGiven()) {
            int beg;
            return fillCommon(context, beg = fillBegin(arg1), fillLen(context, beg, arg2), block);
        } else {
            if (arg2 instanceof RubyRange) {
                int[] beglen = ((RubyRange) arg2).begLenInt(context, realLength, 1);
                return fillCommon(context, beglen[0], beglen[1], arg1);
            }
            int beg = fillBegin(arg2);
            return fillCommon(context, beg, fillLen(context, beg, null), arg1);
        }
    }

    @JRubyMethod
    public IRubyObject fill(ThreadContext context, IRubyObject arg1, IRubyObject arg2, IRubyObject arg3, Block block) {
        if (block.isGiven()) throw argumentError(context, 3, 2);

        int beg = fillBegin(arg2);
        return fillCommon(context, beg, fillLen(context, beg, arg3), arg1);
    }

    private int fillBegin(IRubyObject arg) {
        int beg = arg.isNil() ? 0 : RubyNumeric.num2int(arg);
        if (beg < 0) {
            beg = realLength + beg;
            if (beg < 0) beg = 0;
        }
        return beg;
    }

    private long fillLen(ThreadContext context, long beg, IRubyObject arg) {
        if (arg == null || arg.isNil()) {
            return realLength - beg;
        } else {
            return numericToLong(context, arg);
        }
        // TODO: In MRI 1.9, an explicit check for negative length is
        // added here. IndexError is raised when length is negative.
        // See [ruby-core:12953] for more details.
        //
        // New note: This is actually under re-evaluation,
        // see [ruby-core:17483].
    }

    protected IRubyObject fillCommon(ThreadContext context, int beg, long len, IRubyObject item) {
        unpack(context);
        modify(context);

        if (len < 0) return this;

        if (len > Integer.MAX_VALUE - beg) throw argumentError(context, "argument too big");

        int end = (int)(beg + len);
        if (end > realLength) {
            int valuesLength = values.length - begin;
            if (end >= valuesLength) realloc(context, end, valuesLength);
            realLength = end;
        }

        if (len > 0) {
            try {
                Arrays.fill(values, begin + beg, begin + end, item);
            } catch (ArrayIndexOutOfBoundsException ex) {
                throw concurrentModification(context, ex);
            }
        }

        return this;
    }

    protected IRubyObject fillCommon(ThreadContext context, int beg, long len, Block block) {
        unpack(context);
        modify(context);

        if (len < 0) return this;

        if (len > Integer.MAX_VALUE - beg) throw argumentError(context, "argument too big");

        int end = (int)(beg + len);
        if (end > realLength) {
            int valuesLength = values.length - begin;
            if (end >= valuesLength) realloc(context, end, valuesLength);
            realLength = end;
        }

        for (int i = beg; i < end; i++) {
            IRubyObject v = block.yield(context, asFixnum(context, i));
            if (i >= realLength) break;
            safeArraySet(context, values, begin + i, v);
        }
        return this;
    }


    /** rb_ary_index
     *
     */
    public IRubyObject index(ThreadContext context, IRubyObject obj) {
        for (int i = 0; i < realLength; i++) {
            if (equalInternal(context, eltOk(i), obj)) return asFixnum(context, i);
        }

        return context.nil;
    }

    @JRubyMethod(name = {"index", "find_index"})
    public IRubyObject index(ThreadContext context, IRubyObject obj, Block unused) {
        if (unused.isGiven()) context.runtime.getWarnings().warn(ID.BLOCK_UNUSED, "given block not used");
        return index(context, obj);
    }

    @JRubyMethod(name = {"index", "find_index"})
    public IRubyObject index(ThreadContext context, Block block) {
        if (!block.isGiven()) return enumeratorize(context.runtime, this, "index");

        for (int i = 0; i < realLength; i++) {
            if (block.yield(context, eltOk(i)).isTrue()) return asFixnum(context, i);
        }

        return context.nil;
    }

    @JRubyMethod
    public IRubyObject bsearch(ThreadContext context, Block block) {
        if (!block.isGiven()) {
            return enumeratorize(context.runtime, this, "bsearch");
        }

        int rVal = bsearch_index_internal(context, block);
        if (rVal == -1) {
            return context.nil;
        } else {
            return eltOk(rVal);
        }
    }

    @JRubyMethod
    public IRubyObject bsearch_index(ThreadContext context, Block block) {
        if (!block.isGiven()) {
            return enumeratorize(context.runtime, this, "bsearch_index");
        }
        int rVal = bsearch_index_internal(context, block);
        if (rVal == -1) {
            return context.nil;
        } else {
            return asFixnum(context, rVal);
        }
    }

    private int bsearch_index_internal(ThreadContext context, Block block) {
        Ruby runtime = context.runtime;

        int low = 0, high = realLength, mid;
        boolean smaller = false, satisfied = false;
        IRubyObject v;
        CallSite op_cmp = null;

        while (low < high) {
            mid = low + ((high - low) / 2);
            v = block.yieldSpecific(context, eltOk(mid));

            if (v instanceof RubyFixnum) {
                long fixValue = ((RubyFixnum) v).getLongValue();
                if (fixValue == 0) return mid;
                smaller = fixValue < 0;
            } else if (v == context.tru) {
                satisfied = true;
                smaller = true;
            } else if (v == context.fals || v == context.nil) {
                smaller = false;
            } else if (runtime.getNumeric().isInstance(v)) {
                if (op_cmp == null) op_cmp = sites(context).op_cmp_bsearch;
                switch (RubyComparable.cmpint(context, op_cmp.call(context, v, v, RubyFixnum.zero(runtime)), v, RubyFixnum.zero(runtime))) {
                    case 0: return mid;
                    case 1: smaller = true; break;
                    case -1: smaller = false;
                }
            } else {
                throw typeError(context, "wrong argument type ", v, " (must be numeric, true, false or nil");
            }
            if (smaller) {
                high = mid;
            } else {
                low = mid + 1;
            }
        }
        if (low == realLength) return -1;
        if (!satisfied) return -1;
        return low;
    }

    /** rb_ary_rindex
     *
     */
    public IRubyObject rindex(ThreadContext context, IRubyObject obj) {
        unpack(context);
        
        int i = realLength;

        while (i-- > 0) {
            if (i > realLength) {
                i = realLength;
                continue;
            }
            if (equalInternal(context, eltOk(i), obj)) return asFixnum(context, i);
        }

        return context.nil;
    }

    @JRubyMethod
    public IRubyObject rindex(ThreadContext context, IRubyObject obj, Block unused) {
        if (unused.isGiven()) context.runtime.getWarnings().warn(ID.BLOCK_UNUSED, "given block not used");
        return rindex(context, obj);
    }

    @JRubyMethod
    public IRubyObject rindex(ThreadContext context, Block block) {
        if (!block.isGiven()) return enumeratorize(context.runtime, this, "rindex");

        int i = realLength;

        while (i-- > 0) {
            if (i >= realLength) {
                i = realLength;
                continue;
            }
            if (block.yield(context, eltOk(i)).isTrue()) return asFixnum(context, i);
        }

        return context.nil;
    }

    @Deprecated
    public IRubyObject indexes(IRubyObject[] args) {
        return indexes(getRuntime().getCurrentContext(), args);
    }

    /** rb_ary_indexes
     *
     */
    @JRubyMethod(name = {"indexes", "indices"}, required = 1, rest = true, checkArity = false)
    public IRubyObject indexes(ThreadContext context, IRubyObject[] args) {
        int argc = Arity.checkArgumentCount(context, args, 1, -1);

        Ruby runtime = context.runtime;
        runtime.getWarnings().warn(ID.DEPRECATED_METHOD, "Array#indexes is deprecated; use Array#values_at");

        if (argc == 1) return newArray(runtime, args[0]);

        RubyArray ary = newBlankArrayInternal(runtime, argc);

        for (int i = 0; i < argc; i++) {
            ary.storeInternal(context, i, aref(context, args[i]));
        }
        ary.realLength = argc;

        return ary;
    }

    /**
     * @return ""
     * @deprecated Use {@link RubyArray#reverse_bang(ThreadContext)} instead.
     */
    @Deprecated(since = "10.0", forRemoval = true)
    public IRubyObject reverse_bang() {
        return reverse_bang(getCurrentContext());
    }

    /** rb_ary_reverse_bang
     *
     */
    @JRubyMethod(name = "reverse!")
    public IRubyObject reverse_bang(ThreadContext context) {
        modify(context);

        try {
            if (realLength > 1) {
                int len = realLength;
                for (int i = 0; i < len >> 1; i++) {
                    T tmp = eltInternal(i);
                    eltInternalSet(i, eltInternal(len - i - 1));
                    eltInternalSet(len - i - 1, tmp);
                }
            }
        } catch (ArrayIndexOutOfBoundsException e) {
            throw concurrentModification(context, e);
        }
        return this;
    }

    /** rb_ary_reverse_m
     *
     */
    @JRubyMethod(name = "reverse")
    public IRubyObject reverse() {
        if (realLength > 1) {
            return safeReverse();
        }
        return aryDup();
    }

    protected RubyArray safeReverse() {
        int length = realLength;
        int myBegin = this.begin;
        IRubyObject[] myValues = this.values;
        IRubyObject[] vals = IRubyObject.array(length);

        final Ruby runtime = metaClass.runtime;
        try {
            for (int i = 0; i <= length >> 1; i++) {
                vals[i] = myValues[myBegin + length - i - 1];
                vals[length - i - 1] = myValues[myBegin + i];
            }
        } catch (ArrayIndexOutOfBoundsException e) {
            throw concurrentModification(runtime.getCurrentContext(), e);
        }
        return new RubyArray(runtime, runtime.getArray(), vals);
    }

    /**
     * Collect the contents of this array after filtering through block, or return a new equivalent array if the block
     * is not given (!isGiven()).
     *
     * @param context the current context
     * @param block a block for filtering or NULL_BLOCK
     * @return an array of the filtered or unfiltered results
     */
    public RubyArray collectArray(ThreadContext context, Block block) {
        if (!block.isGiven()) return makeShared();

        RubyArray<?> ary = Create.newArray(context, realLength);

        for (int i = 0; i < realLength; i++) {
            // Do not coarsen the "safe" check, since it will misinterpret AIOOBE from the yield (see JRUBY-5434)
            ary.store(i, block.yieldNonArray(context, eltOk(i), null)); // arr[i] = ...
        }

        return ary;
    }

    /**
     * Produce a new enumerator that will filter the contents of this array using {@link #collectArray(ThreadContext, Block)}.
     *
     * @param context the current context
     * @return an enumerator that will filter results
     */
    public RubyEnumerator collectEnum(ThreadContext context) {
        return enumWithSize(context, this, "collect", RubyArray::size);
    }

    /**
     * @see #collectArray(ThreadContext, Block)
     */
    public RubyArray collect(ThreadContext context, Block block) {
        return collectArray(context, block);
    }

    /** rb_ary_collect
     *
     */
    @JRubyMethod(name = {"collect"})
    public IRubyObject rbCollect(ThreadContext context, Block block) {
        return block.isGiven() ? collectArray(context, block) : collectEnum(context);
    }

    @JRubyMethod(name = {"map"})
    public IRubyObject map(ThreadContext context, Block block) {
        return block.isGiven() ? collectArray(context, block) : enumeratorizeWithSize(context, this, "map", RubyArray::size);
    }

    /** rb_ary_collect_bang
     *
     */
    public RubyArray collectBang(ThreadContext context, Block block) {
        if (!block.isGiven()) throw context.runtime.newLocalJumpErrorNoBlock();
        modify(context);

        for (int i = 0; i < realLength; i++) {
            // Do not coarsen the "safe" check, since it will misinterpret AIOOBE from the yield
            // See JRUBY-5434
            storeInternal(context, i, block.yield(context, eltOk(i)));
        }

        return this;
    }

    /** rb_ary_collect_bang
    *
    */
    @JRubyMethod(name = "collect!")
    public IRubyObject collect_bang(ThreadContext context, Block block) {
        return block.isGiven() ? collectBang(context, block) : enumeratorizeWithSize(context, this, "collect!", RubyArray::size);
    }

    /** rb_ary_collect_bang
    *
    */
    @JRubyMethod(name = "map!")
    public IRubyObject map_bang(ThreadContext context, Block block) {
        return block.isGiven() ? collectBang(context, block) : enumeratorizeWithSize(context, this, "map!", RubyArray::size);
    }

    /** rb_ary_select
     *
     */
    public IRubyObject selectCommon(ThreadContext context, Block block) {
        final Ruby runtime = context.runtime;

        // Packed array logic
        switch (realLength) {
            case 1: {
                IRubyObject value = eltOk(0);
                if (block.yield(context, value).isTrue()) return new RubyArrayOneObject(runtime, value);
                return newEmptyArray(runtime);
            }
            case 2: {
                IRubyObject value = eltOk(0);
                boolean first = block.yield(context, value).isTrue();
                IRubyObject value2 = eltOk(1);
                boolean second = block.yield(context, value2).isTrue();
                if (first) {
                    if (second) return newArray(runtime, value, value2);
                    return newArray(runtime, value);
                } else if (second) {
                    return newArray(runtime, value2);
                }
                return newEmptyArray(runtime);
            }
        }

        RubyArray<?> result = Create.newArray(context, realLength);

        for (int i = 0; i < realLength; i++) {
            // Do not coarsen the "safe" check, since it will misinterpret AIOOBE from the yield (see JRUBY-5434)
            IRubyObject value = eltOk(i);
            if (block.yield(context, value).isTrue()) result.append(value);
        }

        Helpers.fillNil(result.values, result.realLength, result.values.length, runtime);
        return result;
    }

    @JRubyMethod(name = "select", alias = "filter")
    public IRubyObject select(ThreadContext context, Block block) {
        return block.isGiven() ? selectCommon(context, block) : enumeratorizeWithSize(context, this, "select", RubyArray::size);
    }

    @JRubyMethod(name = "select!", alias = "filter!")
    public IRubyObject select_bang(ThreadContext context, Block block) {
        if (!block.isGiven()) return enumeratorizeWithSize(context, this, "select!", RubyArray::size);

        unpack(context);
        modify(context);

        boolean modified = false;
        int len0 = 0, len1 = 0;

        try {
            int i1, i2;
            for (i1 = i2 = 0; i1 < realLength; len0 = ++i1) {
                // Do not coarsen the "safe" check, since it will misinterpret AIOOBE from the yield (see JRUBY-5434)
                IRubyObject value = eltOk(i1);

                if (!block.yield(context, value).isTrue()) {
                    modified = true;
                    continue;
                }

                if (i1 != i2) eltSetOk(i2, (T) value);
                len1 = ++i2;
            }
            return (i1 == i2) ? context.nil : this;
        }
        finally {
            if (modified) checkFrozen();
            selectBangEnsure(context, len0, len1);
        }
    }

    @JRubyMethod
    public IRubyObject keep_if(ThreadContext context, Block block) {
        if (!block.isGiven()) {
            return enumeratorizeWithSize(context, this, "keep_if", RubyArray::size);
        }
        select_bang(context, block);
        return this;
    }

    @JRubyMethod
    public IRubyObject deconstruct(ThreadContext context) {
        return this;
    }

    /** rb_ary_delete
     *
     */
    @JRubyMethod
    public IRubyObject delete(ThreadContext context, IRubyObject item, Block block) {
        unpack(context);
        int i2 = 0;
        IRubyObject value = item;

        for (int i1 = 0; i1 < realLength; i1++) {
            // Do not coarsen the "safe" check, since it will misinterpret AIOOBE from equalInternal (see JRUBY-5434)
            IRubyObject e = safeArrayRef(context, values, begin + i1);
            if (equalInternal(context, e, item)) {
                value = e;
                continue;
            }
            if (i1 != i2) store(i2, e);
            i2++;
        }

        if (realLength == i2) return block.isGiven() ? block.yield(context, item) : context.nil;

        modify(context);

        final int myRealLength = this.realLength;
        final int myBegin = this.begin;
        final IRubyObject[] myValues = this.values;
        try {
            if (myRealLength > i2) {
                Helpers.fillNil(myValues, myBegin + i2, myBegin + myRealLength, context.runtime);
                this.realLength = i2;
                int valuesLength = myValues.length - myBegin;
                if (i2 << 1 < valuesLength && valuesLength > ARRAY_DEFAULT_SIZE) realloc(context, i2 << 1, valuesLength);
            }
        } catch (ArrayIndexOutOfBoundsException ex) {
            throw concurrentModification(context, ex);
        }

        return value;
    }

    /**
     * @param pos
     * @return ""
     * @deprecated Use {@link RubyArray#delete_at(ThreadContext, int)}
     */
    @Deprecated(since = "10.0", forRemoval = true)
    public IRubyObject delete_at(int pos) {
        return delete_at(getCurrentContext(), pos);
    }

    /** rb_ary_delete_at
     *
     */
    public IRubyObject delete_at(ThreadContext context, int pos) {
        int len = realLength;
        if (pos >= len || (pos < 0 && (pos += len) < 0)) return context.nil;

        unpack(context);
        modify(context);

        try {
            IRubyObject obj = values[begin + pos];
            // fast paths for head and tail
            if (pos == 0) {
                values[begin] = context.nil;
                begin++;
                realLength--;
                return obj;
            } else if (pos == realLength - 1) {
                values[begin + realLength - 1] = context.nil;
                realLength--;
                return obj;
            }

            System.arraycopy(values, begin + pos + 1, values, begin + pos, len - (pos + 1));
            values[begin + len - 1] = context.nil;
            realLength--;

            return obj;
        } catch (ArrayIndexOutOfBoundsException e) {
            throw concurrentModification(context, e);
        }
    }

    /** rb_ary_delete_at_m
     *
     */
    @JRubyMethod(name = "delete_at")
    public IRubyObject delete_at(IRubyObject obj) {
        ThreadContext context = getRuntime().getCurrentContext();
        return delete_at((int) numericToLong(context, obj));
    }

    /** rb_ary_reject_bang
     *
     */
    public final IRubyObject rejectCommon(ThreadContext context, Block block) {
        var ary = Create.newArray(context);

        for (int i = 0; i < realLength; i++) {
            IRubyObject v = eltOk(i);
            if (!block.yieldSpecific(context, v).isTrue()) ary.push(v);
        }
        return ary;
    }

    @JRubyMethod
    public IRubyObject reject(ThreadContext context, Block block) {
        return block.isGiven() ? rejectCommon(context, block) : enumeratorizeWithSize(context, this, "reject", RubyArray::size);
    }

    // MRI: ary_reject_bang and reject_bang_i
    public IRubyObject rejectBang(ThreadContext context, Block block) {
        unpack(context);
        modify(context);

        final int beg = begin;
        boolean modified = false;

        int len0 = 0, len1 = 0;
        try {
            int i1, i2;
            for (i1 = i2 = 0; i1 < realLength; len0 = ++i1) {
                final IRubyObject[] values = this.values;
                // Do not coarsen the "safe" check, since it will misinterpret AIOOBE from the yield (see JRUBY-5434)
                IRubyObject value = safeArrayRef(context, values, beg + i1);

                if (block.yield(context, value).isTrue()) {
                    modified = true;
                    continue;
                }

                if (i1 != i2) safeArraySet(context, values, beg + i2, value);

                len1 = ++i2;
            }

            return (i1 == i2) ? context.nil : this;
        } finally {
            if (modified) checkFrozen();
            selectBangEnsure(context, len0, len1);
        }
    }

    // MRI: select_bang_ensure
    private void selectBangEnsure(ThreadContext context, int i1, int i2) {
        int len = realLength;

        if (i2 < len && i2 < i1) {
            int tail = 0;
            int beg = begin;
            if (i1 < len) {
                tail = len - i1;
                safeArrayCopy(context, values, beg + i1, values, beg + i2, tail);
            }
            else if (realLength > 0) {
                // nil out left-overs to avoid leaks (MRI doesn't)
                try {
                    Helpers.fillNil(values, beg + i2, beg + i1, context.runtime);
                } catch (ArrayIndexOutOfBoundsException ex) {
                    throw concurrentModification(context, ex);
                }
            }
            realLength = i2 + tail;
        }
    }

    @JRubyMethod(name = "reject!")
    public IRubyObject reject_bang(ThreadContext context, Block block) {
        return block.isGiven() ? rejectBang(context, block) : enumeratorizeWithSize(context, this, "reject!", RubyArray::size);
    }

    /** rb_ary_delete_if
     *
     */
    public IRubyObject deleteIf(ThreadContext context, Block block) {
        rejectBang(context, block);
        return this;
    }

    @JRubyMethod
    public IRubyObject delete_if(ThreadContext context, Block block) {
        return block.isGiven() ? deleteIf(context, block) : enumeratorizeWithSize(context, this, "delete_if", RubyArray::size);
    }

    /** rb_ary_zip
     *
     */
    @JRubyMethod(optional = 1, rest = true, checkArity = false)
    public IRubyObject zip(ThreadContext context, IRubyObject[] args, Block block) {
        final Ruby runtime = context.runtime;
        RubyClass array = runtime.getArray();
        ArraySites sites = sites(context);

        final IRubyObject[] newArgs = IRubyObject.array(args.length);

        boolean hasUncoercible = false;
        JavaSites.CheckedSites to_ary_checked = sites.to_ary_checked;
        for (int i = 0; i < args.length; i++) {
            newArgs[i] = TypeConverter.convertToType(context, args[i], array, to_ary_checked, false);
            if (newArgs[i].isNil()) {
                hasUncoercible = true;
            }
        }

        // Handle uncoercibles by trying to_enum conversion
        if (hasUncoercible) {
            CallSite to_enum = sites.to_enum;
            RubySymbol each = runtime.newSymbol("each");
            for (int i = 0; i < args.length; i++) {
                IRubyObject arg = args[i];
                if (!arg.respondsTo("each")) throw typeError(context, arg, "must respond to :each");
                newArgs[i] = to_enum.call(context, arg, arg, each);
            }
        }

        if (hasUncoercible) {
            return zipCommon(context, newArgs, block, (ctx, arg, i) -> RubyEnumerable.zipEnumNext(ctx, arg));
        } else {
            return zipCommon(context, newArgs, block, (ctx, arg, i) -> ((RubyArray) arg).elt(i));
        }
    }

    // This can be shared with RubyEnumerable to clean #zipCommon{Enum,Arg} a little
    public static interface ArgumentVisitor {
        IRubyObject visit(ThreadContext ctx, IRubyObject arg, int i);
    }

    private IRubyObject zipCommon(ThreadContext context, IRubyObject[] args, Block block, ArgumentVisitor visitor) {
        final Ruby runtime = context.runtime;

        if (block.isGiven()) {
            for (int i = 0; i < realLength; i++) {
                IRubyObject[] tmp = IRubyObject.array(addBufferLength(runtime, args.length, 1));
                // Do not coarsen the "safe" check, since it will misinterpret AIOOBE from the yield
                // See JRUBY-5434
                tmp[0] = eltInternal(i);
                for (int j = 0; j < args.length; j++) {
                    tmp[j + 1] = visitor.visit(context, args[j], i);
                }
                block.yield(context, newArrayMayCopy(runtime, tmp));
            }
            return runtime.getNil();
        }

        IRubyObject[] result = IRubyObject.array(realLength);
        try {
            for (int i = 0; i < realLength; i++) {
                IRubyObject[] tmp = IRubyObject.array(addBufferLength(runtime, args.length, 1));
                tmp[0] = eltInternal(i);
                for (int j = 0; j < args.length; j++) {
                    tmp[j + 1] = visitor.visit(context, args[j], i);
                }
                result[i] = newArrayMayCopy(runtime, tmp);
            }
        } catch (ArrayIndexOutOfBoundsException ex) {
            throw concurrentModification(context, ex);
        }
        return newArrayMayCopy(runtime, result);
    }

    /** rb_ary_cmp
     *
     */
    @JRubyMethod(name = "<=>")
    public IRubyObject op_cmp(ThreadContext context, IRubyObject obj) {
        final Ruby runtime = context.runtime;

        boolean isAnArray = (obj instanceof RubyArray) || obj.getMetaClass().getSuperClass() == runtime.getArray();

        if (!isAnArray && !sites(context).respond_to_to_ary.respondsTo(context, obj, obj, true)) {
            return context.nil;
        }

        RubyArray ary2;
        if (!isAnArray) {
            ary2 = (RubyArray) sites(context).to_ary.call(context, obj, obj);
        } else {
            ary2 = obj.convertToArray();
        }

        return cmpCommon(context, runtime, ary2);
    }

    private IRubyObject cmpCommon(ThreadContext context, Ruby runtime, RubyArray ary2) {
        if (this == ary2 || runtime.isInspecting(this)) return RubyFixnum.zero(runtime);

        try {
            runtime.registerInspecting(this);

            int len = realLength;
            if (len > ary2.realLength) len = ary2.realLength;

            CallSite cmp = sites(context).cmp;
            for (int i = 0; i < len; i++) {
                IRubyObject elt = elt(i);
                IRubyObject v = cmp.call(context, elt, elt, ary2.elt(i));
                if (!(v instanceof RubyFixnum) || ((RubyFixnum) v).getLongValue() != 0) return v;
            }
        } finally {
            runtime.unregisterInspecting(this);
        }

        int len = realLength - ary2.realLength;

        if (len == 0) return RubyFixnum.zero(runtime);
        if (len > 0) return RubyFixnum.one(runtime);

        return RubyFixnum.minus_one(runtime);
    }

    /**
     * Variable arity version for compatibility. Not bound to a Ruby method.
     * @deprecated Use the versions with zero, one, or two args.
     */
    @Deprecated(since = "9.4-", forRemoval = false)
    public IRubyObject slice_bang(IRubyObject[] args) {
        switch (args.length) {
        case 1:
            return slice_bang(args[0]);
        case 2:
            return slice_bang(args[0], args[1]);
        default:
            Arity.raiseArgumentError(getRuntime().getCurrentContext(), args.length, 1, 2);
            return null; // not reached
        }
    }

    private IRubyObject slice_internal(ThreadContext context, int pos, int len) {
        if (len < 0) return context.nil;
        int orig_len = realLength;
        if (pos < 0) {
            pos += orig_len;
            if (pos < 0) return context.nil;
        }

        if (orig_len < pos) return context.nil;
        if (orig_len < pos + len) len = orig_len - pos;

        if (len == 0) return Create.newEmptyArray(context);

        unpack(context);

        var result = makeShared(begin + pos, len, context.runtime.getArray());
        splice(context, pos, len, null, 0);

        return result;
    }

    /**
     * @param arg0
     * @return ""
     * @deprecated Use {@link RubyArray#slice_bang(ThreadContext, IRubyObject)}
     */
    @Deprecated(since = "10.0", forRemoval = true)
    public IRubyObject slice_bang(IRubyObject arg0) {
        return slice_bang(getCurrentContext(), arg0);
    }

        /** rb_ary_slice_bang
         *
         */
    @JRubyMethod(name = "slice!")
    public IRubyObject slice_bang(ThreadContext context, IRubyObject arg0) {
        modifyCheck(context);

        if (arg0 instanceof RubyRange range) {
            if (!range.checkBegin(context, realLength)) return context.nil;

            int pos = checkInt(context, range.begLen0(context, realLength));
            int len = checkInt(context, range.begLen1(context, realLength, pos));
            return slice_internal(context, pos, len);
        }
        return delete_at(RubyNumeric.num2int(arg0));
    }

    /**
     * @param arg0
     * @param arg1
     * @return ""
     * @deprecated Use {@link RubyArray#slice_bang(ThreadContext, IRubyObject, IRubyObject)} instead.
     */
    @Deprecated(since = "10.0", forRemoval = true)
    public IRubyObject slice_bang(IRubyObject arg0, IRubyObject arg1) {
        return slice_bang(getCurrentContext(), arg0, arg1);
    }

    /** rb_ary_slice_bang
    *
    */
    @JRubyMethod(name = "slice!")
    public IRubyObject slice_bang(ThreadContext context, IRubyObject arg0, IRubyObject arg1) {
        modifyCheck(context);

        return slice_internal(context, RubyNumeric.num2int(arg0), RubyNumeric.num2int(arg1));
    }

    /** rb_ary_assoc
     *
     */
    @JRubyMethod(name = "assoc")
    public IRubyObject assoc(ThreadContext context, IRubyObject key) {
        Ruby runtime = context.runtime;

        for (int i = 0; i < realLength; i++) {
            IRubyObject v = eltOk(i);
            if (v instanceof RubyArray) {
                RubyArray arr = (RubyArray)v;
                if (arr.realLength > 0 && equalInternal(context, arr.elt(0), key)) return arr;
            }
        }

        return context.nil;
    }

    /** rb_ary_rassoc
     *
     */
    @JRubyMethod(name = "rassoc")
    public IRubyObject rassoc(ThreadContext context, IRubyObject value) {
        for (int i = 0; i < realLength; i++) {
            IRubyObject v = TypeConverter.checkArrayType(context, sites(context).to_ary_checked, eltOk(i));
            if (v instanceof RubyArray) {
                RubyArray arr = (RubyArray)v;
                if (arr.realLength > 1 && equalInternal(context, arr.eltOk(1), value)) return arr;
            }
        }

        return context.nil;
    }

    // MRI array.c flatten
    protected boolean flatten(ThreadContext context, final int level, final RubyArray result) {
        // TODO: (CON) We can flatten packed versions efficiently if length does not change (e.g. [[1,2],[]])
        unpack(context);

        IRubyObject tmp = null;
        int i = 0;
        for (; i < realLength; i++) {
            IRubyObject elt = eltOk(i);
            tmp = TypeConverter.checkArrayType(context.runtime, elt);
            if (!tmp.isNil()) break;
        }

        safeArrayCopy(context, values, begin, result.values, result.begin, i);
        result.realLength = i;

        if (i == realLength) return false;

        Stack<Object> stack = new Stack<>();
        stack.push(this);
        stack.push(i + 1);
        IdentityHashMap<RubyArray, IRubyObject> memo; // used as an IdentityHashSet

        RubyArray ary = (RubyArray) tmp;

        if (level < 0) {
            memo = new IdentityHashMap<>(4 + 1);
            memo.put(this, NEVER);
            memo.put((RubyArray) tmp, NEVER);
        } else {
            memo = null;
        }

        i = 0;

        try {
            while (true) {
                while (i < ary.realLength) {
                    IRubyObject elt = ary.eltOk(i++);
                    if (level >= 0 && stack.size() / 2 >= level) {
                        result.append(elt);
                        continue;
                    }
                    tmp = TypeConverter.checkArrayType(context, elt);
                    if (tmp.isNil()) {
                        result.append(elt);
                    } else { // nested array element
                        if (memo != null) {
                            if (memo.get(tmp) != null) throw argumentError(context, "tried to flatten recursive array");
                            memo.put(ary, NEVER);
                        }
                        stack.push(ary);
                        stack.push(i); // add (ary, i) pair
                        ary = (RubyArray) tmp;
                        i = 0;
                    }
                }
                if (stack.isEmpty()) break;
                if (memo != null) memo.remove(ary);

                i = (Integer) stack.pop();
                ary = (RubyArray) stack.pop();
            }
        } catch (ArrayIndexOutOfBoundsException ex) {
            throw concurrentModification(context, ex);
        }

        return stack != null;
    }

    @JRubyMethod(name = "flatten!")
    public IRubyObject flatten_bang(ThreadContext context) {
        unpack(context);
        modifyCheck(context);

        RubyArray result = new RubyArray(context.runtime, getType(), realLength);
        if (flatten(context, -1, result)) {
            modifyCheck(context);
            isShared = false;
            begin = 0;
            realLength = result.realLength;
            values = result.values;
            return this;
        }
        return context.nil;
    }

    @JRubyMethod(name = "flatten!")
    public IRubyObject flatten_bang(ThreadContext context, IRubyObject arg) {
        unpack(context);
        modifyCheck(context);

        int level = RubyNumeric.num2int(arg);
        if (level == 0) return context.nil;

        RubyArray result = new RubyArray(context.runtime, getType(), realLength);
        if (flatten(context, level, result)) {
            isShared = false;
            begin = 0;
            realLength = result.realLength;
            values = result.values;
            return this;
        }
        return context.nil;
    }

    @JRubyMethod(name = "flatten")
    public IRubyObject flatten(ThreadContext context) {
        var result = new RubyArray(context.runtime, context.runtime.getArray(), realLength);
        flatten(context, -1, result);
        return result;
    }

    @JRubyMethod(name = "flatten")
    public IRubyObject flatten(ThreadContext context, IRubyObject arg) {
        Ruby runtime = context.runtime;
        int level = RubyNumeric.num2int(arg);
        if (level == 0) return makeShared();

        RubyArray result = new RubyArray(runtime, runtime.getArray(), realLength);
        flatten(context, level, result);
        return result;
    }

    @JRubyMethod(name = "count")
    public IRubyObject count(ThreadContext context, Block block) {
        if (block.isGiven()) {
            int n = 0;
            for (int i = 0; i < realLength; i++) {
                if (block.yield(context, elt(i)).isTrue()) n++;
            }
            return asFixnum(context, n);
        } else {
            return asFixnum(context, realLength);
        }
    }

    @JRubyMethod(name = "count")
    public IRubyObject count(ThreadContext context, IRubyObject obj, Block block) {
        if (block.isGiven()) context.runtime.getWarnings().warn(ID.BLOCK_UNUSED, "given block not used");

        int n = 0;
        for (int i = 0; i < realLength; i++) {
            if (equalInternal(context, elt(i), obj)) n++;
        }
        return asFixnum(context, n);
    }

    /** rb_ary_nitems
     *
     */
    @JRubyMethod(name = "nitems")
    public IRubyObject nitems(ThreadContext context) {
        int n = 0;

        for (int i = 0; i < realLength; i++) {
            if (!eltOk(i).isNil()) n++;
        }

        return asFixnum(context, n);
    }

    @Deprecated
    public IRubyObject nitems() {
        return nitems(getCurrentContext());
    }

    /**
     * @param obj to be plussed
     * @return object
     * @deprecated Use {@link RubyArray#op_plus(ThreadContext, IRubyObject)} instead
     */
    @Deprecated(since = "10.0", forRemoval = true)
    public IRubyObject op_plus(IRubyObject obj) {
        return op_plus(getCurrentContext(), obj);
    }

    /** rb_ary_plus
     *
     */
    @JRubyMethod(name = "+")
    public IRubyObject op_plus(ThreadContext context, IRubyObject obj) {
        RubyArray y = obj.convertToArray();
        int len = realLength + y.realLength;

        switch (len) {
            case 1:
                return new RubyArrayOneObject(context.runtime, realLength == 1 ? eltInternal(0) : y.eltInternal(0));
            case 2:
                switch (realLength) {
                    case 0:
                        return newArray(context.runtime, y.eltInternal(0), y.eltInternal(1));
                    case 1:
                        return newArray(context.runtime, eltInternal(0), y.eltInternal(0));
                    case 2:
                        return newArray(context.runtime, eltInternal(0), eltInternal(1));
                }
        }

        RubyArray<?> z = Create.newArray(context, len);
        try {
            copyInto(context, z.values, 0);
            y.copyInto(context, z.values, realLength);
        } catch (ArrayIndexOutOfBoundsException e) {
            throw concurrentModification(context, e);
        }
        z.realLength = len;
        return z;
    }

    /** rb_ary_times
     *
     */
    @JRubyMethod(name = "*")
    public IRubyObject op_times(ThreadContext context, IRubyObject times) {
        IRubyObject tmp = times.checkStringType();

        if (!tmp.isNil()) return join(context, tmp);

        long len = numericToLong(context, times);
        if (len == 0) return RubyArray.newEmptyArray(context.runtime);
        if (len < 0) throw argumentError(context, "negative argument");
        if (Long.MAX_VALUE / len < realLength) throw argumentError(context, "argument too big");

        len *= realLength;

        RubyArray<?> ary2 = Create.newArray(context, len);
        ary2.realLength = ary2.values.length;

        try {
            for (int i = 0; i < len; i += realLength) {
                copyInto(context, ary2.values, i);
            }
        } catch (ArrayIndexOutOfBoundsException e) {
            throw concurrentModification(context, e);
        }

        return ary2;
    }

    /** ary_make_hash
     *
     */
    private RubyHash makeHash(Ruby runtime) {
        return makeHash(new RubyHash(runtime, Math.min(realLength, 128), false));
    }

    private RubyHash makeHash(RubyHash hash) {
        for (int i = 0; i < realLength; i++) {
            IRubyObject v = elt(i);
            hash.internalPutIfNoKey(v, v);
        }
        return hash;
    }

    private RubyHash makeHash(ThreadContext context, Block block) {
        return makeHash(context, new RubyHash(context.runtime, Math.min(realLength, 128), false), block);
    }

    private RubyHash makeHash(ThreadContext context, RubyHash hash, Block block) {
        for (int i = 0; i < realLength; i++) {
            IRubyObject v = elt(i);
            IRubyObject k = block.yield(context, v);
            hash.internalPutIfNoKey(k, v);
        }
        return hash;
    }

    private void setValuesFrom(ThreadContext context, RubyHash hash) {
        try {
            hash.visitAll(context, RubyHash.SetValueVisitor, this);
        } catch (ArrayIndexOutOfBoundsException ex) {
            throw concurrentModification(context, ex);
        }
    }

    private void clearValues(final int from, final int to) {
        try {
            Helpers.fillNil(values, begin + from, begin + to, metaClass.runtime);
        } catch (ArrayIndexOutOfBoundsException ex) {
            throw concurrentModification(getRuntime().getCurrentContext(), ex);
        }
    }

    /** rb_ary_uniq_bang
     *
     */
    public IRubyObject uniq_bang(ThreadContext context) {
        final RubyHash hash = makeHash(context.runtime);
        final int newLength = hash.size;
        if (realLength == newLength) return context.nil;

        modify(context); // in case array isShared
        unpack(context);

        setValuesFrom(context, hash);
        clearValues(newLength, realLength);
        realLength = newLength;

        return this;
    }

    @JRubyMethod(name = "uniq!")
    public IRubyObject uniq_bang(ThreadContext context, Block block) {
        modifyCheck(context);

        if (!block.isGiven()) return uniq_bang(context);

        final RubyHash hash = makeHash(context, block);
        final int newLength = hash.size;
        if (realLength == newLength) return context.nil;

        // after evaluating the block, a new modify check is needed
        modify(context); // in case array isShared
        unpack(context);

        setValuesFrom(context, hash);
        clearValues(newLength, realLength);
        realLength = newLength;

        return this;
    }

    /** rb_ary_uniq
     *
     */
    public IRubyObject uniq(ThreadContext context) {
        Ruby runtime = context.runtime;
        RubyHash hash = makeHash(runtime);
        final int newLength = hash.size;
        if (realLength == newLength) return makeShared();

        RubyArray result = newBlankArrayInternal(runtime, runtime.getArray(), newLength);
        result.setValuesFrom(context, hash);
        result.realLength = newLength;
        return result;
    }

    @JRubyMethod(name = "uniq")
    public IRubyObject uniq(ThreadContext context, Block block) {
        Ruby runtime = context.runtime;
        if (!block.isGiven()) return uniq(context);
        RubyHash hash = makeHash(context, block);
        final int newLength = hash.size;
        if (realLength == newLength) return makeShared();

        RubyArray result = newBlankArrayInternal(runtime, runtime.getArray(), newLength);
        result.setValuesFrom(context, hash);
        result.realLength = newLength;
        return result;
    }

    /**
     * @param other
     * @return ""
     * @deprecated Use {@link RubyArray#op_diff(ThreadContext, IRubyObject)} instead
     */
    @Deprecated(since = "10.0", forRemoval = true)
    public IRubyObject op_diff(IRubyObject other) {
        return op_diff(getCurrentContext(), other);
    }
    /** rb_ary_diff
     *
     */
    @JRubyMethod(name = "-")
    public IRubyObject op_diff(ThreadContext context, IRubyObject other) {
        final int len = realLength;
        RubyArray<?> res = newBlankArrayInternal(context.runtime, len);

        int index = 0;
        RubyHash hash = other.convertToArray().makeHash(context.runtime);
        for (int i = 0; i < len; i++) {
            IRubyObject val = eltOk(i);
            if (hash.fastARef(val) == null) res.storeInternal(context, index++, val);
        }

        // if index is 1 and we made a size 2 array, repack
        if (index == 0) return newEmptyArray(context.runtime);
        if (index == 1 && len == 2) return newArray(context.runtime, res.eltInternal(0));

        assert index == res.realLength;
        if (!(res instanceof RubyArraySpecialized)) {
            Helpers.fillNil(res.values, index, res.values.length, context.runtime);
        }

        return res;
    }

    /** rb_ary_difference_multi
     *
     */
    @JRubyMethod(name = "difference", rest = true)
    public IRubyObject difference(ThreadContext context, IRubyObject[] args) {
        BitSet isHash = new BitSet(args.length);
        RubyArray[] arrays = new RubyArray[args.length];
        RubyHash[] hashes = new RubyHash[args.length];

        var diff = Create.newArray(context);

        for (int i = 0; i < args.length; i++) {
            arrays[i] = args[i].convertToArray();
            isHash.set(i, (realLength > ARRAY_DEFAULT_SIZE && arrays[i].realLength > ARRAY_DEFAULT_SIZE));
            if (isHash.get(i)) hashes[i] = arrays[i].makeHash(context.runtime);
        }

        for (int i = 0; i < realLength; i++) {
            IRubyObject elt = elt(i);
            int j;
            for (j = 0; j < args.length; j++) {
                if (isHash.get(j)) {
                    if (hashes[j].fastARef(elt) != null) break;
                } else {
                    if (arrays[j].includesByEql(context, elt)) break;
                }
            }
            if (j == args.length) diff.append(elt);
        }

        return diff;
    }

    @JRubyMethod(rest = true)
    public IRubyObject intersection(ThreadContext context, IRubyObject[] args) {
        RubyArray result = aryDup();

        for (IRubyObject arg: args) {
            result = (RubyArray) result.op_and(arg);
        }

        return result;
    }

    /** MRI: rb_ary_intersect_p
     *
     */
    @JRubyMethod(name = "intersect?")
    public IRubyObject intersect_p(ThreadContext context, IRubyObject other) {

        RubyArray ary2 = other.convertToArray();
        final int len = realLength;

        if (len == 0 || ary2.realLength == 0) return context.fals;

        if (len <= SMALL_ARRAY_LEN && ary2.realLength <= SMALL_ARRAY_LEN) {
            for (int i = 0; i < len; i++) {
                if (ary2.includesByEql(context, elt(i))) return context.tru;
            }
            return context.fals;
        }

        RubyArray shorter = this;
        RubyArray longer = ary2;

        if (len > ary2.realLength) {
            longer = this;
            shorter = ary2;
        }

        RubyHash hash = shorter.makeHash(context.runtime);
        for (int i = 0; i < longer.realLength; i++) {
            IRubyObject val = longer.eltOk(i);
            if (hash.fastARef(val) != null) return context.tru;
        }

        return context.fals;
    }

    /**
     * @param other
     * @return ""
     * @deprecated Use {@link RubyArray#op_and(ThreadContext, IRubyObject)} instead
     */
    @Deprecated(since = "10.0", forRemoval = true)
    public IRubyObject op_and(IRubyObject other) {
        return op_and(getCurrentContext(), other);
    }

    /** MRI: rb_ary_and
     *
     */
    @JRubyMethod(name = "&")
    public IRubyObject op_and(ThreadContext context, IRubyObject other) {
        RubyArray<?> ary2 = other.convertToArray();

        final int len = realLength;
        int maxSize = len < ary2.realLength ? len : ary2.realLength;
        RubyArray res;
        switch (maxSize) {
            case 0:
                return newEmptyArray(context.runtime);
            case 1:
                if (len == 0 || ary2.realLength == 0) return newEmptyArray(context.runtime);
            default:
                res = newBlankArrayInternal(context.runtime, maxSize);
                break;
        }

        int index = 0;
        RubyHash hash = ary2.makeHash(context.runtime);
        for (int i = 0; i < len; i++) {
            IRubyObject val = elt(i);
            if (hash.fastDelete(val)) res.storeInternal(context, index++, val);
        }

        // if index is 1 and we made a size 2 array, repack
        if (index == 0) return newEmptyArray(context.runtime);
        if (index == 1 && maxSize == 2) return newArray(context.runtime, res.eltInternal(0));

        assert index == res.realLength;
        if (!(res instanceof RubyArraySpecialized)) {
            Helpers.fillNil(res.values, index, res.values.length, context.runtime);
        }

        return res;
    }

    /** rb_ary_or
     *
     */
    @JRubyMethod(name = "|")
    public IRubyObject op_or(IRubyObject other) {
        final Ruby runtime = metaClass.runtime;
        RubyArray ary2 = other.convertToArray();

        int maxSize = realLength + ary2.realLength;
        if (maxSize == 0) return newEmptyArray(runtime);

        RubyHash set = ary2.makeHash(makeHash(runtime));
        RubyArray res = newBlankArrayInternal(runtime, set.size);
        res.setValuesFrom(runtime.getCurrentContext(), set);
        res.realLength = set.size;

        int index = res.realLength;
        // if index is 1 and we made a size 2 array, repack
        if (index == 1 && maxSize == 2) return newArray(runtime, res.eltInternal(0));

        return res;
    }

    /** rb_ary_union_multi
     *
     */
    @JRubyMethod(name = "union", rest = true)
    public IRubyObject union(ThreadContext context, IRubyObject[] args) {
        RubyArray[] arrays = new RubyArray[args.length];
        RubyArray result;

        int maxSize = realLength;
        for (int i = 0; i < args.length; i++) {
            arrays[i] = args[i].convertToArray();
            maxSize += arrays[i].realLength;
        }
        if (maxSize == 0) return Create.newEmptyArray(context);

        if (maxSize <= ARRAY_DEFAULT_SIZE) {
            result = Create.newArray(context);

            result.unionInternal(context, this);
            result.unionInternal(context, arrays);

            return result;
        }

        RubyHash set = makeHash(context.runtime);

        for (int i = 0; i < arrays.length; i++) {
            for (int j = 0; j < arrays[i].realLength; j++) {
                set.fastASet(arrays[i].elt(j), NEVER);
            }
        }

        result = set.keys();
        return result;
    }

    /** rb_ary_union
     *
     */
    private void unionInternal(ThreadContext context, RubyArray... args) {
        for (int i = 0; i < args.length; i++) {
            for (int j = 0; j < args[i].realLength; j++) {
                IRubyObject elt = args[i].elt(j);
                if (includesByEql(context, elt)) continue;
                append(elt);
            }
        }
    }

    /** rb_ary_sort
     *
     */
    @JRubyMethod(name = "sort")
    public RubyArray sort(ThreadContext context, Block block) {
        RubyArray ary = aryDup();
        ary.sort_bang(context, block);
        return ary;
    }

    /** rb_ary_sort_bang
     *
     */
    @JRubyMethod(name = "sort!")
    public IRubyObject sort_bang(ThreadContext context, Block block) {
        modify(context);
        if (realLength > 1) {
            return block.isGiven() ? sortInternal(context, block) : sortInternal(context, true);
        }
        return this;
    }

    protected IRubyObject sortInternal(final ThreadContext context, final boolean honorOverride) {
        try {
            Arrays.sort(values, begin, begin + realLength, new DefaultComparator(context, honorOverride) {
                protected int compareGeneric(IRubyObject o1, IRubyObject o2) {
                    int result = super.compareGeneric(o1, o2);
                    modifyCheck(context);
                    return result;
                }
            });
        } catch (ArrayIndexOutOfBoundsException ex) {
            throw concurrentModification(context, ex);
        }
        return this;
    }

    // @Deprecated
    protected static int compareFixnums(RubyFixnum o1, RubyFixnum o2) {
        return DefaultComparator.compareInteger(o1, o2);
    }

    // @Deprecated
    protected static int compareOthers(ThreadContext context, IRubyObject o1, IRubyObject o2) {
        return DefaultComparator.compareGeneric(context, o1, o2);
    }

    public static class DefaultComparator implements Comparator<IRubyObject> {

        final ThreadContext context;

        private final boolean fixnumBypass;
        private final boolean stringBypass;

        public DefaultComparator(ThreadContext context) {
            this(context, true);
        }

        DefaultComparator(ThreadContext context, final boolean honorOverride) {
            this.context = context;
            if ( honorOverride && context != null ) {
                this.fixnumBypass = !honorOverride || context.runtime.getFixnum().isMethodBuiltin("<=>");
                this.stringBypass = !honorOverride || context.runtime.getString().isMethodBuiltin("<=>");
            }
            else { // no-opt
                this.fixnumBypass = false;
                this.stringBypass = false;
            }
        }

        /*
        DefaultComparator(ThreadContext context, final boolean fixnumBypass, final boolean stringBypass) {
            this.context = context;
            this.fixnumBypass = fixnumBypass;
            this.stringBypass = stringBypass;
        } */

        public int compare(IRubyObject obj1, IRubyObject obj2) {
            if (fixnumBypass && obj1 instanceof RubyFixnum && obj2 instanceof RubyFixnum) {
                return compareInteger((RubyFixnum) obj1, (RubyFixnum) obj2);
            }
            if (stringBypass && obj1 instanceof RubyString && obj2 instanceof RubyString) {
                return compareString((RubyString) obj1, (RubyString) obj2);
            }
            return compareGeneric(obj1, obj2);
        }

        protected int compareGeneric(IRubyObject o1, IRubyObject o2) {
            final ThreadContext context = context();
            return compareGeneric(context, sites(context).op_cmp_sort, o1, o2);
        }

        protected ThreadContext context() {
            return context;
        }

        public static int compareInteger(RubyFixnum o1, RubyFixnum o2) {
            long a = o1.getLongValue();
            long b = o2.getLongValue();
            return a > b ? 1 : a == b ? 0 : -1;
        }

        public static int compareString(RubyString o1, RubyString o2) {
            return o1.op_cmp(o2);
        }

        public static int compareGeneric(ThreadContext context, IRubyObject o1, IRubyObject o2) {
            return compareGeneric(context, sites(context).op_cmp_sort, o1, o2);
        }

        public static int compareGeneric(ThreadContext context, CallSite op_cmp_sort, IRubyObject o1, IRubyObject o2) {
            IRubyObject ret = op_cmp_sort.call(context, o1, o1, o2);
            return RubyComparable.cmpint(context, ret, o1, o2);
        }

    }

    static class BlockComparator implements Comparator<IRubyObject> {

        final ThreadContext context;

        protected final Block block;
        protected final IRubyObject self;

        private final CallSite gt;
        private final CallSite lt;

        BlockComparator(ThreadContext context, Block block, CallSite gt, CallSite lt) {
            this(context, block, null, gt, lt);
        }

        BlockComparator(ThreadContext context, Block block, IRubyObject self, CallSite gt, CallSite lt) {
            this.context = context == null ? self.getRuntime().getCurrentContext() : context;
            this.block = block; this.self = self;
            this.gt = gt; this.lt = lt;
        }

        public int compare(IRubyObject obj1, IRubyObject obj2) {
            return RubyComparable.cmpint(context, gt, lt, yieldBlock(obj1, obj2), obj1, obj2);
        }

        protected final IRubyObject yieldBlock(IRubyObject obj1, IRubyObject obj2) {
            return block.yieldArray(context, Create.newArray(context, obj1, obj2), self);
        }

        protected final ThreadContext context() {
            return context;
        }

    }

    protected IRubyObject sortInternal(final ThreadContext context, final Block block) {
        // block code can modify, so we need to iterate
        unpack(context);
        IRubyObject[] newValues = IRubyObject.array(realLength);
        int length = realLength;

        copyInto(context, newValues, 0);
        CallSite gt = sites(context).op_gt_sort;
        CallSite lt = sites(context).op_lt_sort;
        Arrays.sort(newValues, 0, length, new BlockComparator(context, block, gt, lt) {
            @Override
            public int compare(IRubyObject obj1, IRubyObject obj2) {
                int result = super.compare(obj1, obj2);
                modifyCheck(context);
                return result;
            }
        });

        values = newValues;
        begin = 0;
        realLength = length;
        return this;
    }

    /** rb_ary_sort_by_bang
     *
     */
    @JRubyMethod(name = "sort_by!")
    public IRubyObject sort_by_bang(ThreadContext context, Block block) {
        if (!block.isGiven()) return enumeratorizeWithSize(context, this, "sort_by!", RubyArray::size);

        modifyCheck(context);

        RubyArray sorted = sites(context).sort_by.call(context, this, this, block).convertToArray();

        replace(sorted);

        return this;
    }

    /** rb_ary_take
     *
     */
    @JRubyMethod(name = "take")
    public IRubyObject take(ThreadContext context, IRubyObject n) {
        long len = numericToLong(context, n);
        if (len < 0) throw argumentError(context, "attempt to take negative size");

        return subseq(0, len);
    }

    /** rb_ary_take_while
     *
     */
    @JRubyMethod(name = "take_while")
    public IRubyObject take_while(ThreadContext context, Block block) {
        Ruby runtime = context.runtime;
        if (!block.isGiven()) return enumeratorize(runtime, this, "take_while");

        int i = 0;
        for (; i < realLength; i++) {
            if (!block.yield(context, eltOk(i)).isTrue()) break;
        }
        return subseq(0, i);
    }

    /** rb_ary_take
     *
     */
    @JRubyMethod(name = "drop")
    public IRubyObject drop(ThreadContext context, IRubyObject n) {
        long pos = numericToLong(context, n);
        if (pos < 0) throw argumentError(context, "attempt to drop negative size");

        IRubyObject result = subseq(pos, realLength);
        return result.isNil() ? Create.newEmptyArray(context) : result;
    }

    /** rb_ary_take_while
     *
     */
    @JRubyMethod(name = "drop_while")
    public IRubyObject drop_while(ThreadContext context, Block block) {
        if (!block.isGiven()) return enumeratorize(context.runtime, this, "drop_while");

        int i = 0;
        for (; i < realLength; i++) {
            if (!block.yield(context, eltOk(i)).isTrue()) break;
        }
        IRubyObject result = subseq(i, realLength);
        return result.isNil() ? Create.newEmptyArray(context) : result;
    }

    /** rb_ary_cycle
     *
     */
    @JRubyMethod(name = "cycle")
    public IRubyObject cycle(ThreadContext context, Block block) {
        if (!block.isGiven()) return enumeratorizeWithSize(context, this, "cycle", RubyArray::cycleSize);
        return cycleCommon(context, -1, block);
    }

    /** rb_ary_cycle
     *
     */
    @JRubyMethod(name = "cycle")
    public IRubyObject cycle(ThreadContext context, IRubyObject arg, Block block) {
        if (arg.isNil()) return cycle(context, block);
        if (!block.isGiven()) return enumeratorizeWithSize(context, this, "cycle", new IRubyObject[] {arg}, RubyArray::cycleSize);

        long times = numericToLong(context, arg);
        if (times <= 0) return context.nil;

        return cycleCommon(context, times, block);
    }

    private IRubyObject cycleCommon(ThreadContext context, long n, Block block) {
        while (realLength > 0 && (n < 0 || 0 < n--)) {
            for (int i = 0; i < realLength; i++) {
                block.yield(context, eltOk(i));
            }
        }
        return context.nil;
    }

    /**
     * A cycle size method suitable for lambda method reference implementation of {@link SizeFn#size(ThreadContext, IRubyObject, IRubyObject[])}
     *
     * @see SizeFn#size(ThreadContext, IRubyObject, IRubyObject[])
     */
    private static IRubyObject cycleSize(ThreadContext context, RubyArray self, IRubyObject[] args) {
        if (self.realLength == 0) return asFixnum(context, 0);

        IRubyObject n = args != null && args.length > 0 ? args[0] : context.nil;

        if (n == null || n.isNil()) return asFloat(context, RubyFloat.INFINITY);

        long multiple = numericToLong(context, n);
        if (multiple <= 0) return asFixnum(context, 0);

        RubyFixnum length = self.length(context);
        return sites(context).op_times.call(context, length, length, asFixnum(context, multiple));
    }


    /** rb_ary_product
     *
     */
    public IRubyObject product(ThreadContext context, IRubyObject[] args) {
        return product(context, args, Block.NULL_BLOCK);
    }

    @JRubyMethod(name = "product", rest = true)
    public IRubyObject product(ThreadContext context, IRubyObject[] args, Block block) {
        boolean useBlock = block.isGiven();

        int n = args.length + 1;
        RubyArray arrays[] = new RubyArray[n];
        int counters[] = new int[n];

        arrays[0] = this;
        RubyClass array = context.runtime.getArray();
        JavaSites.CheckedSites to_ary_checked = sites(context).to_ary_checked;
        for (int i = 1; i < n; i++) arrays[i] = (RubyArray) TypeConverter.convertToType(context, args[i - 1], array, to_ary_checked);

        int resultLen = 1;
        for (int i = 0; i < n; i++) {
            int k = arrays[i].realLength;
            int l = resultLen;
            if (k == 0) return useBlock ? this : newEmptyArray(context.runtime);
            resultLen *= k;
            if (resultLen < k || resultLen < l || resultLen / k != l) {
                if (!block.isGiven()) throw rangeError(context, "too big to product");
            }
        }

        RubyArray result = useBlock ? null : newBlankArrayInternal(context.runtime, resultLen);

        for (int i = 0; i < resultLen; i++) {
            RubyArray sub = newBlankArrayInternal(context.runtime, n);
            for (int j = 0; j < n; j++) sub.eltInternalSet(j, arrays[j].entry(counters[j]));
            sub.realLength = n;

            if (useBlock) {
                block.yieldSpecific(context, sub);
            } else {
                result.eltInternalSet(i, sub);
            }
            int m = n - 1;
            counters[m]++;

            while (m > 0 && counters[m] == arrays[m].realLength) {
                counters[m] = 0;
                m--;
                counters[m]++;
            }
        }

        if (useBlock) return this;
        result.realLength = resultLen;
        return result;
    }

    /** rb_ary_combination
     *
     */
    @JRubyMethod(name = "combination")
    public IRubyObject combination(ThreadContext context, IRubyObject num, Block block) {
        Ruby runtime = context.runtime;
        if (!block.isGiven()) return enumeratorizeWithSize(context, this, "combination", new IRubyObject[]{num}, RubyArray::combinationSize);

        int n = RubyNumeric.num2int(num);

        if (n == 0) {
            block.yield(context, newEmptyArray(runtime));
        } else if (n == 1) {
            for (int i = 0; i < realLength; i++) {
                block.yield(context, newArray(runtime, eltOk(i)));
            }
        } else if (n >= 0 && realLength >= n) {
            int stack[] = new int[n + 1];
            RubyArray values = makeShared();

            combinate(context, size(), n, stack, values, block);
        }

        return this;
    }

    private static void combinate(ThreadContext context, int len, int n, int[] stack, RubyArray values, Block block) {
        int lev = 0;

        Arrays.fill(stack, 1, 1 + n, 0);
        stack[0] = -1;
        for (;;) {
            for (lev++; lev < n; lev++) {
                stack[lev+1] = stack[lev]+1;
            }
            // TODO: MRI has a weird reentrancy check that depends on having a null class in values
            yieldValues(context, n, stack, 1, values, block);
            do {
                if (lev == 0) return;
                stack[lev--]++;
            } while (stack[lev+1]+n == len+lev+1);
        }
    }

    private static void rcombinate(ThreadContext context, int n, int r, int[] p, RubyArray values, Block block) {
        int i = 0, index = 0;

        p[index] = i;
        for (;;) {
            if (++index < r-1) {
                p[index] = i;
                continue;
            }
            for (; i < n; ++i) {
                p[index] = i;
                // TODO: MRI has a weird reentrancy check that depends on having a null class in values
                yieldValues(context, r, p, 0, values, block);
            }
            do {
                if (index <= 0) return;
            } while ((i = ++p[--index]) >= n);
        }
    }

    /**
     * A combination size method suitable for method reference implementation of SizeFn{@link #size(ThreadContext, RubyArray, IRubyObject[])}.
     *
     * @see SizeFn#size(ThreadContext, IRubyObject, IRubyObject[])
     */
    private static IRubyObject combinationSize(ThreadContext context, RubyArray self, IRubyObject[] args) {
        long n = self.realLength;
        assert args != null && args.length > 0 && args[0] instanceof RubyNumeric; // #combination ensures arg[0] is numeric
        long k = ((RubyNumeric) args[0]).getLongValue();

        return binomialCoefficient(context, k, n);
    }

    private static IRubyObject binomialCoefficient(ThreadContext context, long comb, long size) {
        Ruby runtime = context.runtime;
        if (comb > size - comb) {
            comb = size - comb;
        }

        if (comb < 0) {
            return RubyFixnum.zero(runtime);
        }

        IRubyObject r = descendingFactorial(context, size, comb);
        IRubyObject v = descendingFactorial(context, comb, comb);
        return sites(context).op_quo.call(context, r, r, v);
    }

    @JRubyMethod(name = "repeated_combination")
    public IRubyObject repeatedCombination(ThreadContext context, IRubyObject num, Block block) {
        Ruby runtime = context.runtime;
        if (!block.isGiven()) return enumeratorizeWithSize(context, this, "repeated_combination", new IRubyObject[] { num }, RubyArray::repeatedCombinationSize);

        int n = RubyNumeric.num2int(num);

        if (n < 0) {
            // yield nothing
        } else if (n == 0) {
            block.yield(context, newEmptyArray(runtime));
        } else if (n == 1) {
            for (int i = 0; i < realLength; i++) {
                block.yield(context, newArray(runtime, eltOk(i)));
            }
        } else {
            int[] p = new int[n];
            RubyArray values = makeShared();
            rcombinate(context, realLength, n, p, values, block);
        }

        return this;
    }

    /**
     * A repeated combination size method suitable for method reference implementation of SizeFn{@link #size(ThreadContext, RubyArray, IRubyObject[])}.
     *
     * @see SizeFn#size(ThreadContext, IRubyObject, IRubyObject[])
     */
    private static IRubyObject repeatedCombinationSize(ThreadContext context, RubyArray self, IRubyObject[] args) {
        long n = self.realLength;
        assert args != null && args.length > 0 && args[0] instanceof RubyNumeric; // #repeated_combination ensures arg[0] is numeric
        long k = ((RubyNumeric) args[0]).getLongValue();

        if (k == 0) {
            return RubyFixnum.one(context.runtime);
        }

        return binomialCoefficient(context, k, n + k - 1);
    }

    private static void permute(ThreadContext context, int n, int r, int[] p, boolean[] used, RubyArray values, Block block) {
        int i = 0, index = 0;
        for (;;) {
            int unused = Helpers.memchr(used, i, n - i, false);
            if (unused == -1) {
                if (index == 0) break;
                i = p[--index];
                used[i++] = false;
            } else {
                i = unused;
                p[index] = i;
                used[i] = true;
                index++;
                if (index < r - 1) {
                    p[index] = i = 0;
                    continue;
                }
                for (i = 0; i < n; i++) {
                    if (used[i]) continue;
                    p[index] = i;
                    // TODO: MRI has a weird reentrancy check that depends on having a null class in values
                    yieldValues(context, r, p, 0, values, block);
                }
            }
        }
    }

    private static void yieldValues(ThreadContext context, int r, int[] p, int pStart, RubyArray values, Block block) {
        RubyArray result = newBlankArrayInternal(context.runtime, r);
        for (int j = 0; j < r; j++) {
            result.eltInternalSet(j, values.eltInternal(p[j + pStart]));
        }
        result.realLength = r;

        block.yield(context, result);
    }

    private static void rpermute(ThreadContext context, int n, int r, int[] p, RubyArray values, Block block) {
        int index = 0;

        p[index] = 0;
        for (;;) {
            if (++index < r-1) {
                p[index] = 0;
                continue;
            }
            for (int i = 0; i < n; ++i) {
                p[index] = i;
                // TODO: MRI has a weird reentrancy check that depends on having a null class in values
                yieldValues(context, r, p, 0, values, block);
            }
            do {
                if (index <= 0) return;
            } while ((++p[--index]) >= n);
        }
    }

    /** rb_ary_permutation
     *
     */
    @JRubyMethod(name = "permutation")
    public IRubyObject permutation(ThreadContext context, IRubyObject num, Block block) {
        return block.isGiven() ? permutationCommon(context, RubyNumeric.num2int(num), false, block) : enumeratorizeWithSize(context, this, "permutation", new IRubyObject[] { num }, RubyArray::permutationSize);
    }

    @JRubyMethod(name = "permutation")
    public IRubyObject permutation(ThreadContext context, Block block) {
        return block.isGiven() ? permutationCommon(context, realLength, false, block) : enumeratorizeWithSize(context, this, "permutation", RubyArray::permutationSize);
    }

    @JRubyMethod(name = "repeated_permutation")
    public IRubyObject repeated_permutation(ThreadContext context, IRubyObject num, Block block) {
        return block.isGiven() ? permutationCommon(context, RubyNumeric.num2int(num), true, block) : enumeratorizeWithSize(context, this, "repeated_permutation", new IRubyObject[]{num}, RubyArray::repeatedPermutationSize);
    }

    /**
     * A repeated permutation size method suitable for lambda method reference implementation of {@link SizeFn#size(ThreadContext, IRubyObject, IRubyObject[])}
     *
     * @see SizeFn#size(ThreadContext, IRubyObject, IRubyObject[])
     */
    private static IRubyObject repeatedPermutationSize(ThreadContext context, RubyArray self, IRubyObject[] args) {
        RubyFixnum n = self.length(context);
        assert args != null && args.length > 0 && args[0] instanceof RubyNumeric; // #repeated_permutation ensures arg[0] is numeric
        long k = ((RubyNumeric) args[0]).getLongValue();

        if (k < 0) return RubyFixnum.zero(context.runtime);

        RubyFixnum v = asFixnum(context, k);
        return sites(context).op_exp.call(context, n, n, v);
    }

    private IRubyObject permutationCommon(ThreadContext context, int r, boolean repeat, Block block) {
        if (r == 0) {
            block.yield(context, newEmptyArray(context.runtime));
        } else if (r == 1) {
            for (int i = 0; i < realLength; i++) {
                block.yield(context, newArray(context.runtime, eltOk(i)));
            }
        } else if (r >= 0) {
            unpack(context);
            int n = realLength;
            if (repeat) {
                rpermute(context, n, r,
                        new int[r],
                        makeShared(begin, n, metaClass), block);
            } else {
                permute(context, n, r,
                        new int[r],
                        new boolean[n],
                        makeShared(begin, n, metaClass),
                        block);
            }
        }
        return this;
    }

    /**
     * A permutation size method suitable for lambda method reference implementation of {@link SizeFn#size(ThreadContext, IRubyObject, IRubyObject[])}
     *
     * @see SizeFn#size(ThreadContext, IRubyObject, IRubyObject[])
     */
    private static IRubyObject permutationSize(ThreadContext context, RubyArray self, IRubyObject[] args) {
        long n = self.realLength;
        long k;

        if (args != null && args.length > 0) {
            assert args[0] instanceof RubyNumeric; // #permutation ensures arg[0] is numeric
            k = ((RubyNumeric) args[0]).getLongValue();
        } else {
            k = n;
        }

        return descendingFactorial(context, n, k);
    }

    private static IRubyObject descendingFactorial(ThreadContext context, long from, long howMany) {
        IRubyObject cnt = asFixnum(context, howMany >= 0 ?  1 : 0);
        CallSite op_times = sites(context).op_times;
        while (howMany-- > 0) {
            cnt = op_times.call(context, cnt, cnt, asFixnum(context, from--));
        }
        return cnt;
    }

    @JRubyMethod(name = "shuffle!")
    public IRubyObject shuffle_bang(ThreadContext context) {
        return shuffleBang(context, context.runtime.getRandomClass());
    }

    @JRubyMethod(name = "shuffle!")
    public IRubyObject shuffle_bang(ThreadContext context, IRubyObject opts) {
        IRubyObject hash = TypeConverter.checkHashType(context.runtime, opts);
        if (hash.isNil()) throw argumentError(context, 1, 0, 0);

        IRubyObject ret = ArgsUtil.extractKeywordArg(context, (RubyHash) hash, "random");
        return ret == null ? shuffle(context) : shuffleBang(context, ret);
    }

    private IRubyObject shuffleBang(ThreadContext context, IRubyObject randgen) {
        modify(context);

        int i = realLength;
        int len = i;
        try {
            while (i > 0) {
                int r = (int) RubyRandom.randomLongLimited(context, randgen, i - 1);
                if (len != realLength) { // || ptr != RARRAY_CONST_PTR(ary)
                    throw runtimeError(context, "modified during shuffle");
                }
                T tmp = eltOk(--i);
                eltSetOk(i, eltOk(r));
                eltSetOk(r, tmp);
            }
        } catch (ArrayIndexOutOfBoundsException ex) {
            throw concurrentModification(context, ex);
        }

        return this;
    }


    @JRubyMethod(name = "shuffle")
    public IRubyObject shuffle(ThreadContext context) {
        RubyArray ary = aryDup();
        ary.shuffle_bang(context);
        return ary;
    }

    @JRubyMethod(name = "shuffle")
    public IRubyObject shuffle(ThreadContext context, IRubyObject opts) {
        RubyArray ary = aryDup();
        ary.shuffle_bang(context, opts);
        return ary;
    }

    private static final int SORTED_THRESHOLD = 10;

    @JRubyMethod(name = "sample")
    public IRubyObject sample(ThreadContext context) {
        return sampleCommon(context, context.runtime.getRandomClass());
    }

    @JRubyMethod(name = "sample")
    public IRubyObject sample(ThreadContext context, IRubyObject sampleOrOpts) {
        final Ruby runtime = context.runtime;

        IRubyObject hash = TypeConverter.checkHashType(runtime, sampleOrOpts);

        if (hash.isNil()) {
            return sampleCommon(context, sampleOrOpts, runtime.getRandomClass());
        }

        IRubyObject ret = ArgsUtil.extractKeywordArg(context, (RubyHash) hash, "random");

        return sampleCommon(context, ret != null ? ret : runtime.getRandomClass());
    }

    @JRubyMethod(name = "sample")
    public IRubyObject sample(ThreadContext context, IRubyObject sample, IRubyObject opts) {
        IRubyObject hash = TypeConverter.checkHashType(context.runtime, opts);
        if (hash.isNil()) throw argumentError(context, 2, 0, 1);

        IRubyObject ret = ArgsUtil.extractKeywordArg(context, (RubyHash) hash, "random");
        return sampleCommon(context, sample, ret != null ? ret : context.runtime.getRandomClass());
    }

    /**
     * Common sample logic when no sample size was specified.
     */
    private IRubyObject sampleCommon(ThreadContext context, IRubyObject randgen) {
        if (realLength == 0) return context.nil;

        return eltOk(realLength == 1 ? 0 : RubyRandom.randomLongLimited(context, randgen, realLength - 1));
    }

    /**
     * Common sample logic when a sample size was specified.
     */
    private IRubyObject sampleCommon(ThreadContext context, IRubyObject sample, IRubyObject randgen) {
        Ruby runtime = context.runtime;

        int n = RubyNumeric.num2int(sample);

        try {
            if (n < 0) throw argumentError(context, "negative sample number");
            if (n > realLength) n = realLength;

            long[] rnds = new long[SORTED_THRESHOLD];
            if (n <= SORTED_THRESHOLD) {
                for (int idx = 0; idx < n; ++idx) {
                    rnds[idx] = RubyRandom.randomLongLimited(context, randgen, realLength - idx - 1);
                }
            }

            int i, j, k;
            switch (n) {
            case 0:
                return newEmptyArray(runtime);
            case 1:
                return realLength <= 0 ? newEmptyArray(runtime) : newArray(runtime, eltOk((int) rnds[0]));
            case 2:
                i = (int) rnds[0];
                j = (int) rnds[1];

                if (j >= i) j++;

                return newArray(runtime, eltOk(i), eltOk(j));
            case 3:
                i = (int) rnds[0];
                j = (int) rnds[1];
                k = (int) rnds[2];

                int l = j, g = i;

                if (j >= i) {
                    l = i;
                    g = ++j;
                }

                if (k >= l && (++k >= g)) ++k;

                return newArray(runtime, eltOk(i), eltOk(j), eltOk(k));
            }

            int len = realLength;

            if (n > len) n = len;
            if (n < SORTED_THRESHOLD) {
                int idx[] = new int[SORTED_THRESHOLD];
                int sorted[] = new int[SORTED_THRESHOLD];
                sorted[0] = idx[0] = (int) rnds[0];
                for (i = 1; i < n; i++) {
                    k = (int) rnds[i];
                    for (j = 0; j < i; j++, k++) {
                        if (k < sorted[j]) break;
                    }
                    System.arraycopy(sorted, j, sorted, j + 1, i - j);
                    sorted[j] = idx[i] = k;
                }
                IRubyObject[] result = IRubyObject.array(n);
                for (i = 0; i < n; i++) {
                    result[i] = eltOk(idx[i]);
                }
                return RubyArray.newArrayMayCopy(runtime, result);
            } else {
                IRubyObject[] result = IRubyObject.array(len);
                System.arraycopy(values, begin, result, 0, len);
                for (i = 0; i < n; i++) {
                    j = (int) RubyRandom.randomLongLimited(context, randgen, len - i - 1) + i;
                    IRubyObject tmp = result[j];
                    result[j] = result[i];
                    result[i] = tmp;
                }
                RubyArray<?> ary = newArrayNoCopy(runtime, result);
                ary.realLength = n;
                return ary;
            }
        } catch (ArrayIndexOutOfBoundsException ex) {
            throw concurrentModification(context, ex);
        }
    }

    private static void aryReverse(IRubyObject[] _p1, int p1, IRubyObject[] _p2, int p2) {
        while(p1 < p2) {
            IRubyObject tmp = _p1[p1];
            _p1[p1++] = _p2[p2];
            _p2[p2--] = tmp;
        }
    }

    protected IRubyObject internalRotateBang(ThreadContext context, int cnt) {
        modify(context);

        try {
            if(cnt != 0) {
                IRubyObject[] ptr = values;
                int len = realLength;

                if(len > 0 && (cnt = rotateCount(cnt, len)) > 0) {
                    --len;
                    if(cnt < len) aryReverse(ptr, begin + cnt, ptr, begin + len);
                    if(--cnt > 0) aryReverse(ptr, begin, ptr, begin + cnt);
                    if(len > 0)   aryReverse(ptr, begin, ptr, begin + len);
                    return this;
                }
            }
        } catch (ArrayIndexOutOfBoundsException ex) {
            throw concurrentModification(context, ex);
        }

        return context.nil;
    }

    private static int rotateCount(int cnt, int len) {
        return (cnt < 0) ? (len - (~cnt % len) - 1) : (cnt % len);
    }

    protected IRubyObject internalRotate(ThreadContext context, int cnt) {
        int len = realLength;
        RubyArray rotated = aryDup();
        rotated.modify(context);

        try {
            if(len > 0) {
                cnt = rotateCount(cnt, len);
                IRubyObject[] ptr = this.values;
                IRubyObject[] ptr2 = rotated.values;
                len -= cnt;
                System.arraycopy(ptr, begin + cnt, ptr2, 0, len);
                System.arraycopy(ptr, begin, ptr2, len, cnt);
            }
        } catch (ArrayIndexOutOfBoundsException ex) {
            throw concurrentModification(context, ex);
        }

        return rotated;
    }

    @JRubyMethod(name = "rotate!")
    public IRubyObject rotate_bang(ThreadContext context) {
        internalRotateBang(context, 1);
        return this;
    }

    @JRubyMethod(name = "rotate!")
    public IRubyObject rotate_bang(ThreadContext context, IRubyObject cnt) {
        internalRotateBang(context, RubyNumeric.fix2int(cnt));
        return this;
    }

    @JRubyMethod(name = "rotate")
    public IRubyObject rotate(ThreadContext context) {
        return internalRotate(context, 1);
    }

    @JRubyMethod(name = "rotate")
    public IRubyObject rotate(ThreadContext context, IRubyObject cnt) {
        return internalRotate(context, RubyNumeric.fix2int(cnt));
    }

    @JRubyMethod(name = "all?")
    public IRubyObject all_p(ThreadContext context, Block block) {
        return all_pCommon(context, null, block);
    }

    @JRubyMethod(name = "all?")
    public IRubyObject all_p(ThreadContext context, IRubyObject arg, Block block) {
        return all_pCommon(context, arg, block);
    }

    public IRubyObject all_pCommon(ThreadContext context, IRubyObject arg, Block block) {
        CachingCallSite self_each = sites(context).self_each;
        if (!self_each.isBuiltin(this)) return RubyEnumerable.all_pCommon(context, self_each, this, arg, block);
        boolean patternGiven = arg != null;

        if (block.isGiven() && patternGiven) {
            context.runtime.getWarnings().warn(ID.BLOCK_UNUSED, "given block not used");
        }

        if (!block.isGiven() || patternGiven) return all_pBlockless(context, arg);

        for (int i = 0; i < realLength; i++) {
            if (!block.yield(context, eltOk(i)).isTrue()) return context.fals;
        }

        return context.tru;
    }

    private IRubyObject all_pBlockless(ThreadContext context, IRubyObject pattern) {
        if (pattern == null) {
            for (int i = 0; i < realLength; i++) {
                if (!eltOk(i).isTrue()) return context.fals;
            }
        } else {
            for (int i = 0; i < realLength; i++) {
                if (!(pattern.callMethod(context, "===", eltOk(i)).isTrue())) return context.fals;
            }
        }

        return context.tru;
    }

    @JRubyMethod(name = "any?")
    public IRubyObject any_p(ThreadContext context, Block block) {
        return any_pCommon(context, null, block);
    }

    @JRubyMethod(name = "any?")
    public IRubyObject any_p(ThreadContext context, IRubyObject arg, Block block) {
        return any_pCommon(context, arg, block);
    }

    public IRubyObject any_pCommon(ThreadContext context, IRubyObject arg, Block block) {
        if (isEmpty()) return context.fals;
        CachingCallSite self_each = sites(context).self_each;
        if (!self_each.isBuiltin(this)) return RubyEnumerable.any_pCommon(context, self_each, this, arg, block);
        boolean patternGiven = arg != null;

        if (block.isGiven() && patternGiven) {
            context.runtime.getWarnings().warn(ID.BLOCK_UNUSED, "given block not used");
        }

        if (!block.isGiven() || patternGiven) return any_pBlockless(context, arg);

        for (int i = 0; i < realLength; i++) {
            if (block.yield(context, eltOk(i)).isTrue()) return context.tru;
        }

        return context.fals;
    }

    private IRubyObject any_pBlockless(ThreadContext context, IRubyObject pattern) {
        if (pattern == null) {
            for (int i = 0; i < realLength; i++) {
                if (eltOk(i).isTrue()) return context.tru;
            }
        } else {
            for (int i = 0; i < realLength; i++) {
                if (pattern.callMethod(context, "===", eltOk(i)).isTrue()) return context.tru;
            }
        }

        return context.fals;
    }

    @JRubyMethod(name = "none?")
    public IRubyObject none_p(ThreadContext context, Block block) {
        return none_pCommon(context, null, block);
    }

    @JRubyMethod(name = "none?")
    public IRubyObject none_p(ThreadContext context, IRubyObject arg, Block block) {
        return none_pCommon(context, arg, block);
    }

    public IRubyObject none_pCommon(ThreadContext context, IRubyObject arg, Block block) {
        CachingCallSite self_each = sites(context).self_each;
        if (!self_each.isBuiltin(this)) return RubyEnumerable.none_pCommon(context, self_each, this, arg, block);
        boolean patternGiven = arg != null;

        if (block.isGiven() && patternGiven) {
            context.runtime.getWarnings().warn(ID.BLOCK_UNUSED, "given block not used");
        }

        if (!block.isGiven() || patternGiven) return none_pBlockless(context, arg);

        for (int i = 0; i < realLength; i++) {
            if (block.yield(context, eltOk(i)).isTrue()) return context.fals;
        }

        return context.tru;
    }

    private IRubyObject none_pBlockless(ThreadContext context, IRubyObject pattern) {
        if (pattern == null) {
            for (int i = 0; i < realLength; i++) {
                if (eltOk(i).isTrue()) return context.fals;
            }
        } else {
            for (int i = 0; i < realLength; i++) {
                if (pattern.callMethod(context, "===", eltOk(i)).isTrue()) return context.fals;
            }
        }

        return context.tru;
    }

    @JRubyMethod(name = "one?")
    public IRubyObject one_p(ThreadContext context, Block block) {
        return one_pCommon(context, null, block);
    }

    @JRubyMethod(name = "one?")
    public IRubyObject one_p(ThreadContext context, IRubyObject arg, Block block) {
        return one_pCommon(context, arg, block);
    }

    public IRubyObject one_pCommon(ThreadContext context, IRubyObject arg, Block block) {
        CachingCallSite self_each = sites(context).self_each;
        if (!self_each.isBuiltin(this)) return RubyEnumerable.one_pCommon(context, self_each, this, arg, block);
        boolean patternGiven = arg != null;

        if (block.isGiven() && patternGiven) {
            context.runtime.getWarnings().warn(ID.BLOCK_UNUSED, "given block not used");
        }

        if (!block.isGiven() || patternGiven) return one_pBlockless(context, arg);

        boolean found = false;
        for (int i = 0; i < realLength; i++) {
            if (block.yield(context, eltOk(i)).isTrue()) {
                if (found) return context.fals;
                found = true;
            }
        }

        return found ? context.tru : context.fals;
    }

    private IRubyObject one_pBlockless(ThreadContext context, IRubyObject pattern) {
        boolean found = false;

        if (pattern == null) {
            for (int i = 0; i < realLength; i++) {
                if (eltOk(i).isTrue()) {
                    if (found) return context.fals;
                    found = true;
                }
            }
        } else {
            for (int i = 0; i < realLength; i++) {
                if (pattern.callMethod(context, "===", eltOk(i)).isTrue()) {
                    if (found) return context.fals;
                    found = true;
                }
            }
        }

        return found ? context.tru : context.fals;
    }

    @JRubyMethod
    public IRubyObject sum(final ThreadContext context, final Block block) {
        final Ruby runtime = context.runtime;
        RubyFixnum zero = RubyFixnum.zero(runtime);

        CachingCallSite self_each = sites(context).self_each;
        if (!self_each.isBuiltin(this)) return RubyEnumerable.sumCommon(context, self_each, this, zero, block);

        return sumCommon(context, zero, block);
    }

    @JRubyMethod
    public IRubyObject sum(final ThreadContext context, IRubyObject init, final Block block) {
        CachingCallSite self_each = sites(context).self_each;
        if (!self_each.isBuiltin(this)) return RubyEnumerable.sumCommon(context, self_each, this, init, block);

        return sumCommon(context, init, block);
    }

    public IRubyObject sumCommon(final ThreadContext context, IRubyObject init, final Block block) {
        final Ruby runtime = context.runtime;
        IRubyObject result = init;

        /*
         * This state machine is simple: it assumes all elements are the same type,
         * and transitions to a later state when that assumption fails.
         *
         * The order of states is:
         *
         * - is_fixnum =&gt; { is_bignum | is_rational | is_float | other }
         * - is_bignum =&gt; { is_rational | is_float | other }
         * - is_rational =&gt; { is_float | other }
         * - is_float =&gt; { other }
         * - other [terminal]
         */
        boolean is_fixnum=false, is_bignum=false, is_rational=false, is_float=false;

        if (result instanceof RubyFixnum) {
            is_fixnum = true;
        } else if (result instanceof RubyBignum) {
            is_bignum = true;
        } else if (result instanceof RubyRational) {
            is_rational = true;
        } else if (result instanceof RubyFloat) {
            is_float = true;
        }

        int i = 0;
        IRubyObject value = null;

        if (is_fixnum) {
            long sum = ((RubyFixnum) result).value;
fixnum_loop:
            for (; i < realLength; value=null, i++) {
                if (value == null) {
                    value = eltOk(i);
                    if (block.isGiven()) {
                        value = block.yield(context, value);
                    }
                }

                if (value instanceof RubyFixnum) {
                    /* should not overflow long type */
                    try {
                        sum = Math.addExact(sum, ((RubyFixnum) value).value);
                    } catch (ArithmeticException ae) {
                        is_bignum = true;
                        break fixnum_loop;
                    }
                } else if (value instanceof RubyBignum) {
                    is_bignum = true;
                    break fixnum_loop;
                } else if (value instanceof RubyRational) {
                    is_rational = true;
                    break fixnum_loop;
                } else {
                    is_float = value instanceof RubyFloat;
                    break fixnum_loop;
                }
            }

            if (is_bignum) {
                result = RubyBignum.newBignum(runtime, sum);
            } else if (is_rational) {
                result = RubyRational.newRational(runtime, sum, 1);
            } else if (is_float) {
                result = asFloat(context, (double) sum);
            } else {
                result = asFixnum(context, sum);
            }
        }
        if (is_bignum) {
            BigInteger sum = ((RubyBignum) result).value;
bignum_loop:
            for (; i < realLength; value=null, i++) {
                if (value == null) {
                    value = eltOk(i);
                    if (block.isGiven()) {
                        value = block.yield(context, value);
                    }
                }

                if (value instanceof RubyFixnum) {
                    final long val = ((RubyFixnum) value).value;
                    sum = sum.add(BigInteger.valueOf(val));
                } else if (value instanceof RubyBignum) {
                    sum = sum.add(((RubyBignum) value).value);
                } else if (value instanceof RubyRational) {
                    is_rational = true;
                    break bignum_loop;
                } else {
                    is_float = value instanceof RubyFloat;
                    break bignum_loop;
                }
            }

            if (is_rational) {
                result = RubyRational.newInstance(context, RubyBignum.newBignum(runtime, sum));
            } else if (is_float) {
                result = asFloat(context, sum.doubleValue());
            } else {
                result = RubyBignum.newBignum(runtime, sum);
            }
        }
        if (is_rational) {
rational_loop:
            for (; i < realLength; value=null, i++) {
                if (value == null) {
                    value = eltOk(i);
                    if (block.isGiven()) {
                        value = block.yield(context, value);
                    }
                }

                if (value instanceof RubyFixnum || value instanceof RubyBignum || value instanceof RubyRational) {
                    if (result instanceof RubyInteger) {
                        result = ((RubyInteger) result).op_plus(context, value);
                    } else if (result instanceof RubyRational) {
                        result = ((RubyRational) result).op_plus(context, value);
                    } else {
                        throw typeError(context, "BUG: unexpected type in rational part of Array#sum");
                    }
                } else if (value instanceof RubyFloat) {
                    result = asFloat(context, ((RubyRational) result).getDoubleValue(context));
                    is_float = true;
                    break rational_loop;
                } else {
                    break rational_loop;
                }
            }
        }
        if (is_float) {
            /*
             * Kahan-Babuska balancing compensated summation algorithm
             * See http://link.springer.com/article/10.1007/s00607-005-0139-x
             */
            double f = ((RubyFloat) result).value;
            double c = 0.0;
            double x, t;
float_loop:
            for (; i < realLength; value=null, i++) {
                if (value == null) {
                    value = eltOk(i);
                    if (block.isGiven()) {
                        value = block.yield(context, value);
                    }
                }

                if (value instanceof RubyFixnum) {
                    x = ((RubyFixnum) value).value;
                } else if (value instanceof RubyBignum) {
                    x = ((RubyBignum) value).getDoubleValue();
                } else if (value instanceof RubyRational) {
                    x = ((RubyRational) value).getDoubleValue(context);
                } else if (value instanceof RubyFloat) {
                    x = ((RubyFloat) value).value;
                } else {
                    break float_loop;
                }

                if (Double.isNaN(f)) continue;
                if (Double.isNaN(x)) {
                    f = x;
                    continue;
                }
                if (Double.isInfinite(x)) {
                    if (Double.isInfinite(f) && Math.signum(x) != Math.signum(f))
                        f = Double.NaN;
                    else
                        f = x;
                    continue;
                }
                if (Double.isInfinite(f)) continue;

                t = f + x;
                if (Math.abs(f) >= Math.abs(x)) {
                    c += ((f - t) + x);
                } else {
                    c += ((x - t) + f);
                }
                f = t;
            }
            f += c;

            result = new RubyFloat(runtime, f);
        }
//object_loop:
        for (; i < realLength; value=null, i++) {
            if (value == null) {
                value = eltOk(i);
                if (block.isGiven()) {
                    value = block.yield(context, value);
                }
            }

            result = result.callMethod(context, "+", value);
        }

        return result;
    }

    public IRubyObject find(ThreadContext context, IRubyObject ifnone, Block block) {
        CachingCallSite self_each = sites(context).self_each;
        if (!self_each.isBuiltin(this)) return RubyEnumerable.detectCommon(context, self_each, this, block);

        return detectCommon(context, ifnone, block);
    }

    public IRubyObject find_index(ThreadContext context, Block block) {
        CachingCallSite self_each = sites(context).self_each;
        if (!self_each.isBuiltin(this)) return RubyEnumerable.find_indexCommon(context, self_each, this, block, Signature.OPTIONAL);

        for (int i = 0; i < realLength; i++) {
            if (block.yield(context, eltOk(i)).isTrue()) return asFixnum(context, i);
        }

        return context.nil;
    }

    public IRubyObject find_index(ThreadContext context, IRubyObject cond) {
        CachingCallSite self_each = sites(context).self_each;
        if (!self_each.isBuiltin(this)) return RubyEnumerable.find_indexCommon(context, self_each, this, cond);

        for (int i = 0; i < realLength; i++) {
            if (eltOk(i).equals(cond)) return asFixnum(context, i);
        }

        return context.nil;
    }

    public IRubyObject detectCommon(ThreadContext context, IRubyObject ifnone, Block block) {
        for (int i = 0; i < realLength; i++) {
            IRubyObject value = eltOk(i);

            if (block.yield(context, value).isTrue()) return value;
        }

        return ifnone != null && !ifnone.isNil() ? sites(context).call.call(context, ifnone, ifnone) : context.nil;
    }

    public static void marshalTo(RubyArray array, MarshalStream output) throws IOException {
        output.registerLinkTarget(array);

        int length = array.realLength;

        output.writeInt(length);
        try {
            for (int i = 0; i < length; i++) {
                output.dumpObject(array.eltInternal(i));
            }
        } catch (ArrayIndexOutOfBoundsException ex) {
            throw concurrentModification(array.getRuntime().getCurrentContext(), ex);
        }
    }

    public static void marshalTo(RubyArray array, NewMarshal output, ThreadContext context, NewMarshal.RubyOutputStream out) {
        output.registerLinkTarget(array);

        int length = array.realLength;

        output.writeInt(out, length);
        try {
            for (int i = 0; i < length; i++) {
                output.dumpObject(context, out, array.eltInternal(i));
            }
        } catch (ArrayIndexOutOfBoundsException ex) {
            throw concurrentModification(array.getRuntime().getCurrentContext(), ex);
        }
    }

    public static RubyArray unmarshalFrom(UnmarshalStream input) throws IOException {
        int size = input.unmarshalInt();
        var context = input.getRuntime().getCurrentContext();

        // FIXME: We used to use newArrayBlankInternal but this will not hash into a HashSet without an NPE.
        // we create this now with an empty, nulled array so it's available for links in the marshal data
        var result = (RubyArray<?>) input.entry(Create.newArray(context, size));

        for (int i = 0; i < size; i++) {
            result.storeInternal(context, i, input.unmarshalObject());
        }

        return result;
    }

    /**
     * Construct the most efficient array shape for the given size. This should only be used when you
     * intend to populate all elements, since the packed arrays will be born with a nonzero size and
     * would have to be unpacked to partially populate.
     *
     * We nil-fill all cases, to ensure nulls will never leak out if there's an unpopulated element
     * or an index accessed before assignment.
     *
     * @param runtime the runtime
     * @param size the size
     * @return a RubyArray shaped for the given size
     */
    public static RubyArray newBlankArray(Ruby runtime, int size) {
        switch (size) {
            case 0:
                return newEmptyArray(runtime);
            case 1:
                if (USE_PACKED_ARRAYS) return new RubyArrayOneObject(runtime, runtime.getNil());
                break;
            case 2:
                if (USE_PACKED_ARRAYS) return new RubyArrayTwoObject(runtime, runtime.getNil(), runtime.getNil());
                break;
        }

        return newArray(runtime, size);
    }

    // when caller is sure to set all elements (avoids nil elements initialization)
    static RubyArray newBlankArrayInternal(Ruby runtime, int size) {
        return newBlankArrayInternal(runtime, runtime.getArray(), size);
    }

    // when caller is sure to set all elements (avoids nil elements initialization)
    static RubyArray newBlankArrayInternal(Ruby runtime, RubyClass metaClass, int size) {
        switch (size) {
            case 0:
                return newEmptyArray(runtime);
            case 1:
                if (USE_PACKED_ARRAYS) return new RubyArrayOneObject(metaClass, null);
                break;
            case 2:
                if (USE_PACKED_ARRAYS) return new RubyArrayTwoObject(metaClass, null, null);
                break;
        }

        return new RubyArray(runtime, metaClass, size);
    }

    @JRubyMethod(name = "try_convert", meta = true)
    public static IRubyObject try_convert(ThreadContext context, IRubyObject self, IRubyObject arg) {
        return arg.checkArrayType();
    }

    @JRubyMethod(name = "pack")
    public RubyString pack(ThreadContext context, IRubyObject obj) {
        RubyString format = obj.convertToString();
        try {
            RubyString buffer = context.runtime.newString();
            return Pack.pack(context, this, format, buffer);
        } catch (ArrayIndexOutOfBoundsException e) {
            throw concurrentModification(context, e);
        }
    }

    @JRubyMethod(name = "pack")
    public RubyString pack(ThreadContext context, IRubyObject obj, IRubyObject maybeOpts) {
        IRubyObject opts = ArgsUtil.getOptionsArg(context, maybeOpts);
        IRubyObject buffer = null;

        if (opts != context.nil) {
            buffer = ArgsUtil.extractKeywordArg(context, (RubyHash) opts, "buffer");
            if (buffer == context.nil) buffer = null;
            if (buffer != null && !(buffer instanceof RubyString)) {
                throw typeError(context, "buffer must be String, not ", buffer, "");
            }
        }

        if (buffer==null) buffer = context.runtime.newString();

        return Pack.pack(context, this, obj.convertToString(), (RubyString) buffer);
    }

    @JRubyMethod(name = "dig")
    public IRubyObject dig(ThreadContext context, IRubyObject arg0) {
        return at( arg0 );
    }

    @JRubyMethod(name = "dig")
    public IRubyObject dig(ThreadContext context, IRubyObject arg0, IRubyObject arg1) {
        final IRubyObject val = at( arg0 );
        return RubyObject.dig1(context, val, arg1);
    }

    @JRubyMethod(name = "dig")
    public IRubyObject dig(ThreadContext context, IRubyObject arg0, IRubyObject arg1, IRubyObject arg2) {
        final IRubyObject val = at( arg0 );
        return RubyObject.dig2(context, val, arg1, arg2);
    }

    @JRubyMethod(name = "dig", required = 1, rest = true, checkArity = false)
    public IRubyObject dig(ThreadContext context, IRubyObject[] args) {
        int argc = Arity.checkArgumentCount(context, args, 1, -1);

        final IRubyObject val = at( args[0] );
        return argc == 1 ? val : RubyObject.dig(context, val, args, 1);
    }

    private IRubyObject maxWithBlock(ThreadContext context, Block block) {
        IRubyObject result = UNDEF;

        Ruby runtime = context.runtime;
        ArraySites sites = sites(context);
        CallSite op_gt = sites.op_gt_minmax;
        CallSite op_lt = sites.op_lt_minmax;

        for (int i = 0; i < realLength; i++) {
            IRubyObject v = eltOk(i);

            if (result == UNDEF ||
                    RubyComparable.cmpint(context, op_gt, op_lt, block.yieldArray(context, Create.newArray(context, v, result), null), v, result) > 0) {
                result = v;
            }
        }

        return result == UNDEF ? context.nil : result;
    }

    @JRubyMethod(name = "max")
    public IRubyObject max(ThreadContext context, Block block) {
        if (block.isGiven()) return maxWithBlock(context, block);
        if (realLength < 1) return context.nil;

        IRubyObject result = UNDEF;
        ArraySites sites = sites(context);
        CachingCallSite op_cmp = sites.op_cmp_minmax;
        CallSite op_gt = sites.op_gt_minmax;
        CallSite op_lt = sites.op_lt_minmax;

        int generation = getArg0Generation(op_cmp);

        for (int i = 0; i < realLength; i++) {
            IRubyObject v = eltOk(i);

            if (result == UNDEF || optimizedCmp(context, v, result, generation, op_cmp, op_gt, op_lt) > 0) {
                result = v;
            }
        }

        return result == UNDEF ? context.nil : result;
    }

    @JRubyMethod(name = "max")
    public IRubyObject max(ThreadContext context, IRubyObject num, Block block) {
        if (!num.isNil()) {
            return RubyEnumerable.max(context, this, num, block);
        }

        return max(context, block);
    }

    private IRubyObject minWithBlock(ThreadContext context, Block block) {
        IRubyObject result = UNDEF;

        Ruby runtime = context.runtime;
        ArraySites sites = sites(context);
        CallSite op_gt = sites.op_gt_minmax;
        CallSite op_lt = sites.op_lt_minmax;

        for (int i = 0; i < realLength; i++) {
            IRubyObject v = eltOk(i);

            if (result == UNDEF ||
                    RubyComparable.cmpint(context, op_gt, op_lt, block.yieldArray(context, Create.newArray(context, v, result), null), v, result) < 0) {
                result = v;
            }
        }

        return result == UNDEF ? context.nil : result;
    }

    @JRubyMethod(name = "min")
    public IRubyObject min(ThreadContext context, Block block) {
        if (block.isGiven()) return minWithBlock(context, block);

        if (realLength == 0) {
            return context.nil;
        }

        if (realLength == 1) {
            return eltInternal(0);
        }

        IRubyObject result = UNDEF;
        ArraySites sites = sites(context);
        CachingCallSite op_cmp = sites.op_cmp_minmax;
        CallSite op_gt = sites.op_gt_minmax;
        CallSite op_lt = sites.op_lt_minmax;

        int generation = getArg0Generation(op_cmp);

        for (int i = 0; i < realLength; i++) {
            IRubyObject v = eltOk(i);

            if (result == UNDEF || optimizedCmp(context, v, result, generation, op_cmp, op_gt, op_lt) < 0) {
                result = v;
            }
        }

        return result == UNDEF ? context.nil : result;
    }

    private int getArg0Generation(CachingCallSite op_cmp) {
        IRubyObject arg0 = eltInternal(0);
        RubyClass metaclass = arg0.getMetaClass();
        CacheEntry entry = op_cmp.retrieveCache(metaclass);
        int generation = -1;

        if (entry.method.isBuiltin()) {
            generation = entry.token;
        }
        return generation;
    }

    @JRubyMethod(name = "min")
    public IRubyObject min(ThreadContext context, IRubyObject num, Block block) {
        if (!num.isNil()) {
            return RubyEnumerable.min(context, this, num, block);
        }

        return min(context, block);
    }

    @JRubyMethod
    public IRubyObject minmax(ThreadContext context, Block block) {
        if (block.isGiven()) return Helpers.invokeSuper(context, this, context.runtime.getArray(), "minmax", NULL_ARRAY, block);

        return RubyArray.newArray(context.runtime, callMethod("min"), callMethod("max"));
    }

    private static final int optimizedCmp(ThreadContext context, IRubyObject a, IRubyObject b, int token, CachingCallSite op_cmp, CallSite op_gt, CallSite op_lt) {
        if (token == ((RubyBasicObject) a).metaClass.generation) {
            if (a instanceof RubyFixnum && b instanceof RubyFixnum) {
                long aLong = ((RubyFixnum) a).getLongValue();
                long bLong = ((RubyFixnum) b).getLongValue();
                return Long.compare(aLong, bLong);
            }
            if (a instanceof RubyString && b instanceof RubyString) {
                return ((RubyString) a).op_cmp((RubyString) b);
            }
        }

        return RubyComparable.cmpint(context, op_gt, op_lt, op_cmp.call(context, a, a, b), a, b);
    }

    @Override
    public Class getJavaClass() {
        return List.class;
    }

    /**
     * @param target
     * @param start
     * @deprecated Use {@link RubyArray#copyInto(ThreadContext, IRubyObject[], int)} instead
     */
    @Deprecated(since = "10.0", forRemoval = true)
    public void copyInto(IRubyObject[] target, int start) {
        copyInto(getCurrentContext(), target, start);
    }

    /**
     * Copy the values contained in this array into the target array at the specified offset.
     * It is expected that the target array is large enough to hold all necessary values.
     */
    public void copyInto(ThreadContext context, IRubyObject[] target, int start) {
        assert target.length - start >= realLength;
        safeArrayCopy(context, values, begin, target, start, realLength);
    }

    /**
     * @param target
     * @param start
     * @param len
     * @deprecated Use {@link RubyArray#copyInto(ThreadContext, IRubyObject[], int, int)} instead
     */
    @Deprecated(since = "10.0", forRemoval = true)
    public void copyInto(IRubyObject[] target, int start, int len) {
        copyInto(getCurrentContext(), target, start, len);
    }

    /**
     * Copy the specified number of values contained in this array into the target array at the specified offset.
     * It is expected that the target array is large enough to hold all necessary values.
     */
    public void copyInto(ThreadContext context, IRubyObject[] target, int start, int len) {
        assert target.length - start >= len;
        safeArrayCopy(context, values, begin, target, start, len);
    }

    // Satisfy java.util.List interface (for Java integration)
    public int size() {
        return realLength;
    }

    public boolean isEmpty() {
        return realLength == 0;
    }

    public boolean contains(Object element) {
        return indexOf(element) != -1;
    }

    public Object[] toArray() {
        // no catch for ArrayIndexOutOfBounds here because this impls a List method
        Object[] array = new Object[realLength];
        for (int i = 0; i < realLength; i++) {
            array[i] = eltInternal(i).toJava(Object.class);
        }
        return array;
    }

    public Object[] toArray(final Object[] arg) {
        // no catch for ArrayIndexOutOfBounds here because this impls a List method
        Object[] array = arg;
        Class type = array.getClass().getComponentType();
        if (array.length < realLength) {
            array = (Object[]) Array.newInstance(type, realLength);
        }
        int length = realLength;

        for (int i = 0; i < length; i++) {
            array[i] = eltInternal(i).toJava(type);
        }
        return array;
    }

    @Override
    public <T> T toJava(Class<T> target) {
        if (target.isArray()) {
            Class type = target.getComponentType();
            Object rawJavaArray = Array.newInstance(type, realLength);
            try {
                ArrayUtils.copyDataToJavaArrayDirect(this, rawJavaArray);
            } catch (ArrayIndexOutOfBoundsException ex) {
                throw concurrentModification(getRuntime().getCurrentContext(), ex);
            }
            return target.cast(rawJavaArray);
        } else {
            return super.toJava(target);
        }
    }

    public boolean add(Object element) {
        append(JavaUtil.convertJavaToUsableRubyObject(metaClass.runtime, element));
        return true;
    }

    public boolean remove(Object element) {
        final Ruby runtime = metaClass.runtime;
        ThreadContext context = runtime.getCurrentContext();
        unpack(context);
        IRubyObject item = JavaUtil.convertJavaToUsableRubyObject(runtime, element);
        boolean listchanged = false;

        for (int i1 = 0; i1 < realLength; i1++) {
            IRubyObject e = values[begin + i1];
            if (equalInternal(context, e, item)) {
                delete_at(i1);
                listchanged = true;
                break;
            }
        }

        return listchanged;
    }

    public boolean containsAll(Collection c) {
        for (Iterator iter = c.iterator(); iter.hasNext();) {
            if (indexOf(iter.next()) == -1) {
                return false;
            }
        }

        return true;
    }

    public boolean addAll(Collection c) {
        for (Iterator iter = c.iterator(); iter.hasNext();) {
            add(iter.next());
        }
        return !c.isEmpty();
    }

    public boolean addAll(int index, Collection c) {
        Iterator iter = c.iterator();
        for (int i = index; iter.hasNext(); i++) {
            add(i, iter.next());
        }
        return !c.isEmpty();
    }

    public boolean removeAll(Collection c) {
        boolean listChanged = false;
        final Ruby runtime = metaClass.runtime;
        ThreadContext context = runtime.getCurrentContext();
        for (Iterator iter = c.iterator(); iter.hasNext();) {
            IRubyObject deleted = delete(context, JavaUtil.convertJavaToUsableRubyObject(runtime, iter.next()), Block.NULL_BLOCK);
            if (!deleted.isNil()) {
                listChanged = true;
            }
        }
        return listChanged;
    }

    public boolean retainAll(Collection c) {
        boolean listChanged = false;

        for (Iterator iter = iterator(); iter.hasNext();) {
            Object element = iter.next();
            if (!c.contains(element)) {
                remove(element);
                listChanged = true;
            }
        }
        return listChanged;
    }

    public Object get(int index) {
        return elt(index).toJava(Object.class);
    }

    public Object set(int index, Object element) {
        Object previous = elt(index).toJava(Object.class);
        store(index, JavaUtil.convertJavaToUsableRubyObject(metaClass.runtime, element));
        return previous;
    }

    public void add(int index, Object element) {
        insert(metaClass.runtime.getCurrentContext(), index, JavaUtil.convertJavaToUsableRubyObject(metaClass.runtime, element));
    }

    public Object remove(int index) {
        return delete_at(index).toJava(Object.class);
    }

    public int indexOf(Object element) {
        int myBegin = this.begin;

        if (element != null) {
            IRubyObject convertedElement = JavaUtil.convertJavaToUsableRubyObject(metaClass.runtime, element);

            for (int i = myBegin; i < myBegin + realLength; i++) {
                if (convertedElement.equals(values[i])) {
                    return i;
                }
            }
        }
        return -1;
    }

    public int lastIndexOf(Object element) {
        if (element != null) {
            IRubyObject convertedElement = JavaUtil.convertJavaToUsableRubyObject(metaClass.runtime, element);

            for (int i = realLength - 1; i >= 0; i--) {
                if (convertedElement.equals(eltInternal(i))) {
                    return i;
                }
            }
        }

        return -1;
    }

    private static class JoinRecursive implements ThreadContext.RecursiveFunctionEx<JoinRecursive.State> {
        protected static class State {
            private final RubyArray ary;
            //private final IRubyObject outValue;
            private final RubyString sep;
            private final RubyString result;
            private final boolean[] first;

            State(RubyArray ary, IRubyObject outValue, RubyString sep, RubyString result, boolean[] first) {
                this.ary = ary;
                //this.outValue = outValue;
                this.sep = sep;
                this.result = result;
                this.first = first;
            }
        }

        public IRubyObject call(ThreadContext context, State state, IRubyObject obj, boolean recur) {
            if (recur) throw argumentError(context, "recursive array join");

            state.ary.joinAny(context, state.sep, 0, state.result, state.first);

            return context.nil;
        }
    }

    private static final JoinRecursive JOIN_RECURSIVE = new JoinRecursive();

    public class RubyArrayConversionIterator implements Iterator {
        protected int index = 0;
        protected int last = -1;

        public boolean hasNext() {
            return index < realLength;
        }

        public Object next() {
            IRubyObject element = elt(index);
            last = index++;
            return element.toJava(Object.class);
        }

        public void remove() {
            if (last == -1) throw new IllegalStateException();

            delete_at(last);
            if (last < index) index--;

            last = -1;

        }
    }

    public Iterator iterator() {
        return new RubyArrayConversionIterator();
    }

    final class RubyArrayConversionListIterator extends RubyArrayConversionIterator implements ListIterator {
        public RubyArrayConversionListIterator() {
        }

        public RubyArrayConversionListIterator(int index) {
            this.index = index;
        }

        public boolean hasPrevious() {
            return index >= 0;
        }

        public Object previous() {
            return elt(last = --index).toJava(Object.class);
        }

        public int nextIndex() {
            return index;
        }

        public int previousIndex() {
            return index - 1;
        }

        public void set(Object obj) {
            if (last == -1) {
                throw new IllegalStateException();
            }

            store(last, JavaUtil.convertJavaToUsableRubyObject(metaClass.runtime, obj));
        }

        public void add(Object obj) {
            Ruby runtime = metaClass.runtime;
            insert(new IRubyObject[] { asFixnum(runtime.getCurrentContext(), index++), JavaUtil.convertJavaToUsableRubyObject(runtime, obj) });
            last = -1;
        }
    }

    public ListIterator listIterator() {
        return new RubyArrayConversionListIterator();
    }

    public ListIterator listIterator(int index) {
        return new RubyArrayConversionListIterator(index);
	}

    // TODO: list.subList(from, to).clear() is supposed to clear the sublist from the list
    public List subList(int fromIndex, int toIndex) {
        if (fromIndex < 0 || toIndex > size() || fromIndex > toIndex) {
            throw new IndexOutOfBoundsException();
        }

        IRubyObject subList = subseq(fromIndex, toIndex - fromIndex);

        return subList.isNil() ? null : (List) subList;
    }

    public void clear() {
        rb_clear();
    }

    @Override
    public boolean equals(Object other) {
        if (this == other) return true;
        if (other instanceof RubyArray) {
            return op_equal(metaClass.runtime.getCurrentContext(), (RubyArray) other).isTrue();
        }
        return false;
    }

    private static IRubyObject safeArrayRef(ThreadContext context, IRubyObject[] values, int i) {
        try {
            return values[i];
        } catch (ArrayIndexOutOfBoundsException ex) {
            throw concurrentModification(context, ex);
        }
    }

    protected static IRubyObject safeArraySet(ThreadContext context, IRubyObject[] values, int i, IRubyObject value) {
        try {
            return values[i] = value;
        } catch (ArrayIndexOutOfBoundsException ex) {
            throw concurrentModification(context, ex);
        }
    }

    private static IRubyObject safeArrayRefSet(ThreadContext context, IRubyObject[] values, int i, IRubyObject value) {
        try {
            IRubyObject tmp = values[i];
            values[i] = value;
            return tmp;
        } catch (ArrayIndexOutOfBoundsException e) {
            throw concurrentModification(context, e);
        }
    }

    private static IRubyObject safeArrayRefCondSet(ThreadContext context, IRubyObject[] values, int i, boolean doSet, IRubyObject value) {
        try {
            IRubyObject tmp = values[i];
            if (doSet) values[i] = value;
            return tmp;
        } catch (ArrayIndexOutOfBoundsException ex) {
            throw concurrentModification(context, ex);
        }
    }
    
    private static void safeArrayCopy(ThreadContext context, IRubyObject[] source, int sourceStart, IRubyObject[] target, int targetStart, int length) {
        try {
            System.arraycopy(source, sourceStart, target, targetStart, length);
        } catch (ArrayIndexOutOfBoundsException ex) {
            throw concurrentModification(context, ex);
        }
    }

    private static ArraySites sites(ThreadContext context) {
        return context.sites.Array;
    }

    /**
     * Increases the capacity of this <code>Array</code>, if necessary.
     * @param minCapacity the desired minimum capacity of the internal array
     */
    @Deprecated
    public void ensureCapacity(int minCapacity) {
        unpack(getCurrentContext());
        if ( isShared || (values.length - begin) < minCapacity ) {
            final int len = this.realLength;
            int newCapacity = minCapacity > len ? minCapacity : len;
            IRubyObject[] values = IRubyObject.array(newCapacity);
            ArraySupport.copy(this.values, begin, values, 0, len);
            this.values = values;
            this.begin = 0;
        }
    }

    @Deprecated
    @Override
    public RubyArray to_a() {
        final RubyClass metaClass = this.metaClass;
        Ruby runtime = metaClass.runtime;
        final RubyClass arrayClass = runtime.getArray();
        if (metaClass != arrayClass) {
            return dupImpl(runtime, arrayClass);
        }
        return this;
    }

    @Deprecated
    public IRubyObject shuffle(ThreadContext context, IRubyObject[] args) {
        switch (args.length) {
            case 0:
                return shuffle(context);
            case 1:
                return shuffle(context, args[0]);
            default:
                throw argumentError(context, args.length, 0, 0);
        }
    }

    @Deprecated
    public IRubyObject shuffle_bang(ThreadContext context, IRubyObject[] args) {
        switch (args.length) {
            case 0:
                return shuffle_bang(context, context.nil);
            case 1:
                return shuffle_bang(context, args[0]);
            default:
                throw argumentError(context, args.length, 0, 0);
        }
    }

    @Deprecated
    public IRubyObject sample(ThreadContext context, IRubyObject[] args) {
        switch (args.length) {
            case 0:
                return sample(context);
            case 1:
                return sample(context, args[0]);
            case 2:
                return sample(context, args[0], args[1]);
            default:
                throw argumentError(context, args.length, 0, 1);
        }
    }

    /**
     * Returns a stream of each IRubyObject
     * @return
     */
    public Stream<IRubyObject> rubyStream() {
        return Stream.iterate(0, i -> i + 1).limit(realLength).map(this::eltInternal);
    }
}<|MERGE_RESOLUTION|>--- conflicted
+++ resolved
@@ -94,22 +94,11 @@
 import static org.jruby.RubyEnumerator.enumeratorize;
 import static org.jruby.RubyEnumerator.enumeratorizeWithSize;
 import static org.jruby.RubyEnumerator.enumWithSize;
-<<<<<<< HEAD
 import static org.jruby.api.Convert.*;
 import static org.jruby.api.Create.newHash;
 import static org.jruby.api.Create.newSmallHash;
 import static org.jruby.api.Error.*;
 import static org.jruby.runtime.Helpers.*;
-=======
-import static org.jruby.RubyNumeric.checkInt;
-import static org.jruby.runtime.Helpers.addBufferLength;
-import static org.jruby.runtime.Helpers.arrayOf;
-import static org.jruby.runtime.Helpers.calculateBufferLength;
-import static org.jruby.runtime.Helpers.fillNil;
-import static org.jruby.runtime.Helpers.hashEnd;
-import static org.jruby.runtime.Helpers.murmurCombine;
-import static org.jruby.runtime.Helpers.validateBufferLength;
->>>>>>> 6432f0b6
 import static org.jruby.runtime.Visibility.PRIVATE;
 import static org.jruby.util.Inspector.*;
 
@@ -188,15 +177,11 @@
         return newArrayLight(runtime, (int)len);
     }
 
-<<<<<<< HEAD
     public static final RubyArray<?> newArray(final Ruby runtime, final int len) {
-=======
-    public static final RubyArray newArray(final Ruby runtime, final int len) {
         if (len == 0) {
             return newEmptyArray(runtime);
         }
 
->>>>>>> 6432f0b6
         IRubyObject[] values = IRubyObject.array(validateBufferLength(runtime, len));
         Helpers.fillNil(values, 0, len, runtime);
         return new RubyArray<>(runtime, values, 0, 0);
