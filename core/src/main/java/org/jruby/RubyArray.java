--- conflicted
+++ resolved
@@ -1263,17 +1263,7 @@
     }
 
     protected SizeFn enumLengthFn() {
-<<<<<<< HEAD
-        final RubyArray self = this;
-        return new SizeFn() {
-            @Override
-            public IRubyObject size(ThreadContext context, IRubyObject recv, IRubyObject[] args) {
-                return self.length();
-            }
-        };
-=======
-        return (context, args) -> this.length();
->>>>>>> d796c73b
+        return (context, recv, args) -> this.length();
     }
 
     /** rb_ary_push - specialized rb_ary_store
@@ -3959,11 +3949,7 @@
         return new SizeFn() {
             final CallSite op_times = sites(context).op_times;
             @Override
-<<<<<<< HEAD
             public IRubyObject size(ThreadContext context, IRubyObject self, IRubyObject[] args) {
-=======
-            public IRubyObject size(ThreadContext context, IRubyObject[] args) {
->>>>>>> d796c73b
                 Ruby runtime = context.runtime;
                 IRubyObject n = context.nil;
 
@@ -4120,22 +4106,11 @@
         }
     }
 
-<<<<<<< HEAD
-    private SizeFn combinationSize(final ThreadContext context) {
-        final RubyArray self = this;
-        return new SizeFn() {
-            @Override
-            public IRubyObject size(ThreadContext context, IRubyObject recv, IRubyObject[] args) {
-                long n = self.realLength;
-                assert args != null && args.length > 0 && args[0] instanceof RubyNumeric; // #combination ensures arg[0] is numeric
-                long k = ((RubyNumeric) args[0]).getLongValue();
-=======
     private SizeFn combinationSize() {
-        return (context, args) -> {
+        return (context, recv, args) -> {
             long n = this.realLength;
             assert args != null && args.length > 0 && args[0] instanceof RubyNumeric; // #combination ensures arg[0] is numeric
             long k = ((RubyNumeric) args[0]).getLongValue();
->>>>>>> d796c73b
 
             return binomialCoefficient(context, k, n);
         };
@@ -4180,22 +4155,11 @@
         return this;
     }
 
-<<<<<<< HEAD
-    private SizeFn repeatedCombinationSize(final ThreadContext context) {
-        final RubyArray self = this;
-        return new SizeFn() {
-            @Override
-            public IRubyObject size(ThreadContext context1, IRubyObject recv, IRubyObject[] args) {
-                long n = self.realLength;
-                assert args != null && args.length > 0 && args[0] instanceof RubyNumeric; // #repeated_combination ensures arg[0] is numeric
-                long k = ((RubyNumeric) args[0]).getLongValue();
-=======
     private SizeFn repeatedCombinationSize() {
-        return (context, args) -> {
+        return (context, recv, args) -> {
             long n = this.realLength;
             assert args != null && args.length > 0 && args[0] instanceof RubyNumeric; // #repeated_combination ensures arg[0] is numeric
             long k = ((RubyNumeric) args[0]).getLongValue();
->>>>>>> d796c73b
 
             if (k == 0) {
                 return RubyFixnum.one(context.runtime);
@@ -4284,13 +4248,8 @@
         return new SizeFn() {
             final CallSite op_exp = sites(context).op_exp;
             @Override
-<<<<<<< HEAD
             public IRubyObject size(ThreadContext context, IRubyObject recv, IRubyObject[] args) {
-                RubyFixnum n = self.length();
-=======
-            public IRubyObject size(ThreadContext context, IRubyObject[] args) {
                 RubyFixnum n = RubyArray.this.length();
->>>>>>> d796c73b
                 assert args != null && args.length > 0 && args[0] instanceof RubyNumeric; // #repeated_permutation ensures arg[0] is numeric
                 long k = ((RubyNumeric) args[0]).getLongValue();
 
@@ -4331,32 +4290,15 @@
     }
 
     private SizeFn permutationSize() {
-        return (context, args) -> {
+        return (context, recv, args) -> {
             long n = this.realLength;
             long k;
 
-<<<<<<< HEAD
-        return new SizeFn() {
-            @Override
-            public IRubyObject size(ThreadContext context1, IRubyObject recv, IRubyObject[] args) {
-                long n = self.realLength;
-                long k;
-
-                if (args != null && args.length > 0) {
-                    assert args[0] instanceof RubyNumeric; // #permutation ensures arg[0] is numeric
-                    k = ((RubyNumeric) args[0]).getLongValue();
-                } else {
-                    k = n;
-                }
-
-                return descendingFactorial(context, n, k);
-=======
             if (args != null && args.length > 0) {
                 assert args[0] instanceof RubyNumeric; // #permutation ensures arg[0] is numeric
                 k = ((RubyNumeric) args[0]).getLongValue();
             } else {
                 k = n;
->>>>>>> d796c73b
             }
 
             return descendingFactorial(context, n, k);
