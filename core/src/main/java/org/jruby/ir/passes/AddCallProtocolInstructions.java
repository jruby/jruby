--- conflicted
+++ resolved
@@ -89,21 +89,12 @@
         fic.getFlags().remove(IRFlags.FLAGS_COMPUTED);
         fic.getScope().computeScopeFlags();
 
-<<<<<<< HEAD
-        FullInterpreterContext fullIC = scope.prepareFullBuild();
-        CFG cfg = fullIC.getCFG();
-
-        // For now, we always require frame for closures
-        boolean requireFrame = scope.needsFrame();
-        boolean requireBinding = fullIC.needsBinding();
-=======
         CFG cfg = fic.getCFG();
         IRScope scope = fic.getScope();
 
         // For now, we always require frame for closures
         boolean requireFrame = scope.needsFrame();
         boolean requireBinding = fic.needsBinding();
->>>>>>> 9d18acf7
 
         if (fic.getScope() instanceof IRClosure || requireBinding || requireFrame) {
             BasicBlock entryBB = cfg.getEntryBB();
@@ -219,11 +210,7 @@
 */
 
         // This scope has an explicit call protocol flag now
-<<<<<<< HEAD
-        fullIC.setExplicitCallProtocol(true);
-=======
         fic.setExplicitCallProtocol(true);
->>>>>>> 9d18acf7
 
         // LVA information is no longer valid after the pass
         // FIXME: Grrr ... this seems broken to have to create a new object to invalidate
