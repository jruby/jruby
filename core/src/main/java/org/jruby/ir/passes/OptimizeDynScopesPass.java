--- conflicted
+++ resolved
@@ -39,14 +39,8 @@
         assert fic.getScope().getClosures().isEmpty() : "We assume that if a scope has nested closures, it uses a dynamic scoope.";
 
         Map<Operand, Operand> varRenameMap = new HashMap<>();
-<<<<<<< HEAD
-        FullInterpreterContext fullIC = s.getExecutionContext();
-
-        fullIC.setDynamicScopeEliminated(true); // Record the fact that we eliminated the scope
-=======
 
         fic.setDynamicScopeEliminated(true); // Record the fact that we eliminated the scope
->>>>>>> 9d18acf7
 
         // Since the scope does not require a binding, no need to do
         // any analysis. It is sufficient to rename all local var uses
@@ -115,11 +109,7 @@
             }
         }
 
-<<<<<<< HEAD
-        if (parentScopeNeeded) fullIC.setReuseParentDynScope(true);
-=======
         if (parentScopeNeeded) fic.setReuseParentDynScope(true);
->>>>>>> 9d18acf7
 
         // Rename all local var uses with their tmp-var stand-ins
         for (BasicBlock b: fic.getCFG().getBasicBlocks()) {
