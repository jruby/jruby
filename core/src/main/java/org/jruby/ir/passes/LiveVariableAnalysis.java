--- conflicted
+++ resolved
@@ -70,14 +70,8 @@
             // We have to conservatively assume that any dirtied variables
             // that belong to an outer scope are live on exit.
             Set<LocalVariable> nlVars = new HashSet<LocalVariable>();
-<<<<<<< HEAD
-            FullInterpreterContext fullIC = scope.getExecutionContext();
-
-            collectNonLocalDirtyVars((IRClosure)scope, nlVars, fullIC.isDynamicScopeEliminated() ? -1 : 0);
-=======
 
             collectNonLocalDirtyVars(fic, nlVars, fic.isDynamicScopeEliminated() ? -1 : 0);
->>>>>>> 9d18acf7
 
             // Init DF vars from this set
             for (Variable v: nlVars) {
