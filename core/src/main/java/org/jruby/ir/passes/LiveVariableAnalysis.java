--- conflicted
+++ resolved
@@ -19,14 +19,7 @@
 import java.util.List;
 
 public class LiveVariableAnalysis extends CompilerPass {
-<<<<<<< HEAD
-    // For LVA to run independently on closures (without parent scopes), it needs info about whether 
-    // dyn scopes have been eliminated or not (see access to IRFlags.DYNSCOPE_ELIMINATED below).
-    // So, making that dependency explicit.
     public static List<Class<? extends CompilerPass>> DEPENDENCIES = Arrays.<Class<? extends CompilerPass>>asList(OptimizeDynScopesPass.class);
-=======
-    public static List<Class<? extends CompilerPass>> DEPENDENCIES = Arrays.<Class<? extends CompilerPass>>asList(CFGBuilder.class, OptimizeDynScopesPass.class);
->>>>>>> c38ac675
 
     @Override
     public String getLabel() {
