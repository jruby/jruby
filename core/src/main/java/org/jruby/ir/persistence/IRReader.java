/*
 * To change this license header, choose License Headers in Project Properties.
 * To change this template file, choose Tools | Templates
 * and open the template in the editor.
 */

package org.jruby.ir.persistence;

import org.jruby.EvalType;
import org.jruby.Ruby;
import org.jruby.RubyInstanceConfig;
import org.jruby.ir.*;
import org.jruby.parser.StaticScope;
import org.jruby.parser.StaticScopeFactory;
import org.jruby.runtime.Signature;

import java.io.IOException;

import org.jruby.util.ByteList;

/**
 *
 * @author enebo
 */
public class IRReader implements IRPersistenceValues {
    public static IRScope load(IRManager manager, final IRReaderDecoder file) throws IOException {
        if (RubyInstanceConfig.IR_READING_DEBUG) System.out.println("IRReader.load");
        int version = file.decodeIntRaw();

        if (version != VERSION) {
            throw new IOException("Trying to read incompatible persistence format (version found: " +
                    version + ", version expected: " + VERSION);
        }
        int headersOffset = file.decodeIntRaw();
<<<<<<< HEAD
        if (RubyInstanceConfig.IR_READING_DEBUG) System.out.println("load: header offset = " + headersOffset);
        int poolOffset = file.decodeIntRaw();
        if (RubyInstanceConfig.IR_READING_DEBUG) System.out.println("load: pool offset = " + poolOffset);
=======
        if (RubyInstanceConfig.IR_READING_DEBUG) System.out.println("header_offset = " + headersOffset);
>>>>>>> f8d6233f

        file.seek(headersOffset);
        int scopesToRead  = file.decodeInt();
        if (RubyInstanceConfig.IR_READING_DEBUG) System.out.println("load: scopes to read = " + scopesToRead);

        IRScope firstScope = null;
        for (int i = 0; i < scopesToRead; i++) {
            IRScope scope = decodeScopeHeader(manager, file);
            if (firstScope == null) firstScope = scope;
            int instructionsOffset = file.decodeInt();
            int poolOffset = file.decodeInt();

            scope.allocateInterpreterContext(() -> file.decodeInstructionsAt(scope, poolOffset, instructionsOffset));
        }

        return firstScope; // topmost scope;
    }

<<<<<<< HEAD
    private static KeyValuePair<IRScope, Integer> decodeScopeHeader(IRManager manager, IRReaderDecoder decoder) {
        if (RubyInstanceConfig.IR_READING_DEBUG) System.out.println("decodeScopeHeader");
=======
    private static IRScope decodeScopeHeader(IRManager manager, IRReaderDecoder decoder) {
        if (RubyInstanceConfig.IR_READING_DEBUG) System.out.println("DECODING SCOPE HEADER");
>>>>>>> f8d6233f
        IRScopeType type = decoder.decodeIRScopeType();
        if (RubyInstanceConfig.IR_READING_DEBUG) System.out.println("decodeScopeHeader: type       = " + type);
        int line = decoder.decodeInt();
        if (RubyInstanceConfig.IR_READING_DEBUG) System.out.println("decodeScopeHeader: line       = " + line);
        int tempVarsCount = decoder.decodeInt();
        if (RubyInstanceConfig.IR_READING_DEBUG) System.out.println("decodeScopeHeader: temp count = " + tempVarsCount);
        int nextLabelInt = decoder.decodeInt();
        if (RubyInstanceConfig.IR_READING_DEBUG) System.out.println("decodeScopeHeader: next label = " + tempVarsCount);

        boolean isEND = false;
<<<<<<< HEAD
        if (type == IRScopeType.CLOSURE) {
            isEND = decoder.decodeBoolean();
            if (RubyInstanceConfig.IR_READING_DEBUG) System.out.println("decodeScopeHeader: cl is end = " + isEND);
        }
=======
>>>>>>> f8d6233f

        Signature signature;
        if (type == IRScopeType.CLOSURE || type == IRScopeType.FOR) {
            isEND = decoder.decodeBoolean();
            signature = Signature.decode(decoder.decodeLong());
        } else {
            signature = Signature.OPTIONAL;
        }
        if (RubyInstanceConfig.IR_READING_DEBUG) System.out.println("decodeScopeHeader: signature =  " + signature);

        // Wackiness we decode as bytelist when we encoded as symbol because currentScope is not defined yet on first
        // name of first scope.  We will use manager in this method to finish the job in constructing our symbol.
        String file = null;
        ByteList name = null;
        IRScope parent = null;
        if (type == IRScopeType.SCRIPT_BODY) {
            file = decoder.decodeString();
            if (RubyInstanceConfig.IR_READING_DEBUG) System.out.println("decodeScopeHeader: script file = " + file);
        } else {
            name = decoder.decodeByteList();
<<<<<<< HEAD
            if (RubyInstanceConfig.IR_READING_DEBUG) System.out.println("decodeScopeHeader: name = " + name);
            parent = type != IRScopeType.SCRIPT_BODY ? decoder.decodeScope() : null;
            if (RubyInstanceConfig.IR_READING_DEBUG) System.out.println("decodeScopeHeader: parent = " + parent);

=======
            parent = decoder.decodeScope();
>>>>>>> f8d6233f
        }

        StaticScope parentScope = parent == null ? null : parent.getStaticScope();
        // FIXME: It seems wrong we have static scope + local vars both being persisted.  They must have the same values
        // and offsets?
        StaticScope staticScope = decodeStaticScope(decoder, parentScope);
        IRScope scope = createScope(manager, type, name, file, line, parent, signature, staticScope);

        if (scope instanceof IRClosure && isEND) {
            ((IRClosure) scope).setIsEND();
        }

        scope.setTemporaryVariableCount(tempVarsCount);
        scope.setNextLabelIndex(nextLabelInt);

        decoder.addScope(scope);

<<<<<<< HEAD
        int instructionsOffset = decoder.decodeInt();
        if (RubyInstanceConfig.IR_READING_DEBUG) System.out.println("decodeScopeHeader: instr offset: " + instructionsOffset);

        return new KeyValuePair<>(scope, instructionsOffset);
    }

    private static Map<RubySymbol, LocalVariable> decodeScopeLocalVariables(IRReaderDecoder decoder, IRScope scope) {
        int size = decoder.decodeInt();
        if (RubyInstanceConfig.IR_READING_DEBUG) System.out.println("decodeScopeLocalVariables: vars to read = " + size);
        Map<RubySymbol, LocalVariable> localVariables = new HashMap(size);
        for (int i = 0; i < size; i++) {
            RubySymbol name = decoder.decodeSymbol();
            if (RubyInstanceConfig.IR_READING_DEBUG) System.out.println("decodeScopeLocalVariables: name = " + name);
            int offset = decoder.decodeInt();

            localVariables.put(name, scope instanceof IRClosure ?
                    // SSS FIXME: do we need to read back locallyDefined boolean?
                    new ClosureLocalVariable(name, 0, offset) : new LocalVariable(name, 0, offset));
        }

        return localVariables;
=======
        return scope;
>>>>>>> f8d6233f
    }

    private static StaticScope decodeStaticScope(IRReaderDecoder decoder, StaticScope parentScope) {
        StaticScope.Type type = decoder.decodeStaticScopeType();
        if (RubyInstanceConfig.IR_READING_DEBUG) System.out.println("decodeStaticScope: type = " + type);
        String file = decoder.decodeString();
        String[] ids = decoder.decodeStringArray();
        int firstKeywordIndex = decoder.decodeInt();
        if (RubyInstanceConfig.IR_READING_DEBUG) System.out.println("decodeStaticScope: keyword index = " + firstKeywordIndex);

        StaticScope scope = StaticScopeFactory.newStaticScope(parentScope, type, file, ids, firstKeywordIndex);

        Signature signature = decoder.decodeSignature();
        scope.setSignature(signature);
        if (RubyInstanceConfig.IR_READING_DEBUG) System.out.println("decodeStaticScope: signature = " + signature);

        return scope;
    }

    public static IRScope createScope(IRManager manager, IRScopeType type, ByteList byteName, String file, int line,
                                      IRScope lexicalParent, Signature signature, StaticScope staticScope) {
        Ruby runtime = manager.getRuntime();

        switch (type) {
        case CLASS_BODY:
            // FIXME: add saving on noe-time usage to writeer/reader
            return new IRClassBody(manager, lexicalParent, byteName, line, staticScope, false);
        case METACLASS_BODY:
            return new IRMetaClassBody(manager, lexicalParent, manager.getMetaClassName().getBytes(), line, staticScope);
        case INSTANCE_METHOD:
            return new IRMethod(manager, lexicalParent, null, byteName, true, line, staticScope, false);
        case CLASS_METHOD:
            return new IRMethod(manager, lexicalParent, null, byteName, false, line, staticScope, false);
        case MODULE_BODY:
            // FIXME: add saving on noe-time usage to writeer/reader
            return new IRModuleBody(manager, lexicalParent, byteName, line, staticScope, false);
        case SCRIPT_BODY:
            return new IRScriptBody(manager, file, staticScope);
        case FOR:
            return new IRFor(manager, lexicalParent, line, staticScope, signature);
        case CLOSURE:
            return new IRClosure(manager, lexicalParent, line, staticScope, signature);
        case EVAL_SCRIPT:
            // SSS FIXME: This is broken right now -- the isModuleEval arg has to be persisted and then read back.
            return new IREvalScript(manager, lexicalParent, lexicalParent.getFileName(), line, staticScope, EvalType.NONE);
        }

        throw new RuntimeException("No such scope type: " + type);
    }
}<|MERGE_RESOLUTION|>--- conflicted
+++ resolved
@@ -32,13 +32,7 @@
                     version + ", version expected: " + VERSION);
         }
         int headersOffset = file.decodeIntRaw();
-<<<<<<< HEAD
-        if (RubyInstanceConfig.IR_READING_DEBUG) System.out.println("load: header offset = " + headersOffset);
-        int poolOffset = file.decodeIntRaw();
-        if (RubyInstanceConfig.IR_READING_DEBUG) System.out.println("load: pool offset = " + poolOffset);
-=======
         if (RubyInstanceConfig.IR_READING_DEBUG) System.out.println("header_offset = " + headersOffset);
->>>>>>> f8d6233f
 
         file.seek(headersOffset);
         int scopesToRead  = file.decodeInt();
@@ -57,13 +51,9 @@
         return firstScope; // topmost scope;
     }
 
-<<<<<<< HEAD
-    private static KeyValuePair<IRScope, Integer> decodeScopeHeader(IRManager manager, IRReaderDecoder decoder) {
+    private static IRScope decodeScopeHeader(IRManager manager, IRReaderDecoder decoder) {
         if (RubyInstanceConfig.IR_READING_DEBUG) System.out.println("decodeScopeHeader");
-=======
-    private static IRScope decodeScopeHeader(IRManager manager, IRReaderDecoder decoder) {
-        if (RubyInstanceConfig.IR_READING_DEBUG) System.out.println("DECODING SCOPE HEADER");
->>>>>>> f8d6233f
+
         IRScopeType type = decoder.decodeIRScopeType();
         if (RubyInstanceConfig.IR_READING_DEBUG) System.out.println("decodeScopeHeader: type       = " + type);
         int line = decoder.decodeInt();
@@ -74,17 +64,13 @@
         if (RubyInstanceConfig.IR_READING_DEBUG) System.out.println("decodeScopeHeader: next label = " + tempVarsCount);
 
         boolean isEND = false;
-<<<<<<< HEAD
         if (type == IRScopeType.CLOSURE) {
             isEND = decoder.decodeBoolean();
             if (RubyInstanceConfig.IR_READING_DEBUG) System.out.println("decodeScopeHeader: cl is end = " + isEND);
         }
-=======
->>>>>>> f8d6233f
 
         Signature signature;
         if (type == IRScopeType.CLOSURE || type == IRScopeType.FOR) {
-            isEND = decoder.decodeBoolean();
             signature = Signature.decode(decoder.decodeLong());
         } else {
             signature = Signature.OPTIONAL;
@@ -101,14 +87,9 @@
             if (RubyInstanceConfig.IR_READING_DEBUG) System.out.println("decodeScopeHeader: script file = " + file);
         } else {
             name = decoder.decodeByteList();
-<<<<<<< HEAD
             if (RubyInstanceConfig.IR_READING_DEBUG) System.out.println("decodeScopeHeader: name = " + name);
             parent = type != IRScopeType.SCRIPT_BODY ? decoder.decodeScope() : null;
             if (RubyInstanceConfig.IR_READING_DEBUG) System.out.println("decodeScopeHeader: parent = " + parent);
-
-=======
-            parent = decoder.decodeScope();
->>>>>>> f8d6233f
         }
 
         StaticScope parentScope = parent == null ? null : parent.getStaticScope();
@@ -126,31 +107,7 @@
 
         decoder.addScope(scope);
 
-<<<<<<< HEAD
-        int instructionsOffset = decoder.decodeInt();
-        if (RubyInstanceConfig.IR_READING_DEBUG) System.out.println("decodeScopeHeader: instr offset: " + instructionsOffset);
-
-        return new KeyValuePair<>(scope, instructionsOffset);
-    }
-
-    private static Map<RubySymbol, LocalVariable> decodeScopeLocalVariables(IRReaderDecoder decoder, IRScope scope) {
-        int size = decoder.decodeInt();
-        if (RubyInstanceConfig.IR_READING_DEBUG) System.out.println("decodeScopeLocalVariables: vars to read = " + size);
-        Map<RubySymbol, LocalVariable> localVariables = new HashMap(size);
-        for (int i = 0; i < size; i++) {
-            RubySymbol name = decoder.decodeSymbol();
-            if (RubyInstanceConfig.IR_READING_DEBUG) System.out.println("decodeScopeLocalVariables: name = " + name);
-            int offset = decoder.decodeInt();
-
-            localVariables.put(name, scope instanceof IRClosure ?
-                    // SSS FIXME: do we need to read back locallyDefined boolean?
-                    new ClosureLocalVariable(name, 0, offset) : new LocalVariable(name, 0, offset));
-        }
-
-        return localVariables;
-=======
         return scope;
->>>>>>> f8d6233f
     }
 
     private static StaticScope decodeStaticScope(IRReaderDecoder decoder, StaticScope parentScope) {
