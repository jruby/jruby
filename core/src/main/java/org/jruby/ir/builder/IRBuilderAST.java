--- conflicted
+++ resolved
@@ -1775,9 +1775,6 @@
 
         // 2.0 keyword rest arg
         if (keyRest != null) {
-<<<<<<< HEAD
-            ArgumentType type = restName == null ? ArgumentType.anonkeyrest : ArgumentType.keyrest;
-=======
             ArgumentType type;
             // FIXME: combined processing of argumentType could be removed and use same helper that blocks use.
 
@@ -1790,7 +1787,6 @@
                 type = ArgumentType.keyrest;
             }
 
->>>>>>> 4fdce77f
             Variable av = getNewLocalVariable(restName, 0);
             if (scope instanceof IRMethod) addArgumentDescription(type, restName);
 
