package org.jruby.ir.interpreter;

import org.jruby.RubyModule;
import org.jruby.compiler.Compilable;
import org.jruby.internal.runtime.methods.CompiledIRMethod;
import org.jruby.internal.runtime.methods.DynamicMethod;
import org.jruby.ir.Counter;
import org.jruby.ir.IRClosure;
import org.jruby.ir.IRMethod;
import org.jruby.ir.IRScope;
import org.jruby.ir.JIT;
import org.jruby.ir.instructions.CallBase;
import org.jruby.ir.instructions.Instr;
import org.jruby.ir.operands.Operand;
import org.jruby.ir.operands.WrappedIRClosure;
import org.jruby.ir.representations.BasicBlock;
import org.jruby.runtime.CallSite;
import org.jruby.runtime.callsite.CachingCallSite;

import java.util.*;

/**
 * Definitions in profiler:
 *   modification tick - called for every instr in the system which changes the structure of the program (e.g. def,
 *   class, alias, undef...).  Purpose is to detect when things are settling down (most programs are not endlessly
 *   modifying their applications).
 *   clock tick - hotness profiler granularity (currently denoted as # of thread_poll instrs).
 *   period - how long between attempts to analyze collected stats (PROFILE_PERIOD).  This is number of clock ticks.
 *
 * Basics of this profiler as-of now.  It will record a call site before invoking any call.  At all calls, we will
 * record the callsite (id in JIT and callbase in interpreter).  When we enter the called scope we then record this
 * reached scope with the last recorded callsite.  All saved sites are store globally and every so many stable
 * periods (e.g. not when lots of definitions are changing) it will look for most active monomorphic sites.  It
 * might inline some of those and then it will flush collected data and start over.
 */
public class Profiler {
    public static final long INVALID_CALLSITE_ID = -1;
    public static final int UNASSIGNED_VERSION = -1;
    private static final int PROFILE_PERIOD = 20000;
    private static final float INSIGNIFICANT_PERCENTAGE = 1.0f; // FIXME: arbitrarily chosen

    private static final int MAX_NUMBER_OF_INTERESTING_CALLSITES = 10; // We will only look at top n sites

    // FIXME: This is a bad statistic by itself.  In a super tight loop the hottest site might be >99% of the freq.
    private static final float MAX_FREQUENCY = 100.0f; // After we covered this much of the space we do not care

    private static final int MAX_INSTRUCTIONS_TO_INLINE = 500;

    // Structure on what a callsite is.  It lives in an IC. It will be some form of call (CallBase).
    // It might have been called count times.
    public static class IRCallSite {
        IRScope scope;                  // Scope where callsite is located
        long id = INVALID_CALLSITE_ID;  // Callsite id (unique to system)
        private CallBase call = null;   // which instr is at this callsite
        long count;                     // how many times callsite has been executed
        Compilable liveMethod;          // winner winner chicken dinner we think we have monomorphic target method to inline.

        public IRCallSite() {}

        public IRCallSite(IRCallSite cs) {
            scope = cs.scope;
            id = cs.id;
            call  = cs.call;
            count = 0;
        }

        /**
         * Interpreter trivially knows what the call is but the JIT only knows the callsiteId.
         */
        public CallBase getCall() {
            if (call == null) call = findCall();
            return call;
        }

        private CallBase findCall() {
            FullInterpreterContext fic = scope.getFullInterpreterContext();
            for (BasicBlock bb: fic.getLinearizedBBList()) {
                for (Instr instr: bb.getInstrs()) {
                    if (instr instanceof CallBase && ((CallBase) instr).getSiteId() == id) return (CallBase) instr;
                }
            }

            return null;
        }

        public int hashCode() {
            return (int) call.getSiteId();
        }

        public void update(long callSiteId, IRScope scope) {
            this.scope = scope;
            this.id = callSiteId;
        }

        public void update(CallBase call, IRScope scope) {
            this.scope = scope;
            this.id = call.getSiteId();
            this.call = call;
        }
    }

    // ENEBO: I believe this need not retain IRCallSite as it involves a copy constructor to work. CallsitePofile
    // is-a IRCallSite with extra info on which types are calling it.

    // For an individual callsite how many methods is this callsite calling?
    private static class CallSiteProfile {
        IRCallSite cs;
        HashMap<IRScope, Counter> counters;

        public CallSiteProfile(IRCallSite cs) {
            this.cs = new IRCallSite(cs);
            this.counters = new HashMap<>();
        }

        /**
         * Recalculate total number of times this callsite has been hit and also return
         * whether this happens to be a monomorphic site.
         */
        public boolean retallyCallCount() {
            long count = 0;

            for (IRScope s: counters.keySet()) {
                count += counters.get(s).count;
            }

            cs.count = count;

            return counters.size() == 1;
        }
    }

    static class CallSiteComparator implements Comparator<IRCallSite> {
        @Override
        public int compare(IRCallSite a, IRCallSite b) {
            if (a.count == b.count) return 0;
            return (a.count < b.count) ? 1 : -1;
        }
    }

    static CallSiteComparator callSiteComparator = new CallSiteComparator();

    // Last or about to be called IR scope
    public static IRCallSite callerSite = new IRCallSite();

    private static int globalClockCount = 0;

    // How many code modifications happens during this period?
    private static int codeModificationsCount = 0;
    // If we have enough periods without changes occurring we start getting serious about compiling.
    private static int periodsWithoutChanges = 0;
    private static int versionCount = 1;

<<<<<<< HEAD
    private static HashMap<Long, CallSiteProfile> callProfile = new HashMap<>();
=======
        final HashMap<IRScope, Long> scopeCounts = new HashMap<IRScope, Long>();
        final ArrayList<IRCallSite> callSites = new ArrayList<IRCallSite>();
        //HashMap<IRCallSite, Long> callSiteCounts = new HashMap<IRCallSite, Long>();
        // System.out.println("# call sites: " + callProfile.keySet().size());
        long total = 0;
        for (Long id: callProfile.keySet()) {
            Long c;
>>>>>>> 50a06cc4

    private static final int NUMBER_OF_NON_MODIFYING_EXECUTIONS = 3;

    /**
     * Have we seen enough new modification churn to start looking for hot methods/closures?
     * We defer looking for hot methods too quickly by examining rate of change of new methods
     * coming in.
     */
    private static boolean isStillBootstrapping() {
        if (codeModificationsCount == 0) {
            periodsWithoutChanges++;
        } else {
            periodsWithoutChanges = 0;
        }

<<<<<<< HEAD
        codeModificationsCount = 0;
=======
            Set<IRScope> calledScopes = csp.counters.keySet();
            cs.count = 0;
            for (IRScope s: calledScopes) {
                c = scopeCounts.get(s);
                if (c == null) {
                    c = Long.valueOf(0);
                    scopeCounts.put(s, c);
                }
>>>>>>> 50a06cc4

        return periodsWithoutChanges < NUMBER_OF_NON_MODIFYING_EXECUTIONS;
    }

    /**
     * Examine callProfiles looking for eligible monomorphic callsites.  Return total number of calls
     * executed from the profile.
     *
     * @param callSites out param of eligible callsites
     * @return total number of calls executed by all entries in the callprofile
     */
    private static long findInliningCandidates(List<IRCallSite> callSites) {
        long total = 0;   // Total number of calls found in this scope.

        //System.out.println("" + callProfile.size() + " candidates.");
        // Register all monomorphic found callsites which are eligible for inlining.
        for (Long id: callProfile.keySet()) {
            CallSiteProfile callSiteProfile = callProfile.get(id);
            IRCallSite callSite  = callSiteProfile.cs;
            boolean monomorphic = callSiteProfile.retallyCallCount();
            CallBase call = callSite.getCall();

            //System.out.println("candidate: calls=" + callSite.count + ", mono: " + monomorphic + ", KS: " + callSiteProfile.counters.size());
            // FIXME: Why is call sometimes null?
            if (monomorphic && call != null && !call.inliningBlocked() && !callSite.scope.inliningAllowed()) {
                Compilable compilable = callSiteProfile.counters.keySet().iterator().next().getCompilable();

                //System.out.println("SCOPE: " + callSiteProfile.counters.keySet().iterator().next());
                if (compilable != null && compilable instanceof CompiledIRMethod) {
                    if (callSite.scope.getCompilable() == null) continue;

                    callSites.add(callSite);
                    callSite.liveMethod = compilable;
                } else {  // Interpreter
                    CallSite runtimeCallSite = callSite.getCall().getCallSite();
                    if (runtimeCallSite != null && runtimeCallSite instanceof CachingCallSite) {
                        DynamicMethod method = ((CachingCallSite) runtimeCallSite).getCache().method;

                        if (!(method instanceof Compilable)) continue;
                        if (!areScopesFullyBuilt(callSite.scope, (Compilable) method)) continue;

                        callSites.add(callSite);
                        callSite.liveMethod = (Compilable) method;
                    }
                }
            }

            total += callSite.count;
        }

        return total;
    }

    private static boolean areScopesFullyBuilt(IRScope callingScope, Compilable liveMethod) {
        return liveMethod.getIRScope().isFullBuildComplete() && callingScope.isFullBuildComplete();
    }

    private static void analyzeProfile() {
        //System.out.println("MOD COUNT: " + codeModificationsCount + ", Periods wo change: " + periodsWithoutChanges);
        // Don't bother doing any analysis until we see the system start to settle down from lots of modifications.
        if (isStillBootstrapping()) return;

        versionCount++;

        final ArrayList<IRCallSite> callSites = new ArrayList<>();
        long total = findInliningCandidates(callSites);
        Collections.sort(callSites, callSiteComparator);

        //System.out.println("Total calls this period: " + total + ", candidate callsites: " + callSites.size());

        // Find top N call sites
        double freq = 0.0;
        int i = 0;
        Set<IRScope> inlinedScopes = new HashSet<>();
        for (IRCallSite callSite: callSites) {
            double percentOfTotalCalls = (callSite.count * 100.0) / total;

            if (percentOfTotalCalls < INSIGNIFICANT_PERCENTAGE) break;
            freq += percentOfTotalCalls;
            //System.out.println("FREQ: " + freq);
            if (i++ >= MAX_NUMBER_OF_INTERESTING_CALLSITES || freq > MAX_FREQUENCY) break; // overly simplistic

            //System.out.println("Considering: " + ircs.call + " with id: " + ircs.call.getSiteId() +
            //" in scope " + ircs.ic.getScope() + " with count " + ircs.count + "; contrib " + contrib + "; freq: " + freq);


            InterpreterContext parentIC = callSite.scope.getFullInterpreterContext();
            boolean isClosure = parentIC.getScope() instanceof IRClosure;

            // This has several of assumptions in it:
            // 1. nothing hot could ever not exist in a non-fully built parent scope so FIC is available.  This assumption cannot be true
            // 2. if we ever have three ICs (startup, full, profiled) [or more than three] then we can:
            //    a. use full and ignore profiled
            //    b. use profiled (or last profiled in case more multiple profiled versions)
            parentIC = isClosure ? parentIC.getScope().getLexicalParent().getFullInterpreterContext() : parentIC;

            // For now we are not inlining into anything but a method
            if (parentIC == null || !(parentIC.getScope() instanceof IRMethod)) continue;

            Compilable methodToInline = callSite.liveMethod;

            if (methodToInline instanceof CompiledIRMethod) {
                System.out.println("Inlining " + methodToInline.getName() + " into " + parentIC.getName());
                IRScope scope = ((CompiledIRMethod) methodToInline).getIRMethod();
                CallBase call;
                // If we are in same batch of interesting callsites then the underlying scope has already
                // cloned any other interesting callsites.
                if (inlinedScopes.contains(callSite.scope)) {
                    call = callSite.findCall();
                } else {
                    call = callSite.getCall();
                }
                RubyModule implClass = methodToInline.getImplementationClass();
                long start = new java.util.Date().getTime();
                parentIC.getScope().inlineMethodJIT(methodToInline, implClass, implClass.getGeneration(), null, call, false);//!inlinedScopes.contains(ic));
                inlinedScopes.add(parentIC.getScope());
                long end = new java.util.Date().getTime();
                System.out.println("Inlined " + methodToInline.getName() + " into " + parentIC.getName() + " @ instr " + callSite.getCall() +
                        " in time (ms): " + (end - start));

            } else if (methodToInline instanceof Compilable) {
                IRScope scope = (methodToInline).getIRScope();
                if (shouldInline(scope, callSite.getCall(), parentIC, isClosure)) {
                    RubyModule implClass = methodToInline.getImplementationClass();
                    long start = new java.util.Date().getTime();
                    parentIC.getScope().inlineMethod(methodToInline, implClass, implClass.getGeneration(), null, callSite.getCall(), false);//!inlinedScopes.contains(ic));
                    inlinedScopes.add(parentIC.getScope());
                    long end = new java.util.Date().getTime();
                    System.out.println("Inlined " + methodToInline.getName() + " into " + parentIC.getName() + " @ instr " + callSite.getCall() +
                            " in time (ms): " + (end - start) + " # of inlined instrs: " +
                            scope.getFullInterpreterContext().getInstructions().length);
                }
            }
        }

        //for (IRScope x: inlinedScopes) {
//            x.setVersion(versionCount); // Update version count for inlined scopes
//        }

        // Reset
        codeModificationsCount = 0;
        callProfile = new HashMap<>();

        // Every 1M thread polls, discard stats
        if (globalClockCount % 1000000 == 0)  globalClockCount = 0;
    }

    /**
     * All methods will inline so long as they have been fully built.  A hot closure will inline through the method
     * which call it.
     */
    private static boolean shouldInline(IRScope scopeToInline, CallBase call, InterpreterContext ic, boolean isClosure) {
        Instr[] instrs = scopeToInline.getFullInterpreterContext().getInstructions();
        if (instrs == null || instrs.length > MAX_INSTRUCTIONS_TO_INLINE) return false;

        // FIXME: Closure getting lexical parent can end up with null.  We should fix that in parent method to remove this null check.
        boolean fullBuild = ic != null && ic.getScope().isFullBuildComplete();

        if (isClosure) {
            Operand closureArg = call.getClosureArg(null);
            return fullBuild && closureArg instanceof WrappedIRClosure && ((WrappedIRClosure) closureArg).getClosure() == ic.getScope();
        }

        return fullBuild;
    }

    public static void initProfiling(IRScope scope) {
        //int scopeVersion = scope.getFullInterpreterContext().getVersion();
        //if (scopeVersion == UNASSIGNED_VERSION) ic.setVersion(versionCount);

        // FIXME: JIT is somehow registering callProfile from original call and registering itself
        // as a called scope.  Why does only the JIT cause this?
        if (scope instanceof IRClosure) return;

        // FIXME: I think there is a bug here.  If we call IR -> native -> IR then this may still be set and it will
        // be inaccurate to record this save callsite info with the currently executing scope.

        // This allows us to register the last callsite and associate it with the current scope.
        if (callerSite.id != -1) {
            CallSiteProfile csp = callProfile.get(callerSite.id);  // get saved profile
            if (csp == null) {                                     // or make one
                csp = new CallSiteProfile(callerSite);
                callProfile.put(callerSite.id, csp);
            }

            Counter csCount = csp.counters.get(scope);    // store which method is getting called (local to site)
            if (csCount == null) {                        // make new counter
                csCount = new Counter();
                csp.counters.put(scope, csCount);
            }
            csCount.count++;                              // this particular method was called one more time
        }
    }

    @JIT
    public static void markCallAboutToBeCalled(long callsiteId, IRScope scope) {
        callerSite.call = null;
        callerSite.update(callsiteId, scope);
    }

    // We do not pass profiling instructions through call so we temporarily tuck away last IR executed
    // call in Profiler.
    public static void markCallAboutToBeCalled(CallBase call, InterpreterContext ic) {
        callerSite.update(call, ic.getScope());
    }

    public static void clockTick() {
        if (globalClockCount++ % PROFILE_PERIOD == 0) analyzeProfile();
    }

    public static void modificationTick() {
        codeModificationsCount++;
    }
}<|MERGE_RESOLUTION|>--- conflicted
+++ resolved
@@ -150,17 +150,7 @@
     private static int periodsWithoutChanges = 0;
     private static int versionCount = 1;
 
-<<<<<<< HEAD
     private static HashMap<Long, CallSiteProfile> callProfile = new HashMap<>();
-=======
-        final HashMap<IRScope, Long> scopeCounts = new HashMap<IRScope, Long>();
-        final ArrayList<IRCallSite> callSites = new ArrayList<IRCallSite>();
-        //HashMap<IRCallSite, Long> callSiteCounts = new HashMap<IRCallSite, Long>();
-        // System.out.println("# call sites: " + callProfile.keySet().size());
-        long total = 0;
-        for (Long id: callProfile.keySet()) {
-            Long c;
->>>>>>> 50a06cc4
 
     private static final int NUMBER_OF_NON_MODIFYING_EXECUTIONS = 3;
 
@@ -176,18 +166,7 @@
             periodsWithoutChanges = 0;
         }
 
-<<<<<<< HEAD
         codeModificationsCount = 0;
-=======
-            Set<IRScope> calledScopes = csp.counters.keySet();
-            cs.count = 0;
-            for (IRScope s: calledScopes) {
-                c = scopeCounts.get(s);
-                if (c == null) {
-                    c = Long.valueOf(0);
-                    scopeCounts.put(s, c);
-                }
->>>>>>> 50a06cc4
 
         return periodsWithoutChanges < NUMBER_OF_NON_MODIFYING_EXECUTIONS;
     }
@@ -291,7 +270,7 @@
 
             if (methodToInline instanceof CompiledIRMethod) {
                 System.out.println("Inlining " + methodToInline.getName() + " into " + parentIC.getName());
-                IRScope scope = ((CompiledIRMethod) methodToInline).getIRMethod();
+                IRScope scope = ((CompiledIRMethod) methodToInline).getIRScope();
                 CallBase call;
                 // If we are in same batch of interesting callsites then the underlying scope has already
                 // cloned any other interesting callsites.
