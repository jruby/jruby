package org.jruby.ir.runtime;

import com.headius.invokebinder.Signature;

import java.io.IOException;
import java.lang.invoke.MethodHandle;

import org.jcodings.Encoding;
import org.jruby.EvalType;
import org.jruby.MetaClass;
import org.jruby.Ruby;
import org.jruby.RubyArray;
import org.jruby.RubyBasicObject;
import org.jruby.RubyBoolean;
import org.jruby.RubyClass;
import org.jruby.RubyComplex;
import org.jruby.RubyEncoding;
import org.jruby.RubyFixnum;
import org.jruby.RubyFloat;
import org.jruby.RubyHash;
import org.jruby.RubyInstanceConfig;
import org.jruby.RubyMatchData;
import org.jruby.RubyMethod;
import org.jruby.RubyModule;
import org.jruby.RubyNil;
import org.jruby.RubyProc;
import org.jruby.RubyRational;
import org.jruby.RubyRegexp;
import org.jruby.RubyString;
import org.jruby.RubySymbol;
import org.jruby.api.Create;
import org.jruby.exceptions.RaiseException;
import org.jruby.exceptions.Unrescuable;
import org.jruby.ext.coverage.CoverageData;
import org.jruby.internal.runtime.methods.CompiledIRMethod;
import org.jruby.internal.runtime.methods.CompiledIRNoProtocolMethod;
import org.jruby.internal.runtime.methods.DynamicMethod;
import org.jruby.internal.runtime.methods.InterpretedIRBodyMethod;
import org.jruby.internal.runtime.methods.InterpretedIRMethod;
import org.jruby.internal.runtime.methods.MixedModeIRMethod;
import org.jruby.ir.IRScope;
import org.jruby.ir.IRScopeType;
import org.jruby.ir.IRScriptBody;
import org.jruby.ir.Interp;
import org.jruby.ir.JIT;
import org.jruby.ir.operands.IRException;
import org.jruby.ir.operands.Operand;
import org.jruby.ir.operands.Splat;
import org.jruby.ir.persistence.IRReader;
import org.jruby.ir.persistence.IRReaderStream;
import org.jruby.java.invokers.InstanceMethodInvoker;
import org.jruby.java.invokers.RubyToJavaInvoker;
import org.jruby.java.proxies.JavaProxy;
import org.jruby.javasupport.JavaMethod;
import org.jruby.javasupport.proxy.JavaProxyClass;
import org.jruby.javasupport.proxy.JavaProxyMethod;
import org.jruby.parser.StaticScope;
import org.jruby.runtime.Arity;
import org.jruby.runtime.Binding;
import org.jruby.runtime.Block;
import org.jruby.runtime.BlockBody;
import org.jruby.runtime.CallSite;
import org.jruby.runtime.CallType;
import org.jruby.runtime.DynamicScope;
import org.jruby.runtime.Frame;
import org.jruby.runtime.Helpers;
import org.jruby.runtime.IRBlockBody;
import org.jruby.runtime.JavaSites.IRRuntimeHelpersSites;
import org.jruby.runtime.RubyEvent;
import org.jruby.runtime.ThreadContext;
import org.jruby.runtime.TraceEventManager;
import org.jruby.runtime.Visibility;
import org.jruby.runtime.backtrace.RubyStackTraceElement;
import org.jruby.runtime.builtin.IRubyObject;
import org.jruby.runtime.callsite.CacheEntry;
import org.jruby.runtime.callsite.CachingCallSite;
import org.jruby.runtime.callsite.FunctionalCachingCallSite;
import org.jruby.runtime.callsite.MonomorphicCallSite;
import org.jruby.runtime.callsite.ProfilingCachingCallSite;
import org.jruby.runtime.callsite.RefinedCachingCallSite;
import org.jruby.runtime.callsite.VariableCachingCallSite;
import org.jruby.runtime.ivars.VariableAccessor;
import org.jruby.util.ArraySupport;
import org.jruby.util.ByteList;
import org.jruby.util.RegexpOptions;
import org.jruby.util.TypeConverter;
import org.jruby.util.cli.Options;
import org.jruby.util.log.Logger;
import org.jruby.util.log.LoggerFactory;
import org.objectweb.asm.Type;

import static org.jruby.api.Access.arrayClass;
import static org.jruby.api.Access.globalVariables;
import static org.jruby.api.Access.hashClass;
import static org.jruby.api.Access.instanceConfig;
import static org.jruby.api.Access.objectClass;
import static org.jruby.api.Access.stringClass;
import static org.jruby.api.Access.symbolClass;
import static org.jruby.api.Convert.*;
import static org.jruby.api.Create.*;
import static org.jruby.api.Error.argumentError;
import static org.jruby.api.Error.typeError;
import static org.jruby.api.Warn.warn;
import static org.jruby.ir.operands.UndefinedValue.UNDEFINED;
import static org.jruby.runtime.Block.Type.LAMBDA;
import static org.jruby.runtime.ThreadContext.*;
import static org.jruby.util.RubyStringBuilder.str;
import static org.jruby.util.RubyStringBuilder.ids;
import static org.jruby.runtime.Arity.UNLIMITED_ARGUMENTS;

public class IRRuntimeHelpers {
    private static final Logger LOG = LoggerFactory.getLogger(IRRuntimeHelpers.class);

    public static boolean inProfileMode() {
        return RubyInstanceConfig.IR_PROFILE;
    }

    public static boolean isDebug() {
        return RubyInstanceConfig.IR_DEBUG;
    }

    public static boolean inNonMethodBodyLambda(StaticScope scope, Block.Type blockType) {
        // SSS FIXME: Hack! AST interpreter and JIT compiler marks a proc's static scope as
        // an argument scope if it is used to define a method's body via :define_method.
        // Since that is exactly what we want to figure out here, am just using that flag here.
        // But, this is ugly (as is the original hack in the current runtime).  What is really
        // needed is a new block type -- a block that is used to define a method body.
        return blockType == LAMBDA && !scope.isArgumentScope();
    }

    public static boolean inMethod(Block.Type blockType) {
        return blockType == null;
    }

    public static boolean inLambda(Block.Type blockType) {
        return blockType == LAMBDA;
    }

    public static boolean inProc(Block.Type blockType) {
        return blockType == Block.Type.PROC;
    }

    // FIXME: ENEBO: If we inline this instr then dynScope will be for the inlined dynscope and that scope could be many things.
    //   CheckForLJEInstr.clone should convert this as appropriate based on what it is being inlined into.
    @Interp @JIT
    public static void checkForLJE(ThreadContext context, DynamicScope currentScope, boolean definedWithinMethod, Block block) {
        if (inLambda(block.type)) return; // break/return in lambda is unconditionally a return.

        DynamicScope returnToScope = getContainingReturnToScope(currentScope);

        if (returnToScope == null || !context.scopeExistsOnCallStack(returnToScope)) {
            throw IRException.RETURN_LocalJumpError.getException(context.runtime);
        }

    }

    /*
     * Closures cannot statically determine whether they are a proc or a lambda.  So we look at the live stack
     * to see if we are within one.
     *
     * Note: as a result of this all lambdas which contain returns in nested scopes (or itself) can never eliminate
     * its binding.
     */
    private static DynamicScope getContainingLambda(DynamicScope dynamicScope) {
        for (DynamicScope scope = dynamicScope; scope != null && scope.getStaticScope().isBlockScope(); scope = scope.getParentScope()) {
            // we are within a lambda but not a define_method (which seemingly advertises itself as a lambda).
            if (scope.isLambda() && !scope.getStaticScope().isArgumentScope()) return scope;
        }

        return null;
    }

    // Create a jump for a non-local return which will return from nearest lambda (which may be itself) or method.
    @JIT @Interp
    public static IRubyObject initiateNonLocalReturn(DynamicScope currentScope, Block block, IRubyObject returnValue) {
        if (block != null && inLambda(block.type)) throw new IRWrappedLambdaReturnValue(returnValue);

        DynamicScope returnToScope = getContainingLambda(currentScope);

        if (returnToScope == null) returnToScope = getContainingReturnToScope(currentScope);

        assert returnToScope != null: "accidental return scope";

        throw IRReturnJump.create(currentScope.getStaticScope(), returnToScope, returnValue);
    }

    // Finds static scope of where we want to *return* to.
    private static DynamicScope getContainingReturnToScope(DynamicScope returnLocationScope) {
        for (DynamicScope current = returnLocationScope; current != null; current = current.getParentScope()) {
            if (current.isReturnTarget()) return current;
        }

        return null;
    }

    @JIT
    public static IRubyObject handleNonlocalReturn(DynamicScope currentScope, Object rjExc) throws RuntimeException {
        if (!(rjExc instanceof IRReturnJump)) {
            Helpers.throwException((Throwable)rjExc);
            return null; // Unreachable
        } else {
            IRReturnJump rj = (IRReturnJump)rjExc;

            // If we are in the method scope we are supposed to return from, stop p<ropagating.
            if (rj.isReturnToScope(currentScope)) {
                if (isDebug()) System.out.println("---> Non-local Return reached target in scope: " + currentScope);
                return (IRubyObject) rj.returnValue;
            }

            // If not, Just pass it along!
            throw rj;
        }
    }

    // Is the current dynamicScope we pass in representing a closure (or eval which is impld internally as closure)?
    private static IRScopeType ensureScopeIsClosure(ThreadContext context, DynamicScope dynamicScope) {
        IRScopeType scopeType = dynamicScope.getStaticScope().getScopeType();

        // Error -- breaks can only be initiated in closures
        if (!scopeType.isClosureType()) throw IRException.BREAK_LocalJumpError.getException(context.runtime);

        return scopeType;
    }

    // FIXME: When we recompile lambdas we can eliminate this binary code path and we can emit as a NONLOCALRETURN directly.
    @JIT
    public static IRubyObject initiateBreak(ThreadContext context, DynamicScope dynScope, IRubyObject breakValue, Block block) throws RuntimeException {
        // Wrap the return value in an exception object and push it through the break exception
        // paths so that ensures are run, frames/scopes are popped from runtime stacks, etc.
        if (inLambda(block.type)) throw new IRWrappedLambdaReturnValue(breakValue, true);

        IRScopeType scopeType = ensureScopeIsClosure(context, dynScope);

        DynamicScope parentScope = dynScope.getParentScope();

        if (block.isEscaped()) {
            throw Helpers.newLocalJumpErrorForBreak(context.runtime, breakValue);
        }

        // Raise a break jump so we can bubble back down the stack to the appropriate place to break from.
        throw IRBreakJump.create(parentScope, breakValue, scopeType.isEval()); // weirdly evals are impld as closures...yes yes.
    }

    // Are we within the scope where we want to return the value we are passing down the stack?
    private static boolean inReturnToScope(Block.Type blockType, IRReturnJump exception, DynamicScope currentScope) {
        return (inMethod(blockType) || inLambda(blockType)) && exception.isReturnToScope(currentScope);
    }

    @JIT
    public static IRubyObject handleBreakAndReturnsInLambdas(ThreadContext context, DynamicScope dynScope, Object exc, Block block) throws RuntimeException {
        if (exc instanceof IRWrappedLambdaReturnValue) {
            // Wrap the return value in an exception object and push it through the nonlocal return exception
            // paths so that ensures are run, frames/scopes are popped from runtime stacks, etc.
            return ((IRWrappedLambdaReturnValue) exc).returnValue;
        } else if (exc instanceof IRReturnJump && dynScope != null && inReturnToScope(block.type, (IRReturnJump) exc, dynScope)) {
            if (isDebug()) System.out.println("---> Non-local Return reached target in scope: " + dynScope);
            return (IRubyObject) ((IRReturnJump) exc).returnValue;
        } else {
            // Propagate the exception
            context.setSavedExceptionInLambda((Throwable) exc);
            return null;
        }
    }

    @JIT
    public static IRubyObject returnOrRethrowSavedException(ThreadContext context, IRubyObject value) {
        // This rethrows the exception saved in handleBreakAndReturnsInLambda
        // after additional code to pop frames, bindings, etc. are done.
        Throwable exc = context.getSavedExceptionInLambda();
        if (exc != null) {
            // IMPORTANT: always clear!
            context.setSavedExceptionInLambda(null);
            Helpers.throwException(exc);
        }

        // otherwise, return value
        return value;
    }

    @JIT
    public static IRubyObject handlePropagatedBreak(ThreadContext context, DynamicScope dynScope, Object bjExc) {
        if (!(bjExc instanceof IRBreakJump)) {
            Helpers.throwException((Throwable)bjExc);
            return null; // Unreachable
        }

        IRBreakJump bj = (IRBreakJump)bjExc;
        if (bj.breakInEval) {
            // If the break was in an eval, we pretend as if it was in the containing scope.
            ensureScopeIsClosure(context, dynScope);

            bj.breakInEval = false;
            throw bj;
        } else if (bj.scopeToReturnTo == dynScope) {
            // Done!! Hurray!
            if (isDebug()) System.out.println("---> Break reached target in scope: " + dynScope);
            return bj.breakValue;
/* ---------------------------------------------------------------
 * SSS FIXME: Puzzled .. Why is this not needed?
        } else if (!context.scopeExistsOnCallStack(bj.scopeToReturnTo.getStaticScope())) {
            throw IRException.BREAK_LocalJumpError.getException(context.runtime);
 * --------------------------------------------------------------- */
        } else {
            // Propagate
            throw bj;
        }
    }

    // Used by JIT
    public static IRubyObject undefMethod(ThreadContext context, Object nameArg, DynamicScope currDynScope, IRubyObject self) {
        RubyModule module = IRRuntimeHelpers.findInstanceMethodContainer(context, currDynScope, self);
        String name = (nameArg instanceof String str) ? str : nameArg.toString();

        if (module == null) {
            throw typeError(context, str(context.runtime, "No class to undef method '",  asSymbol(context, name), "'."));
        }

        module.undef(context, name);

        return context.nil;
    }

    @JIT
    public static double unboxFloat(IRubyObject val) {
        return val instanceof RubyFloat flote ? flote.getValue() : ((RubyFixnum)val).getDoubleValue();
    }

    @JIT
    public static long unboxFixnum(IRubyObject val) {
        return val instanceof RubyFloat flote ? (long) flote.getValue() : ((RubyFixnum)val).getLongValue();
    }

    public static boolean flt(double v1, double v2) {
        return v1 < v2;
    }

    public static boolean fgt(double v1, double v2) {
        return v1 > v2;
    }

    public static boolean feq(double v1, double v2) {
        return v1 == v2;
    }

    public static boolean ilt(long v1, long v2) {
        return v1 < v2;
    }

    public static boolean igt(long v1, long v2) {
        return v1 > v2;
    }

    public static boolean ieq(long v1, long v2) {
        return v1 == v2;
    }

    public static Object unwrapRubyException(Object excObj) {
        // Unrescuable:
        //   IRBreakJump, IRReturnJump, ThreadKill, RubyContinuation, MainExitException, etc.
        //   These cannot be rescued -- only run ensure blocks
        if (excObj instanceof Unrescuable) {
            Helpers.throwException((Throwable)excObj);
        }
        // Ruby exceptions, errors, and other java exceptions.
        // These can be rescued -- run rescue blocks
        return (excObj instanceof RaiseException) ? ((RaiseException) excObj).getException() : excObj;
    }

    private static boolean isJavaExceptionHandled(ThreadContext context, IRubyObject excType, Object excObj, boolean arrayCheck) {
        if (!(excObj instanceof Throwable)) {
            return false;
        }

        final Ruby runtime = context.runtime;
        final Throwable ex = (Throwable) excObj;

        if (excType instanceof RubyArray) {
            RubyArray testTypes = (RubyArray)excType;
            for (int i = 0, n = testTypes.getLength(); i < n; i++) {
                IRubyObject testType = testTypes.eltInternal(i);
                if (IRRuntimeHelpers.isJavaExceptionHandled(context, testType, ex, true)) {
                    IRubyObject exception;
                    if (n == 1) {
                        exception = wrapJavaException(context, testType, ex);
                    } else { // wrap as normal JI object
                        exception = Helpers.wrapJavaException(runtime, ex);
                    }

                    globalVariables(context).set("$!", exception);
                    return true;
                }
            }
        }
        else {
            IRubyObject exception = wrapJavaException(context, excType, ex);
            if (Helpers.checkJavaException(exception, ex, excType, context)) {
                globalVariables(context).set("$!", exception);
                return true;
            }
        }

        return false;
    }

    private static IRubyObject wrapJavaException(final ThreadContext context, final IRubyObject excType, final Throwable throwable) {
        final Ruby runtime = context.runtime;
        if (excType == runtime.getNativeException()) {
            return wrapWithNativeException(context, throwable, runtime);
        }
        return Helpers.wrapJavaException(runtime, throwable); // wrap as normal JI object
    }

    @SuppressWarnings("deprecation")
    private static IRubyObject wrapWithNativeException(ThreadContext context, Throwable throwable, Ruby runtime) {
        // wrap Throwable in a NativeException object
        org.jruby.NativeException exception = new org.jruby.NativeException(runtime, runtime.getNativeException(), throwable);
        exception.prepareIntegratedBacktrace(context, throwable.getStackTrace());
        return exception;
    }

    private static boolean isRubyExceptionHandled(ThreadContext context, IRubyObject excType, Object excObj) {
        if (excType instanceof RubyArray) {
            RubyArray testTypes = (RubyArray)excType;
            for (int i = 0, n = testTypes.getLength(); i < n; i++) {
                IRubyObject testType = testTypes.eltInternal(i);
                if (IRRuntimeHelpers.isRubyExceptionHandled(context, testType, excObj)) {
                    globalVariables(context).set("$!", (IRubyObject)excObj);
                    return true;
                }
            }
        } else if (excObj instanceof IRubyObject) {
            if (!(excType instanceof RubyModule)) {
                throw typeError(context, str(context.runtime, "class or module required for rescue clause. Found: ", excType));
            }

            if (excType.callMethod(context, "===", (IRubyObject)excObj).isTrue()) {
                globalVariables(context).set("$!", (IRubyObject)excObj);
                return true;
            }
        }
        return false;
    }

    public static IRubyObject isExceptionHandled(ThreadContext context, IRubyObject excType, Object excObj) {
        // SSS FIXME: JIT should do an explicit unwrap in code just like in interpreter mode.
        // This is called once for each RescueEQQ instr and unwrapping each time is unnecessary.
        // This is not a performance issue, but more a question of where this belongs.
        // It seems more logical to (a) recv-exc (b) unwrap-exc (c) do all the rescue-eqq checks.
        //
        // Unwrap Ruby exceptions
        excObj = unwrapRubyException(excObj);

        boolean ret = IRRuntimeHelpers.isRubyExceptionHandled(context, excType, excObj)
            || IRRuntimeHelpers.isJavaExceptionHandled(context, excType, excObj, false);

        return asBoolean(context, ret);
    }

    // partially: vm_insnhelper.c - vm_check_match + check_match
    public static IRubyObject isEQQ(ThreadContext context, IRubyObject receiver, IRubyObject value, CallSite callSite, boolean splattedValue) {
        boolean isUndefValue = value == UNDEFINED;

        if (splattedValue && receiver instanceof RubyArray) {       // multiple value when
            RubyArray testVals = (RubyArray) receiver;
            for (int i = 0, n = testVals.getLength(); i < n; i++) {
                IRubyObject v = testVals.eltInternal(i);
                IRubyObject eqqVal = isUndefValue ? v : callSite.call(context, v, v, value);
                if (eqqVal.isTrue()) return eqqVal;
            }
            return context.fals;
        }

        if (isUndefValue) return receiver;                           // no arg case single when

        return callSite.call(context, receiver, receiver, value);    // single when
    }

    public static IRubyObject newProc(Ruby runtime, Block block) {
        return (block == Block.NULL_BLOCK) ? runtime.getNil() : runtime.newProc(Block.Type.PROC, block);
    }

    @JIT
    public static IRubyObject newProc(ThreadContext context, Block block) {
        Ruby runtime = context.runtime;
        return (block == Block.NULL_BLOCK) ? runtime.getNil() : runtime.newProc(Block.Type.PROC, block);
    }

    @JIT
    public static RubyProc newLambdaProc(ThreadContext context, Block block) {
        Ruby runtime = context.runtime;
        return runtime.newProc(LAMBDA, block);
    }

    @JIT
    public static IRubyObject yield(ThreadContext context, Block b, IRubyObject yieldVal, boolean unwrapArray) {
        return (unwrapArray && (yieldVal instanceof RubyArray)) ? b.yieldArray(context, yieldVal, null) : b.yield(context, yieldVal);
    }

    @JIT
    public static IRubyObject yieldSpecific(ThreadContext context, Block b) {
        return b.yieldSpecific(context);
    }

    @JIT
    public static IRubyObject yieldValues(ThreadContext context, Block blk, IRubyObject[] args) {
        return blk.yieldValues(context, args);
    }

    // .call for PROC
    public static IRubyObject[] convertValueIntoArgArray(ThreadContext context, IRubyObject value, org.jruby.runtime.Signature signature) {
        switch (signature.arityValue()) {
            case -1:
                return signature.opt() > 1 && value instanceof RubyArray ?
                        ((RubyArray) value).toJavaArray(context) :
                        new IRubyObject[] { value };
            case  0:
            case  1:
                return signature.rest() == org.jruby.runtime.Signature.Rest.ANON ?
                        IRBlockBody.toAry(context, value) :
                        new IRubyObject[] { value };
        }

        return IRBlockBody.toAry(context, value);
    }

    // NORMAL yield paths passed through yieldSpecific and call (for when block is passed through -- some internal weirdness on our part).
    public static IRubyObject[] convertValueIntoArgArray(ThreadContext context, RubyArray array, org.jruby.runtime.Signature signature) {
        switch (signature.arityValue()) {
            case -1:
                return array.toJavaArray(context);
            case 0:
            case 1:
                return signature.rest() == org.jruby.runtime.Signature.Rest.ANON ?
                        IRBlockBody.toAry(context, array) :
                        new IRubyObject[] { array };
        }

        return singleBlockArgToArray(Helpers.aryToAry(context, array.size() == 1 ? array.eltInternal(0) : array));
    }

    @JIT
    public static Block getBlockFromObject(ThreadContext context, Object value) {
        Block block;
        if (value instanceof Block) {
            block = (Block) value;
        } else if (value instanceof RubyProc) {
            block = ((RubyProc) value).getBlock();
        } else if (value instanceof RubyMethod) {
            block = ((RubyProc) ((RubyMethod) value).to_proc(context)).getBlock();
        } else if (value instanceof RubySymbol) {
            block = ((RubyProc) ((RubySymbol) value).to_proc(context)).getBlock();
        } else if ((value instanceof IRubyObject) && ((IRubyObject)value).isNil()) {
            block = Block.NULL_BLOCK;
        } else if (value instanceof IRubyObject) {
            block = ((RubyProc) TypeConverter.convertToType((IRubyObject) value, context.runtime.getProc(), "to_proc", true)).getBlock();
        } else {
            throw new RuntimeException("Unhandled case in CallInstr:prepareBlock.  Got block arg: " + value);
        }
        return block;
    }

    @JIT
    public static Block getRefinedBlockFromObject(ThreadContext context, StaticScope scope, Object value) {
        Block block;
        if (value instanceof Block) {
            block = (Block) value;
        } else if (value instanceof RubyProc) {
            block = ((RubyProc) value).getBlock();
        } else if (value instanceof RubyMethod) {
            block = ((RubyProc) ((RubyMethod) value).to_proc(context)).getBlock();
        } else if (value instanceof RubySymbol) {
            block = ((RubyProc) ((RubySymbol) value).toRefinedProc(context, scope)).getBlock();
        } else if ((value instanceof IRubyObject) && ((IRubyObject)value).isNil()) {
            block = Block.NULL_BLOCK;
        } else if (value instanceof IRubyObject) {
            block = ((RubyProc) TypeConverter.convertToType((IRubyObject) value, context.runtime.getProc(), "to_proc", true)).getBlock();
        } else {
            throw new RuntimeException("Unhandled case in CallInstr:prepareBlock.  Got block arg: " + value);
        }
        return block;
    }

    /*
     *  Specific arity methods made during the JIT only accept the arguments they accept.  One strange case with
     * Ruby 3 keywords is any method can recieve an extra argument for keyword arguments.  For specific arity we do
     * no accept keyword args but any method can pass them anyways.  We have instructions for processing keywords
     * but in specific arity methods we check arity mismatches in an args[] signature and it will complain if it
     * sees that extra kwarg....and it should...unless it happens to be empty (**{}).  In that case we silently ignore
     * that empty arg.
     *
     * As of 9.4.0.0 the design is such that in Ruby we bifurcate and check for empty kwargs and do not pass them.
     * For ruby2_keyword methods we do not do this (or we would have to put this same if conditional for every call
     * in Ruby along with a dynamic check looking to see if it is this kind of method -- which would be before our
     * actual callsite).  So this special logic here literally only exists for ruby2_keyword arg methods which receive and
     * pass splatted values (where last one might be an empty kwarg hash).
     *
     * Note: we probably need this logic baked into every callsite in the system as this would cause a hit in the case
     * of keywords but it is much simpler than having all kwargs parameter calls emit an if statement looking for
     * emptiness in the kwarg.  Also all native methods will complain for this case if you call with an empty kwarg.
     */
    public static void checkAritySpecificArgs(ThreadContext context, StaticScope scope, Object[] args,
                                  int required, int opt, boolean rest, int restKey, Block block) {
        int argsLength = args.length;

        if ((block == null || block.type.checkArity) && (argsLength < required || (!rest && argsLength > (required + opt)))) {
            if (argsLength > (required + opt) && args[argsLength - 1] instanceof RubyHash) {
                RubyHash last = (RubyHash) args[argsLength - 1];
                if (last.isRuby2KeywordHash() && last.isEmpty()) return;
            }
            //System.out.println("C: " + context.getFile() + ":" + context.getLine());
            Arity.raiseArgumentError(context, argsLength, required, rest ? UNLIMITED_ARGUMENTS : (required + opt));
        }
    }

    public static void checkArity(ThreadContext context, StaticScope scope, Object[] args, Object keywords,
                                  int required, int opt, boolean rest, int restKey, Block block) {
        int argsLength = args.length - (keywords != UNDEFINED ? 1: 0);

        if ((block == null || block.type.checkArity) && (argsLength < required || (!rest && argsLength > (required + opt)))) {
            //System.out.println("C: " + context.getFile() + ":" + context.getLine());
            Arity.raiseArgumentError(context, argsLength, required, rest ? UNLIMITED_ARGUMENTS : (required + opt));
        }

        if (restKey == -1 && keywords != UNDEFINED) checkForExtraUnwantedKeywordArgs(context, scope, (RubyHash) keywords);
    }

    /**
     * If the ir.print property is enabled and we are not booting, or the ir.print.all property is enabled and we are
     * booting, return true to indicate IR should be printed.
     *
     * @param runtime the current runtime
     * @return whether to print IR
     */
    public static boolean shouldPrintIR(final Ruby runtime) {
        boolean booting = runtime.isBooting();
        boolean print = Options.IR_PRINT.load();
        boolean printAll = Options.IR_PRINT_ALL.load();

        return (!booting && print) || (booting && printAll);
    }

    /**
     * Check if the scope matches the configured ir.print.pattern, or if no pattern is set.
     *
     * @param scope the scope to match
     * @return whether to print the scope
     */
    public static boolean shouldPrintScope(IRScope scope) {
        String pattern = Options.IR_PRINT_PATTERN.load();

        return pattern.equals(Options.IR_PRINT_PATTERN_NO_PATTERN_STRING) || scope.getId().matches(pattern);
    }

    /**
     * Update coverage data for the given file and zero-based line number.
     *
     * @param context
     * @param filename
     * @param line
     */
    public static void updateCoverage(ThreadContext context, String filename, int line) {
        CoverageData data = context.runtime.getCoverageData();

        if (data.isRunning()) data.coverLine(filename, line);
    }

    @JIT @Interp
    public static IRubyObject hashCheck(ThreadContext context, IRubyObject hash) {
        return TypeConverter.checkHashType(context.runtime, hash);
    }

    public static IRubyObject isHashEmpty(ThreadContext context, IRubyObject hash) {
        // ARGSPUSH ended up realizing we have an empty kwargs already and stripped off the empty value (meaning
        // any call need not worry about subtracting a kwargs argument.
        if ((context.callInfo & CALL_KEYWORD_EMPTY) != 0) return context.fals;

        hash = TypeConverter.checkHashType(context.runtime, hash);

        boolean isEmpty = hash instanceof RubyHash && ((RubyHash) hash).size() == 0;
        if (isEmpty) context.callInfo |= CALL_KEYWORD_EMPTY;
        return  isEmpty ? context.tru : context.fals;
    }

    public static IRubyObject undefined() {
        return UNDEFINED;
    }

    // specific arity methods in JIT will only be fixed arity meaning no kwargs and no rest args.
    // this logic is the same as recieveKeywords but we know it will never be a keyword argument (jit
    // will save %undefined as the keyword value).
    // Due to jruby/jruby#8119 and the potential for ruby2_keywords flags to change after JIT, jitted code will always
    // call on this path and pass in the live value of ruby2_keywords from the scope.
    @JIT
    public static IRubyObject receiveSpecificArityKeywords(ThreadContext context, IRubyObject last, boolean ruby2Keywords) {
        if (!(last instanceof RubyHash)) {
            ThreadContext.clearCallInfo(context);
            return last;
        }

        return ruby2Keywords ?
                receiveSpecificArityRuby2HashKeywords(context, last) :
                receiveSpecificArityHashKeywords(context, last);
    }

    private static IRubyObject receiveSpecificArityHashKeywords(ThreadContext context, IRubyObject last) {
        int callInfo = ThreadContext.resetCallInfo(context);
        boolean isKwarg = (callInfo & CALL_KEYWORD) != 0;

        return receiverSpecificArityKwargsCommon(context, last, callInfo, isKwarg);
    }

    private static IRubyObject receiveSpecificArityRuby2HashKeywords(ThreadContext context, IRubyObject last) {
        int callInfo = ThreadContext.resetCallInfo(context);
        boolean isKwarg = (callInfo & CALL_KEYWORD) != 0;

        // ruby2_keywords only get unmarked if it enters a method which accepts keywords.
        // This means methods which don't just keep that marked hash around in case it is passed
        // onto another method which accepts keywords.
        if (isKwarg) {
            // a ruby2_keywords method which happens to receive a keyword.  Mark hash as ruby2_keyword
            // So it can be used similarly to an ordinary hash passed in this way.

            RubyHash hash = (RubyHash) last;
            hash = hash.dupFast(context);
            hash.setRuby2KeywordHash(true);

            return hash;
        }

        return receiverSpecificArityKwargsCommon(context, last, callInfo, false);
    }

    private static IRubyObject receiverSpecificArityKwargsCommon(ThreadContext context, IRubyObject last, int callInfo, boolean isKwarg) {
        // ruby2_keywords only get unmarked if it enters a method which accepts keywords.
        // This means methods which don't just keep that marked hash around in case it is passed
        // onto another method which accepts keywords.
        if ((callInfo & CALL_KEYWORD_REST) != 0) {
            // This is kwrest passed to a method which does not accept kwargs

            // We pass empty kwrest through so kwrest does not try and slurp it up as normal argument.
            // This complicates check_arity but empty ** is special case.
            RubyHash hash = (RubyHash) last;
            return hash;
        } else if (!isKwarg) {
            // This is just an ordinary hash as last argument
            return last;
        } else {
            RubyHash hash = (RubyHash) last;
            return hash.dupFast(context);
        }
    }

    /**
     * Simplified receiveKeywords when:
     * <li>receiver is not a ruby2_keywords method</li>
     * <li>receiver does not accept keywords</li>
     * <li>there's no rest argument</li>
     *
     * @param context
     * @param args
     * @return the prepared kwargs hash, or UNDEFINED as a sigil for no kwargs
     */
    @JIT
    public static IRubyObject receiveNormalKeywordsNoRestNoKeywords(ThreadContext context, IRubyObject[] args) {
        int callInfo = ThreadContext.resetCallInfo(context);
        if (shouldHandleKwargs(args, callInfo) && (callInfo & CALL_SPLATS) != 0) {
            return receiveKeywordsWithSplatsNoRestNoKeywords(context, args);
        }

        return UNDEFINED;
    }

    /**
     * Handle incoming keyword arguments given the receiver's rest arg, keyword acceptance, and need for ruby2_keywords.
     *
     * We return as undefined and not null when no kwarg since null gets auto-converted to nil because
     * temp vars do this to work around no explicit initialization of temp values (e.g. they might start as null).
     *
     * @param context
     * @param args
     * @param hasRestArgs
     * @param acceptsKeywords
     * @param ruby2_keywords_method
     * @return
     */
    @Interp
    public static IRubyObject receiveKeywords(ThreadContext context, IRubyObject[] args, boolean hasRestArgs,
                                              boolean acceptsKeywords, boolean ruby2_keywords_method) {
        int callInfo = ThreadContext.resetCallInfo(context);
        if (shouldHandleKwargs(args, callInfo)) {
            return receiveKeywordsHash(context, args, hasRestArgs, acceptsKeywords, ruby2_keywords_method, callInfo);
        }

        return UNDEFINED;
    }

    private static IRubyObject receiveKeywordsWithSplatsNoRestNoKeywords(ThreadContext context, IRubyObject[] args) {
        RubyHash hash = (RubyHash) args[args.length - 1];

        if (hash.isRuby2KeywordHash()) {
            if (hash.isEmpty()) {
                // case where we somehow (hash.clear) a marked ruby2_keyword.  We pass it as keyword even in non-keyword
                // accepting methods so it is subtracted from the arity count.  Normally empty keyword arguments are not
                // passed along but ruby2_keyword is a strange case since it is mutable by users.
                return hash;
            }

            clearTrailingHashRuby2Keywords(context, args, hash);
        }

        return UNDEFINED;
    }

    private static void clearTrailingHashRuby2Keywords(ThreadContext context, IRubyObject[] args, RubyHash hash) {
        RubyHash newHash = hash.dupFast(context);
        newHash.setRuby2KeywordHash(false);
        args[args.length - 1] = newHash;
    }

    private static boolean shouldHandleKwargs(IRubyObject[] args, int callInfo) {
        return (callInfo & CALL_KEYWORD_EMPTY) == 0 && args.length >= 1 && args[args.length - 1] instanceof RubyHash;
    }

    private static IRubyObject receiveKeywordsHash(ThreadContext context, IRubyObject[] args, boolean hasRestArgs, boolean acceptsKeywords, boolean ruby2_keywords_method, int callInfo) {
        RubyHash hash = (RubyHash) args[args.length - 1];

        // We record before funging last arg because we may unmark and replace last arg.
        boolean ruby2_keywords_hash = hash.isRuby2KeywordHash();

        // ruby2_keywords only get unmarked if it enters a method which accepts keywords.
        // This means methods which don't just keep that marked hash around in case it is passed
        // onto another method which accepts keywords.
        if (ruby2_keywords_hash && acceptsKeywords) {
            if (!hash.isEmpty()) hash = hash.dupFast(context);
            if (!ruby2_keywords_method) hash.setRuby2KeywordHash(false);
            return hash;
        }

        boolean callSplats = (callInfo & CALL_SPLATS) != 0;
        boolean callSplatsWithRuby2KeywordsHash = callSplats && ruby2_keywords_hash;

        // if we're splatting a ruby2_keywords hash
        //    AND the hash is non-empty
        //    AND keywords are accepted OR there's no rest args,
        // clear the ruby2_keywords flag from the hash
        if (callSplatsWithRuby2KeywordsHash
                && !hash.isEmpty()
                && (acceptsKeywords || !hasRestArgs)) {
            clearTrailingHashRuby2Keywords(context, args, hash);
        }

        boolean callKeyword = (callInfo & CALL_KEYWORD) != 0;

        // If method wants ruby2 keywords and call has keywords, convert to ruby2_keywords hash
        if (ruby2_keywords_method && callKeyword) {
            setTrailingHashRuby2Keywords(context, args, hash);
        } else {
            // If splat call with ruby2_keywords hash that's not empty, just return it
            if (callSplatsWithRuby2KeywordsHash && hash.isEmpty()) {
                return hash;
            }

            // If ordinary hash as last argument, dup and return it
            if (callKeyword && acceptsKeywords && !hash.isEmpty()) {
                return hash.dupFast(context);
            }
        }

        // All other situations no-op
        return UNDEFINED;
    }

    private static void setTrailingHashRuby2Keywords(ThreadContext context, IRubyObject[] args, RubyHash hash) {
        hash = hash.dupFast(context);
        hash.setRuby2KeywordHash(true);
        args[args.length - 1] = hash;
    }

    /**
     * Methods like Kernel#send if it receives a key-splatted value at a send site (send :foo, **h)
     * it will dup h.
     */
    public static IRubyObject dupIfKeywordRestAtCallsite(ThreadContext context, IRubyObject arg) {
        int callInfo = context.callInfo;

        if ((callInfo & CALL_KEYWORD_EMPTY) == 0 && (callInfo & CALL_KEYWORD_REST) != 0) {
            arg = arg.dup();
            context.callInfo = callInfo;
        }

        return arg;
    }

    @JIT @Interp
    public static void setCallInfo(ThreadContext context, int flags) {
        // FIXME: This may propagate empty more than the current call?   empty might need to be stuff elsewhere to prevent this.
        context.callInfo = (context.callInfo & CALL_KEYWORD_EMPTY) | flags;
    }

    public static void checkForExtraUnwantedKeywordArgs(ThreadContext context, final StaticScope scope, RubyHash keywordArgs) {
        // we do an inexpensive non-gathering scan first to see if there's a bad keyword
        try {
            keywordArgs.visitAll(context, CheckUnwantedKeywordsVisitor, scope);
        } catch (InvalidKeyException ike) {
            // there's a bad keyword; perform more expensive scan to gather all bad names
            GatherUnwantedKeywordsVisitor visitor = new GatherUnwantedKeywordsVisitor();
            keywordArgs.visitAll(context, visitor, scope);
            visitor.raiseIfError(context);
        }
    }

    @JIT
    public static DynamicScope prepareScriptScope(ThreadContext context, StaticScope scope) {
        IRScope irScope = scope.getIRScope();

        if (irScope != null && irScope.isScriptScope() && !irScope.hasFlipFlops()) {
            DynamicScope tlbScope = ((IRScriptBody) irScope).getScriptDynamicScope();
            if (tlbScope != null) {
                context.preScopedBody(tlbScope);
                return tlbScope;
            }
        }

        DynamicScope dynScope = DynamicScope.newDynamicScope(scope);
        context.pushScope(dynScope);

        return dynScope;
    }

    public static IRubyObject blockGivenOrCall(ThreadContext context, IRubyObject self, FunctionalCachingCallSite blockGivenSite, Object blk) {
        CacheEntry blockGivenEntry = blockGivenSite.retrieveCache(self);

        if (!blockGivenEntry.method.getRealMethod().isBuiltin()) {
            return blockGivenSite.call(context, self, self);
        }

        return isBlockGiven(context, blk);
    }

    private static class InvalidKeyException extends RuntimeException {}
    private static final InvalidKeyException INVALID_KEY_EXCEPTION = new InvalidKeyException();
    private static final RubyHash.VisitorWithState<StaticScope> CheckUnwantedKeywordsVisitor = new RubyHash.VisitorWithState<StaticScope>() {
        @Override
        public void visit(ThreadContext context, RubyHash self, IRubyObject key, IRubyObject value, int index, StaticScope scope) {
            if (!isValidKeyword(scope, key)) throw INVALID_KEY_EXCEPTION;
        }
    };

    private static boolean isValidKeyword(StaticScope scope, IRubyObject key) {
        return key instanceof RubySymbol && scope.keywordExists(((RubySymbol) key).idString());
    }

    private static class GatherUnwantedKeywordsVisitor extends RubyHash.VisitorWithState<StaticScope> {
        RubyArray invalidKwargs;
        @Override
        public void visit(ThreadContext context, RubyHash self, IRubyObject key, IRubyObject value, int index, StaticScope scope) {
            if (!isValidKeyword(scope, key)) {
                if (invalidKwargs == null) invalidKwargs = newArray(context);
                invalidKwargs.add(key.inspect(context));
            }
        }

        public void raiseIfError(ThreadContext context) {
            if (invalidKwargs != null) {
                //System.out.println("RAISEEEEE: " + context.getFile() + ":" + context.getLine());
                RubyString errorMessage = (RubyString) invalidKwargs.join(context, newString(context, ", "));
                String prefix = invalidKwargs.size() == 1 ? "unknown keyword: " : "unknown keywords: ";

                throw argumentError(context, prefix + errorMessage);
            }
        }
    }

    public static IRubyObject match3(ThreadContext context, RubyRegexp regexp, IRubyObject argValue) {
        if (argValue instanceof RubyString) {
            return regexp.op_match(context, argValue);
        } else {
            return argValue.callMethod(context, "=~", regexp);
        }
    }

    public static IRubyObject extractOptionalArgument(RubyArray rubyArray, int minArgsLength, int index) {
        int n = rubyArray.getLength();
        return minArgsLength < n ? rubyArray.entry(index) : UNDEFINED;
    }

    @JIT @Interp
    public static IRubyObject isDefinedBackref(ThreadContext context, IRubyObject definedMessage) {
        return RubyMatchData.class.isInstance(context.getBackRef()) ?
                definedMessage : context.nil;
    }

    @JIT @Interp
    public static IRubyObject isDefinedGlobal(ThreadContext context, String name, IRubyObject definedMessage) {
        return globalVariables(context).isDefined(name) ? definedMessage : context.nil;
    }

    // FIXME: This checks for match data differently than isDefinedBackref.  Seems like they should use same mechanism?
    @JIT @Interp
    public static IRubyObject isDefinedNthRef(ThreadContext context, int matchNumber, IRubyObject definedMessage) {
        IRubyObject backref = context.getBackRef();

        if (backref instanceof RubyMatchData) {
            if (!((RubyMatchData) backref).group(matchNumber).isNil()) {
                return definedMessage;
            }
        }

        return context.nil;
    }

    @JIT @Interp
    public static IRubyObject isDefinedClassVar(ThreadContext context, RubyModule receiver, String name, IRubyObject definedMessage) {
        boolean defined = receiver.isClassVarDefined(name);

        if (!defined && receiver.isSingleton()) { // Look for class var in singleton if it is one.
            IRubyObject attached = ((MetaClass) receiver).getAttached();

            if (attached instanceof RubyModule) defined = ((RubyModule) attached).isClassVarDefined(name);
        }

        return defined ? definedMessage : context.nil;
    }

    @JIT @Interp
    public static IRubyObject isDefinedCall(ThreadContext context, IRubyObject self, IRubyObject receiver, String name, IRubyObject definedMessage) {
        IRubyObject boundValue = Helpers.getDefinedCall(context, self, receiver, name, definedMessage);

        return boundValue == null ? context.nil : boundValue;
    }

    @JIT @Interp
    public static IRubyObject isDefinedConstantOrMethod(ThreadContext context, IRubyObject receiver, RubyString name,
                                                        IRubyObject definedConstantMessage, IRubyObject definedMethodMessage) {
        IRubyObject definedType = Helpers.getDefinedConstantOrBoundMethod(context, receiver, name.intern().idString(),
                definedConstantMessage, definedMethodMessage);

        return definedType == null ? context.nil : definedType;
    }

    @JIT @Interp
    public static IRubyObject isDefinedMethod(ThreadContext context, IRubyObject receiver, String name, boolean checkIfPublic, IRubyObject definedMessage) {
        DynamicMethod method = receiver.getMetaClass().searchMethod(name);

        boolean defined = !method.isUndefined();

        if (defined) {
            // If we find the method we optionally check if it is public before returning "method".
            defined = !checkIfPublic || method.getVisibility() == Visibility.PUBLIC;
        } else {
            // If we did not find the method, check respond_to_missing?
            defined = receiver.respondsToMissing(name, checkIfPublic);
        }

        return defined ? definedMessage : context.nil;
    }

    @Interp
    public static IRubyObject isDefinedSuper(ThreadContext context, IRubyObject receiver, IRubyObject definedMessage) {
        return isDefinedSuper(context, receiver, context.getFrameName(), context.getFrameKlazz(), definedMessage);
    }

    @JIT
    public static IRubyObject isDefinedSuper(ThreadContext context, IRubyObject receiver, String frameName, RubyModule frameClass, IRubyObject definedMessage) {
        boolean defined = frameName != null && frameClass != null &&
                frameClass.getSuperClass() != null &&
                frameClass.getSuperClass().isMethodBound(frameName, false);

        return defined ? definedMessage : context.nil;
    }

    public static IRubyObject nthMatch(ThreadContext context, int matchNumber) {
        return RubyRegexp.nth_match(matchNumber, context.getBackRef());
    }

    public static void defineAlias(ThreadContext context, IRubyObject self, DynamicScope currDynScope,
                                   IRubyObject newName, IRubyObject oldName) {
        if (self == null || self instanceof RubyFixnum || self instanceof RubySymbol) {
            throw typeError(context, "no class to make alias");
        }

        findInstanceMethodContainer(context, currDynScope, self).aliasMethod(context, newName, oldName);
    }

    /**
     * Find the base class or "cbase" used for various class-level operations.
     *
     * This should be equivalent to "cbase" in CRuby, as retrieved by vm_get_cbase.
     *
     * See {@link org.jruby.ir.instructions.GetClassVarContainerModuleInstr} and {@link org.jruby.RubyKernel#autoload(ThreadContext, IRubyObject, IRubyObject, IRubyObject)}
     * for example usage.
     *
     * @param context the current context
     * @param self the current self object
     * @return the instance method definition target, or the "cbase" for other purposes
     */
    public static RubyModule getCurrentClassBase(ThreadContext context, IRubyObject self) {
        return getModuleFromScope(context, context.getCurrentStaticScope(), self);
    }

    public static RubyModule getModuleFromScope(ThreadContext context, StaticScope scope, IRubyObject arg) {
        RubyModule rubyClass = scope.getModule();

        // SSS FIXME: Copied from ASTInterpreter.getClassVariableBase and adapted
        while (scope != null && (rubyClass.isSingleton() || rubyClass == context.runtime.getDummy())) {
            scope = scope.getPreviousCRefScope();
            rubyClass = scope.getModule();
            if (scope.getPreviousCRefScope() == null) {
                warn(context, "class variable access from toplevel singleton method");
            }
        }

        // We ran out of scopes to check -- look in arg's metaclass
        if ((scope == null) && (arg != null)) rubyClass = arg.getMetaClass();
        if (rubyClass == null) throw typeError(context, "no class/module to define class variable");

        return rubyClass;
    }

    @JIT @Interp
    public static IRubyObject mergeKeywordArguments(ThreadContext context, IRubyObject restKwarg,
                                                    IRubyObject explicitKwarg, boolean checkForDuplicates) {
        // FIXME: JIT is generating a hash which is empty but seems to contain an %undefined within it.
        //   This was crashing because it would dup it and then try and dup the undefined within it.
        //   This replacement logic is correct even if that was figured out but this should just be
        //   hash = checkHashType(...).dup().
        RubyHash hash;
        if (!(restKwarg instanceof RubyHash hsh)) {
            hash = (RubyHash) TypeConverter.checkHashType(context.runtime, restKwarg);
        } else {
            hash = !hsh.isEmpty() ? (RubyHash) hsh.dup() : newHash(context);
        }
        hash.modify();

        RubyHash otherHash = explicitKwarg.convertToHash();

        // If all the kwargs are empty let's discard them
        if (otherHash.empty_p(context).isTrue()) {
            return hash;
        }

        if (checkForDuplicates) {
            otherHash.visitAll(context, new KwargMergeVisitor(hash), Block.NULL_BLOCK);
        } else {
            hash.merge_bang(context, new IRubyObject[] { otherHash }, Block.NULL_BLOCK);
        }

        return hash;
    }

    private static class KwargMergeVisitor extends RubyHash.VisitorWithState<Block> {
        final RubyHash target;

        KwargMergeVisitor(RubyHash target) {
            this.target = target;
        }

        @Override
        public void visit(ThreadContext context, RubyHash self, IRubyObject key, IRubyObject value, int index, Block block) {
            if (target.fastARef(key) != null) {
                context.runtime.getWarnings().warn(context, key, KwargMergeVisitor::duplicationWarning);
            }
            target.op_aset(context, key, value);
        }

        private static String duplicationWarning(ThreadContext c, IRubyObject k, RubyStackTraceElement trace) {
            return str(c.runtime, "key ", k.inspect(c), " is duplicated and overwritten on line " + (trace.getLineNumber()));
        }
    }

    public static RubyModule findInstanceMethodContainer(ThreadContext context, DynamicScope currDynScope, IRubyObject self) {
        boolean inBindingEval = currDynScope.inBindingEval();

        // Top-level-scripts are special but, not if binding-evals are in force!
        if (!inBindingEval && self == context.runtime.getTopSelf()) return self.getType();

        for (DynamicScope ds = currDynScope; ds != null; ) {
            IRScopeType scopeType = ds.getStaticScope().getScopeType();
            switch (ds.getEvalType()) {
                // The most common use case in the MODULE_EVAL case is:
                //   a method is defined inside a closure
                //   that is nested inside a module_eval.
                //   here self = the module
                // In the rare case where it is not (looks like it can
                // happen in some testing frameworks), we have to add
                // the method to self itself => its metaclass.
                //
                // SSS FIXME: Looks like this rare case happens when
                // the closure is used in a "define_method &block" scenario
                // => in reality the scope is not a closure but an
                // instance_method. So, when we fix define_method implementation
                // to actually convert blocks to real instance_method scopes,
                // we will not have this edge case since the code will then
                // be covered by the (scopeType == IRScopeType.INSTANCE_METHOD)
                // scenario below. Whenever we get to fixing define_method
                // implementation, we should rip out this code here.
                //
                // Verify that this test runs:
                // -------------
                //   require "minitest/autorun"
                //
                //   describe "A" do
                //     it "should do something" do
                //       def foo
                //       end
                //     end
                //   end
                // -------------
                case MODULE_EVAL  : return self instanceof RubyModule ? (RubyModule) self : self.getMetaClass();
                case INSTANCE_EVAL: return self.singletonClass(context);
                case BINDING_EVAL : ds = ds.getParentScope(); break;
                case NONE:
                    if (scopeType == null || scopeType.isClosureType()) {
                        // Walk up the dynscope hierarchy
                        ds = ds.getParentScope();
                    } else if (inBindingEval) {
                        // Binding evals are special!
                        return ds.getStaticScope().getModule();
                    } else {
                        switch (scopeType) {
                            case CLASS_METHOD:
                            case MODULE_BODY:
                            case CLASS_BODY:
                            case METACLASS_BODY:
                                // FIXME: JIT has different module set here M vs MetaM.  Figure out discrepency.
                                // Instance methods when defined within a method which is a singleton should
                                // use the singletons container scope.
                                if (!(self instanceof MetaClass) && self.getMetaClass().isSingleton()) {
                                    return ds.getStaticScope().getModule();
                                }

                                // This is a similar scenario as the FIXME above that was added
                                // in b65a5842ecf56ca32edc2a17800968f021b6a064. At that time,
                                // I was wondering if it would affect this site here and looks
                                // like it does.
                                return self instanceof RubyModule ? (RubyModule) self : self.getMetaClass();

                            case INSTANCE_METHOD:
                                return self.getMetaClass();

                            case SCRIPT_BODY:
                                return currDynScope.getStaticScope().getModule();

                            default:
                                throw new RuntimeException("Should not get here! scopeType is " + scopeType);
                        }
                    }
                    break;
            }
        }

        throw new RuntimeException("Should not get here!");
    }

    public static RubyBoolean isBlockGiven(ThreadContext context, Object blk) {
        if (blk instanceof RubyProc) blk = ((RubyProc) blk).getBlock();
        if (blk instanceof RubyNil) blk = Block.NULL_BLOCK;
        return asBoolean(context,  ((Block) blk).isGiven() );
    }

    @JIT @Interp
    public static IRubyObject receiveRestArg(ThreadContext context, IRubyObject[] args, IRubyObject keywords, int required, int argIndex) {
        int argsLength = args.length + (keywords != UNDEFINED ? -1 : 0);

        if (required == 0 && argsLength == args.length ) return RubyArray.newArray(context.runtime, args);

        int remainingArguments = argsLength - required;
        if (remainingArguments <= 0) return newEmptyArray(context);

        return RubyArray.newArrayMayCopy(context.runtime, args, argIndex, remainingArguments);
    }

    @JIT @Interp
    public static IRubyObject receivePostReqdArg(ThreadContext context, IRubyObject[] args, IRubyObject keywords,
                                                 int pre, int opt, boolean rest, int post, int argIndex) {
        int required = pre + post;
        // FIXME: Once we extract kwargs from rest of args processing we can delete this extract and n calc.
        int n = keywords != UNDEFINED ? args.length - 1 : args.length;
        int remaining = n - pre;       // we know we have received all pre args by post receives.

        if (remaining < post) {        // less args available than post args need
            if (pre + argIndex >= n) { // argument is past end of arg list
                return context.nil;
            } else {
                return args[pre + argIndex];
            }
        }

        // At this point we know we have enough arguments left for post without worrying about AIOOBE.

        if (rest) {                      // we can read from back since we will take all args we can get.
            return args[n - post + argIndex];
        } else if (n > required + opt) { // we filled all opt so we can read from front (and avoid excess args case from proc).
            return args[pre + opt + argIndex];
        } else {                         // partial opts filled in too few args so we can read from end.
            return args[n - post + argIndex];
        }
    }

    @JIT @Interp
    public static IRubyObject receiveOptArg(IRubyObject[] args, IRubyObject keywords, int requiredArgs,
                                            int preArgs, int argIndex) {
        int optArgIndex = argIndex;  // which opt arg we are processing? (first one has index 0, second 1, ...).
        int argsLength = keywords != UNDEFINED ? args.length - 1 : args.length;

        if (requiredArgs + optArgIndex >= argsLength) return UNDEFINED; // No more args left

        return args[preArgs + optArgIndex];
    }

    public static IRubyObject getPreArgSafe(ThreadContext context, IRubyObject[] args, int argIndex) {
        IRubyObject result;
        result = argIndex < args.length ? args[argIndex] : context.nil; // SSS FIXME: This check is only required for closures, not methods
        return result;
    }

    @JIT
    public static IRubyObject receiveKeywordArg(ThreadContext context, IRubyObject keywords, String id) {
        return receiveKeywordArg(keywords, asSymbol(context, id));
    }

    @Interp
    public static IRubyObject receiveKeywordArg(IRubyObject keywords, RubySymbol key) {
        if (keywords == UNDEFINED) return UNDEFINED;

        IRubyObject value = ((RubyHash) keywords).delete(key);

        return value == null ? UNDEFINED : value;
    }

    @JIT
    public static IRubyObject keywordRestOnHash(ThreadContext context, IRubyObject rest) {
        TypeConverter.checkType(context, rest, hashClass(context));
        return ((RubyHash) rest).dupFast(context);
    }

    @JIT @Interp
    public static IRubyObject receiveKeywordRestArg(ThreadContext context, IRubyObject keywords) {
        return keywords == UNDEFINED ? newSmallHash(context) : (RubyHash) keywords;
    }

    public static IRubyObject setCapturedVar(ThreadContext context, IRubyObject matchRes, String id) {
        if (matchRes.isNil()) return context.nil;

        IRubyObject backref = context.getBackRef();

        return RubyRegexp.nth_match(((RubyMatchData) backref).getNameToBackrefNumber(id), backref);
    }

    @JIT // for JVM6
    public static IRubyObject instanceSuperSplatArgs(ThreadContext context, IRubyObject self, String methodName, RubyModule definingModule, IRubyObject[] args, Block block, boolean[] splatMap) {
        return instanceSuper(context, self, methodName, definingModule, splatArguments(args, splatMap), block);
    }

    @JIT // for JVM6
    public static IRubyObject instanceSuperIterSplatArgs(ThreadContext context, IRubyObject self, String methodName, RubyModule definingModule, IRubyObject[] args, Block block, boolean[] splatMap) {
        return instanceSuperIter(context, self, methodName, definingModule, splatArguments(args, splatMap), block);
    }

    @Interp
    public static IRubyObject instanceSuper(ThreadContext context, IRubyObject self, String id, RubyModule definingModule, IRubyObject[] args, Block block) {
        CacheEntry entry = getSuperMethodEntry(id, definingModule);
        DynamicMethod method = entry.method;

        if (method instanceof InstanceMethodInvoker && self instanceof JavaProxy) {
            return javaProxySuper(
                    context,
                    (JavaProxy) self,
                    id,
                    (RubyClass) definingModule,
                    args,
                    (InstanceMethodInvoker) method);
        }

        if (method.isUndefined()) {
            return Helpers.callMethodMissing(context, self, method.getVisibility(), id, CallType.SUPER, args, block);
        }

        return method.call(context, self, entry.sourceModule, id, args, block);
    }

    /**
     * Perform a super invocation against a Java proxy, using proxy logic to locate and invoke the appropriate shim
     * method.
     *
     * This duplicates some logic from InstanceMethodInvoker.call and JavaMethod.tryProxyInvocation in order to properly
     * retrieve the superclass method from the caller's point of view. See GH-6718.
     *
     * @param context the current context
     * @param self the proxy wrapper
     * @param id the method name
     * @param definingModule the module in which the calling method is defined
     * @param args arguments to the call
     * @param superMethod the invoker for the super method found using using Ruby super logic
     * @return the result of invoking the super method via a shim method
     */
    private static IRubyObject javaProxySuper(ThreadContext context, JavaProxy self, String id, RubyClass definingModule, IRubyObject[] args, InstanceMethodInvoker superMethod) {
        Object javaInvokee = self.getObject();

        JavaMethod javaMethod = (JavaMethod) superMethod.findCallable(self, id, args, args.length);

        Object[] newArgs = RubyToJavaInvoker.convertArguments(javaMethod, args);

        JavaProxyClass jpc = JavaProxyClass.getProxyClass(context.runtime, definingModule);

        if (jpc != null) {
            // self is a Java subclass, need to do a bit more logic to dispatch the right method
            JavaProxyMethod jpm = jpc.getMethod(id, javaMethod.getParameterTypes());

            if (jpm != null && jpm.hasSuperImplementation()) {
                return javaMethod.invokeDirectSuperWithExceptionHandling(context, jpm.getSuperMethod(), javaInvokee, newArgs);
            }
        }

        return javaMethod.invokeDirectWithExceptionHandling(context, javaMethod.getValue(), javaInvokee, newArgs);
    }

    @Interp
    public static IRubyObject instanceSuperIter(ThreadContext context, IRubyObject self, String id, RubyModule definingModule, IRubyObject[] args, Block block) {
        try {
            return instanceSuper(context, self, id, definingModule, args, block);
        } finally {
            block.escape();
        }
    }

    private static CacheEntry getSuperMethodEntry(String id, RubyModule definingModule) {
        RubyClass superClass = definingModule.getMethodLocation().getSuperClass();
        return superClass != null ? superClass.searchWithCache(id) : CacheEntry.NULL_CACHE;
    }

    @JIT // for JVM6
    public static IRubyObject classSuperSplatArgs(ThreadContext context, IRubyObject self, String methodName, RubyModule definingModule, IRubyObject[] args, Block block, boolean[] splatMap) {
        return classSuper(context, self, methodName, definingModule, splatArguments(args, splatMap), block);
    }

    @JIT // for JVM6
    public static IRubyObject classSuperIterSplatArgs(ThreadContext context, IRubyObject self, String methodName, RubyModule definingModule, IRubyObject[] args, Block block, boolean[] splatMap) {
        return classSuperIter(context, self, methodName, definingModule, splatArguments(args, splatMap), block);
    }

    @Interp
    public static IRubyObject classSuper(ThreadContext context, IRubyObject self, String id, RubyModule definingModule, IRubyObject[] args, Block block) {
        CacheEntry entry = getSuperMethodEntry(id, definingModule.getMetaClass());
        DynamicMethod method = entry.method;

        if (method.isUndefined()) {
            return Helpers.callMethodMissing(context, self, method.getVisibility(), id, CallType.SUPER, args, block);
        }

        return method.call(context, self, entry.sourceModule, id, args, block);
    }

    @Interp
    public static IRubyObject classSuperIter(ThreadContext context, IRubyObject self, String id, RubyModule definingModule, IRubyObject[] args, Block block) {
        try {
            return classSuper(context, self, id, definingModule, args, block);
        } finally {
            block.escape();
        }
    }

    @JIT
    public static IRubyObject unresolvedSuperSplatArgs(ThreadContext context, IRubyObject self, IRubyObject[] args, Block block, boolean[] splatMap) {
        return unresolvedSuper(context, self, splatArguments(args, splatMap), block);
    }

    @JIT
    public static IRubyObject unresolvedSuperIterSplatArgs(ThreadContext context, IRubyObject self, IRubyObject[] args, Block block, boolean[] splatMap) {
        return unresolvedSuperIter(context, self, splatArguments(args, splatMap), block);
    }

    @Interp
    public static IRubyObject unresolvedSuper(ThreadContext context, IRubyObject self, IRubyObject[] args, Block block) {
        // We have to rely on the frame stack to find the implementation class
        RubyModule klazz = context.getFrameKlazz();
        String methodName = context.getFrameName();

        Helpers.checkSuperDisabledOrOutOfMethod(context, klazz, methodName);

        RubyClass superClass = searchNormalSuperclass(klazz);
        CacheEntry entry = superClass != null ? superClass.searchWithCache(methodName) : CacheEntry.NULL_CACHE;

        IRubyObject rVal;
        if (entry.method.isUndefined()) {
            rVal = Helpers.callMethodMissing(context, self, entry.method.getVisibility(), methodName, CallType.SUPER, args, block);
        } else {
            rVal = entry.method.call(context, self, entry.sourceModule, methodName, args, block);
        }

        return rVal;
    }

    @Interp
    public static IRubyObject unresolvedSuperIter(ThreadContext context, IRubyObject self, IRubyObject[] args, Block block) {
        try {
            return unresolvedSuper(context, self, args, block);
        } finally {
            block.escape();
        }
    }

    // MRI: vm_search_normal_superclass
    private static RubyClass searchNormalSuperclass(RubyModule klazz) {
        // Unwrap refinements, since super should always dispatch back to the refined class
        if (klazz.isIncluded()
                && klazz.getOrigin().isRefinement()) {
            klazz = klazz.getOrigin();
        }
        klazz = klazz.getMethodLocation();
        return klazz.getSuperClass();
    }

    public static IRubyObject zSuperSplatArgs(ThreadContext context, IRubyObject self, IRubyObject[] args, Block block, boolean[] splatMap) {
        if (block == null || !block.isGiven()) block = context.getFrameBlock();
        return unresolvedSuper(context, self, splatArguments(args, splatMap), block);
    }

    public static IRubyObject zSuper(ThreadContext context, IRubyObject self, IRubyObject[] args, Block block) {
        if (block == null || !block.isGiven()) block = context.getFrameBlock();
        return unresolvedSuper(context, self, args, block);
    }

    public static IRubyObject[] splatArguments(IRubyObject[] args, boolean[] splatMap) {
        if (splatMap != null && splatMap.length > 0) {
            int count = 0;
            for (int i = 0; i < splatMap.length; i++) {
                // make sure arg is still an array (zsuper can get have any args changed before it is called).
                count += splatMap[i] && args[i] instanceof RubyArray ? ((RubyArray)args[i]).size() : 1;
            }

            IRubyObject[] newArgs = new IRubyObject[count];
            int actualOffset = 0;
            for (int i = 0; i < splatMap.length; i++) {
                if (splatMap[i] && args[i] instanceof RubyArray) {
                    RubyArray ary = (RubyArray) args[i];
                    for (int j = 0; j < ary.size(); j++) {
                        newArgs[actualOffset++] = ary.eltOk(j);
                    }
                } else {
                    newArgs[actualOffset++] = args[i];
                }
            }

            args = newArgs;
        }
        return args;
    }

    public static String encodeSplatmap(boolean[] splatmap) {
        if (splatmap == null) return "";
        StringBuilder builder = new StringBuilder();
        for (boolean b : splatmap) {
            builder.append(b ? '1' : '0');
        }
        return builder.toString();
    }

    public static boolean[] decodeSplatmap(String splatmapString) {
        boolean[] splatMap;
        if (splatmapString.length() > 0) {
            splatMap = new boolean[splatmapString.length()];

            for (int i = 0; i < splatmapString.length(); i++) {
                if (splatmapString.charAt(i) == '1') {
                    splatMap[i] = true;
                }
            }
        } else {
            splatMap = null;
        }
        return splatMap;
    }

    public static boolean[] buildSplatMap(Operand[] args) {
        boolean[] splatMap = null;

        for (int i = 0; i < args.length; i++) {
            Operand operand = args[i];
            if (operand instanceof Splat) {
                if (splatMap == null) splatMap = new boolean[args.length];
                splatMap[i] = true;
            }
        }

        return splatMap;
    }

    public static boolean anyTrue(boolean[] booleans) {
        for (boolean b : booleans) if (b) return true;
        return false;
    }

    public static boolean needsSplatting(boolean[] splatmap) {
        return splatmap != null && splatmap.length > 0 && anyTrue(splatmap);
    }

    public static final Type[] typesFromSignature(Signature signature) {
        Type[] types = new Type[signature.argCount()];
        for (int i = 0; i < signature.argCount(); i++) {
            types[i] = Type.getType(signature.argType(i));
        }
        return types;
    }

    @JIT
    public static RubyString newFrozenStringFromRaw(ThreadContext context, String str, String encoding, int cr, String file, int line) {
        return newFrozenString(context, newByteListFromRaw(context.runtime, str, encoding), cr, file, line);
    }

    @JIT
    public static RubyString newFrozenStringFromRaw(ThreadContext context, String str, String encoding, int cr) {
        return newFrozenString(context, newByteListFromRaw(context.runtime, str, encoding), cr);
    }

    @JIT
    public static final ByteList newByteListFromRaw(Ruby runtime, String str, String encoding) {
        return new ByteList(RubyEncoding.encodeISO(str), runtime.getEncodingService().getEncodingFromString(encoding), false);
    }

    @JIT
    public static RubyEncoding retrieveEncoding(ThreadContext context, String name) {
        return context.runtime.getEncodingService().getEncoding(retrieveJCodingsEncoding(context, name));
    }

    @JIT
    public static Encoding retrieveJCodingsEncoding(ThreadContext context, String name) {
        return context.runtime.getEncodingService().findEncodingOrAliasEntry(name.getBytes()).getEncoding();
    }

    @JIT
    public static RubyHash constructHashFromArray(ThreadContext context, IRubyObject[] pairs) {
        int length = pairs.length / 2;
        boolean useSmallHash = length <= 10;

        RubyHash hash = useSmallHash ? newSmallHash(context) : newHash(context);

        for (int i = 0; i < pairs.length;) {
            if (useSmallHash) {
                hash.fastASetSmall(context.runtime, pairs[i++], pairs[i++], true);
            } else {
                hash.fastASet(context.runtime, pairs[i++], pairs[i++], true);
            }

        }

        return hash;
    }

    @JIT
    public static RubyHash dupKwargsHashAndPopulateFromArray(ThreadContext context, RubyHash dupHash, IRubyObject[] pairs) {
        Ruby runtime = context.runtime;
        RubyHash hash = dupHash.dupFast(context);

        for (int i = 0; i < pairs.length;) {
            hash.fastASetCheckString(runtime, pairs[i++], pairs[i++]);
        }

        return hash;
    }

    @JIT
    public static IRubyObject searchConst(ThreadContext context, StaticScope staticScope, String constName, boolean noPrivateConsts) {
<<<<<<< HEAD
        RubyModule object = objectClass(context);
        IRubyObject constant = staticScope == null ?
                object.getConstant(context, constName) : staticScope.getScopedConstant(context, constName);
=======
        IRubyObject constant = staticScope.getConstantInner(constName);
>>>>>>> f468e96f

        // Inheritance lookup
        RubyModule module = null;
        if (constant == null) {
<<<<<<< HEAD
            // SSS FIXME: Is this null check case correct?
            module = staticScope == null ? object : staticScope.getModule();
            constant = noPrivateConsts ?
                    module.getConstantFromNoConstMissing(context, constName, false) :
                    module.getConstantNoConstMissing(context, constName);
=======
            module = staticScope.getModule();
            constant = noPrivateConsts ?
                    module.getConstantFromNoConstMissing(constName, false) :
                    module.getConstantNoConstMissing(constName);
>>>>>>> f468e96f
        }

        // Call const_missing or cache
        return constant != null ?
                constant : module.callMethod(context, "const_missing", context.runtime.fastNewSymbol(constName));
    }

    @JIT
    public static IRubyObject inheritedSearchConst(ThreadContext context, IRubyObject cmVal, String constName, boolean noPrivateConsts) {
        if (!(cmVal instanceof RubyModule module)) throw typeError(context, "", cmVal, " is not a class/module");

        IRubyObject constant = noPrivateConsts ?
                module.getConstantFromNoConstMissing(context, constName, false) :
                module.getConstantNoConstMissing(context, constName);

        return constant == null ? UNDEFINED : constant;
    }

    @JIT
    public static IRubyObject lexicalSearchConst(ThreadContext context, StaticScope staticScope, String constName) {
        IRubyObject constant = staticScope.getScopedConstant(context, constName);

        if (constant == null) {
            constant = UNDEFINED;
        }

        return constant;
    }

    public static IRubyObject setInstanceVariable(IRubyObject self, IRubyObject value, String name) {
        return self.getInstanceVariables().setInstanceVariable(name, value);
    }

    /**
     * Construct a new DynamicMethod to wrap the given IRModuleBody and singletonizable object. Used by interpreter.
     */
    @Interp
    public static DynamicMethod newInterpretedMetaClass(ThreadContext context, IRScope metaClassBody, IRubyObject obj) {
        RubyClass singletonClass = newMetaClassFromIR(context, metaClassBody.getStaticScope(), obj, metaClassBody.maybeUsingRefinements());

        return new InterpretedIRBodyMethod(metaClassBody, singletonClass);
    }

    /**
     * Construct a new DynamicMethod to wrap the given IRModuleBody and singletonizable object. Used by JIT.
     */
    @JIT
    public static DynamicMethod newCompiledMetaClass(ThreadContext context, MethodHandle handle, StaticScope scope, IRubyObject obj, int line, boolean refinements, boolean dynscopeEliminated) {
        RubyClass singletonClass = newMetaClassFromIR(context, scope, obj, refinements);

        return new CompiledIRNoProtocolMethod(handle, scope, scope.getFile(), line,
                singletonClass, !dynscopeEliminated);
    }

    private static RubyClass newMetaClassFromIR(ThreadContext context, StaticScope scope, IRubyObject obj, boolean refinements) {
        RubyClass singletonClass = obj.singletonClass(context);

        scope.setModule(singletonClass);

        if (refinements) scope.captureParentRefinements(context);

        return singletonClass;
    }

    @JIT
    public static DynamicMethod newCompiledModuleBody(ThreadContext context, MethodHandle handle, String id, int line,
                                                      StaticScope scope, Object rubyContainer, boolean maybeRefined) {
        RubyModule newRubyModule = newRubyModuleFromIR(context, id, scope, rubyContainer, maybeRefined);

        return new CompiledIRMethod(handle,id, line, scope, Visibility.PUBLIC, newRubyModule);
    }

    @Interp @JIT
    public static RubyModule newRubyModuleFromIR(ThreadContext context, String id, StaticScope scope,
                                                 Object rubyContainer, boolean maybeRefined) {
        if (!(rubyContainer instanceof RubyModule)) throw typeError(context, "no outer class/module");

        RubyModule newRubyModule = ((RubyModule) rubyContainer).defineOrGetModuleUnder(context, id, scope.getFile(), context.getLine() + 1);
        scope.setModule(newRubyModule);

        if (maybeRefined) scope.captureParentRefinements(context);

        return newRubyModule;
    }

    @JIT
    public static DynamicMethod newCompiledClassBody(ThreadContext context, MethodHandle handle, String id, int line,
                                                     StaticScope scope, Object container,
                                                     Object superClass, boolean maybeRefined) {
        RubyModule newRubyClass = newRubyClassFromIR(context, id, scope, superClass, container, maybeRefined);

        return new CompiledIRMethod(handle, id, line, scope, Visibility.PUBLIC, newRubyClass);
    }

    @Interp
    public static RubyModule newRubyClassFromIR(ThreadContext context, String id, StaticScope scope, Object superClass,
                                                Object container, boolean maybeRefined) {
        if (!(container instanceof RubyModule)) throw typeError(context, "no outer class/module");

        RubyClass sc;
        if (superClass == UNDEFINED) {
            sc = null;
        } else {
            RubyClass.checkInheritable(context, (IRubyObject) superClass);

            sc = (RubyClass) superClass;
        }

        RubyModule newRubyClass = ((RubyModule)container).defineClassUnder(context, id, sc, null, scope.getFile(), context.getLine() + 1);

        scope.setModule(newRubyClass);

        if (maybeRefined) scope.captureParentRefinements(context);

        return newRubyClass;
    }

    @Interp
    public static void defInterpretedClassMethod(ThreadContext context, IRScope method, IRubyObject obj) {
        context.setLine(method.getLine());
        String id = method.getId();
        RubyClass rubyClass = checkClassForDef(context, id, obj);

        if (method.maybeUsingRefinements()) method.getStaticScope().captureParentRefinements(context);

        DynamicMethod newMethod;
        if (instanceConfig(context).getCompileMode() == RubyInstanceConfig.CompileMode.OFF) {
            newMethod = new InterpretedIRMethod(method, Visibility.PUBLIC, rubyClass);
        } else {
            newMethod = new MixedModeIRMethod(method, Visibility.PUBLIC, rubyClass);
        }

        rubyClass.addMethod(context, id, newMethod);
        if (!rubyClass.isRefinement()) obj.callMethod(context, "singleton_method_added", method.getName());
    }

    @JIT
    public static void defCompiledClassMethod(ThreadContext context, MethodHandle handle, String id, int line,
                                              StaticScope scope, String encodedArgumentDescriptors,
                                              IRubyObject obj, boolean maybeRefined, boolean receivesKeywordArgs,
                                              boolean needsToFindImplementer) {
        context.setLine(line);
        RubyClass rubyClass = checkClassForDef(context, id, obj);

        if (maybeRefined) scope.captureParentRefinements(context);

        // FIXME: needs checkID and proper encoding to force hard symbol
        rubyClass.addMethod(context, id,
                new CompiledIRMethod(handle, null, -1, id, line, scope, Visibility.PUBLIC, rubyClass,
                        encodedArgumentDescriptors, receivesKeywordArgs, needsToFindImplementer));

        if (!rubyClass.isRefinement()) {
            // FIXME: needs checkID and proper encoding to force hard symbol
            obj.callMethod(context, "singleton_method_added", asSymbol(context, id));
        }
    }

    @JIT
    public static void defCompiledClassMethod(ThreadContext context, MethodHandle variable, MethodHandle specific,
                                              int specificArity, String id, int line, StaticScope scope,
                                              String encodedArgumentDescriptors,
                                              IRubyObject obj, boolean maybeRefined, boolean receivesKeywordArgs,
                                              boolean needsToFindImplementer) {
        context.setLine(line);
        RubyClass rubyClass = checkClassForDef(context, id, obj);

        if (maybeRefined) scope.captureParentRefinements(context);

        rubyClass.addMethod(context, id, new CompiledIRMethod(variable, specific, specificArity, id, line, scope,
                Visibility.PUBLIC, rubyClass, encodedArgumentDescriptors, receivesKeywordArgs, needsToFindImplementer));

        if (!rubyClass.isRefinement()) obj.callMethod(context, "singleton_method_added", asSymbol(context, id));
    }

    private static RubyClass checkClassForDef(ThreadContext context, String id, IRubyObject obj) {
        if (obj instanceof RubyFixnum || obj instanceof RubySymbol || obj instanceof RubyFloat) {
            throw typeError(context, str(context.runtime, "can't define singleton method \"",
                    ids(context.runtime, id), "\" for ", obj.getMetaClass().rubyBaseName()));
        }

        // if (obj.isFrozen()) throw context.runtime.newFrozenError("object");

        return obj.singletonClass(context);
    }

    @Interp
    public static void defInterpretedInstanceMethod(ThreadContext context, IRScope method, DynamicScope currDynScope, IRubyObject self) {
        context.setLine(method.getLine());
        RubySymbol methodName = method.getName();
        RubyModule rubyClass = findInstanceMethodContainer(context, currDynScope, self);

        Visibility currVisibility = context.getCurrentVisibility();
        Visibility newVisibility = Helpers.performNormalMethodChecksAndDetermineVisibility(context, rubyClass, methodName, currVisibility);

        if (method.maybeUsingRefinements()) method.getStaticScope().captureParentRefinements(context);

        DynamicMethod newMethod = instanceConfig(context).getCompileMode() == RubyInstanceConfig.CompileMode.OFF ?
            new InterpretedIRMethod(method, newVisibility, rubyClass) : new MixedModeIRMethod(method, newVisibility, rubyClass);

        Helpers.addInstanceMethod(rubyClass, methodName, newMethod, currVisibility, context);
    }

    @JIT
    public static void defCompiledInstanceMethod(ThreadContext context, MethodHandle handle, String id, int line,
                                                 StaticScope scope, String encodedArgumentDescriptors,
                                                 DynamicScope currDynScope, IRubyObject self, boolean maybeRefined,
                                                 boolean receivesKeywordArgs, boolean needsToFindImplementer) {
        context.setLine(line);
        RubySymbol methodName = asSymbol(context, id);
        RubyModule clazz = findInstanceMethodContainer(context, currDynScope, self);

        Visibility currVisibility = context.getCurrentVisibility();
        Visibility newVisibility = Helpers.performNormalMethodChecksAndDetermineVisibility(context, clazz, methodName, currVisibility);

        if (maybeRefined) scope.captureParentRefinements(context);

        DynamicMethod newMethod = new CompiledIRMethod(handle, null, -1, id, line, scope,
                newVisibility, clazz, encodedArgumentDescriptors, receivesKeywordArgs, needsToFindImplementer);

        // FIXME: needs checkID and proper encoding to force hard symbol
        Helpers.addInstanceMethod(clazz, methodName, newMethod, currVisibility, context);
    }

    @JIT
    public static void defCompiledInstanceMethod(ThreadContext context, MethodHandle variable, MethodHandle specific,
                                                 int specificArity, String id, int line, StaticScope scope,
                                                 String encodedArgumentDescriptors,
                                                 DynamicScope currDynScope, IRubyObject self, boolean maybeRefined,
                                                 boolean receivesKeywordArgs, boolean needsToFindImplementer) {
        context.setLine(line);
        RubySymbol methodName = asSymbol(context, id);
        RubyModule clazz = findInstanceMethodContainer(context, currDynScope, self);

        Visibility currVisibility = context.getCurrentVisibility();
        Visibility newVisibility = Helpers.performNormalMethodChecksAndDetermineVisibility(context, clazz, methodName, currVisibility);

        if (maybeRefined) scope.captureParentRefinements(context);

        DynamicMethod newMethod = new CompiledIRMethod(variable, specific, specificArity, id, line, scope,
                newVisibility, clazz, encodedArgumentDescriptors, receivesKeywordArgs, needsToFindImplementer);

        // FIXME: needs checkID and proper encoding to force hard symbol
        Helpers.addInstanceMethod(clazz, methodName, newMethod, currVisibility, context);
    }
    
    @JIT
    public static IRubyObject invokeModuleBody(ThreadContext context, DynamicMethod method) {
        RubyModule implClass = method.getImplementationClass();

        return method.call(context, implClass, implClass, "", Block.NULL_BLOCK);
    }

    @JIT
    public static RubyRegexp newDynamicRegexp(ThreadContext context, IRubyObject[] pieces, int embeddedOptions) {
        RegexpOptions options = RegexpOptions.fromEmbeddedOptions(embeddedOptions);
        RubyString pattern = RubyRegexp.preprocessDRegexp(context, options, pieces);
        RubyRegexp re = RubyRegexp.newDRegexp(context.runtime, pattern, options);
        re.setLiteral();

        return re;
    }

    @JIT
    public static RubyRegexp newDynamicRegexp(ThreadContext context, IRubyObject arg0, int embeddedOptions) {
        RegexpOptions options = RegexpOptions.fromEmbeddedOptions(embeddedOptions);
        RubyString pattern = RubyRegexp.preprocessDRegexp(context, options, arg0);
        RubyRegexp re = RubyRegexp.newDRegexp(context.runtime, pattern, options);
        re.setLiteral();

        return re;
    }

    @JIT
    public static RubyRegexp newDynamicRegexp(ThreadContext context, IRubyObject arg0, IRubyObject arg1, int embeddedOptions) {
        RegexpOptions options = RegexpOptions.fromEmbeddedOptions(embeddedOptions);
        RubyString pattern = RubyRegexp.preprocessDRegexp(context, options, arg0, arg1);
        RubyRegexp re = RubyRegexp.newDRegexp(context.runtime, pattern, options);
        re.setLiteral();

        return re;
    }

    @JIT
    public static RubyRegexp newDynamicRegexp(ThreadContext context, IRubyObject arg0, IRubyObject arg1, IRubyObject arg2, int embeddedOptions) {
        RegexpOptions options = RegexpOptions.fromEmbeddedOptions(embeddedOptions);
        RubyString pattern = RubyRegexp.preprocessDRegexp(context, options, arg0, arg1, arg2);
        RubyRegexp re = RubyRegexp.newDRegexp(context.runtime, pattern, options);
        re.setLiteral();

        return re;
    }

    @JIT
    public static RubyRegexp newDynamicRegexp(ThreadContext context, IRubyObject arg0, IRubyObject arg1, IRubyObject arg2, IRubyObject arg3, int embeddedOptions) {
        RegexpOptions options = RegexpOptions.fromEmbeddedOptions(embeddedOptions);
        RubyString pattern = RubyRegexp.preprocessDRegexp(context, options, arg0, arg1, arg2, arg3);
        RubyRegexp re = RubyRegexp.newDRegexp(context.runtime, pattern, options);
        re.setLiteral();

        return re;
    }

    @JIT
    public static RubyRegexp newDynamicRegexp(ThreadContext context, IRubyObject arg0, IRubyObject arg1, IRubyObject arg2, IRubyObject arg3, IRubyObject arg4, int embeddedOptions) {
        RegexpOptions options = RegexpOptions.fromEmbeddedOptions(embeddedOptions);
        RubyString pattern = RubyRegexp.preprocessDRegexp(context, options, arg0, arg1, arg2, arg3, arg4);
        RubyRegexp re = RubyRegexp.newDRegexp(context.runtime, pattern, options);
        re.setLiteral();

        return re;
    }

    public static RubyRegexp newLiteralRegexp(ThreadContext context, ByteList source, RegexpOptions options) {
        RubyRegexp re = RubyRegexp.newRegexp(context.runtime, source, options);
        re.setLiteral();
        return re;
    }

    @JIT
    public static RubyRegexp newLiteralRegexp(ThreadContext context, ByteList source, int embeddedOptions) {
        return newLiteralRegexp(context, source, RegexpOptions.fromEmbeddedOptions(embeddedOptions));
    }

    @JIT
    public static RubyArray irSplat(ThreadContext context, IRubyObject ary) {
        int callInfo = ThreadContext.resetCallInfo(context);
        IRubyObject tmp = TypeConverter.convertToTypeWithCheck(context, ary, arrayClass(context), sites(context).to_a_checked);
        RubyArray<?> result;
        if (tmp.isNil()) {
            result = newArray(context, ary);
            context.callInfo = callInfo;
        } else if (true /**RTEST(flag)**/) { // this logic is only used for bare splat, and MRI dups
            result = (RubyArray<?>) ((RubyArray)tmp).aryDup();

            // We have concat'd an empty keyword rest.   This comes from MERGE_KEYWORDS noticing it is empty.
            if (result.last(context) == UNDEFINED) {
                result.pop(context);
                context.callInfo |= callInfo | CALL_KEYWORD_EMPTY;
            }
        }
        return result;
    }

    /**
     * Call to_ary to get Array or die typing.  The optionally dup it if specified.  Some conditional
     * cases in compiler we know we are safe in not-duping.  This method is the same impl as MRIs
     * splatarray instr in the YARV instruction set.
     */
    @JIT @Interp
    public static RubyArray splatArray(ThreadContext context, IRubyObject ary, boolean dupArray) {
        IRubyObject tmp = TypeConverter.convertToTypeWithCheck(context, ary, arrayClass(context), sites(context).to_a_checked);

        if (tmp.isNil()) return newArray(context, ary);
        if (dupArray) return ((RubyArray<?>) tmp).aryDup();

        return (RubyArray<?>) tmp;
    }

    /**
     * Call to_ary to get Array or die typing.  The optionally dup it if specified.  Some conditional
     * cases in compiler we know we are safe in not-duping.  This method is the same impl as MRIs
     * splatarray instr in the YARV instruction set.
     */
    @JIT @Interp
    public static RubyArray splatArray(ThreadContext context, IRubyObject ary) {
        IRubyObject tmp = TypeConverter.convertToTypeWithCheck(context, ary, arrayClass(context), sites(context).to_a_checked);

        if (tmp.isNil()) return newArray(context, ary);

        return (RubyArray<?>) tmp;
    }

    /**
     * Call to_ary to get Array or die typing.  The optionally dup it if specified.  Some conditional
     * cases in compiler we know we are safe in not-duping.  This method is the same impl as MRIs
     * splatarray instr in the YARV instruction set.
     */
    @JIT @Interp
    public static RubyArray splatArrayDup(ThreadContext context, IRubyObject ary) {
        IRubyObject tmp = TypeConverter.convertToTypeWithCheck(context, ary, arrayClass(context), sites(context).to_a_checked);

        return tmp.isNil() ? newArray(context, ary) : ((RubyArray<?>) tmp).aryDup();
    }

    public static IRubyObject irToAry(ThreadContext context, IRubyObject value) {
        return value instanceof RubyArray ? value : RubyArray.aryToAry(context, value);
    }

    public static int irReqdArgMultipleAsgnIndex(int n,  int preArgsCount, int index, int postArgsCount) {
        if (preArgsCount == -1) {
            return index < n ? index : -1;
        } else {
            int remaining = n - preArgsCount;
            if (remaining <= index) {
                return -1;
            } else {
                return (remaining > postArgsCount) ? n - postArgsCount + index : preArgsCount + index;
            }
        }
    }

    public static IRubyObject irReqdArgMultipleAsgn(ThreadContext context, RubyArray rubyArray, int preArgsCount, int index, int postArgsCount) {
        int i = irReqdArgMultipleAsgnIndex(rubyArray.getLength(), preArgsCount, index, postArgsCount);
        return i == -1 ? context.nil : rubyArray.entry(i);
    }

    public static IRubyObject irNot(ThreadContext context, IRubyObject obj) {
        return asBoolean(context, !(obj.isTrue()));
    }

    @JIT
    public static RaiseException newRequiredKeywordArgumentError(ThreadContext context, String id) {
        return argumentError(context, str(context.runtime, "missing keyword: ", ids(context.runtime, id)));
    }

    public static void pushExitBlock(ThreadContext context, Block blk) {
        context.runtime.pushEndBlock(context.runtime.newProc(LAMBDA, blk));
    }

    @JIT
    public static void pushExitBlock(ThreadContext context, Object blk) {
        context.runtime.pushEndBlock(context.runtime.newProc(LAMBDA, getBlockFromObject(context, blk)));
    }

    @JIT
    public static FunctionalCachingCallSite newFunctionalCachingCallSite(String name) {
        return new FunctionalCachingCallSite(name);
    }

    public static ProfilingCachingCallSite newProfilingCachingCallSite(CallType callType, String name, IRScope scope, long callSiteId) {
        return new ProfilingCachingCallSite(callType, name, scope, callSiteId);
    }

    @JIT
    public static MonomorphicCallSite newMonomorphicCallSite(String name) {
        return new MonomorphicCallSite(name);
    }

    @JIT
    public static VariableCachingCallSite newVariableCachingCallSite(String name) {
        return new VariableCachingCallSite(name);
    }

    @JIT
    public static RefinedCachingCallSite newRefinedCachingCallSite(String name, StaticScope scope, String callType) {
        return new RefinedCachingCallSite(name, scope, CallType.valueOf(callType));
    }

    @JIT
    public static IRScope decodeScopeFromBytes(Ruby runtime, byte[] scopeBytes, String filename) {
        try {
            return IRReader.load(runtime.getIRManager(), new IRReaderStream(runtime.getIRManager(), scopeBytes, filename));
        } catch (IOException ioe) {
            // should not happen for bytes
            return null;
        }
    }

    @JIT
    public static VariableAccessor getVariableAccessorForRead(IRubyObject object, String name) {
        return ((RubyBasicObject)object).getMetaClass().getRealClass().getVariableAccessorForRead(name);
    }

    @JIT
    public static VariableAccessor getVariableAccessorForWrite(IRubyObject object, String name) {
        return ((RubyBasicObject)object).getMetaClass().getRealClass().getVariableAccessorForWrite(name);
    }

    @JIT
    public static RubyFixnum getArgScopeDepth(ThreadContext context, StaticScope currScope) {
        int i = 0;
        while (!currScope.isArgumentScope()) {
            currScope = currScope.getEnclosingScope();
            i++;
        }
        return asFixnum(context, i);
    }

    public static IRubyObject[] toAry(ThreadContext context, IRubyObject[] args) {
        IRubyObject ary;
        if (args.length == 1 && (ary = Helpers.aryOrToAry(context, args[0])) != context.nil) {
            if (!(ary instanceof RubyArray)) throw typeError(context, "", args[0], "#to_ary should return Array");
            args = ((RubyArray) ary).toJavaArray(context);
        }
        return args;
    }

    // This is always for PROC type
    private static IRubyObject[] prepareProcArgs(ThreadContext context, Block b, IRubyObject[] args) {
        if (args.length != 1) return args;

        // Potentially expand single value if it is an array depending on what we are calling.
        return IRRuntimeHelpers.convertValueIntoArgArray(context, args[0], b.getBody().getSignature());
    }

    private static IRubyObject[] prepareBlockArgsInternal(ThreadContext context, Block block, IRubyObject[] args) {
        if (args == null) args = IRubyObject.NULL_ARRAY;

        switch (block.type) {
            case LAMBDA:
                // FIXME: passing a lambda to each_with_index via enumerator seems to need this.
                // This is fairly complicated but we should try and eliminate needing this arg spreading
                // here (test_enum.rb:test_cycle):
                //     cond = ->(x, i) {a << x}
                //     @obj.each_with_index.cycle(2, &cond)
                org.jruby.runtime.Signature sig = block.getBody().getSignature();
                if (sig.arityValue() != -1 && sig.required() != 1) {
                    args = toAry(context, args);
                }

                sig.checkArity(context.runtime, args);
                return args;
            case PROC:
                return prepareProcArgs(context, block, args);
        }

        // FIXME: For NORMAL/THREAD but it is unclear if we really need any keyword logic in here anymore.
        org.jruby.runtime.Signature sig = block.getBody().getSignature();
        if (!sig.isSpreadable()) return args;

        // We get here only when we need both required and optional/rest args
        // (keyword or non-keyword in either case).
        // So, convert a single value to an array if possible.
        args = toAry(context, args);

        // Deal with keyword args that needs special handling
        int needsKwargs = sig.hasKwargs() ? 1 - sig.getRequiredKeywordForArityCount() : 0;
        int required = sig.required();
        int actual = args.length;
        if (needsKwargs == 0 || required > actual) {
            // Nothing to do if we have fewer args in args than what is required
            // The required arg instructions will return nil in those cases.
            return args;
        }

        if (sig.isFixed() && required > 0 && required + needsKwargs != actual) {
            final int len = required + needsKwargs; // Make sure we have a ruby-hash
            IRubyObject[] newArgs = ArraySupport.newCopy(args, len);
            if (actual < len) {
                // Not enough args and we need an empty {} for kwargs processing.
                newArgs[len - 1] = newHash(context);
            } else {
                // We have more args than we need and kwargs is always the last arg.
                newArgs[len - 1] = args[args.length - 1];
            }
            args = newArgs;
        }

        return args;
    }

    /**
     * Check whether incoming args are zero length for a lambda, and no-op for non-lambda.
     *
     * This could probably be simplified to just an arity check with no return value, but returns the
     * incoming args currently for consistency with the other prepares.
     *
     * @param context
     * @param block
     * @param args
     * @return
     */
    @Interp @JIT
    public static IRubyObject[] prepareNoBlockArgs(ThreadContext context, Block block, IRubyObject[] args) {
        if (args == null) args = IRubyObject.NULL_ARRAY;

        if (block.type == LAMBDA) block.getSignature().checkArity(context.runtime, args);

        return args;
    }

    @Interp @JIT
    public static IRubyObject[] prepareSingleBlockArgs(ThreadContext context, Block block, IRubyObject[] args) {
        if (args == null) args = IRubyObject.NULL_ARRAY;

        switch (block.type) {
            case LAMBDA:
                block.getBody().getSignature().checkArity(context.runtime, args);
                return args;
            case PROC:
                if (args.length == 0) {
                    args = context.runtime.getSingleNilArray();
                } else if (args.length == 1) {
                    args = prepareProcArgs(context, block, args);
                } else {
                    args = new IRubyObject[] { args[0] };
                }
        }

        // If there are insufficient args, ReceivePreReqdInstr will return nil
        return args;
    }

    @Interp @JIT
    public static IRubyObject[] prepareFixedBlockArgs(ThreadContext context, Block block, IRubyObject[] args) {
        if (args == null) args = IRubyObject.NULL_ARRAY;

        switch (block.type) {
            case LAMBDA:
                block.getBody().getSignature().checkArity(context.runtime, args);
                return args;
            case PROC:
                return prepareProcArgs(context, block, args);
            default:
                // If we need more than 1 reqd arg, convert a single value to an array if possible.
                // If there are insufficient args, ReceivePreReqdInstr will return nil
                return toAry(context, args);
        }
    }

    // This is the placeholder for scenarios not handled by specialized instructions.
    @Interp @JIT
    public static IRubyObject[] prepareBlockArgs(ThreadContext context, Block block, IRubyObject[] args, boolean usesKwArgs, boolean ruby2Keywords) {
        return prepareBlockArgsInternal(context, block, args);
    }

    private static DynamicScope getNewBlockScope(Block block, boolean pushNewDynScope, boolean reuseParentDynScope) {
        DynamicScope newScope = block.getBinding().getDynamicScope();
        if (pushNewDynScope) return block.allocScope(newScope);

        // Reuse! We can avoid the push only if surrounding vars aren't referenced!
        if (reuseParentDynScope) return newScope;

        // No change
        return null;
    }

    @Interp
    public static DynamicScope pushBlockDynamicScopeIfNeeded(ThreadContext context, Block block, boolean pushNewDynScope, boolean reuseParentDynScope) {
        DynamicScope newScope = getNewBlockScope(block, pushNewDynScope, reuseParentDynScope);
        if (newScope != null) {
            context.pushScope(newScope);
        }
        return newScope;
    }

    @JIT
    public static DynamicScope pushBlockDynamicScopeNew(ThreadContext context, Block block) {
        DynamicScope newScope = block.allocScope(block.getBinding().getDynamicScope());

        context.pushScope(newScope);

        return newScope;
    }

    @JIT
    public static DynamicScope pushBlockDynamicScopeReuse(ThreadContext context, Block block) {
        DynamicScope newScope = block.getBinding().getDynamicScope();

        context.pushScope(newScope);

        return newScope;
    }

    @Interp @JIT
    public static IRubyObject updateBlockState(Block block, IRubyObject self) {
        // SSS FIXME: Why is self null in non-binding-eval contexts?
        if (self == null || block.getEvalType() == EvalType.BINDING_EVAL) {
            // Update self to the binding's self
            self = useBindingSelf(block.getBinding());
        }

        // Return self in case it has been updated
        return self;
    }

    public static IRubyObject useBindingSelf(Binding binding) {
        IRubyObject self = binding.getSelf();
        binding.getFrame().setSelf(self);

        return self;
    }

    /**
     * Create a new Symbol.to_proc for the given symbol name and encoding.
     *
     * @param context
     * @param value
     * @return
     */
    @JIT
    public static RubyProc newSymbolProc(ThreadContext context, ByteList value) {
        return IRRuntimeHelpers.newSymbolProc(context, asSymbol(context, value));
    }

    /**
     * Create a new Symbol.to_proc for the given symbol name and encoding.
     *
     * @param context
     * @param symbol
     * @return
     */
    @Interp
    public static RubyProc newSymbolProc(ThreadContext context, RubySymbol symbol) {
        return (RubyProc) symbol.to_proc(context);
    }

    @JIT
    public static IRubyObject[] singleBlockArgToArray(IRubyObject value) {
        return value instanceof RubyArray ?
                ((RubyArray) value).toJavaArray(value.getRuntime().getCurrentContext()) :
                new IRubyObject[] { value };
    }

    @JIT
    public static Block prepareBlock(ThreadContext context, IRubyObject self, DynamicScope scope, BlockBody body) {
        Binding binding = newFrameScopeBinding(context, self, scope);

        return new Block(body, binding);
    }

    public static Binding newFrameScopeBinding(ThreadContext context, IRubyObject self, DynamicScope scope) {
        Frame frame = context.getCurrentFrame().capture();
        Binding binding = new Binding(self, frame, frame.getVisibility(), scope);
        binding.setMethod(frame.getName());
        return binding;
    }

    public static RubyString newFrozenString(ThreadContext context, ByteList bytelist, int coderange, String file, int line) {
        Ruby runtime = context.runtime;

        if (instanceConfig(context).isDebuggingFrozenStringLiteral()) {
            return RubyString.newDebugFrozenString(runtime, stringClass(context), bytelist, coderange, file, line + 1);
        }

        return runtime.freezeAndDedupString(RubyString.newString(runtime, bytelist, coderange));
    }

    public static RubyString newFrozenString(ThreadContext context, ByteList bytelist, int coderange) {
        Ruby runtime = context.runtime;

        return runtime.freezeAndDedupString(RubyString.newString(runtime, bytelist, coderange));
    }


    public static RubyString newChilledString(ThreadContext context, ByteList bytelist, int coderange, String file, int line) {
        return RubyString.newString(context.runtime, bytelist, coderange).chill();
    }

    @JIT @Interp
    public static RubyString freezeLiteralString(RubyString string) {
        string.setFrozen(true);

        return string;
    }

    @JIT @Interp
    public static RubyString chillLiteralString(RubyString string) {
        string.chill();

        return string;
    }

    @JIT
    public static IRubyObject callOptimizedAref(ThreadContext context, IRubyObject caller, IRubyObject target, RubyString keyStr, CallSite site) {
        return target instanceof RubyHash h && !h.isComparedByIdentity() && ((CachingCallSite) site).isBuiltin(target) ?
                h.op_aref(context, keyStr) : // call directly with cached frozen string
                site.call(context, caller, target, dupString(context, keyStr));
    }

    /**
     * asString using a given call site
     */
    @JIT
    public static RubyString asString(ThreadContext context, IRubyObject caller, IRubyObject target, CallSite site) {
        IRubyObject str = site.call(context, caller, target);
        return str instanceof RubyString string ? string : (RubyString) target.anyToString();
    }

    @JIT
    public static RubyArray newArray(ThreadContext context) {
        return RubyArray.newEmptyArray(context.runtime);
    }

    @JIT
    public static RubyArray newArray(ThreadContext context, IRubyObject obj) {
        return Create.newArray(context, obj);
    }

    @JIT
    public static RubyArray newArray(ThreadContext context, IRubyObject obj0, IRubyObject obj1) {
        return Create.newArray(context, obj0, obj1);
    }

    @JIT @Interp
    public static RubyString getFileNameStringFromScope(ThreadContext context, StaticScope currScope) {
        String file = currScope.getFile();

        // FIXME: Not very efficient to do all this every time
        return newString(context, file);
    }

    @JIT
    public static void callTrace(ThreadContext context, IRubyObject selfClass, RubyEvent event, String name, String filename, int line) {
        TraceEventManager traceEvents = context.traceEvents;
        if (traceEvents.hasEventHooks()) {
            // FIXME: Try and statically generate END linenumber instead of hacking it.
            int linenumber = line == -1 ? context.getLine() : line;

            traceEvents.callEventHooks(context, event, filename, linenumber, name, selfClass);
        }
    }

    public static void traceRaise(ThreadContext context) {
        TraceEventManager traceEvents = context.traceEvents;
        if (traceEvents.hasEventHooks()) {
            RubyStackTraceElement backtraceElement = context.getSingleBacktrace();
            String file = backtraceElement.getFileName();
            int line = backtraceElement.getLineNumber();

            // FIXME: Try and statically generate END linenumber instead of hacking it.
            int linenumber = line == -1 ? context.getLine() : line;

            traceEvents.callEventHooks(context, RubyEvent.RAISE, file, linenumber, null, context.nil);
        }
    }

    public static void traceRescue(ThreadContext context, String file, int line) {
        TraceEventManager traceEvents = context.traceEvents;
        if (traceEvents.hasEventHooks()) {
            traceEvents.callEventHooks(context, RubyEvent.RESCUE, file, line, null, context.getErrorInfo());
        }
    }

    @JIT
    public static void callTrace(ThreadContext context, Block selfBlock, RubyEvent event, String name, String filename, int line) {
        TraceEventManager traceEvents = context.traceEvents;
        if (traceEvents.hasEventHooks()) {
            // FIXME: Try and statically generate END linenumber instead of hacking it.
            int linenumber = line == -1 ? context.getLine() : line;

            traceEvents.callEventHooks(context, event, filename, linenumber, name, selfBlock.getFrameClass());
        }
    }

    @JIT
    public static void callTraceHooks(ThreadContext context, Block selfBlock, RubyEvent event, String name, String filename, int line) {
        // FIXME: Try and statically generate END linenumber instead of hacking it.
        int linenumber = line == -1 ? context.getLine() : line;

        context.traceEvents.callEventHooks(context, event, filename, linenumber, name, selfBlock.getFrameClass());
    }

    public static void warnSetConstInRefinement(ThreadContext context, IRubyObject self) {
        if (self instanceof RubyModule && ((RubyModule) self).isRefinement()) {
            warn(context, "not defined at the refinement, but at the outer class/module");
        }
    }

    @Interp
    public static void putConst(ThreadContext context, IRubyObject self, IRubyObject module, String id, IRubyObject value) {
        putConst(context, self, module, id, value, context.getFile(), context.getLine() + 1);
    }

    @JIT
    public static void putConst(ThreadContext context, IRubyObject self, IRubyObject module, String id, IRubyObject value, StaticScope scope, int line) {
        putConst(context, self, module, id, value, scope.getFile(), line);
    }

    private static void putConst(ThreadContext context, IRubyObject self, IRubyObject module, String id, IRubyObject value, String filename, int line) {
        if (!(module instanceof RubyModule mod)) throw typeError(context, module.inspect(context) + " is not a class/module");

        warnSetConstInRefinement(context, self);

        mod.setConstant(context, id, value, filename, line);
    }

    @Interp @JIT
    public static IRubyObject getClassVariable(ThreadContext context, RubyModule module, String id) {
        return module.getClassVar(id);
    }

    @Interp @JIT
    public static void putClassVariable(ThreadContext context, IRubyObject self, RubyModule module, String id, IRubyObject value) {
        warnSetConstInRefinement(context, self);

        module.setClassVar(context, id, value);
    }

    @JIT
    public static RubyRational newRationalCanonicalize(ThreadContext context, IRubyObject num, IRubyObject den) {
        return (RubyRational) RubyRational.newRationalCanonicalize(context, num, den);
    }

    @JIT
    public static RubyComplex newComplexRaw(ThreadContext context, IRubyObject i) {
        return RubyComplex.newComplexRawImage(context.runtime, i);
    }

    @JIT
    public static RubySymbol newDSymbol(ThreadContext context, IRubyObject symbol) {
        return asSymbol(context, symbol.asString());
    }

    @JIT
    public static RubyClass getStandardError(ThreadContext context) {
        return context.runtime.getStandardError();
    }

    @JIT
    public static RubyClass getArray(ThreadContext context) {
        return arrayClass(context);
    }

    @JIT
    public static RubyClass getHash(ThreadContext context) {
        return hashClass(context);
    }

    @JIT
    public static RubyClass getObject(ThreadContext context) {
        return objectClass(context);
    }

    @JIT
    public static RubyClass getSymbol(ThreadContext context) {
        return symbolClass(context);
    }

    @JIT @Interp
    public static IRubyObject svalue(ThreadContext context, Object val) {
        return (val instanceof RubyArray) ? (RubyArray) val : context.nil;
    }

    @JIT
    public static void aliasGlobalVariable(Ruby runtime, Object newName, Object oldName) {
        runtime.getGlobalVariables().alias(newName.toString(), oldName.toString());
    }

    private static IRRuntimeHelpersSites sites(ThreadContext context) {
        return context.sites.IRRuntimeHelpers;
    }

    @Interp @JIT
    public static int arrayLength(RubyArray array) {
        return array.getLength();
    }

    @Interp @JIT
    public static String getFrameNameFromBlock(Block block) {
        // FIXME: binding.getMethod does not appear to be the right name in defined_method bodies... WHY?
        return block.getBinding().getFrame().getName();
    }

    @Interp @JIT
    public static Block getFrameBlockFromBlock(Block block) {
        return block.getBinding().getFrame().getBlock();
    }
}<|MERGE_RESOLUTION|>--- conflicted
+++ resolved
@@ -1661,29 +1661,15 @@
 
     @JIT
     public static IRubyObject searchConst(ThreadContext context, StaticScope staticScope, String constName, boolean noPrivateConsts) {
-<<<<<<< HEAD
-        RubyModule object = objectClass(context);
-        IRubyObject constant = staticScope == null ?
-                object.getConstant(context, constName) : staticScope.getScopedConstant(context, constName);
-=======
-        IRubyObject constant = staticScope.getConstantInner(constName);
->>>>>>> f468e96f
+        IRubyObject constant = staticScope.getScopedConstant(context, constName);
 
         // Inheritance lookup
         RubyModule module = null;
         if (constant == null) {
-<<<<<<< HEAD
-            // SSS FIXME: Is this null check case correct?
-            module = staticScope == null ? object : staticScope.getModule();
+            module = staticScope.getModule();
             constant = noPrivateConsts ?
                     module.getConstantFromNoConstMissing(context, constName, false) :
                     module.getConstantNoConstMissing(context, constName);
-=======
-            module = staticScope.getModule();
-            constant = noPrivateConsts ?
-                    module.getConstantFromNoConstMissing(constName, false) :
-                    module.getConstantNoConstMissing(constName);
->>>>>>> f468e96f
         }
 
         // Call const_missing or cache
