--- conflicted
+++ resolved
@@ -1006,11 +1006,8 @@
         RubyHash hash = (RubyHash) TypeConverter.checkHashType(context.runtime, restKwarg).dup();
 
         hash.modify();
-<<<<<<< HEAD
         hash.setKeywordArguments(true);
-=======
         hash.setKeywordRestArguments(true);
->>>>>>> c5844046
         final RubyHash otherHash = explicitKwarg.convertToHash();
 
         if (otherHash.empty_p(context).isTrue()) return hash;
