--- conflicted
+++ resolved
@@ -80,34 +80,17 @@
 
     public IRubyObject searchConst(ThreadContext context, StaticScope staticScope) {
         // Lexical lookup
-<<<<<<< HEAD
-        var object = objectClass(context);
-
         // get switchpoint before value
         SwitchPoint switchPoint = getSwitchPointForConstant(context);
-        IRubyObject constant = staticScope == null ?
-                object.getConstant(context, name) : staticScope.getScopedConstant(context, name);
-=======
-        // get switchpoint before value
-        SwitchPoint switchPoint = getSwitchPointForConstant(context.runtime);
-        IRubyObject constant = staticScope.getConstantInner(name);
->>>>>>> f468e96f
+        IRubyObject constant = staticScope.getScopedConstant(context, name);
 
         // Inheritance lookup
         RubyModule module = null;
         if (constant == null) {
-<<<<<<< HEAD
-            // SSS FIXME: Is this null check case correct?
-            module = staticScope == null ? object : staticScope.getModule();
+            module = staticScope.getModule();
             constant = publicOnly ?
                     module.getConstantFromNoConstMissing(context, name, false) :
                     module.getConstantNoConstMissing(context, name);
-=======
-            module = staticScope.getModule();
-            constant = publicOnly ?
-                    module.getConstantFromNoConstMissing(name, false) :
-                    module.getConstantNoConstMissing(name);
->>>>>>> f468e96f
         }
 
         // Call const_missing or cache
