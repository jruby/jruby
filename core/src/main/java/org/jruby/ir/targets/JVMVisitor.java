--- conflicted
+++ resolved
@@ -2037,17 +2037,6 @@
     }
 
     @Override
-<<<<<<< HEAD
-    public void Range(Range range) {
-        jvmMethod().loadRuntime();
-        jvmMethod().loadContext();
-        visit(range.getBegin());
-        visit(range.getEnd());
-        jvmAdapter().ldc(range.isExclusive());
-        jvmAdapter().invokestatic(p(RubyRange.class), "newRange", sig(RubyRange.class, Ruby.class, ThreadContext.class, IRubyObject.class, IRubyObject.class, boolean.class));
-    }
-
-    @Override
     public void Rational(Rational rational) {
         jvmMethod().loadRuntime();
         jvmAdapter().ldc(rational.getNumerator());
@@ -2056,8 +2045,6 @@
     }
 
     @Override
-=======
->>>>>>> 18bb4db7
     public void Regexp(Regexp regexp) {
         if (!regexp.hasKnownValue() && !regexp.options.isOnce()) {
             jvmMethod().loadRuntime();
