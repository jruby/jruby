--- conflicted
+++ resolved
@@ -739,36 +739,18 @@
         jvmMethod().loadSelf();
         visit(arrayderefinstr.getReceiver());
         visit(arrayderefinstr.getKey());
-<<<<<<< HEAD
-        jvmMethod().getInvocationCompiler().invokeArrayDeref(file, lastLine, jvm.methodData().scopeField, arrayderefinstr);
-=======
-        jvmMethod().invokeArrayDeref(file, currentScopeName, arrayderefinstr);
->>>>>>> ab80a6db
+        jvmMethod().getInvocationCompiler().invokeArrayDeref(file, jvm.methodData().scopeField, arrayderefinstr);
         jvmStoreLocal(arrayderefinstr.getResult());
     }
 
     @Override
     public void AsStringInstr(AsStringInstr asstring) {
-<<<<<<< HEAD
         jvmMethod().loadContext();
         jvmMethod().loadSelf();
         visit(asstring.getReceiver());
-        jvmMethod().getInvocationCompiler().invokeOther(file, lastLine, jvm.methodData().scopeField, asstring, 0);
+        jvmMethod().getInvocationCompiler().invokeOther(file, jvm.methodData().scopeField, asstring, 0);
         jvmAdapter().invokeinterface(p(IRubyObject.class), "asString", sig(RubyString.class));
         jvmStoreLocal(asstring.getResult());
-=======
-        if (asstring.isPotentiallyRefined()) {
-            jvmMethod().loadContext();
-            jvmMethod().loadSelf();
-            visit(asstring.getReceiver());
-            jvmMethod().invokeAsString(file, currentScopeName, asstring);
-            jvmStoreLocal(asstring.getResult());
-        } else {
-            visit(asstring.getReceiver());
-            jvmAdapter().invokeinterface(p(IRubyObject.class), "asString", sig(RubyString.class));
-            jvmStoreLocal(asstring.getResult());
-        }
->>>>>>> ab80a6db
     }
 
     @Override
@@ -1237,17 +1219,10 @@
         switch (call.getCallType()) {
             case FUNCTIONAL:
             case VARIABLE:
-<<<<<<< HEAD
-                m.getInvocationCompiler().invokeSelf(file, lastLine, jvm.methodData().scopeField, call, arity);
+                m.getInvocationCompiler().invokeSelf(file, jvm.methodData().scopeField, call, arity);
                 break;
             case NORMAL:
-                m.getInvocationCompiler().invokeOther(file, lastLine, jvm.methodData().scopeField, call, arity);
-=======
-                m.invokeSelf(file, currentScopeName, call, arity);
-                break;
-            case NORMAL:
-                m.invokeOther(file, currentScopeName, call, arity);
->>>>>>> ab80a6db
+                m.getInvocationCompiler().invokeOther(file, jvm.methodData().scopeField, call, arity);
                 break;
         }
 
@@ -1583,11 +1558,7 @@
 
     @Override
     public void GetGlobalVariableInstr(GetGlobalVariableInstr getglobalvariableinstr) {
-<<<<<<< HEAD
-        jvmMethod().getGlobalVariableCompiler().getGlobalVariable(getglobalvariableinstr.getTarget().getId(), file, lastLine);
-=======
-        jvmMethod().getGlobalVariable(getglobalvariableinstr.getTarget().getId(), file);
->>>>>>> ab80a6db
+        jvmMethod().getGlobalVariableCompiler().getGlobalVariable(getglobalvariableinstr.getTarget().getId(), file);
         jvmStoreLocal(getglobalvariableinstr.getResult());
     }
 
@@ -1657,29 +1628,16 @@
 
         switch (operation) {
             case INSTANCE_SUPER:
-<<<<<<< HEAD
-                m.getInvocationCompiler().invokeInstanceSuper(file, lastLine, name, args.length, hasClosure, literalClosure, splatMap);
+                m.getInvocationCompiler().invokeInstanceSuper(file, name, args.length, hasClosure, literalClosure, splatMap);
                 break;
             case CLASS_SUPER:
-                m.getInvocationCompiler().invokeClassSuper(file, lastLine, name, args.length, hasClosure, literalClosure, splatMap);
+                m.getInvocationCompiler().invokeClassSuper(file, name, args.length, hasClosure, literalClosure, splatMap);
                 break;
             case UNRESOLVED_SUPER:
-                m.getInvocationCompiler().invokeUnresolvedSuper(file, lastLine, name, args.length, hasClosure, literalClosure, splatMap);
+                m.getInvocationCompiler().invokeUnresolvedSuper(file, name, args.length, hasClosure, literalClosure, splatMap);
                 break;
             case ZSUPER:
-                m.getInvocationCompiler().invokeZSuper(file, lastLine, name, args.length, hasClosure, splatMap);
-=======
-                m.invokeInstanceSuper(file, name, args.length, hasClosure, splatMap);
-                break;
-            case CLASS_SUPER:
-                m.invokeClassSuper(file, name, args.length, hasClosure, splatMap);
-                break;
-            case UNRESOLVED_SUPER:
-                m.invokeUnresolvedSuper(file, name, args.length, hasClosure, splatMap);
-                break;
-            case ZSUPER:
-                m.invokeZSuper(file, name, args.length, hasClosure, splatMap);
->>>>>>> ab80a6db
+                m.getInvocationCompiler().invokeZSuper(file, name, args.length, hasClosure, splatMap);
                 break;
             default:
                 throw new NotCompilableException("unknown super type " + operation + " in " + instr);
@@ -1711,9 +1669,7 @@
     public void LineNumberInstr(LineNumberInstr linenumberinstr) {
         if (DEBUG) return; // debug mode uses IPC for line numbers
 
-<<<<<<< HEAD
-        lastLine = linenumberinstr.getLineNumber() + 1;
-        jvmAdapter().line(lastLine);
+        jvmMethod().updateLineNumber(linenumberinstr.getLineNumber());
 
         if (linenumberinstr.coverage) {
             jvmMethod().loadContext();
@@ -1725,9 +1681,6 @@
                     linenumberinstr.getLineNumber(),
                     linenumberinstr.oneshot ? 1 : 0);
         }
-=======
-        jvmMethod().updateLineNumber(linenumberinstr.getLineNumber());
->>>>>>> ab80a6db
     }
 
     @Override
@@ -1791,11 +1744,7 @@
 
         visit(receiver);
 
-<<<<<<< HEAD
-        m.getInvocationCompiler().invokeOtherOneFixnum(file, lastLine, oneFixnumArgNoBlockCallInstr, fixnum);
-=======
-        m.invokeOtherOneFixnum(file, oneFixnumArgNoBlockCallInstr, fixnum);
->>>>>>> ab80a6db
+        m.getInvocationCompiler().invokeOtherOneFixnum(file, oneFixnumArgNoBlockCallInstr, fixnum);
 
         if (result != null) {
             jvmStoreLocal(result);
@@ -1819,11 +1768,7 @@
 
         visit(receiver);
 
-<<<<<<< HEAD
-        m.getInvocationCompiler().invokeOtherOneFloat(file, lastLine, oneFloatArgNoBlockCallInstr, flote);
-=======
-        m.invokeOtherOneFloat(file, oneFloatArgNoBlockCallInstr, flote);
->>>>>>> ab80a6db
+        m.getInvocationCompiler().invokeOtherOneFloat(file, oneFloatArgNoBlockCallInstr, flote);
 
         if (result != null) {
             jvmStoreLocal(result);
@@ -2040,11 +1985,7 @@
     @Override
     public void PutGlobalVarInstr(PutGlobalVarInstr putglobalvarinstr) {
         visit(putglobalvarinstr.getValue());
-<<<<<<< HEAD
-        jvmMethod().getGlobalVariableCompiler().setGlobalVariable(putglobalvarinstr.getTarget().getId(), file, lastLine);
-=======
-        jvmMethod().setGlobalVariable(putglobalvarinstr.getTarget().getId(), file);
->>>>>>> ab80a6db
+        jvmMethod().getGlobalVariableCompiler().setGlobalVariable(putglobalvarinstr.getTarget().getId(), file);
     }
 
     @Override
