package org.jruby.ir.instructions;

import org.jruby.ir.IRFlags;
import org.jruby.ir.IRScope;
import org.jruby.ir.IRVisitor;
import org.jruby.ir.Operation;
import org.jruby.ir.persistence.IRReaderDecoder;
import org.jruby.ir.persistence.IRWriterEncoder;
import org.jruby.ir.runtime.IRRuntimeHelpers;
import org.jruby.ir.transformations.inlining.CloneInfo;
import org.jruby.parser.StaticScope;
import org.jruby.runtime.DynamicScope;
import org.jruby.runtime.RubyEvent;
import org.jruby.runtime.ThreadContext;
import org.jruby.runtime.builtin.IRubyObject;

import java.util.EnumSet;

// FIXME: When presistence is revisited this should strip these out of code streams on save and add them in if
// tracing is on for load.
/**
 * Instrumented trace.
 */
public class TraceInstr extends NoOperandInstr {
    private final RubyEvent event;
    private final String name;
    private final String filename;
    private final int linenumber;

    public TraceInstr(RubyEvent event, String name, String filename, int linenumber) {
        super(Operation.TRACE);

        this.event = event;
        this.name = name;
        this.filename = filename;
        this.linenumber = linenumber;
    }

    @Override
    public Instr clone(CloneInfo ii) {
        return new TraceInstr(event, name, filename, linenumber);
    }

    public RubyEvent getEvent() {
        return event;
    }

    public String getName() {
        return name;
    }

    public String getFilename() {
        return filename;
    }

    public int getLinenumber() {
        return linenumber;
    }

    @Override
    public String[] toStringNonOperandArgs() {
        return new String[] {"ev: " + event, "name: " + name, "file: " + filename, "line: " + linenumber};
    }

    @Override
    public void encode(IRWriterEncoder e) {
        super.encode(e);
        e.encode(getEvent());
        e.encode(getName());
        e.encode(getFilename());
        e.encode(getLinenumber());
    }

    public static TraceInstr decode(IRReaderDecoder d) {
        return new TraceInstr(d.decodeRubyEvent(), d.decodeString(), d.decodeString(), d.decodeInt());
    }

    @Override
    public Object interpret(ThreadContext context, StaticScope currScope, DynamicScope currDynScope, IRubyObject self, Object[] temp) {
<<<<<<< HEAD
        if (context.runtime.hasEventHooks()) {
            context.trace(getEvent(), getName(), context.getFrameKlazz(), getFilename(), getLinenumber());
        }
=======
        IRRuntimeHelpers.callTrace(context, getEvent(), getName(), getFilename(), getLinenumber());
>>>>>>> c2d72a3b

        return null;
    }

    @Override
    public void visit(IRVisitor visitor) {
        visitor.TraceInstr(this);
    }

    @Override
    public boolean computeScopeFlags(IRScope scope) {
        EnumSet<IRFlags> flags = scope.getFlags();

        if (flags.contains(IRFlags.REQUIRES_FRAME)) return false;

        flags.add(IRFlags.REQUIRES_FRAME);

        return true;
    }
}<|MERGE_RESOLUTION|>--- conflicted
+++ resolved
@@ -77,13 +77,7 @@
 
     @Override
     public Object interpret(ThreadContext context, StaticScope currScope, DynamicScope currDynScope, IRubyObject self, Object[] temp) {
-<<<<<<< HEAD
-        if (context.runtime.hasEventHooks()) {
-            context.trace(getEvent(), getName(), context.getFrameKlazz(), getFilename(), getLinenumber());
-        }
-=======
         IRRuntimeHelpers.callTrace(context, getEvent(), getName(), getFilename(), getLinenumber());
->>>>>>> c2d72a3b
 
         return null;
     }
@@ -97,9 +91,7 @@
     public boolean computeScopeFlags(IRScope scope) {
         EnumSet<IRFlags> flags = scope.getFlags();
 
-        if (flags.contains(IRFlags.REQUIRES_FRAME)) return false;
-
-        flags.add(IRFlags.REQUIRES_FRAME);
+        flags.addAll(IRFlags.REQUIRE_ALL_FRAME_FIELDS);
 
         return true;
     }
