package org.jruby.ir;

import org.jruby.Ruby;
import org.jruby.RubyBignum;
import org.jruby.RubyComplex;
import org.jruby.RubyInstanceConfig;
import org.jruby.RubyRational;
import org.jruby.RubySymbol;
import org.jruby.ast.*;
import org.jruby.ast.types.INameNode;
import org.jruby.common.IRubyWarnings;
import org.jruby.compiler.NotCompilableException;
import org.jruby.ext.coverage.CoverageData;
import org.jruby.ir.operands.Integer;
import org.jruby.parser.StaticScope;
import org.jruby.runtime.ArgumentDescriptor;
import org.jruby.runtime.ArgumentType;
import org.jruby.ir.instructions.*;
import org.jruby.ir.instructions.defined.GetErrorInfoInstr;
import org.jruby.ir.instructions.defined.RestoreErrorInfoInstr;
import org.jruby.ir.interpreter.InterpreterContext;
import org.jruby.ir.operands.*;
import org.jruby.ir.operands.Boolean;
import org.jruby.ir.operands.Float;
import org.jruby.ir.transformations.inlining.SimpleCloneInfo;
import org.jruby.runtime.CallType;
import org.jruby.runtime.Helpers;
import org.jruby.runtime.RubyEvent;
import org.jruby.runtime.Signature;
import org.jruby.runtime.builtin.IRubyObject;
import org.jruby.util.ByteList;
import org.jruby.util.CommonByteLists;
import org.jruby.util.DefinedMessage;
import org.jruby.util.KeyValuePair;

import java.io.File;
import java.io.FileInputStream;
import java.io.IOException;
import java.util.*;
import java.util.function.Consumer;

import static org.jruby.ir.IRFlags.*;
import static org.jruby.ir.instructions.Instr.EMPTY_OPERANDS;
import static org.jruby.ir.instructions.IntegerMathInstr.Op.ADD;
import static org.jruby.ir.instructions.IntegerMathInstr.Op.SUBTRACT;
import static org.jruby.ir.instructions.RuntimeHelperCall.Methods.*;

import static org.jruby.ir.operands.ScopeModule.*;
import static org.jruby.runtime.CallType.FUNCTIONAL;
import static org.jruby.runtime.CallType.NORMAL;
import static org.jruby.util.RubyStringBuilder.str;

// This class converts an AST into a bunch of IR instructions

// IR Building Notes
// -----------------
//
// 1. More copy instructions added than necessary
// ----------------------------------------------
// Note that in general, there will be lots of a = b kind of copies
// introduced in the IR because the translation is entirely single-node focused.
// An example will make this clear.
//
// RUBY:
//     v = @f
// will translate to
//
// AST:
//     LocalAsgnNode v
//       InstrVarNode f
// will translate to
//
// IR:
//     tmp = self.f [ GET_FIELD(tmp,self,f) ]
//     v = tmp      [ COPY(v, tmp) ]
//
// instead of
//     v = self.f   [ GET_FIELD(v, self, f) ]
//
// We could get smarter and pass in the variable into which this expression is going to get evaluated
// and use that to store the value of the expression (or not build the expression if the variable is null).
//
// But, that makes the code more complicated, and in any case, all this will get fixed in a single pass of
// copy propagation and dead-code elimination.
//
// Something to pay attention to and if this extra pass becomes a concern (not convinced that it is yet),
// this smart can be built in here.  Right now, the goal is to do something simple and straightforward that is going to be correct.
//
// 2. Returning null vs manager.getNil()
// ----------------------------
// - We should be returning null from the build methods where it is a normal "error" condition
// - We should be returning manager.getNil() where the actual return value of a build is the ruby nil operand
//   Look in buildIf for an example of this.
//
// 3. Temporary variable reuse
// ---------------------------
// I am reusing variables a lot in places in this code.  Should I instead always get a new variable when I need it
// This introduces artificial data dependencies, but fewer variables.  But, if we are going to implement SSA pass
// this is not a big deal.  Think this through!

public class IRBuilder {
    static final UnexecutableNil U_NIL = UnexecutableNil.U_NIL;

    public static Node buildAST(boolean isCommandLineScript, String arg) {
        Ruby ruby = Ruby.getGlobalRuntime();

        // inline script
        if (isCommandLineScript) return ruby.parse(ByteList.create(arg), "-e", null, 0, false);

        // from file
        FileInputStream fis = null;
        try {
            File file = new File(arg);
            fis = new FileInputStream(file);
            long size = file.length();
            byte[] bytes = new byte[(int)size];
            fis.read(bytes);
            System.out.println("-- processing " + arg + " --");
            return ruby.parse(new ByteList(bytes), arg, null, 0, false);
        } catch (IOException ioe) {
            throw new RuntimeException(ioe);
        } finally {
            try { if (fis != null) fis.close(); } catch(Exception ignored) { }
        }
    }

    private static class IRLoop {
        public final IRScope  container;
        public final IRLoop   parentLoop;
        public final Label    loopStartLabel;
        public final Label    loopEndLabel;
        public final Label    iterStartLabel;
        public final Label    iterEndLabel;
        public final Variable loopResult;

        public IRLoop(IRScope s, IRLoop outerLoop, Variable result) {
            container = s;
            parentLoop = outerLoop;
            loopStartLabel = s.getNewLabel("_LOOP_BEGIN");
            loopEndLabel   = s.getNewLabel("_LOOP_END");
            iterStartLabel = s.getNewLabel("_ITER_BEGIN");
            iterEndLabel   = s.getNewLabel("_ITER_END");
            loopResult     = result;
            s.setHasLoops();
        }
    }

    private static class RescueBlockInfo {
        final Label      entryLabel;             // Entry of the rescue block
        final Variable   savedExceptionVariable; // Variable that contains the saved $! variable

        public RescueBlockInfo(Label l, Variable v) {
            entryLabel = l;
            savedExceptionVariable = v;
        }
    }

    /* -----------------------------------------------------------------------------------
     * Every ensure block has a start label and end label
     *
     * This ruby code will translate to the IR shown below
     * -----------------
     *   begin
     *       ... protected body ...
     *   ensure
     *       ... ensure block to run
     *   end
     * -----------------
     *  L_region_start
     *     IR instructions for the protected body
     *     .. copy of ensure block IR ..
     *  L_dummy_rescue:
     *     e = recv_exc
     *  L_start:
     *     .. ensure block IR ..
     *     throw e
     *  L_end:
     * -----------------
     *
     * If N is a node in the protected body that might exit this scope (exception rethrows
     * and returns), N has to first run the ensure block before exiting.
     *
     * Since we can have a nesting of ensure blocks, we are maintaining a stack of these
     * well-nested ensure blocks.  Every node N that will exit this scope will have to
     * run the stack of ensure blocks in the right order.
     * ----------------------------------------------------------------------------------- */
    private static class EnsureBlockInfo {
        final Label    regionStart;
        final Label    start;
        final Label    end;
        final Label    dummyRescueBlockLabel;
        Variable savedGlobalException;
        boolean needsBacktrace;

        // Label of block that will rescue exceptions raised by ensure code
        final Label    bodyRescuer;

        // Innermost loop within which this ensure block is nested, if any
        final IRLoop   innermostLoop;

        // AST node for any associated rescue node in the case of begin-rescue-ensure-end block
        // Will be null in the case of begin-ensure-end block
        final RescueNode matchingRescueNode;

        // This ensure block's instructions
        final List<Instr> instrs;

        public EnsureBlockInfo(IRScope s, RescueNode n, IRLoop l, Label bodyRescuer) {
            regionStart = s.getNewLabel();
            start       = s.getNewLabel();
            end         = s.getNewLabel();
            dummyRescueBlockLabel = s.getNewLabel();
            instrs = new ArrayList<>();
            savedGlobalException = null;
            innermostLoop = l;
            matchingRescueNode = n;
            this.bodyRescuer = bodyRescuer;
            needsBacktrace = true;
        }

        public void addInstr(Instr i) {
            instrs.add(i);
        }

        public void addInstrAtBeginning(Instr i) {
            instrs.add(0, i);
        }

        public void emitBody(IRBuilder b) {
            b.addInstr(new LabelInstr(start));
            for (Instr i: instrs) {
                b.addInstr(i);
            }
        }

        public void cloneIntoHostScope(IRBuilder builder) {
            // $! should be restored before the ensure block is run
            if (savedGlobalException != null) {
                // We need make sure on all outgoing paths in optimized short-hand rescues we restore the backtrace
                if (!needsBacktrace) builder.addInstr(builder.manager.needsBacktrace(true));
                builder.addInstr(new PutGlobalVarInstr(builder.symbol("$!"), savedGlobalException));
            }

            // Sometimes we process a rescue and it hits something like non-local flow like a 'next' and
            // there are no actual instrs pushed yet (but ebi has reserved a frame for it -- e.g. the rescue/ensure
            // the next is in).  Since it is doing nothing we have nothing to clone.  By skipping this we prevent
            // setting exception regions and simplify CFG construction.
            if (instrs.size() == 0) return;

            SimpleCloneInfo ii = new SimpleCloneInfo(builder.scope, true);

            // Clone required labels.
            // During normal cloning below, labels not found in the rename map
            // are not cloned.
            ii.renameLabel(start);
            for (Instr i: instrs) {
                if (i instanceof LabelInstr) ii.renameLabel(((LabelInstr)i).getLabel());
            }

            // Clone instructions now
            builder.addInstr(new LabelInstr(ii.getRenamedLabel(start)));
            builder.addInstr(new ExceptionRegionStartMarkerInstr(bodyRescuer));
            for (Instr instr: instrs) {
                Instr clonedInstr = instr.clone(ii);
                if (clonedInstr instanceof CallBase) {
                    CallBase call = (CallBase)clonedInstr;
                    Operand block = call.getClosureArg(null);
                    if (block instanceof WrappedIRClosure) builder.scope.addClosure(((WrappedIRClosure)block).getClosure());
                }
                builder.addInstr(clonedInstr);
            }
            builder.addInstr(new ExceptionRegionEndMarkerInstr());
        }
    }

    // SSS FIXME: Currently only used for retries -- we should be able to eliminate this
    // Stack of nested rescue blocks -- this just tracks the start label of the blocks
    private final Deque<RescueBlockInfo> activeRescueBlockStack = new ArrayDeque<>(4);

    // Stack of ensure blocks that are currently active
    private final Deque<EnsureBlockInfo> activeEnsureBlockStack = new ArrayDeque<>(4);

    // Stack of ensure blocks whose bodies are being constructed
    private final Deque<EnsureBlockInfo> ensureBodyBuildStack   = new ArrayDeque<>(4);

    // Combined stack of active rescue/ensure nestings -- required to properly set up
    // rescuers for ensure block bodies cloned into other regions -- those bodies are
    // rescued by the active rescuers at the point of definition rather than the point
    // of cloning.
    private final Deque<Label> activeRescuers = new ArrayDeque<>(4);

    // Since we are processing ASTs, loop bodies are processed in depth-first manner
    // with outer loops encountered before inner loops, and inner loops finished before outer ones.
    //
    // So, we can keep track of loops in a loop stack which  keeps track of loops as they are encountered.
    // This lets us implement next/redo/break/retry easily for the non-closure cases.
    private final Deque<IRLoop> loopStack = new LinkedList<>();

    private int lastProcessedLineNum = -1;

    // We do not need n consecutive line num instrs but only the last one in the sequence.
    // We set this flag to indicate that we need to emit a line number but have not yet.
    // addInstr will then appropriately add line info when it is called (which will never be
    // called by a linenum instr).
    private boolean needsLineNumInfo = false;

    public boolean underscoreVariableSeen = false;

    private IRLoop getCurrentLoop() {
        return loopStack.peek();
    }

    protected final IRBuilder parent;
    protected IRBuilder variableBuilder;
    protected final IRManager manager;
    protected final IRScope scope;
    protected final List<Instr> instructions;
    protected List<Object> argumentDescriptions;
    protected int coverageMode;
    private boolean executesOnce = true;
    private int temporaryVariableIndex = -1;
    private boolean needsYieldBlock = false;

    // This variable is an out-of-band passing mechanism to pass the method name to the block the
    // method is attached to.  call/fcall will set this and iter building will pass it into the iter
    // builder and set it.
    private RubySymbol methodName = null;

    // Current index to put next BEGIN blocks and other things at the front of this scope.
    // Note: in the case of multiple BEGINs this index slides forward so they maintain proper
    // execution order
    protected int afterPrologueIndex = 0;
    private TemporaryVariable yieldClosureVariable = null;
    private Variable currentModuleVariable = null;

    private EnumSet<IRFlags> flags;

    public IRBuilder(IRManager manager, IRScope scope, IRBuilder parent, IRBuilder variableBuilder) {
        this.manager = manager;
        this.scope = scope;
        this.parent = parent;
        this.instructions = new ArrayList<>(50);
        this.activeRescuers.push(Label.UNRESCUED_REGION_LABEL);
        this.coverageMode = parent == null ? CoverageData.NONE : parent.coverageMode;

        if (parent != null) executesOnce = parent.executesOnce;

        this.variableBuilder = variableBuilder;
        this.flags = IRScope.allocateInitialFlags(scope);
    }

    public IRBuilder(IRManager manager, IRScope scope, IRBuilder parent) {
        this(manager, scope, parent, null);
    }

    private boolean needsCodeCoverage() {
        return coverageMode != CoverageData.NONE || parent != null && parent.needsCodeCoverage();
    }

    public void addArgumentDescription(ArgumentType type, RubySymbol name) {
        if (argumentDescriptions == null) argumentDescriptions = new ArrayList<>();

        argumentDescriptions.add(type);
        argumentDescriptions.add(name);
    }

    public void addInstr(Instr instr) {
        if (needsLineNumInfo) {
            needsLineNumInfo = false;

            if (needsCodeCoverage()) {
                addInstr(new LineNumberInstr(lastProcessedLineNum, coverageMode));
            } else {
                addInstr(manager.newLineNumber(lastProcessedLineNum));
            }

            if (RubyInstanceConfig.FULL_TRACE_ENABLED) {
                addInstr(new TraceInstr(RubyEvent.LINE, methodNameFor(), getFileName(), lastProcessedLineNum + 1));
            }
        }

        // If we are building an ensure body, stash the instruction
        // in the ensure body's list. If not, add it to the scope directly.
        if (ensureBodyBuildStack.isEmpty()) {
            instr.computeScopeFlags(scope, flags);

            if (hasListener()) manager.getIRScopeListener().addedInstr(scope, instr, instructions.size());

            instructions.add(instr);
        } else {
            ensureBodyBuildStack.peek().addInstr(instr);
        }
    }

    public void addInstrAtBeginning(Instr instr) {
        // If we are building an ensure body, stash the instruction
        // in the ensure body's list. If not, add it to the scope directly.
        if (ensureBodyBuildStack.isEmpty()) {
            instr.computeScopeFlags(scope, flags);

            if (hasListener()) manager.getIRScopeListener().addedInstr(scope, instr, 0);

            instructions.add(0, instr);
        } else {
            ensureBodyBuildStack.peek().addInstrAtBeginning(instr);
        }
    }

    // Emit cloned ensure bodies by walking up the ensure block stack.
    // If we have been passed a loop value, only emit bodies that are nested within that loop.
    private void emitEnsureBlocks(IRLoop loop) {
        int n = activeEnsureBlockStack.size();
        EnsureBlockInfo[] ebArray = activeEnsureBlockStack.toArray(new EnsureBlockInfo[n]);
        for (int i = 0; i < n; i++) { // Deque's head is the first element (unlike Stack's)
            EnsureBlockInfo ebi = ebArray[i];

            // For "break" and "next" instructions, we only want to run
            // ensure blocks from the loops they are present in.
            if (loop != null && ebi.innermostLoop != loop) break;

            // Clone into host scope
            ebi.cloneIntoHostScope(this);
        }
    }

    private void determineIfWeNeedLineNumber(Node node) {
        if (node.isNewline()) {
            int currLineNum = node.getLine();
            if (currLineNum != lastProcessedLineNum) { // Do not emit multiple line number instrs for the same line
                needsLineNumInfo = true;
                lastProcessedLineNum = currLineNum;
            }
        }
    }

    private NotCompilableException notCompilable(String message, Node node) {
        int line = node != null ? node.getLine() : scope.getLine();
        String loc = scope.getFile() + ":" + line;
        String what = node != null ? node.getClass().getSimpleName() + " - " + loc : loc;
        return new NotCompilableException(message + " (" + what + ").");
    }

    private Operand buildOperand(Variable result, Node node) throws NotCompilableException {
        determineIfWeNeedLineNumber(node);

        switch (node.getNodeType()) {
            case ALIASNODE: return buildAlias((AliasNode) node);
            case ANDNODE: return buildAnd((AndNode) node);
            case ARGSCATNODE: return buildArgsCat((ArgsCatNode) node);
            case ARGSPUSHNODE: return buildArgsPush((ArgsPushNode) node);
            case ARRAYNODE: return buildArray((ArrayNode) node, false);
            case ATTRASSIGNNODE: return buildAttrAssign(result, (AttrAssignNode) node);
            case BACKREFNODE: return buildBackref(result, (BackRefNode) node);
            case BEGINNODE: return buildBegin((BeginNode) node);
            case BIGNUMNODE: return buildBignum((BignumNode) node);
            case BLOCKNODE: return buildBlock((BlockNode) node);
            case BREAKNODE: return buildBreak((BreakNode) node);
            case CALLNODE: return buildCall(result, (CallNode) node, null, null);
            case CASENODE: return buildCase((CaseNode) node);
            case CLASSNODE: return buildClass((ClassNode) node);
            case CLASSVARNODE: return buildClassVar((ClassVarNode) node);
            case CLASSVARASGNNODE: return buildClassVarAsgn((ClassVarAsgnNode) node);
            case COLON2NODE: return buildColon2((Colon2Node) node);
            case COLON3NODE: return buildColon3((Colon3Node) node);
            case COMPLEXNODE: return buildComplex((ComplexNode) node);
            case CONSTDECLNODE: return buildConstDecl((ConstDeclNode) node);
            case CONSTNODE: return searchConst(((ConstNode) node).getName());
            case DASGNNODE: return buildDAsgn((DAsgnNode) node);
            case DEFINEDNODE: return buildGetDefinition(((DefinedNode) node).getExpressionNode());
            case DEFNNODE: return buildDefn((MethodDefNode) node);
            case DEFSNODE: return buildDefs((DefsNode) node);
            case DOTNODE: return buildDot((DotNode) node);
            case DREGEXPNODE: return buildDRegexp(result, (DRegexpNode) node);
            case DSTRNODE: return buildDStr(result, (DStrNode) node);
            case DSYMBOLNODE: return buildDSymbol(result, (DSymbolNode) node);
            case DVARNODE: return buildDVar((DVarNode) node);
            case DXSTRNODE: return buildDXStr(result, (DXStrNode) node);
            case ENCODINGNODE: return buildEncoding((EncodingNode)node);
            case ENSURENODE: return buildEnsureNode((EnsureNode) node);
            case FALSENODE: return buildFalse();
            case FCALLNODE: return buildFCall(result, (FCallNode) node);
            case FIXNUMNODE: return buildFixnum((FixnumNode) node);
            case FLIPNODE: return buildFlip((FlipNode) node);
            case FLOATNODE: return buildFloat((FloatNode) node);
            case FORNODE: return buildFor((ForNode) node);
            case GLOBALASGNNODE: return buildGlobalAsgn((GlobalAsgnNode) node);
            case GLOBALVARNODE: return buildGlobalVar(result, (GlobalVarNode) node);
            case HASHNODE: return buildHash((HashNode) node);
            case IFNODE: return buildIf(result, (IfNode) node);
            case INSTASGNNODE: return buildInstAsgn((InstAsgnNode) node);
            case INSTVARNODE: return buildInstVar((InstVarNode) node);
            case ITERNODE: return buildIter((IterNode) node);
            case LAMBDANODE: return buildLambda((LambdaNode)node);
            case LITERALNODE: return buildLiteral((LiteralNode) node);
            case LOCALASGNNODE: return buildLocalAsgn((LocalAsgnNode) node);
            case LOCALVARNODE: return buildLocalVar((LocalVarNode) node);
            case MATCH2NODE: return buildMatch2(result, (Match2Node) node);
            case MATCH3NODE: return buildMatch3(result, (Match3Node) node);
            case MATCHNODE: return buildMatch(result, (MatchNode) node);
            case MODULENODE: return buildModule((ModuleNode) node);
            case MULTIPLEASGNNODE: return buildMultipleAsgn19((MultipleAsgnNode) node);
            case NEXTNODE: return buildNext((NextNode) node);
            case NTHREFNODE: return buildNthRef((NthRefNode) node);
            case NILNODE: return buildNil();
            case OPASGNANDNODE: return buildOpAsgnAnd((OpAsgnAndNode) node);
            case OPASGNCONSTDECLNODE: return buildOpAsgnConstDeclNode((OpAsgnConstDeclNode) node);
            case OPASGNNODE: return buildOpAsgn((OpAsgnNode) node);
            case OPASGNORNODE: return buildOpAsgnOr((OpAsgnOrNode) node);
            case OPELEMENTASGNNODE: return buildOpElementAsgn((OpElementAsgnNode) node);
            case ORNODE: return buildOr((OrNode) node);
            case PATTERNCASENODE: return buildPatternCase((PatternCaseNode) node);
            case PREEXENODE: return buildPreExe((PreExeNode) node);
            case POSTEXENODE: return buildPostExe((PostExeNode) node);
            case RATIONALNODE: return buildRational((RationalNode) node);
            case REDONODE: return buildRedo((RedoNode) node);
            case REGEXPNODE: return buildRegexp((RegexpNode) node);
            case RESCUEBODYNODE:
                throw notCompilable("handled by rescue compilation", node);
            case RESCUENODE: return buildRescue((RescueNode) node);
            case RETRYNODE: return buildRetry((RetryNode) node);
            case RETURNNODE: return buildReturn((ReturnNode) node);
            case ROOTNODE:
                throw notCompilable("Use buildRoot()", node);
            case SCLASSNODE: return buildSClass((SClassNode) node);
            case SELFNODE: return buildSelf();
            case SPLATNODE: return buildSplat((SplatNode) node);
            case STRNODE: return buildStr((StrNode) node);
            case SUPERNODE: return buildSuper((SuperNode) node);
            case SVALUENODE: return buildSValue((SValueNode) node);
            case SYMBOLNODE: return buildSymbol((SymbolNode) node);
            case TRUENODE: return buildTrue();
            case UNDEFNODE: return buildUndef(node);
            case UNTILNODE: return buildUntil((UntilNode) node);
            case VALIASNODE: return buildVAlias((VAliasNode) node);
            case VCALLNODE: return buildVCall(result, (VCallNode) node);
            case WHILENODE: return buildWhile((WhileNode) node);
            case WHENNODE: assert false : "When nodes are handled by case node compilation."; return null;
            case XSTRNODE: return buildXStr((XStrNode) node);
            case YIELDNODE: return buildYield((YieldNode) node, result);
            case ZARRAYNODE: return buildZArray(result);
            case ZSUPERNODE: return buildZSuper((ZSuperNode) node);
            default: throw notCompilable("Unknown node encountered in builder", node);
        }
    }

    private boolean hasListener() {
        return manager.getIRScopeListener() != null;
    }

    public IRBuilder newIRBuilder(IRManager manager, IRScope newScope) {
        return new IRBuilder(manager, newScope, this);
    }

    public static IRBuilder topIRBuilder(IRManager manager, IRScope newScope) {
        return new IRBuilder(manager, newScope, null);
    }

    public Operand build(Node node) {
        return build(null, node);
    }

    public Operand build(Variable result, Node node) {
        if (node == null) return null;

        boolean savedExecuteOnce = executesOnce;
        try {
            if (executesOnce) executesOnce = node.executesOnce();

            if (hasListener()) manager.getIRScopeListener().startBuildOperand(node, scope);

            Operand operand = buildOperand(result, node);

            if (hasListener()) manager.getIRScopeListener().endBuildOperand(node, scope, operand);

            return operand;
        } finally {
            executesOnce = savedExecuteOnce;
        }
    }

    private InterpreterContext buildLambdaInner(LambdaNode node) {
        prepareClosureImplicitState();

        addCurrentModule();                                        // %current_module

        receiveBlockArgs(node);

        Operand closureRetVal = node.getBody() == null ? manager.getNil() : build(node.getBody());

        // can be U_NIL if the node is an if node with returns in both branches.
        if (closureRetVal != U_NIL) addInstr(new ReturnInstr(closureRetVal));

        preloadBlockImplicitClosure();

        handleBreakAndReturnsInLambdas();

        computeScopeFlagsFrom(instructions);
        return scope.allocateInterpreterContext(instructions, temporaryVariableIndex + 1, flags);
    }

    private void preloadBlockImplicitClosure() {
        if (needsYieldBlock) {
            addInstrAtBeginning(new LoadBlockImplicitClosureInstr(getYieldClosureVariable()));
        }
    }

    public Operand buildLambda(LambdaNode node) {
        IRClosure closure = new IRClosure(manager, scope, node.getLine(), node.getScope(), Signature.from(node), coverageMode);

        // Create a new nested builder to ensure this gets its own IR builder state like the ensure block stack
        newIRBuilder(manager, closure).buildLambdaInner(node);

        Variable lambda = createTemporaryVariable();
        WrappedIRClosure lambdaBody = new WrappedIRClosure(closure.getSelf(), closure);
        addInstr(new BuildLambdaInstr(lambda, lambdaBody));
        return lambda;
    }

    public Operand buildEncoding(EncodingNode node) {
        Variable ret = createTemporaryVariable();
        addInstr(new GetEncodingInstr(ret, node.getEncoding()));
        return ret;
    }

    // Non-arg masgn
    public Operand buildMultipleAsgn19(MultipleAsgnNode multipleAsgnNode) {
        Node valueNode = multipleAsgnNode.getValueNode();
        Operand values = build(valueNode);
        Variable ret = getValueInTemporaryVariable(values);
        if (valueNode instanceof ArrayNode) {
            buildMultipleAsgn19Assignment(multipleAsgnNode, null, ret);
        } else {
            Variable tmp = createTemporaryVariable();
            addInstr(new ToAryInstr(tmp, ret));
            buildMultipleAsgn19Assignment(multipleAsgnNode, null, tmp);
        }
        return ret;
    }

    protected Variable copyAndReturnValue(Operand val) {
        return addResultInstr(new CopyInstr(createTemporaryVariable(), val));
    }

    protected Operand buildWithOrder(Node node, boolean preserveOrder) {
        Operand value = build(node);

        // We need to preserve order in cases (like in presence of assignments) except that immutable
        // literals can never change value so we can still emit these out of order.
        return preserveOrder && !(value instanceof ImmutableLiteral) ? copyAndReturnValue(value) : value;
    }

    protected Operand buildLazyWithOrder(CallNode node, Label lazyLabel, Label endLabel, boolean preserveOrder) {
        Operand value = buildCall(null, node, lazyLabel, endLabel);

        // We need to preserve order in cases (like in presence of assignments) except that immutable
        // literals can never change value so we can still emit these out of order.
        return preserveOrder && !(value instanceof ImmutableLiteral) ? copyAndReturnValue(value) : value;
    }

    protected Variable getValueInTemporaryVariable(Operand val) {
        if (val != null && val instanceof TemporaryVariable) return (Variable) val;

        return copyAndReturnValue(val);
    }

    // Return the last argument in the list as this represents rhs of the overall attrassign expression
    // e.g. 'a[1] = 2 #=> 2' or 'a[1] = 1,2,3 #=> [1,2,3]'
    protected Operand buildAttrAssignCallArgs(List<Operand> argsList, Node args, boolean containsAssignment) {
        if (args == null) return manager.getNil();

        switch (args.getNodeType()) {
            case ARRAYNODE: {     // a[1] = 2; a[1,2,3] = 4,5,6
                Operand last = manager.getNil();
                for (Node n: ((ListNode) args).children()) {
                    last = buildWithOrder(n, containsAssignment);
                    argsList.add(last);
                }
                return last;
            }
            case ARGSCATNODE: {
                ArgsCatNode argsCatNode = (ArgsCatNode)args;
                Operand lhs = build(argsCatNode.getFirstNode());
                Operand rhs = build(argsCatNode.getSecondNode());
                Variable res = createTemporaryVariable();
                addInstr(new BuildCompoundArrayInstr(res, lhs, rhs, false));
                argsList.add(new Splat(res));
                return rhs;
            }
            case ARGSPUSHNODE:  { // a[1, *b] = 2
                ArgsPushNode argsPushNode = (ArgsPushNode)args;
                Operand lhs = build(argsPushNode.getFirstNode());
                Operand rhs = build(argsPushNode.getSecondNode());
                Variable res = createTemporaryVariable();
                addInstr(new BuildCompoundArrayInstr(res, lhs, rhs, true));
                argsList.add(new Splat(res));
                return rhs;
            }
            case SPLATNODE: {     // a[1] = *b
                Splat rhs = new Splat(buildSplat((SplatNode)args));
                argsList.add(rhs);
                return rhs;
            }
        }

        throw notCompilable("Invalid node for attrassign call args", args);
    }

    protected Operand[] buildCallArgs(Node args) {
        return buildCallArgsExcept(args, null);
    }

    /**
     * build each argument to a call but if we detect what appears to be a literal simple keyword argument
     * signature we will pass that along to be excluded in the build here (we will build it separately).
     * @param args for a call to be built
     * @param excludeKeywordArg do not build the last one since it is a keyword arg
     * @return the operands for the call.
     */
    protected Operand[] buildCallArgsExcept(Node args, Node excludeKeywordArg) {
        switch (args.getNodeType()) {
            case ARGSCATNODE:
            case ARGSPUSHNODE:
                return new Operand[] { new Splat(addResultInstr(new BuildSplatInstr(createTemporaryVariable(), build(args), false))) };
            case ARRAYNODE: {
                Node[] children = ((ListNode) args).children();
                int numberOfArgs = children.length - (excludeKeywordArg != null ? 1 : 0);
                Operand[] builtArgs = new Operand[numberOfArgs];
                boolean hasAssignments = args.containsVariableAssignment();

                for (int i = 0; i < numberOfArgs; i++) {
                    builtArgs[i] = buildWithOrder(children[i], hasAssignments);
                }
                return builtArgs;
            }
            case SPLATNODE:
                return new Operand[] { new Splat(addResultInstr(new BuildSplatInstr(createTemporaryVariable(), build(args), false))) };
        }

        throw notCompilable("Invalid node for call args: ", args);
    }

    public Operand[] setupCallArgs(Node args) {
        return args == null ? Operand.EMPTY_ARRAY : buildCallArgs(args);
    }

    public static Operand[] addArg(Operand[] args, Operand extraArg) {
        Operand[] newArgs = new Operand[args.length + 1];
        System.arraycopy(args, 0, newArgs, 0, args.length);
        newArgs[args.length] = extraArg;
        return newArgs;
    }

    // This method is called to build assignments for a multiple-assignment instruction
    public void buildAssignment(Node node, Variable rhsVal) {
        switch (node.getNodeType()) {
            case ATTRASSIGNNODE:
                buildAttrAssignAssignment(node, rhsVal);
                break;
            case CLASSVARASGNNODE:
                addInstr(new PutClassVariableInstr(classVarDefinitionContainer(), ((ClassVarAsgnNode)node).getName(), rhsVal));
                break;
            case CONSTDECLNODE:
                buildConstDeclAssignment((ConstDeclNode) node, rhsVal);
                break;
            case DASGNNODE: {
                DAsgnNode variable = (DAsgnNode) node;
                int depth = variable.getDepth();
                addInstr(new CopyInstr(getLocalVariable(variable.getName(), depth), rhsVal));
                break;
            }
            case GLOBALASGNNODE:
                addInstr(new PutGlobalVarInstr(((GlobalAsgnNode)node).getName(), rhsVal));
                break;
            case INSTASGNNODE:
                // NOTE: if 's' happens to the a class, this is effectively an assignment of a class instance variable
                addInstr(new PutFieldInstr(buildSelf(), ((InstAsgnNode)node).getName(), rhsVal));
                break;
            case LOCALASGNNODE: {
                LocalAsgnNode localVariable = (LocalAsgnNode) node;
                int depth = localVariable.getDepth();
                addInstr(new CopyInstr(getLocalVariable(localVariable.getName(), depth), rhsVal));
                break;
            }
            case ZEROARGNODE:
                throw notCompilable("Shouldn't get here; zeroarg does not do assignment", node);
            case MULTIPLEASGNNODE: {
                Variable tmp = createTemporaryVariable();
                addInstr(new ToAryInstr(tmp, rhsVal));
                buildMultipleAsgn19Assignment((MultipleAsgnNode)node, null, tmp);
                break;
            }
            default:
                throw notCompilable("Can't build assignment node", node);
        }
    }

    protected LocalVariable getBlockArgVariable(RubySymbol name, int depth) {
        if (!(scope instanceof IRFor)) throw notCompilable("Cannot ask for block-arg variable in 1.9 mode", null);

        return getLocalVariable(name, depth);
    }

    protected void receiveBlockArg(Variable v, Operand argsArray, int argIndex, boolean isSplat) {
        if (argsArray != null) {
            // We are in a nested receive situation -- when we are not at the root of a masgn tree
            // Ex: We are trying to receive (b,c) in this example: "|a, (b,c), d| = ..."
            if (isSplat) addInstr(new RestArgMultipleAsgnInstr(v, argsArray, argIndex));
            else addInstr(new ReqdArgMultipleAsgnInstr(v, argsArray, argIndex));
        } else {
            // argsArray can be null when the first node in the args-node-ast is a multiple-assignment
            // For example, for-nodes
            addInstr(isSplat ? new ReceiveRestArgInstr(v, argIndex, argIndex) : new ReceivePreReqdArgInstr(v, argIndex));
        }
    }

    public void buildVersionSpecificBlockArgsAssignment(Node node) {
        if (!(scope instanceof IRFor)) throw notCompilable("Should not have come here for block args assignment", node);

        // Argh!  For-loop bodies and regular iterators are different in terms of block-args!
        switch (node.getNodeType()) {
            case MULTIPLEASGNNODE: {
                ListNode sourceArray = ((MultipleAsgnNode) node).getPre();
                int i = 0;
                for (Node an: sourceArray.children()) {
                    // Use 1.8 mode version for this
                    buildBlockArgsAssignment(an, null, i, false);
                    i++;
                }
                break;
            }
            default:
                throw notCompilable("Can't build assignment node", node);
        }
    }

    // This method is called to build arguments for a block!
    public void buildBlockArgsAssignment(Node node, Operand argsArray, int argIndex, boolean isSplat) {
        Variable v;
        switch (node.getNodeType()) {
            case ATTRASSIGNNODE:
                v = createTemporaryVariable();
                receiveBlockArg(v, argsArray, argIndex, isSplat);
                buildAttrAssignAssignment(node, v);
                break;
            case DASGNNODE: {
                DAsgnNode dynamicAsgn = (DAsgnNode) node;
                v = getBlockArgVariable(dynamicAsgn.getName(), dynamicAsgn.getDepth());
                receiveBlockArg(v, argsArray, argIndex, isSplat);
                break;
            }
            case CLASSVARASGNNODE:
                v = createTemporaryVariable();
                receiveBlockArg(v, argsArray, argIndex, isSplat);
                addInstr(new PutClassVariableInstr(classVarDefinitionContainer(), ((ClassVarAsgnNode)node).getName(), v));
                break;
            case CONSTDECLNODE:
                v = createTemporaryVariable();
                receiveBlockArg(v, argsArray, argIndex, isSplat);
                buildConstDeclAssignment((ConstDeclNode) node, v);
                break;
            case GLOBALASGNNODE:
                v = createTemporaryVariable();
                receiveBlockArg(v, argsArray, argIndex, isSplat);
                addInstr(new PutGlobalVarInstr(((GlobalAsgnNode)node).getName(), v));
                break;
            case INSTASGNNODE:
                v = createTemporaryVariable();
                receiveBlockArg(v, argsArray, argIndex, isSplat);
                // NOTE: if 's' happens to the a class, this is effectively an assignment of a class instance variable
                addInstr(new PutFieldInstr(buildSelf(), ((InstAsgnNode)node).getName(), v));
                break;
            case LOCALASGNNODE: {
                LocalAsgnNode localVariable = (LocalAsgnNode) node;
                v = getBlockArgVariable(localVariable.getName(), localVariable.getDepth());
                receiveBlockArg(v, argsArray, argIndex, isSplat);
                break;
            }
            case ZEROARGNODE:
                throw notCompilable("Shouldn't get here; zeroarg does not do assignment", node);
            default:
                buildVersionSpecificBlockArgsAssignment(node);
        }
    }

    public Operand buildAlias(final AliasNode alias) {
        Operand newName = build(alias.getNewName());
        Operand oldName = build(alias.getOldName());
        addInstr(new AliasInstr(newName, oldName));

        return manager.getNil();
    }

    // Translate "ret = (a && b)" --> "ret = (a ? b : false)" -->
    //
    //    v1 = -- build(a) --
    //       OPT: ret can be set to v1, but effectively v1 is false if we take the branch to L.
    //            while this info can be inferred by using attributes, why bother if we can do this?
    //    ret = v1
    //    beq(v1, false, L)
    //    v2 = -- build(b) --
    //    ret = v2
    // L:
    //
    public Operand buildAnd(final AndNode andNode) {
        if (andNode.getFirstNode().getNodeType().alwaysTrue()) {
            // build first node (and ignore its result) and then second node
            build(andNode.getFirstNode());
            return build(andNode.getSecondNode());
        } else if (andNode.getFirstNode().getNodeType().alwaysFalse()) {
            // build first node only and return its value
            return build(andNode.getFirstNode());
        } else {
            Label l = getNewLabel();
            Operand v1 = build(andNode.getFirstNode());
            Variable ret = getValueInTemporaryVariable(v1);
            addInstr(createBranch(v1, manager.getFalse(), l));
            Operand v2 = build(andNode.getSecondNode());
            addInstr(new CopyInstr(ret, v2));
            addInstr(new LabelInstr(l));
            return ret;
        }
    }

    public Operand buildArray(ArrayNode node, boolean operandOnly) {
        Node[] nodes = node.children();
        Operand[] elts = new Operand[nodes.length];
        boolean containsAssignments = node.containsVariableAssignment();
        for (int i = 0; i < nodes.length; i++) {
            elts[i] = buildWithOrder(nodes[i], containsAssignments);
        }

        Operand array = new Array(elts);
        return operandOnly ? array : copyAndReturnValue(array);
    }

    public Operand buildArgsCat(final ArgsCatNode argsCatNode) {
        Operand lhs = build(argsCatNode.getFirstNode());
        Operand rhs = build(argsCatNode.getSecondNode());

        return addResultInstr(new BuildCompoundArrayInstr(createTemporaryVariable(), lhs, rhs, false));
    }

    public Operand buildArgsPush(final ArgsPushNode node) {
        Operand lhs = build(node.getFirstNode());
        Operand rhs = build(node.getSecondNode());

        return addResultInstr(new BuildCompoundArrayInstr(createTemporaryVariable(), lhs, rhs, true));
    }

    private Operand buildAttrAssign(Variable result, AttrAssignNode attrAssignNode) {
        boolean containsAssignment = attrAssignNode.containsVariableAssignment();
        Operand obj = buildWithOrder(attrAssignNode.getReceiverNode(), containsAssignment);

        Label lazyLabel = null;
        Label endLabel = null;
        if (result == null) result = createTemporaryVariable();
        if (attrAssignNode.isLazy()) {
            lazyLabel = getNewLabel();
            endLabel = getNewLabel();
            addInstr(new BNilInstr(lazyLabel, obj));
        }

        List<Operand> args = new ArrayList<>();
        Node argsNode = attrAssignNode.getArgsNode();
        Operand lastArg = buildAttrAssignCallArgs(args, argsNode, containsAssignment);
        Operand block = setupCallClosure(attrAssignNode.getBlockNode());
        addInstr(AttrAssignInstr.create(scope, obj, attrAssignNode.getName(), args.toArray(new Operand[args.size()]), block, scope.maybeUsingRefinements()));
        addInstr(new CopyInstr(result, lastArg));

        if (attrAssignNode.isLazy()) {
            addInstr(new JumpInstr(endLabel));
            addInstr(new LabelInstr(lazyLabel));
            addInstr(new CopyInstr(result, manager.getNil()));
            addInstr(new LabelInstr(endLabel));
        }

        return result;
    }

    public Operand buildAttrAssignAssignment(Node node, Operand value) {
        final AttrAssignNode attrAssignNode = (AttrAssignNode) node;
        Operand obj = build(attrAssignNode.getReceiverNode());
        Operand[] args = setupCallArgs(attrAssignNode.getArgsNode());
        args = addArg(args, value);
        addInstr(AttrAssignInstr.create(scope, obj, attrAssignNode.getName(), args, scope.maybeUsingRefinements()));
        return value;
    }

    public Operand buildBackref(Variable result, BackRefNode node) {
        if (result == null) result = createTemporaryVariable();
        return addResultInstr(new BuildBackrefInstr(result, node.getType()));
    }

    public Operand buildBegin(BeginNode beginNode) {
        return build(beginNode.getBodyNode());
    }

    public Operand buildBignum(BignumNode node) {
        // Since bignum literals are effectively interned objects, no need to copyAndReturnValue(...)
        // SSS FIXME: Or is this a premature optimization?
        return new Bignum(node.getValue());
    }

    public Operand buildBlock(BlockNode node) {
        Operand retVal = null;
        for (Node child : node.children()) {
            retVal = build(child);
        }

        // Value of the last expression in the block
        return retVal;
    }

    public Operand buildBreak(BreakNode breakNode) {
        IRLoop currLoop = getCurrentLoop();

        if (currLoop != null) {
            // If we have ensure blocks, have to run those first!
            if (!activeEnsureBlockStack.isEmpty()) emitEnsureBlocks(currLoop);

            addInstr(new CopyInstr(currLoop.loopResult, build(breakNode.getValueNode())));
            addInstr(new JumpInstr(currLoop.loopEndLabel));
        } else {
            if (scope instanceof IRClosure) {
                // This lexical scope value is only used (and valid) in regular block contexts.
                // If this instruction is executed in a Proc or Lambda context, the lexical scope value is useless.
                IRScope returnScope = scope.getLexicalParent();
                if (scope instanceof IREvalScript || returnScope == null) {
                    // We are not in a closure or a loop => bad break instr!
                    throwSyntaxError(breakNode, "Can't escape from eval with redo");
                } else {
                    addInstr(new BreakInstr(build(breakNode.getValueNode()), returnScope.getId()));
                }
            } else {
                // We are not in a closure or a loop => bad break instr!
                throwSyntaxError(breakNode, "Invalid break");
            }
        }

        // Once the break instruction executes, control exits this scope
        return U_NIL;
    }

    private void throwSyntaxError(Node node, String message) {
        String errorMessage = getFileName() + ":" + (node.getLine() + 1) + ": " + message;
        throw scope.getManager().getRuntime().newSyntaxError(errorMessage);
    }

    private void handleNonlocalReturnInMethod() {
        Label rBeginLabel = getNewLabel();
        Label rEndLabel = getNewLabel();
        Label gebLabel = getNewLabel();

        // Protect the entire body as it exists now with the global ensure block
        //
        // Add label and marker instruction in reverse order to the beginning
        // so that the label ends up being the first instr.
        addInstrAtBeginning(new ExceptionRegionStartMarkerInstr(gebLabel));
        addInstrAtBeginning(new LabelInstr(rBeginLabel));
        addInstr( new ExceptionRegionEndMarkerInstr());

        // Receive exceptions (could be anything, but the handler only processes IRReturnJumps)
        addInstr(new LabelInstr(gebLabel));
        Variable exc = createTemporaryVariable();
        addInstr(new ReceiveJRubyExceptionInstr(exc));

        // Handle break using runtime helper
        // --> IRRuntimeHelpers.handleNonlocalReturn(scope, bj, blockType)
        Variable ret = createTemporaryVariable();
        addInstr(new RuntimeHelperCall(ret, HANDLE_NONLOCAL_RETURN, new Operand[]{exc} ));
        addInstr(new ReturnInstr(ret));

        // End
        addInstr(new LabelInstr(rEndLabel));
    }

    private Operand receiveBreakException(Operand block, CodeBlock codeBlock) {
        // Check if we have to handle a break
        if (block == null ||
            !(block instanceof WrappedIRClosure) ||
            !(((WrappedIRClosure)block).getClosure()).hasBreakInstructions()) {
            // No protection needed -- add the call and return
            return codeBlock.run();
        }

        Label rBeginLabel = getNewLabel();
        Label rEndLabel   = getNewLabel();
        Label rescueLabel = getNewLabel();

        // Protected region
        addInstr(new LabelInstr(rBeginLabel));
        addInstr(new ExceptionRegionStartMarkerInstr(rescueLabel));
        Variable callResult = (Variable)codeBlock.run();
        addInstr(new JumpInstr(rEndLabel));
        addInstr(new ExceptionRegionEndMarkerInstr());

        // Receive exceptions (could be anything, but the handler only processes IRBreakJumps)
        addInstr(new LabelInstr(rescueLabel));
        Variable exc = createTemporaryVariable();
        addInstr(new ReceiveJRubyExceptionInstr(exc));

        // Handle break using runtime helper
        // --> IRRuntimeHelpers.handlePropagatedBreak(context, scope, bj, blockType)
        addInstr(new RuntimeHelperCall(callResult, HANDLE_PROPAGATED_BREAK, new Operand[]{exc} ));

        // End
        addInstr(new LabelInstr(rEndLabel));

        return callResult;
    }

    // Wrap call in a rescue handler that catches the IRBreakJump
    private void receiveBreakException(Operand block, final CallInstr callInstr) {
        receiveBreakException(block, () -> addResultInstr(callInstr));
    }

    public Operand buildCall(Variable aResult, CallNode callNode, Label lazyLabel, Label endLabel) {
        RubySymbol name = methodName = callNode.getName();

        Node receiverNode = callNode.getReceiverNode();

        // Frozen string optimization: check for "string".freeze
        String id = name.idString(); // ID Str ok here since it is 7bit check.
        if (receiverNode instanceof StrNode && (id.equals("freeze") || id.equals("-@"))) {
            StrNode asString = (StrNode) receiverNode;
            return new FrozenString(asString.getValue(), asString.getCodeRange(), scope.getFile(), asString.getLine());
        }

        boolean compileLazyLabel = false;
        if (callNode.isLazy()) {
            if (lazyLabel == null) {
                compileLazyLabel = true;
                lazyLabel = getNewLabel();
                endLabel = getNewLabel();
            }
        }

        // The receiver has to be built *before* call arguments are built
        // to preserve expected code execution order
        Operand receiver;
        if (receiverNode instanceof CallNode && ((CallNode) receiverNode).isLazy()) {
            receiver = buildLazyWithOrder((CallNode) receiverNode, lazyLabel, endLabel, callNode.containsVariableAssignment());
        } else {
            receiver = buildWithOrder(receiverNode, callNode.containsVariableAssignment());
        }

        final Variable result = aResult == null ? createTemporaryVariable() : aResult;

        // obj["string"] optimization for Hash
        ArrayNode argsAry;
        if (!callNode.isLazy() &&
                id.equals("[]") &&
                callNode.getArgsNode() instanceof ArrayNode &&
                (argsAry = (ArrayNode) callNode.getArgsNode()).size() == 1 &&
                argsAry.get(0) instanceof StrNode &&
                !scope.maybeUsingRefinements() &&
                receiverNode instanceof HashNode &&
                callNode.getIterNode() == null) {
            StrNode keyNode = (StrNode) argsAry.get(0);
            addInstr(ArrayDerefInstr.create(scope, result, receiver, new FrozenString(keyNode.getValue(), keyNode.getCodeRange(), scope.getFile(), keyNode.getLine())));
            return result;
        }

        if (callNode.isLazy()) addInstr(new BNilInstr(lazyLabel, receiver));

        HashNode keywordArgs = getPossibleKeywordArgument(callNode.getArgsNode());
        if (keywordArgs != null) {
            Operand[] args = buildCallArgsExcept(callNode.getArgsNode(), keywordArgs);

            if (keywordArgs.hasOnlyRestKwargs()) {  // {**k}, {**{}, **k}, etc...
                Variable splatValue = buildRestKeywordArgs(keywordArgs);
                Variable test = addResultInstr(new RuntimeHelperCall(createTemporaryVariable(), IS_HASH_EMPTY, new Operand[] { splatValue }));
                Operand block = setupCallClosure(callNode.getIterNode());

                determineIfWeNeedLineNumber(callNode); // buildOperand for fcall was papered over by args operand building so we check once more.
                if_else(test, manager.getTrue(),
                        () -> receiveBreakException(block,
                                determineIfProcNew(receiverNode,
                                        CallInstr.create(scope, NORMAL, result, name, receiver, args, block))),
                        () -> receiveBreakException(block,
                                determineIfProcNew(receiverNode,
                                        CallInstr.create(scope, NORMAL, result, name, receiver, addArg(args, splatValue), block))));
            } else {  // {a: 1, b: 2}
                List<KeyValuePair<Operand, Operand>> kwargs = buildKeywordArguments(keywordArgs);
                Operand block = setupCallClosure(callNode.getIterNode());

                determineIfWeNeedLineNumber(callNode); // buildOperand for fcall was papered over by args operand building so we check once more.
                receiveBreakException(block,
                        determineIfProcNew(receiverNode,
                                CallInstr.createWithKwargs(scope, NORMAL, result, name, receiver, args, block, kwargs)));
            }
        } else {
            Operand[] args = setupCallArgs(callNode.getArgsNode());
            Operand block = setupCallClosure(callNode.getIterNode());

            determineIfWeNeedLineNumber(callNode);
            receiveBreakException(block,
                    determineIfProcNew(receiverNode,
                            CallInstr.create(scope, result, name, receiver, args, block)));
        }

        if (compileLazyLabel) {
            addInstr(new JumpInstr(endLabel));
            addInstr(new LabelInstr(lazyLabel));
            addInstr(new CopyInstr(result, manager.getNil()));
            addInstr(new LabelInstr(endLabel));
        }

        return result;
    }

    private List<KeyValuePair<Operand, Operand>> buildKeywordArguments(HashNode keywordArgs) {
        List<KeyValuePair<Operand, Operand>> kwargs = new ArrayList<>();
        for (KeyValuePair<Node, Node> pair: keywordArgs.getPairs()) {
            kwargs.add(new KeyValuePair<>(build(pair.getKey()), build(pair.getValue())));
        }
        return kwargs;
    }

    private CallInstr determineIfProcNew(Node receiverNode, CallInstr callInstr) {
        // This is to support the ugly Proc.new with no block, which must see caller's frame
        if (CommonByteLists.NEW_METHOD.equals(callInstr.getName().getBytes()) &&
                receiverNode instanceof ConstNode && ((ConstNode)receiverNode).getName().idString().equals("Proc")) {
            callInstr.setProcNew(true);
        }

        return callInstr;
    }

    /*
     * This will ignore complexity of a hash which contains restkwargs and only return simple
     * last argument which happens to be all key symbol hashnode which is not empty
     */
    private HashNode getPossibleKeywordArgument(Node argsNode) {
        // Block pass wraps itself around the main args list so don't hold that against it.
        if (argsNode instanceof BlockPassNode) {
            return null; //getPossibleKeywordArgument(((BlockPassNode) argsNode).getArgsNode());
        }

        if (argsNode instanceof ArrayNode) {
            ArrayNode argsList = (ArrayNode) argsNode;

            if (argsList.isEmpty()) return null;

            Node lastNode = argsList.getLast();

            if (lastNode instanceof HashNode) {
                HashNode hash = (HashNode) lastNode;
                if (hash.isMaybeKwargs()) return (HashNode) lastNode;
            }
        }

        return null;
    }

    private void buildArrayPattern(Label testEnd, Variable result, Variable deconstructed, ArrayPatternNode pattern,
                                   Operand obj, boolean inAlteration) {
        Variable restNum = addResultInstr(new CopyInstr(temp(), new Integer(0)));

        if (pattern.hasConstant()) {
            Operand constant = build(pattern.getConstant());
            addInstr(new EQQInstr(scope, result, constant, obj, false, true));
            cond_ne(testEnd, result, tru());
        }

        label(deconstructCheck -> {
            cond_ne(deconstructCheck, deconstructed, buildNil(), () -> {
                call(result, obj, "respond_to?", new Symbol(symbol("deconstruct")));
                cond_ne(testEnd, result, tru());

                call(deconstructed, obj, "deconstruct");
                label(arrayCheck -> {
                    addInstr(new EQQInstr(scope, result, manager.getArrayClass(), deconstructed, false, false));
                    cond(arrayCheck, result, tru(), () -> type_error("deconstruct must return Array"));
                });
            });
        });

        Operand minArgsCount = new Integer(pattern.minimumArgsNum());
        Variable length = addResultInstr(new RuntimeHelperCall(createTemporaryVariable(), ARRAY_LENGTH, new Operand[]{deconstructed}));
        label(minArgsCheck -> {
            BIntInstr.Op compareOp = pattern.hasRestArg() ? BIntInstr.Op.GTE : BIntInstr.Op.EQ;
            addInstr(new BIntInstr(minArgsCheck, compareOp, length, minArgsCount));
            addInstr(new CopyInstr(result, fals()));
            jump(testEnd);
        });

        ListNode preArgs = pattern.getPreArgs();
        int preArgsSize = preArgs == null ? 0 : preArgs.size();
        if (preArgsSize > 0) {
            for (int i = 0; i < preArgsSize; i++) {
                Variable elt = call(temp(), deconstructed, "[]", fix(i));
                Node arg = preArgs.get(i);

                Variable dd = addResultInstr(new CopyInstr(temp(), buildNil()));
                buildPatternEach(testEnd, result, dd, elt, arg, inAlteration);
                cond_ne(testEnd, result, tru());
            }
        }

        if (pattern.hasRestArg()) {
            addInstr(new IntegerMathInstr(SUBTRACT, restNum, length, minArgsCount));

            if (pattern.isNamedRestArg()) {
                Variable min = addResultInstr(new CopyInstr(temp(), fix(preArgsSize)));
                Variable max = addResultInstr(new AsFixnumInstr(temp(), restNum));
                Variable elt = call(temp(), deconstructed, "[]", min, max);
                Variable dd = addResultInstr(new CopyInstr(temp(), buildNil()));
                buildPatternMatch(result, dd, pattern.getRestArg(), elt, inAlteration);
                cond_ne(testEnd, result, tru());
            }
        }

        ListNode postArgs = pattern.getPostArgs();
        if (postArgs != null) {
            for (int i = 0; i < postArgs.size(); i++) {
                Label matchElementCheck = getNewLabel();
                Variable j = addResultInstr(new IntegerMathInstr(ADD, temp(), new Integer(i + preArgsSize), restNum));
                Variable k = addResultInstr(new AsFixnumInstr(temp(), j));
                Variable elt = addResultInstr(CallInstr.create(scope, temp(), symbol("[]"), deconstructed, new Operand[]{k}, NullBlock.INSTANCE));
                Variable dd = addResultInstr(new CopyInstr(temp(), buildNil()));
                buildPatternEach(testEnd, result, dd, elt, postArgs.get(i), inAlteration);
                addInstr(BNEInstr.create(matchElementCheck, result, buildFalse()));
                addInstr(new JumpInstr(testEnd));
                addInstr(new LabelInstr(matchElementCheck));
            }
        }
    }

    private Variable deconstructHashPatternKeys(Label testEnd, HashPatternNode pattern, Variable result, Operand obj) {
        Operand keys;

        if (pattern.hasKeywordArgs() && !pattern.hashNamedKeywordRestArg()) {
            List<Node> keyNodes = pattern.getKeys();
            int length = keyNodes.size();
            Operand[] builtKeys = new Operand[length];

            for (int i = 0; i < length; i++) {
                builtKeys[i] = build(keyNodes.get(i));
            }
            keys = new Array(builtKeys);
        } else {
            keys = manager.getNil();
        }

        if (pattern.getConstant() != null) {
            Operand constant = build(pattern.getConstant());
            addInstr(new EQQInstr(scope, result, constant, obj, false, true));
            cond_ne(testEnd, result, tru());
        }

        call(result, obj, "respond_to?", new Symbol(symbol("deconstruct_keys")));
        cond_ne(testEnd, result, tru());

        return call(createTemporaryVariable(), obj, "deconstruct_keys", keys);
    }

    private void buildHashPattern(Label testEnd, Variable result, Variable deconstructed, HashPatternNode pattern,
                                  Operand obj, boolean inAlteration) {
        Variable d = deconstructHashPatternKeys(testEnd, pattern, result, obj);

        label(endHashCheck -> {
            addInstr(new EQQInstr(scope, result, manager.getHashClass(), d, false, true));
            cond(endHashCheck, result, tru(), () -> type_error("deconstruct_keys must return Hash"));
        });

        // rest args destructively deletes elements from deconstruct_keys and the default impl is 'self'.
        if (pattern.hasRestArg()) call(d, d, "dup");

        if (pattern.hasKeywordArgs()) {
            List<KeyValuePair<Node,Node>> kwargs = pattern.getKeywordArgs().getPairs();

            for (KeyValuePair<Node,Node> pair: kwargs) {
                // FIXME: only build literals (which are guaranteed to build without raising).
                Operand key = build(pair.getKey());
                call(result, d, "key?", key);
                cond_ne(testEnd, result, tru());

                String method = pattern.hasRestArg() ? "delete" : "[]";
                Operand value = call(d, method, key);
                buildPatternEach(testEnd, result, deconstructed, value, pair.getValue(), inAlteration);
                cond_ne(testEnd, result, tru());
            }
        } else {

        }

        if (pattern.hasRestArg()) {
            if (pattern.getRestArg() instanceof NilRestArgNode) {
                call(result, d, "empty?");
                cond_ne(testEnd, result, tru());
            } else if (pattern.isNamedRestArg()) {
                buildPatternEach(testEnd, result, deconstructed, d, pattern.getRestArg(), inAlteration);
                cond_ne(testEnd, result, tru());
            }
        }
    }

    public interface RunIt {
        void apply();
    }
    public interface Consume2<T, U> {
        void apply(T t, U u);
    }

    private void type_error(String message) {
        addRaiseError("TypeError", message);
    }

    private Variable temp() {
        return createTemporaryVariable();
    }

    private Operand fals() {
        return manager.getFalse();
    }

    private Fixnum fix(long value) {
        return manager.newFixnum(value);
    }

    private Operand tru() {
        return manager.getTrue();
    }

    // if-only
    private void cond(Label label, Operand value, Operand test) {
        addInstr(createBranch(value, test, label));
    }

    // if/else
    private void cond(Label endLabel, Operand value, Operand test, RunIt body) {
        addInstr(createBranch(value, test, endLabel));
        body.apply();
    }

    // if-only
    private void cond_ne(Label label, Operand value, Operand test) {
        addInstr(BNEInstr.create(label, value, test));
    }
    // if !test/else
    private void cond_ne(Label endLabel, Operand value, Operand test, RunIt body) {
        addInstr(BNEInstr.create(endLabel, value, test));
        body.apply();
    }

    private void jump(Label label) {
        addInstr(new JumpInstr(label));
    }

    private Variable call(Variable result, Operand object, String name, Operand... args) {
        addInstr(CallInstr.create(scope, result, symbol(name), object, args, NullBlock.INSTANCE));
        return result;
    }

    private Operand call(Operand object, String name, Operand... args) {
        Operand result = addResultInstr(CallInstr.create(scope, createTemporaryVariable(), symbol(name), object, args, NullBlock.INSTANCE));
        return result;
    }

    private void label(Consumer<Label> block) {
        Label label = getNewLabel();
        block.accept(label);
        addInstr(new LabelInstr(label));
    }

    private void label(Object data, Consume2<Label, Object> block) {
        Label label = getNewLabel();
        block.apply(label, data);
        addInstr(new LabelInstr(label));
    }

    private void buildPatternMatch(Variable result, Variable deconstructed, Node arg, Operand obj, boolean inAlternation) {
        label(testEnd -> buildPatternEach(testEnd, result, deconstructed, obj, arg, inAlternation));
    }

    private Variable buildPatternEach(Label testEnd, Variable result, Variable deconstructed, Operand value,
                                      Node exprNodes, boolean inAlternation) {
        if (exprNodes instanceof ArrayPatternNode) {
            buildArrayPattern(testEnd, result, deconstructed, (ArrayPatternNode) exprNodes, value, inAlternation);
        } else if (exprNodes instanceof HashPatternNode) {
            buildHashPattern(testEnd, result, deconstructed, (HashPatternNode) exprNodes, value, inAlternation);
        } else if (exprNodes instanceof FindPatternNode) {
        } else if (exprNodes instanceof HashNode) {
            HashNode hash = (HashNode) exprNodes;

            if (hash.getPairs().size() != 1) {
                throwSyntaxError(hash, "unexpected node");
            }

            KeyValuePair<Node, Node> pair = hash.getPairs().get(0);
            buildPatternMatch(result, deconstructed, pair.getKey(), value, inAlternation);
            buildPatternEach(testEnd, result, deconstructed, value, pair.getValue(), inAlternation);
        } else if (exprNodes instanceof IfNode) {
            IfNode ifNode = (IfNode) exprNodes;

            boolean unless; // position of body is how we detect between if/unless
            if (ifNode.getThenBody() != null) { // if
                unless = false;
                buildPatternMatch(result, deconstructed, ifNode.getThenBody(), value, inAlternation);
            } else {
                unless = true;
                buildPatternMatch(result, deconstructed, ifNode.getElseBody(), value, inAlternation);
            }
            label(conditionalEnd -> {
                cond_ne(conditionalEnd, result, tru());
                Operand ifResult = build(ifNode.getCondition());
                if (unless) {
                    call(result, ifResult, "!"); // FIXME: need non-dynamic dispatch to reverse result
                } else {
                    addInstr(new CopyInstr(result, ifResult));
                }
            });
        } else if (exprNodes instanceof LocalAsgnNode) {
            LocalAsgnNode localAsgnNode = (LocalAsgnNode) exprNodes;
            RubySymbol name = localAsgnNode.getName();

            if (inAlternation && name.idString().charAt(0) != '_') {
                throwSyntaxError(localAsgnNode, str(manager.getRuntime(), "illegal variable in alternative pattern (", name, ")"));
            }

            Variable variable  = getLocalVariable(name, localAsgnNode.getDepth());
            addInstr(new CopyInstr(variable, value));
        } else if (exprNodes instanceof DAsgnNode) {
            DAsgnNode localAsgnNode = (DAsgnNode) exprNodes;
            RubySymbol name = localAsgnNode.getName();

            if (inAlternation && name.idString().charAt(0) != '_') {
                throwSyntaxError(localAsgnNode, str(manager.getRuntime(), "illegal variable in alternative pattern (", name, ")"));
            }

            Variable variable = getLocalVariable(name, localAsgnNode.getDepth());
            addInstr(new CopyInstr(variable, value));
        } else if (exprNodes instanceof OrNode) {
            OrNode orNode = (OrNode) exprNodes;
            label(firstCase -> {
                buildPatternEach(firstCase, result, deconstructed, value, orNode.getFirstNode(), true);
            });
            label(secondCase -> {
                cond(secondCase, result, tru(), () -> buildPatternEach(testEnd, result, deconstructed, value, orNode.getSecondNode(), true));
            });
        } else {
            Operand expression = build(exprNodes);
            boolean needsSplat = exprNodes instanceof ArgsPushNode || exprNodes instanceof SplatNode || exprNodes instanceof ArgsCatNode;

            addInstr(new EQQInstr(scope, result, expression, value, needsSplat, scope.maybeUsingRefinements()));
        }

        return result;
    }

    public Operand buildPatternCase(PatternCaseNode patternCase) {
        Label     endLabel  = getNewLabel();
        boolean   hasElse   = patternCase.getElseNode() != null;
        Label     elseLabel = getNewLabel();
        Variable  result    = createTemporaryVariable();
        List<Label> labels = new ArrayList<>();
        Map<Label, Node> bodies = new HashMap<>();

        Operand value = build(patternCase.getCaseNode());

        // build each "when"
        Variable deconstructed = addResultInstr(new CopyInstr(temp(), buildNil()));
        for (Node aCase : patternCase.getCases().children()) {
            InNode inNode = (InNode) aCase;
            Label bodyLabel = getNewLabel();

            Variable eqqResult = addResultInstr(new CopyInstr(temp(), tru()));
            labels.add(bodyLabel);
            buildPatternMatch(eqqResult, deconstructed, inNode.getExpression(), value, false);
            addInstr(createBranch(eqqResult, manager.getTrue(), bodyLabel));
            bodies.put(bodyLabel, inNode.getBody());
        }

        // Jump to else in case nothing matches!
        addInstr(new JumpInstr(elseLabel));

        // Build "else" if it exists
        if (hasElse) {
            labels.add(elseLabel);
            bodies.put(elseLabel, patternCase.getElseNode());
        }

        // Now, emit bodies while preserving when clauses order
        for (Label label: labels) {
            addInstr(new LabelInstr(label));
            Operand bodyValue = build(bodies.get(label));
            if (bodyValue != null) addInstr(new CopyInstr(result, bodyValue));
            addInstr(new JumpInstr(endLabel));
        }

        if (!hasElse) {
            addInstr(new LabelInstr(elseLabel));
            Variable inspect = call(temp(), value, "inspect");
            addRaiseError("NoMatchingPatternError", inspect);
            addInstr(new JumpInstr(endLabel));
        }

        // Close it out
        addInstr(new LabelInstr(endLabel));

        return result;
    }

    public Operand buildCase(CaseNode caseNode) {
        if (caseNode.getCaseNode() != null) {
            // scan all cases to see if we have a homogeneous literal case/when
            NodeType seenType = null;
            for (Node aCase : caseNode.getCases().children()) {
                WhenNode whenNode = (WhenNode) aCase;
                NodeType exprNodeType = whenNode.getExpressionNodes().getNodeType();

                if (seenType == null) {
                    seenType = exprNodeType;
                } else if (seenType != exprNodeType) {
                    seenType = null;
                    break;
                }
            }

            if (seenType != null) {
                switch (seenType) {
                    case FIXNUMNODE:
                        return buildFixnumCase(caseNode);
                }
            }
        }

        Operand testValue = buildCaseTestValue(caseNode); // what each when arm gets tested against.
        Label elseLabel = getNewLabel();                  // where else body is location (implicit or explicit).
        Label endLabel = getNewLabel();                   // end of the entire case statement.
        boolean hasExplicitElse = caseNode.getElseNode() != null; // does this have an explicit 'else' or not.
        Variable result = createTemporaryVariable();      // final result value of the case statement.
        Map<Label, Node> bodies = new HashMap<>();        // we save bodies and emit them after processing when values.
        Set<IRubyObject> seenLiterals = new HashSet<>();  // track to warn on duplicated values in when clauses.

        for (Node aCase: caseNode.getCases().children()) { // Emit each when value test against the case value.
            WhenNode when = (WhenNode) aCase;
            Label bodyLabel = getNewLabel();

            buildWhenArgs(when, testValue, bodyLabel, seenLiterals);
            bodies.put(bodyLabel, when.getBodyNode());
        }

        addInstr(new JumpInstr(elseLabel));               // if no explicit matches jump to else

        if (hasExplicitElse) {                            // build explicit else
            bodies.put(elseLabel, caseNode.getElseNode());
        }

        int numberOfBodies = bodies.size();
        int i = 1;
        for (Map.Entry<Label, Node> entry: bodies.entrySet()) {
            addInstr(new LabelInstr(entry.getKey()));
            Operand bodyValue = build(entry.getValue());

            if (bodyValue != null) {                      // can be null if the body ends with a return!
                addInstr(new CopyInstr(result, bodyValue));

                //  we can omit the jump to the last body so long as we don't have an implicit else
                //  since that is emitted right after this section.
                if (i != numberOfBodies) {
                    addInstr(new JumpInstr(endLabel));
                } else if (!hasExplicitElse) {
                    addInstr(new JumpInstr(endLabel));
                }
            }
            i++;
        }

        if (!hasExplicitElse) {                           // build implicit else
            addInstr(new LabelInstr(elseLabel));
            addInstr(new CopyInstr(result, manager.getNil()));
        }

        addInstr(new LabelInstr(endLabel));

        return result;
    }

    private Operand buildCaseTestValue(CaseNode caseNode) {
        Operand testValue = build(caseNode.getCaseNode());

        // null is returned for valueless case statements:
        //   case
        //     when true <blah>
        //     when false <blah>
        //   end
        return testValue == null ? UndefinedValue.UNDEFINED : testValue;
    }

    // returns true if we should emit an eqq for this value (e.g. it has not already been seen yet).
    private boolean literalWhenCheck(Node value, Set<IRubyObject> seenLiterals) {
        IRubyObject literal = getWhenLiteral(value);

        if (literal != null) {
            if (seenLiterals.contains(literal)) {
                scope.getManager().getRuntime().getWarnings().warning(IRubyWarnings.ID.MISCELLANEOUS,
                        getFileName(), value.getLine(), "duplicated when clause is ignored");
                return false;
            } else {
                seenLiterals.add(literal);
                return true;
            }
        }

        return true;
    }

    private void buildWhenValues(Variable eqqResult, ListNode exprValues, Operand testValue, Label bodyLabel,
                                 Set<IRubyObject> seenLiterals) {
        for (Node value: exprValues.children()) {
            buildWhenValue(eqqResult, testValue, bodyLabel, value, seenLiterals, false);
        }
    }

    private void buildWhenValue(Variable eqqResult, Operand testValue, Label bodyLabel, Node node,
                                Set<IRubyObject> seenLiterals, boolean needsSplat) {
        if (literalWhenCheck(node, seenLiterals)) { // we only emit first literal of the same value.
            Operand expression = buildWithOrder(node, node.containsVariableAssignment());

            addInstr(new EQQInstr(scope, eqqResult, expression, testValue, needsSplat, scope.maybeUsingRefinements()));
            addInstr(createBranch(eqqResult, manager.getTrue(), bodyLabel));
        }
    }

    private void buildWhenSplatValues(Variable eqqResult, Node node, Operand testValue, Label bodyLabel,
                                      Set<IRubyObject> seenLiterals) {
        if (node instanceof ListNode && !(node instanceof DNode) && !(node instanceof ArrayNode)) {
            buildWhenValues(eqqResult, (ListNode) node, testValue, bodyLabel, seenLiterals);
        } else if (node instanceof SplatNode) {
            buildWhenValue(eqqResult, testValue, bodyLabel, node, seenLiterals, true);
        } else if (node instanceof ArgsCatNode) {
            ArgsCatNode catNode = (ArgsCatNode) node;
            buildWhenSplatValues(eqqResult, catNode.getFirstNode(), testValue, bodyLabel, seenLiterals);
            buildWhenSplatValues(eqqResult, catNode.getSecondNode(), testValue, bodyLabel, seenLiterals);
        } else if (node instanceof ArgsPushNode) {
            ArgsPushNode pushNode = (ArgsPushNode) node;
            buildWhenSplatValues(eqqResult, pushNode.getFirstNode(), testValue, bodyLabel, seenLiterals);
            buildWhenValue(eqqResult, testValue, bodyLabel, pushNode.getSecondNode(), seenLiterals, false);
        } else {
            buildWhenValue(eqqResult, testValue, bodyLabel, node, seenLiterals, true);
        }
    }

    private void buildWhenArgs(WhenNode whenNode, Operand testValue, Label bodyLabel, Set<IRubyObject> seenLiterals) {
        Variable eqqResult = createTemporaryVariable();
        Node exprNodes = whenNode.getExpressionNodes();

        if (exprNodes instanceof ListNode && !(exprNodes instanceof DNode) && !(exprNodes instanceof ArrayNode)) {
            buildWhenValues(eqqResult, (ListNode) exprNodes, testValue, bodyLabel, seenLiterals);
        } else if (exprNodes instanceof ArgsPushNode || exprNodes instanceof SplatNode || exprNodes instanceof ArgsCatNode) {
            buildWhenSplatValues(eqqResult, exprNodes, testValue, bodyLabel, seenLiterals);
        } else {
            buildWhenValue(eqqResult, testValue, bodyLabel, exprNodes, seenLiterals, false);
        }
    }

    // Note: This is potentially a little wasteful in that we eagerly create these literals for a duplicated warning
    // check.  In most cases these would be made anyways (e.g. symbols/fixnum) but in others we double allocation
    // (e.g. strings).
    private IRubyObject getWhenLiteral(Node node) {
        Ruby runtime = scope.getManager().getRuntime();

        switch(node.getNodeType()) {
            case FIXNUMNODE:
                return runtime.newFixnum(((FixnumNode) node).getValue());
            case FLOATNODE:
                return runtime.newFloat((((FloatNode) node).getValue()));
            case BIGNUMNODE:
                return new RubyBignum(runtime, ((BignumNode) node).getValue());
            case COMPLEXNODE:
                return RubyComplex.newComplexRaw(runtime, getWhenLiteral(((ComplexNode) node).getNumber()));
            case RATIONALNODE:
                return RubyRational.newRationalRaw(runtime, getWhenLiteral(((RationalNode)node).getDenominator()), getWhenLiteral(((RationalNode) node).getNumerator()));
            case NILNODE:
                return runtime.getNil();
            case TRUENODE:
                return runtime.getTrue();
            case FALSENODE:
                return runtime.getFalse();
            case SYMBOLNODE:
                return ((SymbolNode) node).getName();
            case STRNODE:
                return runtime.newString(((StrNode) node).getValue());
        }

        return null;
    }

    private Operand buildFixnumCase(CaseNode caseNode) {
        Map<java.lang.Integer, Label> jumpTable = new HashMap<>();
        Map<Node, Label> nodeBodies = new HashMap<>();

        // gather fixnum-when bodies or bail
        for (Node aCase : caseNode.getCases().children()) {
            WhenNode whenNode = (WhenNode) aCase;
            Label bodyLabel = getNewLabel();

            FixnumNode expr = (FixnumNode) whenNode.getExpressionNodes();
            long exprLong = expr.getValue();
<<<<<<< HEAD
            if (exprLong > java.lang.Integer.MAX_VALUE) throw new NotCompilableException("optimized fixnum case has long-ranged when at " + getFileName() + ":" + caseNode.getLine());
=======
            if (exprLong > Integer.MAX_VALUE) throw notCompilable("optimized fixnum case has long-ranged", caseNode);
>>>>>>> 97f228f3

            if (jumpTable.get((int) exprLong) == null) {
                jumpTable.put((int) exprLong, bodyLabel);
                nodeBodies.put(whenNode, bodyLabel);
            } else {
                scope.getManager().getRuntime().getWarnings().warning(IRubyWarnings.ID.MISCELLANEOUS, getFileName(), expr.getLine(), "duplicated when clause is ignored");
            }
        }

        // sort the jump table
        Map.Entry<java.lang.Integer, Label>[] jumpEntries = jumpTable.entrySet().toArray(new Map.Entry[jumpTable.size()]);
        Arrays.sort(jumpEntries, new Comparator<Map.Entry<java.lang.Integer, Label>>() {
            @Override
            public int compare(Map.Entry<java.lang.Integer, Label> o1, Map.Entry<java.lang.Integer, Label> o2) {
                return java.lang.Integer.compare(o1.getKey(), o2.getKey());
            }
        });

        // build a switch
        int[] jumps = new int[jumpTable.size()];
        Label[] targets = new Label[jumps.length];
        int i = 0;
        for (Map.Entry<java.lang.Integer, Label> jumpEntry : jumpEntries) {
            jumps[i] = jumpEntry.getKey();
            targets[i] = jumpEntry.getValue();
            i++;
        }

        // get the incoming case value
        Operand value = build(caseNode.getCaseNode());

        Label     eqqPath   = getNewLabel();
        Label     endLabel  = getNewLabel();
        boolean   hasElse   = (caseNode.getElseNode() != null);
        Label     elseLabel = getNewLabel();
        Variable  result    = createTemporaryVariable();

        // insert fast switch with fallback to eqq
        addInstr(new BSwitchInstr(jumps, value, eqqPath, targets, elseLabel));
        addInstr(new LabelInstr(eqqPath));

        List<Label> labels = new ArrayList<>();
        Map<Label, Node> bodies = new HashMap<>();

        // build each "when"
        for (Node aCase : caseNode.getCases().children()) {
            WhenNode whenNode = (WhenNode)aCase;
            Label bodyLabel = nodeBodies.get(whenNode);
            if (bodyLabel == null) bodyLabel = getNewLabel();

            Variable eqqResult = createTemporaryVariable();
            labels.add(bodyLabel);
            Operand expression = build(whenNode.getExpressionNodes());

            // use frozen string for direct literal strings in `when`
            if (expression instanceof MutableString) {
                expression = ((MutableString) expression).frozenString;
            }

            addInstr(new EQQInstr(scope, eqqResult, expression, value, false, scope.maybeUsingRefinements()));
            addInstr(createBranch(eqqResult, manager.getTrue(), bodyLabel));

            // SSS FIXME: This doesn't preserve original order of when clauses.  We could consider
            // preserving the order (or maybe not, since we would have to sort the constants first
            // in any case) for outputting jump tables in certain situations.
            //
            // add body to map for emitting later
            bodies.put(bodyLabel, whenNode.getBodyNode());
        }

        // Jump to else in case nothing matches!
        addInstr(new JumpInstr(elseLabel));

        // Build "else" if it exists
        if (hasElse) {
            labels.add(elseLabel);
            bodies.put(elseLabel, caseNode.getElseNode());
        }

        // Now, emit bodies while preserving when clauses order
        for (Label whenLabel: labels) {
            addInstr(new LabelInstr(whenLabel));
            Operand bodyValue = build(bodies.get(whenLabel));
            // bodyValue can be null if the body ends with a return!
            if (bodyValue != null) {
                // SSS FIXME: Do local optimization of break results (followed by a copy & jump) to short-circuit the jump right away
                // rather than wait to do it during an optimization pass when a dead jump needs to be removed.  For this, you have
                // to look at what the last generated instruction was.
                addInstr(new CopyInstr(result, bodyValue));
                addInstr(new JumpInstr(endLabel));
            }
        }

        if (!hasElse) {
            addInstr(new LabelInstr(elseLabel));
            addInstr(new CopyInstr(result, manager.getNil()));
            addInstr(new JumpInstr(endLabel));
        }

        // Close it out
        addInstr(new LabelInstr(endLabel));

        return result;
    }

    /**
     * Build a new class and add it to the current scope (s).
     */
    public Operand buildClass(ClassNode classNode) {
        boolean executesOnce = this.executesOnce;
        Node superNode = classNode.getSuperNode();
        Colon3Node cpath = classNode.getCPath();
        Operand superClass = (superNode == null) ? null : build(superNode);
        ByteList className = cpath.getName().getBytes();
        Operand container = getContainerFromCPath(cpath);

        IRClassBody body = new IRClassBody(manager, scope, className, classNode.getLine(), classNode.getScope(), executesOnce);
        Variable bodyResult = addResultInstr(new DefineClassInstr(createTemporaryVariable(), body, container, superClass));

        newIRBuilder(manager, body).buildModuleOrClassBody(classNode.getBodyNode(), classNode.getLine(), classNode.getEndLine());
        return bodyResult;
    }

    // class Foo; class << self; end; end
    // Here, the class << self declaration is in Foo's body.
    // Foo is the class in whose context this is being defined.
    public Operand buildSClass(SClassNode sclassNode) {
        Operand receiver = build(sclassNode.getReceiverNode());
        // FIXME: metaclass name should be a bytelist
        IRModuleBody body = new IRMetaClassBody(manager, scope, manager.getMetaClassName().getBytes(), sclassNode.getLine(), sclassNode.getScope());
        Variable sClassVar = addResultInstr(new DefineMetaClassInstr(createTemporaryVariable(), receiver, body));

        // sclass bodies inherit the block of their containing method
        Variable processBodyResult = addResultInstr(new ProcessModuleBodyInstr(createTemporaryVariable(), sClassVar, getYieldClosureVariable()));
        newIRBuilder(manager, body).buildModuleOrClassBody(sclassNode.getBodyNode(), sclassNode.getLine(), sclassNode.getEndLine());
        return processBodyResult;
    }

    // @@c
    public Operand buildClassVar(ClassVarNode node) {
        Variable ret = createTemporaryVariable();
        addInstr(new GetClassVariableInstr(ret, classVarDefinitionContainer(), node.getName()));
        return ret;
    }

    // Add the specified result instruction to the scope and return its result variable.
    private Variable addResultInstr(ResultInstr instr) {
        addInstr((Instr) instr);

        return instr.getResult();
    }

    // ClassVarAsgn node is assignment within a method/closure scope
    //
    // def foo
    //   @@c = 1
    // end
    public Operand buildClassVarAsgn(final ClassVarAsgnNode classVarAsgnNode) {
        Operand val = build(classVarAsgnNode.getValueNode());
        addInstr(new PutClassVariableInstr(classVarDefinitionContainer(), classVarAsgnNode.getName(), val));
        return val;
    }

    @Deprecated
    public Operand classVarDeclarationContainer() {
        return classVarContainer(true);
    }

    public Operand classVarDefinitionContainer() {
        return classVarContainer(false);
    }

    // SSS FIXME: This feels a little ugly.  Is there a better way of representing this?
    public Operand classVarContainer(boolean declContext) {
        /* -------------------------------------------------------------------------------
         * We are looking for the nearest enclosing scope that is a non-singleton class body
         * without running into an eval-scope in between.
         *
         * Stop lexical scope walking at an eval script boundary.  Evals are essentially
         * a way for a programmer to splice an entire tree of lexical scopes at the point
         * where the eval happens.  So, when we hit an eval-script boundary at compile-time,
         * defer scope traversal to when we know where this scope has been spliced in.
         * ------------------------------------------------------------------------------- */
        int n = 0;
        IRScope cvarScope = scope;
        while (cvarScope != null && !(cvarScope instanceof IREvalScript) && !cvarScope.isNonSingletonClassBody()) {
            // For loops don't get their own static scope
            if (!(cvarScope instanceof IRFor)) {
                n++;
            }
            cvarScope = cvarScope.getLexicalParent();
        }

        if (cvarScope != null && cvarScope.isNonSingletonClassBody()) {
            return ScopeModule.ModuleFor(n);
        } else {
            return addResultInstr(new GetClassVarContainerModuleInstr(createTemporaryVariable(),
                    CurrentScope.INSTANCE, declContext ? null : buildSelf()));
        }
    }

    public Operand buildConstDecl(ConstDeclNode node) {
        return buildConstDeclAssignment(node, build(node.getValueNode()));
    }

    private Operand findContainerModule() {
        int nearestModuleBodyDepth = scope.getNearestModuleReferencingScopeDepth();
        return (nearestModuleBodyDepth == -1) ? getCurrentModuleVariable() : ScopeModule.ModuleFor(nearestModuleBodyDepth);
    }

    public Operand buildConstDeclAssignment(ConstDeclNode constDeclNode, Operand value) {
        Node constNode = constDeclNode.getConstNode();

        if (constNode == null) {
            return putConstant(constDeclNode.getName(), value);
        } else if (constNode.getNodeType() == NodeType.COLON2NODE) {
            return putConstant((Colon2Node) constNode, value);
        } else { // colon3, assign in Object
            return putConstant((Colon3Node) constNode, value);
        }
    }

    private Operand putConstant(RubySymbol name, Operand value) {
        addInstr(new PutConstInstr(findContainerModule(), name, value));

        return value;
    }

    private Operand putConstant(Colon3Node node, Operand value) {
        addInstr(new PutConstInstr(manager.getObjectClass(), node.getName(), value));

        return value;
    }

    private Operand putConstant(Colon2Node node, Operand value) {
        addInstr(new PutConstInstr(build(node.getLeftNode()), node.getName(), value));

        return value;
    }

    private Operand putConstantAssignment(OpAsgnConstDeclNode node, Operand value) {
        Node constNode = node.getFirstNode();

        if (constNode instanceof Colon2Node) return putConstant((Colon2Node) constNode, value);

        return putConstant((Colon3Node) constNode, value);
    }

    private Operand searchModuleForConst(Operand startingModule, RubySymbol name) {
        return addResultInstr(new SearchModuleForConstInstr(createTemporaryVariable(), startingModule, name, true));
    }

    private Operand searchConst(RubySymbol name) {
        return addResultInstr(new SearchConstInstr(createTemporaryVariable(), name, CurrentScope.INSTANCE, false));
    }

    public Operand buildColon2(final Colon2Node colon2) {
        Node lhs = colon2.getLeftNode();

        // Colon2ImplicitNode - (module|class) Foo.  Weird, but it is a wrinkle of AST inheritance.
        if (lhs == null) return searchConst(colon2.getName());

        // Colon2ConstNode (Left::name)
        return searchModuleForConst(build(lhs), colon2.getName());
    }

    public Operand buildColon3(Colon3Node node) {
        return searchModuleForConst(manager.getObjectClass(), node.getName());
    }

    public Operand buildComplex(ComplexNode node) {
        return new Complex((ImmutableLiteral) build(node.getNumber()));
    }

    interface CodeBlock {
        Operand run();
    }

    interface VoidCodeBlock {
        void run();
    }

    private Operand protectCodeWithRescue(CodeBlock protectedCode, CodeBlock rescueBlock) {
        // This effectively mimics a begin-rescue-end code block
        // Except this catches all exceptions raised by the protected code

        Variable rv = createTemporaryVariable();
        Label rBeginLabel = getNewLabel();
        Label rEndLabel   = getNewLabel();
        Label rescueLabel = getNewLabel();

        // Protected region code
        addInstr(new LabelInstr(rBeginLabel));
        addInstr(new ExceptionRegionStartMarkerInstr(rescueLabel));
        Object v1 = protectedCode.run(); // YIELD: Run the protected code block
        addInstr(new CopyInstr(rv, (Operand)v1));
        addInstr(new JumpInstr(rEndLabel));
        addInstr(new ExceptionRegionEndMarkerInstr());

        // SSS FIXME: Create an 'Exception' operand type to eliminate the constant lookup below
        // We could preload a set of constant objects that are preloaded at boot time and use them
        // directly in IR when we know there is no lookup involved.
        //
        // new Operand type: CachedClass(String name)?
        //
        // Some candidates: Exception, StandardError, Fixnum, Object, Boolean, etc.
        // So, when they are referenced, they are fetched directly from the runtime object
        // which probably already has cached references to these constants.
        //
        // But, unsure if this caching is safe ... so, just an idea here for now.

        // Rescue code
        Label caughtLabel = getNewLabel();
        Variable exc = createTemporaryVariable();
        Variable excType = createTemporaryVariable();

        // Receive 'exc' and verify that 'exc' is of ruby-type 'Exception'
        addInstr(new LabelInstr(rescueLabel));
        addInstr(new ReceiveRubyExceptionInstr(exc));
        addInstr(new InheritanceSearchConstInstr(excType, manager.getObjectClass(),
                manager.runtime.newSymbol(CommonByteLists.EXCEPTION)));
        outputExceptionCheck(excType, exc, caughtLabel);

        // Fall-through when the exc !== Exception; rethrow 'exc'
        addInstr(new ThrowExceptionInstr(exc));

        // exc === Exception; Run the rescue block
        addInstr(new LabelInstr(caughtLabel));
        Object v2 = rescueBlock.run(); // YIELD: Run the protected code block
        if (v2 != null) addInstr(new CopyInstr(rv, manager.getNil()));

        // End
        addInstr(new LabelInstr(rEndLabel));

        return rv;
    }

    public Operand buildGetDefinition(Node node) {
        if (node == null) return new FrozenString("expression");

        switch (node.getNodeType()) {
        case CLASSVARASGNNODE: case CLASSVARDECLNODE: case CONSTDECLNODE:
        case DASGNNODE: case GLOBALASGNNODE: case LOCALASGNNODE:
        case MULTIPLEASGNNODE: case OPASGNNODE: case OPASGNANDNODE: case OPASGNORNODE:
        case OPELEMENTASGNNODE: case INSTASGNNODE:
            return new FrozenString(DefinedMessage.ASSIGNMENT.getText());
        case ORNODE: case ANDNODE: case DREGEXPNODE: case DSTRNODE:
            return new FrozenString(DefinedMessage.EXPRESSION.getText());
        case FALSENODE:
            return new FrozenString(DefinedMessage.FALSE.getText());
        case LOCALVARNODE: case DVARNODE:
            return new FrozenString(DefinedMessage.LOCAL_VARIABLE.getText());
        case MATCH2NODE: case MATCH3NODE:
            return new FrozenString(DefinedMessage.METHOD.getText());
        case NILNODE:
            return new FrozenString(DefinedMessage.NIL.getText());
        case SELFNODE:
            return new FrozenString(DefinedMessage.SELF.getText());
        case TRUENODE:
            return new FrozenString(DefinedMessage.TRUE.getText());
        case ARRAYNODE: { // If all elts of array are defined the array is as well
            ArrayNode array = (ArrayNode) node;
            Label undefLabel = getNewLabel();
            Label doneLabel = getNewLabel();

            Variable tmpVar = createTemporaryVariable();
            for (Node elt: array.children()) {
                Operand result = buildGetDefinition(elt);

                addInstr(createBranch(result, manager.getNil(), undefLabel));
            }

            addInstr(new CopyInstr(tmpVar, new FrozenString(DefinedMessage.EXPRESSION.getText())));
            addInstr(new JumpInstr(doneLabel));
            addInstr(new LabelInstr(undefLabel));
            addInstr(new CopyInstr(tmpVar, manager.getNil()));
            addInstr(new LabelInstr(doneLabel));

            return tmpVar;
        }
        case BACKREFNODE:
            return addResultInstr(
                    new RuntimeHelperCall(
                            createTemporaryVariable(),
                            IS_DEFINED_BACKREF,
                            new Operand[] {new FrozenString(DefinedMessage.GLOBAL_VARIABLE.getText())}
                    )
            );
        case GLOBALVARNODE:
            return addResultInstr(
                    new RuntimeHelperCall(
                            createTemporaryVariable(),
                            IS_DEFINED_GLOBAL,
                            new Operand[] {
                                    new FrozenString(((GlobalVarNode) node).getName()),
                                    new FrozenString(DefinedMessage.GLOBAL_VARIABLE.getText())
                            }
                    )
            );
        case NTHREFNODE: {
            return addResultInstr(
                    new RuntimeHelperCall(
                            createTemporaryVariable(),
                            IS_DEFINED_NTH_REF,
                            new Operand[] {
                                    manager.newFixnum(((NthRefNode) node).getMatchNumber()),
                                    new FrozenString(DefinedMessage.GLOBAL_VARIABLE.getText())
                            }
                    )
            );
        }
        case INSTVARNODE:
            return addResultInstr(
                    new RuntimeHelperCall(
                            createTemporaryVariable(),
                            IS_DEFINED_INSTANCE_VAR,
                            new Operand[] {
                                    buildSelf(),
                                    new FrozenString(((InstVarNode) node).getName()),
                                    new FrozenString(DefinedMessage.INSTANCE_VARIABLE.getText())
                            }
                    )
            );
        case CLASSVARNODE:
            return addResultInstr(
                    new RuntimeHelperCall(
                            createTemporaryVariable(),
                            IS_DEFINED_CLASS_VAR,
                            new Operand[]{
                                    classVarDefinitionContainer(),
                                    new FrozenString(((ClassVarNode) node).getName()),
                                    new FrozenString(DefinedMessage.CLASS_VARIABLE.getText())
                            }
                    )
            );
        case SUPERNODE: {
            Label undefLabel = getNewLabel();
            Variable tmpVar  = addResultInstr(
                    new RuntimeHelperCall(
                            createTemporaryVariable(),
                            IS_DEFINED_SUPER,
                            new Operand[] {
                                    buildSelf(),
                                    new FrozenString(DefinedMessage.SUPER.getText())
                            }
                    )
            );
            addInstr(createBranch(tmpVar, manager.getNil(), undefLabel));
            Operand superDefnVal = buildGetArgumentDefinition(((SuperNode) node).getArgsNode(), DefinedMessage.SUPER.getText());
            return buildDefnCheckIfThenPaths(undefLabel, superDefnVal);
        }
        case VCALLNODE:
            return addResultInstr(
                    new RuntimeHelperCall(
                            createTemporaryVariable(),
                            IS_DEFINED_METHOD,
                            new Operand[] {
                                    buildSelf(),
                                    new FrozenString(((VCallNode) node).getName()),
                                    manager.getFalse(),
                                    new FrozenString(DefinedMessage.METHOD.getText())
                            }
                    )
            );
        case YIELDNODE:
            return buildDefinitionCheck(new BlockGivenInstr(createTemporaryVariable(), getYieldClosureVariable()), DefinedMessage.YIELD.getText());
        case ZSUPERNODE:
            return addResultInstr(
                    new RuntimeHelperCall(
                            createTemporaryVariable(),
                            IS_DEFINED_SUPER,
                            new Operand[] {
                                    buildSelf(),
                                    new FrozenString(DefinedMessage.SUPER.getText())
                            }
                    )
            );
        case CONSTNODE: {
            Label defLabel = getNewLabel();
            Label doneLabel = getNewLabel();
            Variable tmpVar  = createTemporaryVariable();
            RubySymbol constName = ((ConstNode) node).getName();
            addInstr(new LexicalSearchConstInstr(tmpVar, CurrentScope.INSTANCE, constName));
            addInstr(BNEInstr.create(defLabel, tmpVar, UndefinedValue.UNDEFINED));
            addInstr(new InheritanceSearchConstInstr(tmpVar, findContainerModule(), constName)); // SSS FIXME: should this be the current-module var or something else?
            addInstr(BNEInstr.create(defLabel, tmpVar, UndefinedValue.UNDEFINED));
            addInstr(new CopyInstr(tmpVar, manager.getNil()));
            addInstr(new JumpInstr(doneLabel));
            addInstr(new LabelInstr(defLabel));
            addInstr(new CopyInstr(tmpVar, new FrozenString(DefinedMessage.CONSTANT.getText())));
            addInstr(new LabelInstr(doneLabel));
            return tmpVar;
        }
        case COLON3NODE: case COLON2NODE: {
            // SSS FIXME: Is there a reason to do this all with low-level IR?
            // Can't this all be folded into a Java method that would be part
            // of the runtime library, which then can be used by buildDefinitionCheck method above?
            // This runtime library would be used both by the interpreter & the compiled code!

            final Colon3Node colon = (Colon3Node) node;
            final RubySymbol name = colon.getName();
            final Variable errInfo = createTemporaryVariable();

            // store previous exception for restoration if we rescue something
            addInstr(new GetErrorInfoInstr(errInfo));

            CodeBlock protectedCode = new CodeBlock() {
                public Operand run() {
                    if (!(colon instanceof Colon2Node)) { // colon3 (weird inheritance)
                        return addResultInstr(
                                new RuntimeHelperCall(
                                        createTemporaryVariable(),
                                        IS_DEFINED_CONSTANT_OR_METHOD,
                                        new Operand[] {
                                                manager.getObjectClass(),
                                                new FrozenString(name),
                                                new FrozenString(DefinedMessage.CONSTANT.getText()),
                                                new FrozenString(DefinedMessage.METHOD.getText())
                                        }
                                )
                        );
                    }

                    Label bad = getNewLabel();
                    Label done = getNewLabel();
                    Variable result = createTemporaryVariable();
                    Operand test = buildGetDefinition(((Colon2Node) colon).getLeftNode());
                    addInstr(createBranch(test, manager.getNil(), bad));
                    Operand lhs = build(((Colon2Node) colon).getLeftNode());
                    addInstr(
                            new RuntimeHelperCall(
                                    result,
                                    IS_DEFINED_CONSTANT_OR_METHOD,
                                    new Operand[] {
                                            lhs,
                                            new FrozenString(name),
                                            new FrozenString(DefinedMessage.CONSTANT.getText()),
                                            new FrozenString(DefinedMessage.METHOD.getText())
                                    }
                            )
                    );
                    addInstr(new JumpInstr(done));
                    addInstr(new LabelInstr(bad));
                    addInstr(new CopyInstr(result, manager.getNil()));
                    addInstr(new LabelInstr(done));

                    return result;
                }
            };

            // rescue block
            CodeBlock rescueBlock = new CodeBlock() {
                 public Operand run() {
                 // Nothing to do -- ignore the exception, and restore stashed error info!
                 addInstr(new RestoreErrorInfoInstr(errInfo));
                 return manager.getNil();
                 }
            };

            // Try verifying definition, and if we get an JumpException exception, process it with the rescue block above
            return protectCodeWithRescue(protectedCode, rescueBlock);
        }
        case FCALLNODE: {
            /* ------------------------------------------------------------------
             * Generate IR for:
             *    r = self/receiver
             *    mc = r.metaclass
             *    return mc.methodBound(meth) ? buildGetArgumentDefn(..) : false
             * ----------------------------------------------------------------- */
            Label undefLabel = getNewLabel();
            Variable tmpVar = addResultInstr(
                    new RuntimeHelperCall(
                            createTemporaryVariable(),
                            IS_DEFINED_METHOD,
                            new Operand[]{
                                    buildSelf(),
                                    new Symbol(((FCallNode) node).getName()),
                                    manager.getFalse(),
                                    new FrozenString(DefinedMessage.METHOD.getText())
                            }
                    )
            );
            addInstr(createBranch(tmpVar, manager.getNil(), undefLabel));
            Operand argsCheckDefn = buildGetArgumentDefinition(((FCallNode) node).getArgsNode(), "method");
            return buildDefnCheckIfThenPaths(undefLabel, argsCheckDefn);
        }
        case CALLNODE: {
            final CallNode callNode = (CallNode) node;

            // protected main block
            CodeBlock protectedCode = new CodeBlock() {
                public Operand run() {
                    final Label undefLabel = getNewLabel();
                    Operand receiverDefn = buildGetDefinition(callNode.getReceiverNode());
                    addInstr(createBranch(receiverDefn, manager.getNil(), undefLabel));
                    Variable tmpVar = createTemporaryVariable();
                    addInstr(
                            new RuntimeHelperCall(
                                    tmpVar,
                                    IS_DEFINED_CALL,
                                    new Operand[]{
                                            build(callNode.getReceiverNode()),
                                            new Symbol(callNode.getName()),
                                            new FrozenString(DefinedMessage.METHOD.getText())
                                    }
                            )
                    );
                    return buildDefnCheckIfThenPaths(undefLabel, tmpVar);
                }
            };

            // rescue block
            CodeBlock rescueBlock = new CodeBlock() {
                public Operand run() { return manager.getNil(); } // Nothing to do if we got an exception
            };

            // Try verifying definition, and if we get an exception, throw it out, and return nil
            return protectCodeWithRescue(protectedCode, rescueBlock);
        }
        case ATTRASSIGNNODE: {
            final AttrAssignNode attrAssign = (AttrAssignNode) node;

            // protected main block
            CodeBlock protectedCode = new CodeBlock() {
                public Operand run() {
                    final Label  undefLabel = getNewLabel();
                    Operand receiverDefn = buildGetDefinition(attrAssign.getReceiverNode());
                    addInstr(createBranch(receiverDefn, manager.getNil(), undefLabel));
                    /* --------------------------------------------------------------------------
                     * This basically combines checks from CALLNODE and FCALLNODE
                     *
                     * Generate IR for this sequence
                     *
                     *    1. r  = receiver
                     *    2. mc = r.metaClass
                     *    3. v  = mc.getVisibility(methodName)
                     *    4. f  = !v || v.isPrivate? || (v.isProtected? && receiver/self?.kindof(mc.getRealClass))
                     *    5. return !f && mc.methodBound(attrmethod) ? buildGetArgumentDefn(..) : false
                     *
                     * Hide the complexity of instrs 2-4 into a verifyMethodIsPublicAccessible call
                     * which can executely entirely in Java-land.  No reason to expose the guts in IR.
                     * ------------------------------------------------------------------------------ */
                    Variable tmpVar     = createTemporaryVariable();
                    Operand  receiver   = build(attrAssign.getReceiverNode());
                    addInstr(
                            new RuntimeHelperCall(
                                    tmpVar,
                                    IS_DEFINED_METHOD,
                                    new Operand[] {
                                            receiver,
                                            new Symbol(attrAssign.getName()),
                                            manager.getTrue(),
                                            new FrozenString(DefinedMessage.METHOD.getText())
                                    }
                            )
                    );
                    addInstr(createBranch(tmpVar, manager.getNil(), undefLabel));
                    Operand argsCheckDefn = buildGetArgumentDefinition(attrAssign.getArgsNode(), "assignment");
                    return buildDefnCheckIfThenPaths(undefLabel, argsCheckDefn);
                }
            };

            // rescue block
            CodeBlock rescueBlock = new CodeBlock() {
                public Operand run() { return manager.getNil(); } // Nothing to do if we got an exception
            };

            // Try verifying definition, and if we get an JumpException exception, process it with the rescue block above
            return protectCodeWithRescue(protectedCode, rescueBlock);
        }
        default:
            return new FrozenString("expression");
        }
    }

    protected Variable buildDefnCheckIfThenPaths(Label undefLabel, Operand defVal) {
        Label defLabel = getNewLabel();
        Variable tmpVar = getValueInTemporaryVariable(defVal);
        addInstr(new JumpInstr(defLabel));
        addInstr(new LabelInstr(undefLabel));
        addInstr(new CopyInstr(tmpVar, manager.getNil()));
        addInstr(new LabelInstr(defLabel));
        return tmpVar;
    }

    protected Variable buildDefinitionCheck(ResultInstr definedInstr, String definedReturnValue) {
        Label undefLabel = getNewLabel();
        addInstr((Instr) definedInstr);
        addInstr(createBranch(definedInstr.getResult(), manager.getFalse(), undefLabel));
        return buildDefnCheckIfThenPaths(undefLabel, new FrozenString(definedReturnValue));
    }

    public Operand buildGetArgumentDefinition(final Node node, String type) {
        if (node == null) return new MutableString(type);

        Operand rv = new FrozenString(type);
        boolean failPathReqd = false;
        Label failLabel = getNewLabel();
        if (node instanceof ArrayNode) {
            for (int i = 0; i < ((ArrayNode) node).size(); i++) {
                Node iterNode = ((ArrayNode) node).get(i);
                Operand def = buildGetDefinition(iterNode);
                if (def == manager.getNil()) { // Optimization!
                    rv = manager.getNil();
                    break;
                } else if (!def.hasKnownValue()) { // Optimization!
                    failPathReqd = true;
                    addInstr(createBranch(def, manager.getNil(), failLabel));
                }
            }
        } else {
            Operand def = buildGetDefinition(node);
            if (def == manager.getNil()) { // Optimization!
                rv = manager.getNil();
            } else if (!def.hasKnownValue()) { // Optimization!
                failPathReqd = true;
                addInstr(createBranch(def, manager.getNil(), failLabel));
            }
        }

        // Optimization!
        return failPathReqd ? buildDefnCheckIfThenPaths(failLabel, rv) : rv;

    }

    public Operand buildDAsgn(final DAsgnNode dasgnNode) {
        // SSS: Looks like we receive the arg in buildBlockArgsAssignment via the IterNode
        // We won't get here for argument receives!  So, buildDasgn is called for
        // assignments to block variables within a block.  As far as the IR is concerned,
        // this is just a simple copy
        int depth = dasgnNode.getDepth();
        Variable arg = getLocalVariable(dasgnNode.getName(), depth);
        Operand  value = build(dasgnNode.getValueNode());

        // no use copying a variable to itself
        if (arg == value) return value;

        addInstr(new CopyInstr(arg, value));

        return value;

        // IMPORTANT: The return value of this method is value, not arg!
        //
        // Consider this Ruby code: foo((a = 1), (a = 2))
        //
        // If we return 'value' this will get translated to:
        //    a = 1
        //    a = 2
        //    call("foo", [1,2]) <---- CORRECT
        //
        // If we return 'arg' this will get translated to:
        //    a = 1
        //    a = 2
        //    call("foo", [a,a]) <---- BUGGY
        //
        // This technique only works if 'value' is an immutable value (ex: fixnum) or a variable
        // So, for Ruby code like this:
        //     def foo(x); x << 5; end;
        //     foo(a=[1,2]);
        //     p a
        // we are guaranteed that the value passed into foo and 'a' point to the same object
        // because of the use of copyAndReturnValue method for literal objects.
    }

    // Called by defineMethod but called on a new builder so things like ensure block info recording
    // do not get confused.
    protected InterpreterContext defineMethodInner(DefNode defNode, IRScope parent, int coverageMode) {
        this.coverageMode = coverageMode;

        if (RubyInstanceConfig.FULL_TRACE_ENABLED) {
            // Explicit line number here because we need a line number for trace before we process any nodes
            addInstr(manager.newLineNumber(scope.getLine() + 1));
            addInstr(new TraceInstr(RubyEvent.CALL, getName(), getFileName(), scope.getLine() + 1));
        }

        prepareImplicitState();                                    // recv_self, add frame block, etc)

        // These instructions need to be toward the top of the method because they may both be needed for processing
        // optional arguments as in def foo(a = Object).
        // Set %current_module = isInstanceMethod ? %self.metaclass : %self
        int nearestScopeDepth = parent.getNearestModuleReferencingScopeDepth();
        addInstr(new CopyInstr(getCurrentModuleVariable(), ScopeModule.ModuleFor(nearestScopeDepth == -1 ? 1 : nearestScopeDepth)));

        // Build IR for arguments (including the block arg)
        receiveMethodArgs(defNode.getArgsNode());

        // Build IR for body
        Operand rv = build(defNode.getBodyNode());

        if (RubyInstanceConfig.FULL_TRACE_ENABLED) {
            addInstr(new LineNumberInstr(defNode.getEndLine() + 1));
            addInstr(new TraceInstr(RubyEvent.RETURN, getName(), getFileName(), defNode.getEndLine() + 1));
        }

        if (rv != null) addInstr(new ReturnInstr(rv));

        // We do an extra early one so we can look for non-local returns.
        computeScopeFlagsFrom(instructions);

        // If the method can receive non-local returns
        if (scope.canReceiveNonlocalReturns()) handleNonlocalReturnInMethod();

        ArgumentDescriptor[] argDesc;
        if (argumentDescriptions == null) {
            argDesc = ArgumentDescriptor.EMPTY_ARRAY;
        } else {
            argDesc = new ArgumentDescriptor[argumentDescriptions.size() / 2];
            for (int i = 0; i < argumentDescriptions.size(); i += 2) {
                ArgumentType type = (ArgumentType) argumentDescriptions.get(i);
                RubySymbol symbol = (RubySymbol) argumentDescriptions.get(i+1);
                argDesc[i / 2] = new ArgumentDescriptor(type, symbol);
            }
        }

        ((IRMethod) scope).setArgumentDescriptors(argDesc);

        computeScopeFlagsFrom(instructions);

        return scope.allocateInterpreterContext(instructions, temporaryVariableIndex + 1, flags);
    }

    private IRMethod defineNewMethod(MethodDefNode defNode, boolean isInstanceMethod) {
        IRMethod method = new IRMethod(manager, scope, defNode, defNode.getName().getBytes(), isInstanceMethod, defNode.getLine(),
                defNode.getScope(), coverageMode);

        // poorly placed next/break expects a syntax error so we eagerly build methods which contain them.
        if (defNode.containsBreakNext()) method.lazilyAcquireInterpreterContext();

        return method;
    }

    public Operand buildDefn(MethodDefNode node) { // Instance method
        IRMethod method = defineNewMethod(node, true);
        addInstr(new DefineInstanceMethodInstr(method));
        return new Symbol(node.getName());
    }

    public Operand buildDefs(DefsNode node) { // Class method
        Operand container =  build(node.getReceiverNode());
        IRMethod method = defineNewMethod(node, false);
        addInstr(new DefineClassMethodInstr(container, method));
        return new Symbol(node.getName());
    }

    protected LocalVariable getArgVariable(RubySymbol name, int depth) {
        // For non-loops, this name will override any name that exists in outer scopes
        return scope instanceof IRFor ? getLocalVariable(name, depth) : getNewLocalVariable(name, 0);
    }

    private void addArgReceiveInstr(Variable v, int argIndex, Signature signature) {
        boolean post = signature != null;

        if (post) {
            addInstr(new ReceivePostReqdArgInstr(v, argIndex, signature.pre(), signature.opt(), signature.hasRest(), signature.post()));
        } else {
            addInstr(new ReceivePreReqdArgInstr(v, argIndex));
        }
    }

    /* '_' can be seen as a variable only by its first assignment as a local variable.  For any additional
     * '_' we create temporary variables in the case the scope has a zsuper in it.  If so, then the zsuper
     * call will slurp those temps up as it's parameters so it can properly set up the call.
     */
    private Variable argumentResult(RubySymbol name) {
        boolean isUnderscore = name.getBytes().realSize() == 1 && name.getBytes().charAt(0) == '_';

        if (isUnderscore && underscoreVariableSeen) {
            return createTemporaryVariable();
        } else {
            if (isUnderscore) underscoreVariableSeen = true;
            return getNewLocalVariable(name, 0);
        }
    }

    public void receiveRequiredArg(Node node, int argIndex, Signature signature) {
        switch (node.getNodeType()) {
            case ARGUMENTNODE: {
                RubySymbol argName = ((ArgumentNode)node).getName();

                if (scope instanceof IRMethod) addArgumentDescription(ArgumentType.req, argName);

                addArgReceiveInstr(argumentResult(argName), argIndex, signature);
                break;
            }
            case MULTIPLEASGNNODE: {
                MultipleAsgnNode childNode = (MultipleAsgnNode) node;
                Variable v = createTemporaryVariable();
                addArgReceiveInstr(v, argIndex, signature);
                if (scope instanceof IRMethod) addArgumentDescription(ArgumentType.anonreq, null);
                Variable tmp = createTemporaryVariable();
                addInstr(new ToAryInstr(tmp, v));
                buildMultipleAsgn19Assignment(childNode, tmp, null);
                break;
            }
            default: throw notCompilable("Can't build assignment node", node);
        }
    }

    protected void receiveNonBlockArgs(final ArgsNode argsNode) {
        Signature signature = scope.getStaticScope().getSignature();

        // For closures, we don't need the check arity call
        if (scope instanceof IRMethod) {
            // Expensive to do this explicitly?  But, two advantages:
            // (a) on inlining, we'll be able to get rid of these checks in almost every case.
            // (b) compiler to bytecode will anyway generate this and this is explicit.
            // For now, we are going explicit instruction route.
            // But later, perhaps can make this implicit in the method setup preamble?

            addInstr(new CheckArityInstr(signature.required(), signature.opt(), signature.hasRest(), argsNode.hasKwargs(),
                    signature.keyRest()));
        } else if (scope instanceof IRClosure && argsNode.hasKwargs()) {
            // FIXME: This is added to check for kwargs correctness but bypass regular correctness.
            // Any other arity checking currently happens within Java code somewhere (RubyProc.call?)
            addInstr(new CheckArityInstr(signature.required(), signature.opt(), signature.hasRest(), argsNode.hasKwargs(),
                    signature.keyRest()));
        }

        // Other args begin at index 0
        int argIndex = 0;

        // Pre(-opt and rest) required args
        Node[] args = argsNode.getArgs();
        int preCount = signature.pre();
        for (int i = 0; i < preCount; i++, argIndex++) {
            receiveRequiredArg(args[i], argIndex, null);
        }

        // Fixup opt/rest
        int opt = signature.opt() > 0 ? signature.opt() : 0;

        // Now for opt args
        if (opt > 0) {
            int optIndex = argsNode.getOptArgIndex();
            for (int j = 0; j < opt; j++, argIndex++) {
                // We fall through or jump to variableAssigned once we know we have a valid value in place.
                Label variableAssigned = getNewLabel();
                OptArgNode optArg = (OptArgNode)args[optIndex + j];
                RubySymbol argName = optArg.getName();
                Variable argVar = argumentResult(argName);
                if (scope instanceof IRMethod) addArgumentDescription(ArgumentType.opt, argName);
                // You need at least required+j+1 incoming args for this opt arg to get an arg at all
                addInstr(new ReceiveOptArgInstr(argVar, signature.required(), signature.pre(), j));
                addInstr(BNEInstr.create(variableAssigned, argVar, UndefinedValue.UNDEFINED));
                // We add this extra nil copy because we do not know if we have a circular defininition of
                // argVar: proc { |a=a| } or proc { |a = foo(bar(a))| }.
                addInstr(new CopyInstr(argVar, manager.getNil()));
                // This bare build looks weird but OptArgNode is just a marker and value is either a LAsgnNode
                // or a DAsgnNode.  So building the value will end up having a copy(var, assignment).
                build(optArg.getValue());
                addInstr(new LabelInstr(variableAssigned));
            }
        }

        // Rest arg
        if (signature.hasRest()) {
            // Consider: def foo(*); .. ; end
            // For this code, there is no argument name available from the ruby code.
            // So, we generate an implicit arg name
            RestArgNode restArgNode = argsNode.getRestArgNode();
            if (scope instanceof IRMethod) {
                addArgumentDescription(restArgNode.isAnonymous() ?
                        ArgumentType.anonrest : ArgumentType.rest, restArgNode.getName());
            }

            RubySymbol argName =  restArgNode.isAnonymous() ?
                    scope.getManager().getRuntime().newSymbol(CommonByteLists.STAR) : restArgNode.getName();

            // You need at least required+opt+1 incoming args for the rest arg to get any args at all
            // If it is going to get something, then it should ignore required+opt args from the beginning
            // because they have been accounted for already.
            addInstr(new ReceiveRestArgInstr(argumentResult(argName), signature.required() + opt, argIndex));
        }

        // Post(-opt and rest) required args
        int postCount = argsNode.getPostCount();
        int postIndex = argsNode.getPostIndex();
        for (int i = 0; i < postCount; i++) {
            receiveRequiredArg(args[postIndex + i], i, signature);
        }
    }

    /**
     * Reify the implicit incoming block into a full Proc, for use as "block arg", but only if
     * a block arg is specified in this scope's arguments.
     *  @param argsNode the arguments containing the block arg, if any
     *
     */
    protected void receiveBlockArg(final ArgsNode argsNode) {
        // reify to Proc if we have a block arg
        BlockArgNode blockArg = argsNode.getBlock();
        if (blockArg != null) {
            RubySymbol argName = blockArg.getName();
            Variable blockVar = argumentResult(argName);
            if (scope instanceof IRMethod) addArgumentDescription(ArgumentType.block, argName);
            Variable tmp = createTemporaryVariable();
            addInstr(new LoadImplicitClosureInstr(tmp));
            addInstr(new ReifyClosureInstr(blockVar, tmp));
        }
    }

    /**
     * Prepare implicit runtime state needed for typical methods to execute. This includes such things
     * as the implicit self variable and any yieldable block available to this scope.
     */
    private void prepareImplicitState() {
        // Receive self
        addInstr(manager.getReceiveSelfInstr());

        // used for yields; metaclass body (sclass) inherits yield var from surrounding, and accesses it as implicit
        if (scope instanceof IRMethod || scope instanceof IRMetaClassBody) {
            addInstr(new LoadImplicitClosureInstr(getYieldClosureVariable()));
        } else {
            addInstr(new LoadFrameClosureInstr(getYieldClosureVariable()));
        }
    }

    /**
     * Prepare closure runtime state. This includes the implicit self variable and setting up a variable to hold any
     * frame closure if it is needed later.
     */
    private void prepareClosureImplicitState() {
        // Receive self
        addInstr(manager.getReceiveSelfInstr());
    }

    /**
     * Process all arguments specified for this scope. This includes pre args (required args
     * at the beginning of the argument list), opt args (arguments with a default value),
     * a rest arg (catch-all for argument list overflow), post args (required arguments after
     * a rest arg) and a block arg (to reify an incoming block into a Proc object.
     *  @param argsNode the args node containing the specification for the arguments
     *
     */
    public void receiveArgs(final ArgsNode argsNode) {
        // 1.9 pre, opt, rest, post args
        receiveNonBlockArgs(argsNode);

        // 2.0 keyword args
        Node[] args = argsNode.getArgs();
        int required = argsNode.getRequiredArgsCount();
        if (argsNode.hasKwargs()) {
            int keywordIndex = argsNode.getKeywordsIndex();
            int keywordsCount = argsNode.getKeywordCount();
            for (int i = 0; i < keywordsCount; i++) {
                KeywordArgNode kwarg = (KeywordArgNode) args[keywordIndex + i];
                AssignableNode kasgn = kwarg.getAssignable();
                RubySymbol key = ((INameNode) kasgn).getName();
                Variable av = getNewLocalVariable(key, 0);
                Label l = getNewLabel();
                if (scope instanceof IRMethod) addKeyArgDesc(kasgn, key);
                addInstr(new ReceiveKeywordArgInstr(av, key, required));
                addInstr(BNEInstr.create(l, av, UndefinedValue.UNDEFINED)); // if 'av' is not undefined, we are done

                // Required kwargs have no value and check_arity will throw if they are not provided.
                if (!isRequiredKeywordArgumentValue(kasgn)) {
                    addInstr(new CopyInstr(av, buildNil())); // wipe out undefined value with nil
                    build(kasgn);
                } else {
                    addInstr(new RaiseRequiredKeywordArgumentError(key));
                }
                addInstr(new LabelInstr(l));
            }
        }

        // 2.0 keyword rest arg
        KeywordRestArgNode keyRest = argsNode.getKeyRest();
        if (keyRest != null) {
            RubySymbol key = keyRest.getName();
            ArgumentType type = ArgumentType.keyrest;

            // anonymous keyrest
            if (key == null || key.getBytes().realSize() == 0) type = ArgumentType.anonkeyrest;

            Variable av = getNewLocalVariable(key, 0);
            if (scope instanceof IRMethod) addArgumentDescription(type, key);
            addInstr(new ReceiveKeywordRestArgInstr(av, required));
        }

        // Block arg
        receiveBlockArg(argsNode);
    }

    private void addKeyArgDesc(AssignableNode kasgn, RubySymbol key) {
        if (isRequiredKeywordArgumentValue(kasgn)) {
            addArgumentDescription(ArgumentType.keyreq, key);
        } else {
            addArgumentDescription(ArgumentType.key, key);
        }
    }

    private boolean isRequiredKeywordArgumentValue(AssignableNode kasgn) {
        return (kasgn.getValueNode().getNodeType()) ==  NodeType.REQUIRED_KEYWORD_ARGUMENT_VALUE;
    }

    // This method is called to build arguments
    public void buildArgsMasgn(Node node, Operand argsArray, boolean isMasgnRoot, int preArgsCount, int postArgsCount, int index, boolean isSplat) {
        Variable v;
        switch (node.getNodeType()) {
            case DASGNNODE: {
                DAsgnNode dynamicAsgn = (DAsgnNode) node;
                v = getArgVariable(dynamicAsgn.getName(), dynamicAsgn.getDepth());
                if (isSplat) addInstr(new RestArgMultipleAsgnInstr(v, argsArray, preArgsCount, postArgsCount, index));
                else addInstr(new ReqdArgMultipleAsgnInstr(v, argsArray, preArgsCount, postArgsCount, index));
                break;
            }
            case LOCALASGNNODE: {
                LocalAsgnNode localVariable = (LocalAsgnNode) node;
                v = getArgVariable(localVariable.getName(), localVariable.getDepth());
                if (isSplat) addInstr(new RestArgMultipleAsgnInstr(v, argsArray, preArgsCount, postArgsCount, index));
                else addInstr(new ReqdArgMultipleAsgnInstr(v, argsArray, preArgsCount, postArgsCount, index));
                break;
            }
            case MULTIPLEASGNNODE: {
                MultipleAsgnNode childNode = (MultipleAsgnNode) node;
                if (!isMasgnRoot) {
                    v = createTemporaryVariable();
                    if (isSplat) addInstr(new RestArgMultipleAsgnInstr(v, argsArray, preArgsCount, postArgsCount, index));
                    else addInstr(new ReqdArgMultipleAsgnInstr(v, argsArray, preArgsCount, postArgsCount, index));
                    Variable tmp = createTemporaryVariable();
                    addInstr(new ToAryInstr(tmp, v));
                    argsArray = tmp;
                }
                // Build
                buildMultipleAsgn19Assignment(childNode, argsArray, null);
                break;
            }
            default:
                throw notCompilable("Shouldn't get here", node);
        }
    }

    // This method is called both for regular multiple assignment as well as argument passing
    //
    // Ex: a,b,*c=v  is a regular assignment and in this case, the "values" operand will be non-null
    // Ex: { |a,b,*c| ..} is the argument passing case
    public void buildMultipleAsgn19Assignment(final MultipleAsgnNode multipleAsgnNode, Operand argsArray, Operand values) {
        final ListNode masgnPre = multipleAsgnNode.getPre();
        final List<Tuple<Node, Variable>> assigns = new ArrayList<>();

        // Build assignments for specific named arguments
        int i = 0;
        if (masgnPre != null) {
            for (Node an: masgnPre.children()) {
                if (values == null) {
                    buildArgsMasgn(an, argsArray, false, -1, -1, i, false);
                } else {
                    Variable rhsVal = createTemporaryVariable();
                    addInstr(new ReqdArgMultipleAsgnInstr(rhsVal, values, i));
                    assigns.add(new Tuple<>(an, rhsVal));
                }
                i++;
            }
        }

        // Build an assignment for a splat, if any, with the rest of the operands!
        Node restNode = multipleAsgnNode.getRest();
        int postArgsCount = multipleAsgnNode.getPostCount();
        if (restNode != null && !(restNode instanceof StarNode)) {
            if (values == null) {
                buildArgsMasgn(restNode, argsArray, false, i, postArgsCount, 0, true); // rest of the argument array!
            } else {
                Variable rhsVal = createTemporaryVariable();
                addInstr(new RestArgMultipleAsgnInstr(rhsVal, values, i, postArgsCount, 0));
                assigns.add(new Tuple<>(restNode, rhsVal)); // rest of the argument array!
            }
        }

        // Build assignments for rest of the operands
        final ListNode masgnPost = multipleAsgnNode.getPost();
        if (masgnPost != null) {
            int j = 0;
            for (Node an: masgnPost.children()) {
                if (values == null) {
                    buildArgsMasgn(an, argsArray, false, i, postArgsCount, j, false);
                } else {
                    Variable rhsVal = createTemporaryVariable();
                    addInstr(new ReqdArgMultipleAsgnInstr(rhsVal, values, i, postArgsCount, j));  // Fetch from the end
                    assigns.add(new Tuple<>(an, rhsVal));
                }
                j++;
            }
        }

        for (Tuple<Node, Variable> assign: assigns) {
            buildAssignment(assign.a, assign.b);
        }
    }

    private void handleBreakAndReturnsInLambdas() {
        Label rEndLabel   = getNewLabel();
        Label rescueLabel = Label.getGlobalEnsureBlockLabel();

        // Protect the entire body as it exists now with the global ensure block
        addInstrAtBeginning(new ExceptionRegionStartMarkerInstr(rescueLabel));
        addInstr(new ExceptionRegionEndMarkerInstr());

        // Receive exceptions (could be anything, but the handler only processes IRBreakJumps)
        addInstr(new LabelInstr(rescueLabel));
        Variable exc = createTemporaryVariable();
        addInstr(new ReceiveJRubyExceptionInstr(exc));

        // Handle break using runtime helper
        // --> IRRuntimeHelpers.handleBreakAndReturnsInLambdas(context, scope, bj, blockType)
        Variable ret = createTemporaryVariable();
        addInstr(new RuntimeHelperCall(ret, RuntimeHelperCall.Methods.HANDLE_BREAK_AND_RETURNS_IN_LAMBDA, new Operand[]{exc} ));
        addInstr(new ReturnOrRethrowSavedExcInstr(ret));

        // End
        addInstr(new LabelInstr(rEndLabel));
    }

    public void receiveMethodArgs(final ArgsNode argsNode) {
        receiveArgs(argsNode);
    }

    public void receiveBlockArgs(final IterNode node) {
        Node args = node.getVarNode();
        if (args instanceof ArgsNode) { // regular blocks
            ((IRClosure) scope).setArgumentDescriptors(Helpers.argsNodeToArgumentDescriptors(((ArgsNode) args)));
            receiveArgs((ArgsNode)args);
        } else  {
            // for loops -- reuse code in IRBuilder:buildBlockArgsAssignment
            buildBlockArgsAssignment(args, null, 0, false);
        }
    }

    public Operand buildDot(final DotNode dotNode) {
        return addResultInstr(new BuildRangeInstr(createTemporaryVariable(), build(dotNode.getBeginNode()),
                build(dotNode.getEndNode()), dotNode.isExclusive()));
    }

    private int dynamicPiece(Operand[] pieces, int i, Node pieceNode) {
        Operand piece;

        // somewhat arbitrary minimum size for interpolated values
        int estimatedSize = 4;

        while (true) { // loop to unwrap EvStr

            if (pieceNode instanceof StrNode) {
                piece = buildStrRaw((StrNode) pieceNode);
                estimatedSize = ((StrNode) pieceNode).getValue().realSize();
            } else if (pieceNode instanceof EvStrNode) {
                if (scope.maybeUsingRefinements()) {
                    // refined asString must still go through dispatch
                    TemporaryVariable result = createTemporaryVariable();
                    addInstr(new AsStringInstr(scope, result, build(((EvStrNode) pieceNode).getBody()), scope.maybeUsingRefinements()));
                    piece = result;
                } else {
                    // evstr/asstring logic lives in BuildCompoundString now, unwrap and try again
                    pieceNode = ((EvStrNode) pieceNode).getBody();
                    continue;
                }
            } else {
                piece = build(pieceNode);
            }

            break;
        }

        if (piece instanceof MutableString) {
            piece = ((MutableString)piece).frozenString;
        }

        pieces[i] = piece == null ? manager.getNil() : piece;

        return estimatedSize;
    }

    public Operand buildDRegexp(Variable result, DRegexpNode node) {
        Node[] nodePieces = node.children();
        Operand[] pieces = new Operand[nodePieces.length];

        for (int i = 0; i < pieces.length; i++) {
            // dregexp does not use estimated size
            dynamicPiece(pieces, i, nodePieces[i]);
        }

        if (result == null) result = createTemporaryVariable();
        addInstr(new BuildDynRegExpInstr(result, pieces, node.getOptions()));
        return result;
    }

    public Operand buildDStr(Variable result, DStrNode node) {
        Node[] nodePieces = node.children();
        Operand[] pieces = new Operand[nodePieces.length];
        int estimatedSize = 0;

        for (int i = 0; i < pieces.length; i++) {
            estimatedSize += dynamicPiece(pieces, i, nodePieces[i]);
        }

        if (result == null) result = createTemporaryVariable();

        boolean debuggingFrozenStringLiteral = manager.getInstanceConfig().isDebuggingFrozenStringLiteral();
        addInstr(new BuildCompoundStringInstr(result, pieces, node.getEncoding(), estimatedSize, node.isFrozen(), debuggingFrozenStringLiteral, getFileName(), node.getLine()));

        return result;
    }

    public Operand buildDSymbol(Variable result, DSymbolNode node) {
        Node[] nodePieces = node.children();
        Operand[] pieces = new Operand[nodePieces.length];
        int estimatedSize = 0;

        for (int i = 0; i < pieces.length; i++) {
            estimatedSize += dynamicPiece(pieces, i, nodePieces[i]);
        }

        if (result == null) result = createTemporaryVariable();

        boolean debuggingFrozenStringLiteral = manager.getInstanceConfig().isDebuggingFrozenStringLiteral();
        addInstr(new BuildCompoundStringInstr(result, pieces, node.getEncoding(), estimatedSize, false, debuggingFrozenStringLiteral, getFileName(), node.getLine()));

        return copyAndReturnValue(new DynamicSymbol(result));
    }

    public Operand buildDVar(DVarNode node) {
        return getLocalVariable(node.getName(), node.getDepth());
    }

    public Operand buildDXStr(Variable result, DXStrNode node) {
        Node[] nodePieces = node.children();
        Operand[] pieces = new Operand[nodePieces.length];
        int estimatedSize = 0;

        for (int i = 0; i < pieces.length; i++) {
            estimatedSize += dynamicPiece(pieces, i, nodePieces[i]);
        }

        Variable stringResult = createTemporaryVariable();
        if (result == null) result = createTemporaryVariable();

        boolean debuggingFrozenStringLiteral = manager.getInstanceConfig().isDebuggingFrozenStringLiteral();
        addInstr(new BuildCompoundStringInstr(stringResult, pieces, node.getEncoding(), estimatedSize, false, debuggingFrozenStringLiteral, getFileName(), node.getLine()));

        return addResultInstr(CallInstr.create(scope, FUNCTIONAL, result, manager.getRuntime().newSymbol("`"), Self.SELF, new Operand[] { stringResult }, null));
    }

    /* ****************************************************************
     * Consider the ensure-protected ruby code below:

           begin
             .. protected body ..
           ensure
             .. eb code
           end

       This ruby code is effectively rewritten into the following ruby code

          begin
            .. protected body ..
            .. copy of ensure body code ..
          rescue <any-exception-or-error> => e
            .. ensure body code ..
            raise e
          end

      which in IR looks like this:

          L1:
            Exception region start marker_1 (protected by L10)
            ... IR for protected body ...
            Exception region end marker_1
          L2:
            Exception region start marker_2 (protected by whichever block handles exceptions for ensure body)
            .. copy of IR for ensure block ..
            Exception region end marker_2
            jump L3
          L10:          <----- dummy rescue block
            e = recv_exception
            .. IR for ensure block ..
            throw e
          L3:

     * ****************************************************************/
    public Operand buildEnsureNode(final EnsureNode ensureNode) {
        return buildEnsureInternal(ensureNode.getBodyNode(), ensureNode.getEnsureNode());
    }

    public Operand buildEnsureInternal(Node ensureBodyNode, Node ensureNode) {
        // Save $!
        final Variable savedGlobalException = createTemporaryVariable();
        addInstr(new GetGlobalVariableInstr(savedGlobalException, symbol("$!")));

        // ------------ Build the body of the ensure block ------------
        //
        // The ensure code is built first so that when the protected body is being built,
        // the ensure code can be cloned at break/next/return sites in the protected body.

        // Push a new ensure block node onto the stack of ensure bodies being built
        // The body's instructions are stashed and emitted later.
        EnsureBlockInfo ebi = new EnsureBlockInfo(scope,
            (ensureBodyNode instanceof RescueNode) ? (RescueNode) ensureBodyNode : null,
            getCurrentLoop(),
            activeRescuers.peek());

        // Record $! save var if we had a non-empty rescue node.
        // $! will be restored from it where required.
        if (ensureBodyNode instanceof RescueNode) {
            ebi.savedGlobalException = savedGlobalException;
        }

        ensureBodyBuildStack.push(ebi);
        Operand ensureRetVal = ensureNode == null ? manager.getNil() : build(ensureNode);
        ensureBodyBuildStack.pop();

        // ------------ Build the protected region ------------
        activeEnsureBlockStack.push(ebi);

        // Start of protected region
        addInstr(new LabelInstr(ebi.regionStart));
        addInstr(new ExceptionRegionStartMarkerInstr(ebi.dummyRescueBlockLabel));
        activeRescuers.push(ebi.dummyRescueBlockLabel);

        // Generate IR for code being protected
        Variable ensureExprValue = createTemporaryVariable();
        Operand rv = ensureBodyNode instanceof RescueNode ? buildRescueInternal((RescueNode) ensureBodyNode, ebi) : build(ensureBodyNode);

        // End of protected region
        addInstr(new ExceptionRegionEndMarkerInstr());
        activeRescuers.pop();

        // Is this a begin..(rescue..)?ensure..end node that actually computes a value?
        // (vs. returning from protected body)
        boolean isEnsureExpr = ensureNode != null && rv != U_NIL && !(ensureBodyNode instanceof RescueNode);

        // Clone the ensure body and jump to the end
        if (isEnsureExpr) {
            addInstr(new CopyInstr(ensureExprValue, rv));
            ebi.cloneIntoHostScope(this);
            addInstr(new JumpInstr(ebi.end));
        }

        // Pop the current ensure block info node
        activeEnsureBlockStack.pop();

        // ------------ Emit the ensure body alongwith dummy rescue block ------------
        // Now build the dummy rescue block that
        // catches all exceptions thrown by the body
        Variable exc = createTemporaryVariable();
        addInstr(new LabelInstr(ebi.dummyRescueBlockLabel));
        addInstr(new ReceiveJRubyExceptionInstr(exc));

        // Now emit the ensure body's stashed instructions
        if (ensureNode != null) {
            ebi.emitBody(this);
        }

        // 1. Ensure block has no explicit return => the result of the entire ensure expression is the result of the protected body.
        // 2. Ensure block has an explicit return => the result of the protected body is ignored.
        // U_NIL => there was a return from within the ensure block!
        if (ensureRetVal == U_NIL) rv = U_NIL;

        // Return (rethrow exception/end)
        // rethrows the caught exception from the dummy ensure block
        addInstr(new ThrowExceptionInstr(exc));

        // End label for the exception region
        addInstr(new LabelInstr(ebi.end));

        return isEnsureExpr ? ensureExprValue : rv;
    }

    public Operand buildFalse() {
        return manager.getFalse();
    }

    /**
     * Generate if testVariable NEQ testValue { ifBlock } else { elseBlock }.
     *
     * @param testVariable what we will test against testValue
     * @param testValue what we want to testVariable to NOT be equal to.
     * @param ifBlock the code if test values do NOT match
     * @param elseBlock the code to execute otherwise.
     */
    private void if_else(Operand testVariable, Operand testValue, VoidCodeBlock ifBlock, VoidCodeBlock elseBlock) {
        Label elseLabel = getNewLabel();
        Label endLabel = getNewLabel();

        addInstr(BNEInstr.create(elseLabel, testVariable, testValue));
        ifBlock.run();
        addInstr(new JumpInstr(endLabel));

        addInstr(new LabelInstr(elseLabel));
        elseBlock.run();
        addInstr(new LabelInstr(endLabel));
    }

    private Variable buildRestKeywordArgs(HashNode keywordArgs) {
        Variable splatValue = copyAndReturnValue(new Hash(new ArrayList<>()));
        for (KeyValuePair<Node, Node> pair: keywordArgs.getPairs()) {
            Operand splat = buildWithOrder(pair.getValue(), keywordArgs.containsVariableAssignment());
            addInstr(new RuntimeHelperCall(splatValue, MERGE_KWARGS, new Operand[] { splatValue, splat }));
        }

        return splatValue;
    }

    public Operand buildFCall(Variable aResult, FCallNode fcallNode) {
        RubySymbol name = methodName = fcallNode.getName();

        Node callArgsNode = fcallNode.getArgsNode();
        final Variable result = aResult == null ? createTemporaryVariable() : aResult;

        HashNode keywordArgs = getPossibleKeywordArgument(fcallNode.getArgsNode());
        if (keywordArgs != null) {
            Operand[] args = buildCallArgsExcept(fcallNode.getArgsNode(), keywordArgs);

            if (keywordArgs.hasOnlyRestKwargs()) {  // {**k}, {**{}, **k}, etc...
                Variable splatValue = buildRestKeywordArgs(keywordArgs);
                Variable test = addResultInstr(new RuntimeHelperCall(createTemporaryVariable(), IS_HASH_EMPTY, new Operand[] { splatValue }));
                Operand block = setupCallClosure(fcallNode.getIterNode());

                determineIfWeNeedLineNumber(fcallNode); // buildOperand for fcall was papered over by args operand building so we check once more.
                if_else(test, manager.getTrue(),
                        () -> receiveBreakException(block, CallInstr.create(scope, FUNCTIONAL, result, name, buildSelf(), args, block)),
                        () -> receiveBreakException(block, CallInstr.create(scope, FUNCTIONAL, result, name, buildSelf(), addArg(args, splatValue), block)));
            } else {  // {a: 1, b: 2}
                List<KeyValuePair<Operand, Operand>> kwargs = buildKeywordArguments(keywordArgs);
                Operand block = setupCallClosure(fcallNode.getIterNode());

                determineIfWeNeedLineNumber(fcallNode); // buildOperand for fcall was papered over by args operand building so we check once more.
                receiveBreakException(block, CallInstr.createWithKwargs(scope, FUNCTIONAL, result, name, buildSelf(), args, block, kwargs));
            }
        } else {
            Operand[] args = setupCallArgs(callArgsNode);
            determineIfMaybeRefined(fcallNode.getName(), args);
            Operand block = setupCallClosure(fcallNode.getIterNode());

            // We will stuff away the iters AST source into the closure in the hope we can convert
            // this closure to a method.
            if (CommonByteLists.DEFINE_METHOD_METHOD.equals(fcallNode.getName().getBytes()) && block instanceof WrappedIRClosure) {
                IRClosure closure = ((WrappedIRClosure) block).getClosure();

                // To convert to a method we need its variable scoping to appear like a normal method.
                if (!closure.accessesParentsLocalVariables() &&
                        fcallNode.getIterNode() instanceof IterNode) {
                    closure.setSource((IterNode) fcallNode.getIterNode());
                }
            }

            determineIfWeNeedLineNumber(fcallNode); // buildOperand for fcall was papered over by args operand building so we check once more.
            receiveBreakException(block, CallInstr.create(scope, FUNCTIONAL, result, name, buildSelf(), args, block));
        }

        return result;
    }

    private Operand setupCallClosure(Node node) {
        if (node == null) return null;

        switch (node.getNodeType()) {
            case ITERNODE:
                return build(node);
            case BLOCKPASSNODE:
                Node bodyNode = ((BlockPassNode)node).getBodyNode();
                return bodyNode instanceof SymbolNode && !scope.maybeUsingRefinements() ?
                        new SymbolProc(((SymbolNode)bodyNode).getName()) : build(bodyNode);
            default:
                throw notCompilable("ERROR: Encountered a method with a non-block, non-blockpass iter node", node);
        }
    }

    // FIXME: This needs to be called on super/zsuper too
    private void determineIfMaybeRefined(RubySymbol methodName, Operand[] args) {
        IRScope outerScope = scope.getNearestTopLocalVariableScope();

        // 'using single_mod_arg' possible nearly everywhere but method scopes.
        if (!(outerScope instanceof IRMethod) && args.length == 1
                && (
                CommonByteLists.USING_METHOD.equals(methodName.getBytes())
                        // FIXME: This sets the bit for the whole module, but really only the refine block needs it
                        || CommonByteLists.REFINE_METHOD.equals(methodName.getBytes())
        )) {
            scope.setIsMaybeUsingRefinements();
        }
    }

    public Operand buildFixnum(FixnumNode node) {
        return manager.newFixnum(node.getValue());
    }

    public Operand buildFlip(FlipNode flipNode) {
        addRaiseError("NotImplementedError", "flip-flop is no longer supported in JRuby");
        return manager.getNil(); // not-reached
    }

    public Operand buildFloat(FloatNode node) {
        // Since flaot literals are effectively interned objects, no need to copyAndReturnValue(...)
        // SSS FIXME: Or is this a premature optimization?
        return new Float(node.getValue());
    }

    public Operand buildFor(ForNode forNode) {
        Variable result = createTemporaryVariable();
        Operand  receiver = build(forNode.getIterNode());
        Operand  forBlock = buildForIter(forNode);
        CallInstr callInstr = new CallInstr(scope, CallType.NORMAL, result, manager.runtime.newSymbol(CommonByteLists.EACH), receiver, EMPTY_OPERANDS,
                forBlock, scope.maybeUsingRefinements());
        receiveBreakException(forBlock, callInstr);

        return result;
    }

    public Operand buildForIter(final ForNode forNode) {
        // Create a new closure context
        IRClosure closure = new IRFor(manager, scope, forNode.getLine(), forNode.getScope(), Signature.from(forNode));

        // Create a new nested builder to ensure this gets its own IR builder state like the ensure block stack
        newIRBuilder(manager, closure).buildIterInner(null, forNode);

        return new WrappedIRClosure(buildSelf(), closure);
    }

    public Operand buildGlobalAsgn(GlobalAsgnNode globalAsgnNode) {
        Operand value = build(globalAsgnNode.getValueNode());
        addInstr(new PutGlobalVarInstr(globalAsgnNode.getName(), value));
        return value;
    }

    public Operand buildGlobalVar(Variable result, GlobalVarNode node) {
        if (result == null) result = createTemporaryVariable();

        return addResultInstr(new GetGlobalVariableInstr(result, node.getName()));
    }

    public Operand buildHash(HashNode hashNode) {
        List<KeyValuePair<Operand, Operand>> args = new ArrayList<>();
        boolean hasAssignments = hashNode.containsVariableAssignment();
        Variable hash = null;

        for (KeyValuePair<Node, Node> pair: hashNode.getPairs()) {
            Node key = pair.getKey();
            Operand keyOperand;

            if (key == null) {                          // Splat kwarg [e.g. {**splat1, a: 1, **splat2)]
                if (hash == null) {                     // No hash yet. Define so order is preserved.
                    hash = copyAndReturnValue(new Hash(args));
                    args = new ArrayList<>();           // Used args but we may find more after the splat so we reset
                } else if (!args.isEmpty()) {
                    addInstr(new RuntimeHelperCall(hash, MERGE_KWARGS, new Operand[] { hash, new Hash(args) }));
                    args = new ArrayList<>();
                }
                Operand splat = buildWithOrder(pair.getValue(), hasAssignments);
                addInstr(new RuntimeHelperCall(hash, MERGE_KWARGS, new Operand[] { hash, splat}));
                continue;
            } else {
                keyOperand = buildWithOrder(key, hasAssignments);
            }

            args.add(new KeyValuePair<>(keyOperand, buildWithOrder(pair.getValue(), hasAssignments)));
        }

        if (hash == null) {           // non-**arg ordinary hash
            hash = copyAndReturnValue(new Hash(args));
        } else if (!args.isEmpty()) { // ordinary hash values encountered after a **arg
            addInstr(new RuntimeHelperCall(hash, MERGE_KWARGS, new Operand[] { hash, new Hash(args) }));
        }

        return hash;
    }

    // Translate "r = if (cond); .. thenbody ..; else; .. elsebody ..; end" to
    //
    //     v = -- build(cond) --
    //     BEQ(v, FALSE, L1)
    //     r = -- build(thenbody) --
    //     jump L2
    // L1:
    //     r = -- build(elsebody) --
    // L2:
    //     --- r is the result of the if expression --
    //
    public Operand buildIf(Variable result, final IfNode ifNode) {
        Node actualCondition = ifNode.getCondition();

        Label    falseLabel = getNewLabel();
        Label    doneLabel  = getNewLabel();
        Operand  thenResult;
        addInstr(createBranch(build(actualCondition), manager.getFalse(), falseLabel));

        boolean thenNull = false;
        boolean elseNull = false;
        boolean thenUnil = false;
        boolean elseUnil = false;

        // Build the then part of the if-statement
        if (ifNode.getThenBody() != null) {
            thenResult = build(result, ifNode.getThenBody());
            if (thenResult != U_NIL) { // thenResult can be U_NIL if then-body ended with a return!
                // SSS FIXME: Can look at the last instr and short-circuit this jump if it is a break rather
                // than wait for dead code elimination to do it
                result = getValueInTemporaryVariable(thenResult);
                addInstr(new JumpInstr(doneLabel));
            } else {
                if (result == null) result = createTemporaryVariable();
                thenUnil = true;
            }
        } else {
            thenNull = true;
            if (result == null) result = createTemporaryVariable();
            addInstr(new CopyInstr(result, manager.getNil()));
            addInstr(new JumpInstr(doneLabel));
        }

        // Build the else part of the if-statement
        addInstr(new LabelInstr(falseLabel));
        if (ifNode.getElseBody() != null) {
            Operand elseResult = build(ifNode.getElseBody());
            // elseResult can be U_NIL if then-body ended with a return!
            if (elseResult != U_NIL) {
                addInstr(new CopyInstr(result, elseResult));
            } else {
                elseUnil = true;
            }
        } else {
            elseNull = true;
            addInstr(new CopyInstr(result, manager.getNil()));
        }

        if (thenNull && elseNull) {
            addInstr(new LabelInstr(doneLabel));
            return manager.getNil();
        } else if (thenUnil && elseUnil) {
            return U_NIL;
        } else {
            addInstr(new LabelInstr(doneLabel));
            return result;
        }
    }

    public Operand buildInstAsgn(final InstAsgnNode instAsgnNode) {
        Operand val = build(instAsgnNode.getValueNode());
        // NOTE: if 's' happens to the a class, this is effectively an assignment of a class instance variable
        addInstr(new PutFieldInstr(buildSelf(), instAsgnNode.getName(), val));
        return val;
    }

    public Operand buildInstVar(InstVarNode node) {
        return addResultInstr(new GetFieldInstr(createTemporaryVariable(), buildSelf(), node.getName()));
    }

    private InterpreterContext buildIterInner(RubySymbol methodName, IterNode iterNode) {
        this.methodName = methodName;

        boolean forNode = iterNode instanceof ForNode;
        prepareClosureImplicitState();                                    // recv_self, add frame block, etc)

        if (RubyInstanceConfig.FULL_TRACE_ENABLED) {
            addInstr(new TraceInstr(RubyEvent.B_CALL, getName(), getFileName(), scope.getLine() + 1));
        }

        if (!forNode) addCurrentModule();                                // %current_module
        receiveBlockArgs(iterNode);
        // for adds these after processing binding block args because and operations at that point happen relative
        // to the previous scope.
        if (forNode) addCurrentModule();                                 // %current_module

        // conceptually abstract prologue scope instr creation so we can put this at the end of it instead of replicate it.
        afterPrologueIndex = instructions.size() - 1;

        // Build closure body and return the result of the closure
        Operand closureRetVal = iterNode.getBodyNode() == null ? manager.getNil() : build(iterNode.getBodyNode());

        if (RubyInstanceConfig.FULL_TRACE_ENABLED) {
            addInstr(new TraceInstr(RubyEvent.B_RETURN, getName(), getFileName(), iterNode.getEndLine() + 1));
        }

        // can be U_NIL if the node is an if node with returns in both branches.
        if (closureRetVal != U_NIL) addInstr(new ReturnInstr(closureRetVal));

        preloadBlockImplicitClosure();

        // Add break/return handling in case it is a lambda (we cannot know at parse time what it is).
        // SSS FIXME: At a later time, see if we can optimize this and do this on demand.
        if (!forNode) handleBreakAndReturnsInLambdas();

        computeScopeFlagsFrom(instructions);
        return scope.allocateInterpreterContext(instructions, temporaryVariableIndex + 1, flags);
    }

    public Operand buildIter(final IterNode iterNode) {
        IRClosure closure = new IRClosure(manager, scope, iterNode.getLine(), iterNode.getScope(), Signature.from(iterNode), coverageMode);

        // Create a new nested builder to ensure this gets its own IR builder state like the ensure block stack
        newIRBuilder(manager, closure).buildIterInner(methodName, iterNode);

        methodName = null;

        return new WrappedIRClosure(buildSelf(), closure);
    }

    public Operand buildLiteral(LiteralNode literalNode) {
        return new MutableString(literalNode.getSymbolName());
    }

    public Operand buildLocalAsgn(LocalAsgnNode localAsgnNode) {
        Variable variable  = getLocalVariable(localAsgnNode.getName(), localAsgnNode.getDepth());
        Operand value = build(variable, localAsgnNode.getValueNode());

        // no use copying a variable to itself
        if (variable == value) return value;

        addInstr(new CopyInstr(variable, value));

        return value;

        // IMPORTANT: The return value of this method is value, not var!
        //
        // Consider this Ruby code: foo((a = 1), (a = 2))
        //
        // If we return 'value' this will get translated to:
        //    a = 1
        //    a = 2
        //    call("foo", [1,2]) <---- CORRECT
        //
        // If we return 'var' this will get translated to:
        //    a = 1
        //    a = 2
        //    call("foo", [a,a]) <---- BUGGY
        //
        // This technique only works if 'value' is an immutable value (ex: fixnum) or a variable
        // So, for Ruby code like this:
        //     def foo(x); x << 5; end;
        //     foo(a=[1,2]);
        //     p a
        // we are guaranteed that the value passed into foo and 'a' point to the same object
        // because of the use of copyAndReturnValue method for literal objects.
    }

    public Operand buildLocalVar(LocalVarNode node) {
        return getLocalVariable(node.getName(), node.getDepth());
    }

    public Operand buildMatch(Variable result, MatchNode matchNode) {
        Operand regexp = build(matchNode.getRegexpNode());

        Variable tempLastLine = createTemporaryVariable();
        addResultInstr(new GetGlobalVariableInstr(tempLastLine, symbol("$_")));

        if (result == null) result = createTemporaryVariable();
        return addResultInstr(new MatchInstr(scope, result, regexp, tempLastLine));
    }

    public Operand buildMatch2(Variable result, Match2Node matchNode) {
        Operand receiver = build(matchNode.getReceiverNode());
        Operand value    = build(matchNode.getValueNode());

        if (result == null) result = createTemporaryVariable();

        addInstr(new MatchInstr(scope, result, receiver, value));

        if (matchNode instanceof Match2CaptureNode) {
            Match2CaptureNode m2c = (Match2CaptureNode)matchNode;
            for (int slot:  m2c.getScopeOffsets()) {
                // Static scope scope offsets store both depth and offset
                int depth = slot >> 16;
                int offset = slot & 0xffff;

                // For now, we'll continue to implicitly reference "$~"
                RubySymbol var = manager.runtime.newSymbol(getVarNameFromScopeTree(scope, depth, offset));
                addInstr(new SetCapturedVarInstr(getLocalVariable(var, depth), result, var));
            }
        }
        return result;
    }

    private String getVarNameFromScopeTree(IRScope scope, int depth, int offset) {
        if (depth == 0) {
            return scope.getStaticScope().getVariables()[offset];
        }
        return getVarNameFromScopeTree(scope.getLexicalParent(), depth - 1, offset);
    }

    public Operand buildMatch3(Variable result, Match3Node matchNode) {
        Operand receiver = build(matchNode.getReceiverNode());
        Operand value = build(matchNode.getValueNode());

        if (result == null) result = createTemporaryVariable();

        return addResultInstr(new MatchInstr(scope, result, receiver, value));
    }

    private Operand getContainerFromCPath(Colon3Node cpath) {
        Operand container;

        if (cpath instanceof Colon2Node) {
            Node leftNode = ((Colon2Node) cpath).getLeftNode();

            if (leftNode != null) { // Foo::Bar
                container = build(leftNode);
            } else { // Only name with no left-side Bar <- Note no :: on left
                container = findContainerModule();
            }
        } else { //::Bar
            container = manager.getObjectClass();
        }

        return container;
    }

    public Operand buildModule(ModuleNode moduleNode) {
        boolean executesOnce = this.executesOnce;
        Colon3Node cpath = moduleNode.getCPath();
        ByteList moduleName = cpath.getName().getBytes();
        Operand container = getContainerFromCPath(cpath);

        //System.out.println("MODULE IS " +  (executesOnce ? "" : "NOT") + " SINGLE USE:"  + moduleName +  ", " +  scope.getFile() + ":" + moduleNode.getEndLine());

        IRModuleBody body = new IRModuleBody(manager, scope, moduleName, moduleNode.getLine(), moduleNode.getScope(), executesOnce);
        Variable bodyResult = addResultInstr(new DefineModuleInstr(createTemporaryVariable(), body, container));

        newIRBuilder(manager, body).buildModuleOrClassBody(moduleNode.getBodyNode(), moduleNode.getLine(), moduleNode.getEndLine());
        return bodyResult;
    }

    public Operand buildNext(final NextNode nextNode) {
        IRLoop currLoop = getCurrentLoop();

        Operand rv = build(nextNode.getValueNode());

        // If we have ensure blocks, have to run those first!
        if (!activeEnsureBlockStack.isEmpty()) emitEnsureBlocks(currLoop);

        if (currLoop != null) {
            // If a regular loop, the next is simply a jump to the end of the iteration
            addInstr(new JumpInstr(currLoop.iterEndLabel));
        } else {
            addInstr(new ThreadPollInstr(true));
            // If a closure, the next is simply a return from the closure!
            if (scope instanceof IRClosure) {
                if (scope instanceof IREvalScript) {
                    throwSyntaxError(nextNode, "Can't escape from eval with next");
                } else {
                    addInstr(new ReturnInstr(rv));
                }
            } else {
                throwSyntaxError(nextNode, "Invalid next");
            }
        }

        // Once the "next instruction" (closure-return) executes, control exits this scope
        return U_NIL;
    }

    public Operand buildNthRef(NthRefNode nthRefNode) {
        return copyAndReturnValue(new NthRef(scope, nthRefNode.getMatchNumber()));
    }

    public Operand buildNil() {
        return manager.getNil();
    }

    // FIXME: The logic for lazy and non-lazy building is pretty icky...clean up
    public Operand buildOpAsgn(OpAsgnNode opAsgnNode) {
        Label l;
        Variable readerValue = createTemporaryVariable();
        Variable writerValue = createTemporaryVariable();
        Node receiver = opAsgnNode.getReceiverNode();
        CallType callType = receiver instanceof SelfNode ? FUNCTIONAL : CallType.NORMAL;

        // get attr
        Operand  v1 = build(opAsgnNode.getReceiverNode());

        Label lazyLabel = null;
        Label endLabel = null;
        Variable result = createTemporaryVariable();
        if (opAsgnNode.isLazy()) {
            lazyLabel = getNewLabel();
            endLabel = getNewLabel();
            addInstr(new BNilInstr(lazyLabel, v1));
        }

        addInstr(CallInstr.create(scope, callType, readerValue, opAsgnNode.getVariableSymbolName(), v1, EMPTY_OPERANDS, null));

        // Ex: e.val ||= n
        //     e.val &&= n
        boolean isOrOr = opAsgnNode.isOr();
        if (isOrOr || opAsgnNode.isAnd()) {
            l = getNewLabel();
            addInstr(createBranch(readerValue, isOrOr ? manager.getTrue() : manager.getFalse(), l));

            // compute value and set it
            Operand  v2 = build(opAsgnNode.getValueNode());
            addInstr(CallInstr.create(scope, callType, writerValue, opAsgnNode.getVariableSymbolNameAsgn(), v1, new Operand[] {v2}, null));
            // It is readerValue = v2.
            // readerValue = writerValue is incorrect because the assignment method
            // might return something else other than the value being set!
            addInstr(new CopyInstr(readerValue, v2));
            addInstr(new LabelInstr(l));

            if (!opAsgnNode.isLazy()) return readerValue;

            addInstr(new CopyInstr(result, readerValue));
        } else {  // Ex: e.val = e.val.f(n)
            // call operator
            Operand  v2 = build(opAsgnNode.getValueNode());
            Variable setValue = createTemporaryVariable();
            addInstr(CallInstr.create(scope, setValue, opAsgnNode.getOperatorSymbolName(), readerValue, new Operand[]{v2}, null));

            // set attr
            addInstr(CallInstr.create(scope, callType, writerValue, opAsgnNode.getVariableSymbolNameAsgn(), v1, new Operand[] {setValue}, null));
            // Returning writerValue is incorrect because the assignment method
            // might return something else other than the value being set!
            if (!opAsgnNode.isLazy()) return setValue;

            addInstr(new CopyInstr(result, setValue));
        }

        addInstr(new JumpInstr(endLabel));
        addInstr(new LabelInstr(lazyLabel));
        addInstr(new CopyInstr(result, manager.getNil()));
        addInstr(new LabelInstr(endLabel));

        return result;
    }

    private Operand buildColon2ForConstAsgnDeclNode(Node lhs, Variable valueResult, boolean constMissing) {
        Variable leftModule = createTemporaryVariable();
        RubySymbol name;

        if (lhs instanceof Colon2Node) {
            Colon2Node colon2Node = (Colon2Node) lhs;
            name = colon2Node.getName();
            Operand leftValue = build(colon2Node.getLeftNode());
            copy(leftModule, leftValue);
        } else { // colon3
            copy(leftModule, manager.getObjectClass());
            name = ((Colon3Node) lhs).getName();
        }

        addInstr(new SearchModuleForConstInstr(valueResult, leftModule, name, false, constMissing));

        return leftModule;
    }

    public Operand buildOpAsgnConstDeclNode(OpAsgnConstDeclNode node) {
        if (node.isOr()) {
            Variable result = createTemporaryVariable();
            Label falseCheck = getNewLabel();
            Label done = getNewLabel();
            Label assign = getNewLabel();
            Operand module = buildColon2ForConstAsgnDeclNode(node.getFirstNode(), result, false);
            addInstr(BNEInstr.create(falseCheck, result, UndefinedValue.UNDEFINED));
            addInstr(new JumpInstr(assign));
            addInstr(new LabelInstr(falseCheck));
            addInstr(BNEInstr.create(done, result, manager.getFalse()));
            addInstr(new LabelInstr(assign));
            Operand rhsValue = build(node.getSecondNode());
            copy(result, rhsValue);
            addInstr(new PutConstInstr(module, ((Colon3Node) node.getFirstNode()).getName(), rhsValue));
            addInstr(new LabelInstr(done));
            return result;
        } else if (node.isAnd()) {
            Variable result = createTemporaryVariable();
            Label done = getNewLabel();
            Operand module = buildColon2ForConstAsgnDeclNode(node.getFirstNode(), result, true);
            addInstr(new BFalseInstr(done, result));
            Operand rhsValue = build(node.getSecondNode());
            copy(result, rhsValue);
            addInstr(new PutConstInstr(module, ((Colon3Node) node.getFirstNode()).getName(), rhsValue));
            addInstr(new LabelInstr(done));
            return result;
        }

        Variable result = createTemporaryVariable();
        Operand lhs = build(node.getFirstNode());
        Operand rhs = build(node.getSecondNode());
        addInstr(CallInstr.create(scope, result, node.getSymbolOperator(), lhs, new Operand[] { rhs }, null));
        return addResultInstr(new CopyInstr(createTemporaryVariable(), putConstantAssignment(node, result)));
    }

    // Translate "x &&= y" --> "x = y if is_true(x)" -->
    //
    //    x = -- build(x) should return a variable! --
    //    f = is_true(x)
    //    beq(f, false, L)
    //    x = -- build(y) --
    // L:
    //
    public Operand buildOpAsgnAnd(OpAsgnAndNode andNode) {
        Label    l  = getNewLabel();
        Operand  v1 = build(andNode.getFirstNode());
        Variable result = getValueInTemporaryVariable(v1);
        addInstr(createBranch(v1, manager.getFalse(), l));
        Operand v2 = build(andNode.getSecondNode());  // This does the assignment!
        addInstr(new CopyInstr(result, v2));
        addInstr(new LabelInstr(l));
        return result;
    }

    // "x ||= y"
    // --> "x = (is_defined(x) && is_true(x) ? x : y)"
    // --> v = -- build(x) should return a variable! --
    //     f = is_true(v)
    //     beq(f, true, L)
    //     -- build(x = y) --
    //   L:
    //
    public Operand buildOpAsgnOr(final OpAsgnOrNode orNode) {
        Label    l1 = getNewLabel();
        Label    l2 = null;
        Variable flag = createTemporaryVariable();
        Operand  v1;
        boolean  needsDefnCheck = orNode.getFirstNode().needsDefinitionCheck();
        if (needsDefnCheck) {
            l2 = getNewLabel();
            v1 = buildGetDefinition(orNode.getFirstNode());
            addInstr(new CopyInstr(flag, v1));
            addInstr(createBranch(flag, manager.getNil(), l2)); // if v1 is undefined, go to v2's computation
        }
        v1 = build(orNode.getFirstNode()); // build of 'x'
        addInstr(new CopyInstr(flag, v1));
        Variable result = getValueInTemporaryVariable(v1);
        if (needsDefnCheck) {
            addInstr(new LabelInstr(l2));
        }
        addInstr(createBranch(flag, manager.getTrue(), l1));  // if v1 is defined and true, we are done!
        Operand v2 = build(orNode.getSecondNode()); // This is an AST node that sets x = y, so nothing special to do here.
        addInstr(new CopyInstr(result, v2));
        addInstr(new LabelInstr(l1));

        // Return value of x ||= y is always 'x'
        return result;
    }

    public Operand buildOpElementAsgn(OpElementAsgnNode node) {
        // Translate "a[x] ||= n" --> "a[x] = n if !is_true(a[x])"
        if (node.isOr()) return buildOpElementAsgnWith(node, manager.getTrue());

        // Translate "a[x] &&= n" --> "a[x] = n if is_true(a[x])"
        if (node.isAnd()) return buildOpElementAsgnWith(node, manager.getFalse());

        // a[i] *= n, etc.  anything that is not "a[i] &&= .. or a[i] ||= .."
        return buildOpElementAsgnWithMethod(node);
    }

    private Operand buildOpElementAsgnWith(OpElementAsgnNode opElementAsgnNode, Boolean truthy) {
        Node receiver = opElementAsgnNode.getReceiverNode();
        CallType callType = receiver instanceof SelfNode ? FUNCTIONAL : CallType.NORMAL;
        Operand array = buildWithOrder(receiver, opElementAsgnNode.containsVariableAssignment());
        Label endLabel = getNewLabel();
        Variable elt = createTemporaryVariable();
        Operand[] argList = setupCallArgs(opElementAsgnNode.getArgsNode());
        Operand block = setupCallClosure(opElementAsgnNode.getBlockNode());
        addInstr(CallInstr.create(scope, callType, elt, symbol(ArrayDerefInstr.AREF), array, argList, block));
        addInstr(createBranch(elt, truthy, endLabel));
        Operand value = build(opElementAsgnNode.getValueNode());

        argList = addArg(argList, value);
        addInstr(CallInstr.create(scope, callType, elt, symbol(ArrayDerefInstr.ASET), array, argList, block));
        addInstr(new CopyInstr(elt, value));

        addInstr(new LabelInstr(endLabel));
        return elt;
    }

    // a[i] *= n, etc.  anything that is not "a[i] &&= .. or a[i] ||= .."
    public Operand buildOpElementAsgnWithMethod(OpElementAsgnNode opElementAsgnNode) {
        Node receiver = opElementAsgnNode.getReceiverNode();
        CallType callType = receiver instanceof SelfNode ? FUNCTIONAL : CallType.NORMAL;
        Operand array = buildWithOrder(receiver, opElementAsgnNode.containsVariableAssignment());
        Operand[] argList = setupCallArgs(opElementAsgnNode.getArgsNode());
        Operand block = setupCallClosure(opElementAsgnNode.getBlockNode());
        Variable elt = createTemporaryVariable();
        addInstr(CallInstr.create(scope, callType, elt, symbol(ArrayDerefInstr.AREF), array, argList, block)); // elt = a[args]
        Operand value = build(opElementAsgnNode.getValueNode());                                       // Load 'value'
        RubySymbol operation = opElementAsgnNode.getOperatorSymbolName();
        addInstr(CallInstr.create(scope, callType, elt, operation, elt, new Operand[] { value }, null)); // elt = elt.OPERATION(value)
        // SSS: do not load the call result into 'elt' to eliminate the RAW dependency on the call
        // We already know what the result is going be .. we are just storing it back into the array
        Variable tmp = createTemporaryVariable();
        argList = addArg(argList, elt);
        addInstr(CallInstr.create(scope, callType, tmp, symbol(ArrayDerefInstr.ASET), array, argList, block));   // a[args] = elt
        return elt;
    }

    // Translate ret = (a || b) to ret = (a ? true : b) as follows
    //
    //    v1 = -- build(a) --
    //       OPT: ret can be set to v1, but effectively v1 is true if we take the branch to L.
    //            while this info can be inferred by using attributes, why bother if we can do this?
    //    ret = v1
    //    beq(v1, true, L)
    //    v2 = -- build(b) --
    //    ret = v2
    // L:
    //
    public Operand buildOr(final OrNode orNode) {
        // lazy evaluation opt.  Don't bother building rhs of expr is lhs is unconditionally true.
        if (orNode.getFirstNode().getNodeType().alwaysTrue()) return build(orNode.getFirstNode());

        // lazy evaluation opt. Eliminate conditional logic if we know lhs is always false.
        if (orNode.getFirstNode().getNodeType().alwaysFalse()) {
            build(orNode.getFirstNode());          // needs to be executed for potential side-effects
            return build(orNode.getSecondNode());  // but we return rhs for result.
        }

        Label endOfExprLabel = getNewLabel();
        Operand left = build(orNode.getFirstNode());
        Variable result = getValueInTemporaryVariable(left);
        addInstr(createBranch(left, manager.getTrue(), endOfExprLabel));
        Operand right  = build(orNode.getSecondNode());
        addInstr(new CopyInstr(result, right));
        addInstr(new LabelInstr(endOfExprLabel));

        return result;
    }

    private InterpreterContext buildPrePostExeInner(Node body) {
        // Set up %current_module
        addInstr(new CopyInstr(getCurrentModuleVariable(), SCOPE_MODULE[0]));
        build(body);

        // END does not have either explicit or implicit return, so we add one
        addInstr(new ReturnInstr(new Nil()));

        computeScopeFlagsFrom(instructions);
        return scope.allocateInterpreterContext(instructions, temporaryVariableIndex + 1, flags);
    }

    private List<Instr> buildPreExeInner(Node body) {
        build(body);

        return instructions;
    }

    public Operand buildPostExe(PostExeNode postExeNode) {
        IRScope topLevel = scope.getRootLexicalScope();
        IRScope nearestLVarScope = scope.getNearestTopLocalVariableScope();

        StaticScope parentScope = nearestLVarScope.getStaticScope();
        StaticScope staticScope = parentScope.duplicate();
        staticScope.setEnclosingScope(parentScope);
        IRClosure endClosure = new IRClosure(manager, scope, postExeNode.getLine(), staticScope,
                Signature.from(postExeNode), CommonByteLists._END_, true);
        staticScope.setIRScope(endClosure);
        endClosure.setIsEND();
        // Create a new nested builder to ensure this gets its own IR builder state like the ensure block stack
        newIRBuilder(manager, endClosure).buildPrePostExeInner(postExeNode.getBodyNode());

        // Add an instruction in 's' to record the end block in the 'topLevel' scope.
        // SSS FIXME: IR support for end-blocks that access vars in non-toplevel-scopes
        // might be broken currently. We could either fix it or consider dropping support
        // for END blocks altogether or only support them in the toplevel. Not worth the pain.
        addInstr(new RecordEndBlockInstr(topLevel, new WrappedIRClosure(buildSelf(), endClosure)));
        return manager.getNil();
    }

    public Operand buildPreExe(PreExeNode preExeNode) {
        IRBuilder builder = new IRBuilder(manager, scope, this, this);

        List<Instr> beginInstrs = builder.buildPreExeInner(preExeNode.getBodyNode());

        instructions.addAll(afterPrologueIndex, beginInstrs);

        afterPrologueIndex += beginInstrs.size();

        return manager.getNil();
    }

    public Operand buildRational(RationalNode rationalNode) {

        return new Rational((ImmutableLiteral) build(rationalNode.getNumerator()),
                (ImmutableLiteral) build(rationalNode.getDenominator()));
    }

    public Operand buildRedo(RedoNode redoNode) {
        // If we have ensure blocks, have to run those first!
        if (!activeEnsureBlockStack.isEmpty()) {
            emitEnsureBlocks(getCurrentLoop());
        }

        // If in a loop, a redo is a jump to the beginning of the loop.
        // If not, for closures, a redo is a jump to the beginning of the closure.
        // If not in a loop or a closure, it is a compile/syntax error
        IRLoop currLoop = getCurrentLoop();
        if (currLoop != null) {
             addInstr(new JumpInstr(currLoop.iterStartLabel));
        } else {
            if (scope instanceof IRClosure) {
                if (scope instanceof IREvalScript) {
                    throwSyntaxError(redoNode, "Can't escape from eval with redo");
                } else {
                    addInstr(new ThreadPollInstr(true));
                    Label startLabel = new Label(scope.getId() + "_START", 0);
                    instructions.add(afterPrologueIndex, new LabelInstr(startLabel));
                    addInstr(new JumpInstr(startLabel));
                }
            } else {
                throwSyntaxError(redoNode, "Invalid redo");
            }
        }
        return manager.getNil();
    }

    public Operand buildRegexp(RegexpNode reNode) {
        // SSS FIXME: Rather than throw syntax error at runtime, we should detect
        // regexp syntax errors at build time and add an exception-throwing instruction instead
        return copyAndReturnValue(new Regexp(reNode.getValue(), reNode.getOptions()));
    }

    public Operand buildRescue(RescueNode node) {
        return buildEnsureInternal(node, null);
    }

    private boolean canBacktraceBeRemoved(RescueNode rescueNode) {
        if (RubyInstanceConfig.FULL_TRACE_ENABLED || !(rescueNode instanceof RescueModNode) &&
                rescueNode.getElseNode() != null) return false;

        RescueBodyNode rescueClause = rescueNode.getRescueNode();

        if (rescueClause.getOptRescueNode() != null) return false;  // We will not handle multiple rescues
        if (rescueClause.getExceptionNodes() != null) return false; // We cannot know if these are builtin or not statically.

        Node body = rescueClause.getBodyNode();

        // This optimization omits backtrace info for the exception getting rescued so we cannot
        // optimize the exception variable.
        if (body instanceof GlobalVarNode && isErrorInfoGlobal(((GlobalVarNode) body).getName().idString())) return false;

        // FIXME: This MIGHT be able to expand to more complicated expressions like Hash or Array if they
        // contain only SideEffectFree nodes.  Constructing a literal out of these should be safe from
        // effecting or being able to access $!.
        return body instanceof SideEffectFree;
    }

    private static boolean isErrorInfoGlobal(final String name) {
        // Global names and aliases that reference the exception in flight
        switch (name) {
            case "$!" :
            case "$ERROR_INFO" :
            case "$@" :
            case "$ERROR_POSITION" :
                return true;
            default :
                return false;
        }
    }

    private Operand buildRescueInternal(RescueNode rescueNode, EnsureBlockInfo ensure) {
        boolean needsBacktrace = !canBacktraceBeRemoved(rescueNode);

        // Labels marking start, else, end of the begin-rescue(-ensure)-end block
        Label rBeginLabel = getNewLabel();
        Label rEndLabel   = ensure.end;
        Label rescueLabel = getNewLabel(); // Label marking start of the first rescue code.
        ensure.needsBacktrace = needsBacktrace;

        addInstr(new LabelInstr(rBeginLabel));

        // Placeholder rescue instruction that tells rest of the compiler passes the boundaries of the rescue block.
        addInstr(new ExceptionRegionStartMarkerInstr(rescueLabel));
        activeRescuers.push(rescueLabel);
        addInstr(manager.needsBacktrace(needsBacktrace));

        // Body
        Operand tmp = manager.getNil();  // default return value if for some strange reason, we neither have the body node or the else node!
        Variable rv = createTemporaryVariable();
        if (rescueNode.getBodyNode() != null) tmp = build(rescueNode.getBodyNode());

        // Since rescued regions are well nested within Ruby, this bare marker is sufficient to
        // let us discover the edge of the region during linear traversal of instructions during cfg construction.
        addInstr(new ExceptionRegionEndMarkerInstr());
        activeRescuers.pop();

        // Else part of the body -- we simply fall through from the main body if there were no exceptions
        if (rescueNode.getElseNode() != null) {
            addInstr(new LabelInstr(getNewLabel()));
            tmp = build(rescueNode.getElseNode());
        }

        // Push rescue block *after* body has been built.
        // If not, this messes up generation of retry in these scenarios like this:
        //
        //     begin    -- 1
        //       ...
        //     rescue
        //       begin  -- 2
        //         ...
        //         retry
        //       rescue
        //         ...
        //       end
        //     end
        //
        // The retry should jump to 1, not 2.
        // If we push the rescue block before building the body, we will jump to 2.
        RescueBlockInfo rbi = new RescueBlockInfo(rBeginLabel, ensure.savedGlobalException);
        activeRescueBlockStack.push(rbi);

        if (tmp != U_NIL) {
            addInstr(new CopyInstr(rv, tmp));

            // No explicit return from the protected body
            // - If we dont have any ensure blocks, simply jump to the end of the rescue block
            // - If we do, execute the ensure code.
            ensure.cloneIntoHostScope(this);
            addInstr(new JumpInstr(rEndLabel));
        }   //else {
            // If the body had an explicit return, the return instruction IR build takes care of setting
            // up execution of all necessary ensure blocks. So, nothing to do here!
            //
            // Additionally, the value in 'rv' will never be used, so no need to set it to any specific value.
            // So, we can leave it undefined. If on the other hand, there was an exception in that block,
            // 'rv' will get set in the rescue handler -- see the 'rv' being passed into
            // buildRescueBodyInternal below. So, in either case, we are good!
            //}

        // Start of rescue logic
        addInstr(new LabelInstr(rescueLabel));

        // This is optimized no backtrace path so we need to reenable backtraces since we are
        // exiting that region.
        if (!needsBacktrace) addInstr(manager.needsBacktrace(true));

        // Save off exception & exception comparison type
        Variable exc = addResultInstr(new ReceiveRubyExceptionInstr(createTemporaryVariable()));

        // Build the actual rescue block(s)
        buildRescueBodyInternal(rescueNode.getRescueNode(), rv, exc, rEndLabel);

        activeRescueBlockStack.pop();
        return rv;
    }

    private void outputExceptionCheck(Operand excType, Operand excObj, Label caughtLabel) {
        Variable eqqResult = addResultInstr(new RescueEQQInstr(createTemporaryVariable(), excType, excObj));
        addInstr(createBranch(eqqResult, manager.getTrue(), caughtLabel));
    }

    private void buildRescueBodyInternal(RescueBodyNode rescueBodyNode, Variable rv, Variable exc, Label endLabel) {
        final Node exceptionList = rescueBodyNode.getExceptionNodes();

        // Compare and branch as necessary!
        Label uncaughtLabel = getNewLabel();
        Label caughtLabel = getNewLabel();
        if (exceptionList != null) {
            if (exceptionList instanceof ListNode) {
                Node[] exceptionNodes = ((ListNode) exceptionList).children();
                for (int i = 0; i < exceptionNodes.length; i++) {
                    outputExceptionCheck(build(exceptionNodes[i]), exc, caughtLabel);
                }
            } else if (exceptionList instanceof SplatNode) { // splatnode, catch
                outputExceptionCheck(build(((SplatNode)exceptionList).getValue()), exc, caughtLabel);
            } else { // argscat/argspush
                outputExceptionCheck(build(exceptionList), exc, caughtLabel);
            }
        } else {
            outputExceptionCheck(manager.getStandardError(), exc, caughtLabel);
        }

        // Uncaught exception -- build other rescue nodes or rethrow!
        addInstr(new LabelInstr(uncaughtLabel));
        if (rescueBodyNode.getOptRescueNode() != null) {
            buildRescueBodyInternal(rescueBodyNode.getOptRescueNode(), rv, exc, endLabel);
        } else {
            addInstr(new ThrowExceptionInstr(exc));
        }

        // Caught exception case -- build rescue body
        addInstr(new LabelInstr(caughtLabel));
        Node realBody = rescueBodyNode.getBodyNode();
        Operand x = build(realBody);
        if (x != U_NIL) { // can be U_NIL if the rescue block has an explicit return
            // Set up node return value 'rv'
            addInstr(new CopyInstr(rv, x));

            // Clone the topmost ensure block (which will be a wrapper
            // around the current rescue block)
            activeEnsureBlockStack.peek().cloneIntoHostScope(this);

            addInstr(new JumpInstr(endLabel));
        }
    }

    public Operand buildRetry(RetryNode retryNode) {
        // JRuby only supports retry when present in rescue blocks!
        // 1.9 doesn't support retry anywhere else.

        // SSS FIXME: We should be able to use activeEnsureBlockStack for this
        // But, see the code in buildRescueInternal that pushes/pops these and
        // the documentation for retries.  There is a small ordering issue
        // which is preventing me from getting rid of activeRescueBlockStack
        // altogether!
        //
        // Jump back to the innermost rescue block
        // We either find it, or we add code to throw a runtime exception
        if (activeRescueBlockStack.isEmpty()) {
            throwSyntaxError(retryNode, "Invalid retry");
        } else {
            addInstr(new ThreadPollInstr(true));
            // Restore $! and jump back to the entry of the rescue block
            RescueBlockInfo rbi = activeRescueBlockStack.peek();
            addInstr(new PutGlobalVarInstr(symbol("$!"), rbi.savedExceptionVariable));
            addInstr(new JumpInstr(rbi.entryLabel));
            // Retries effectively create a loop
            scope.setHasLoops();
        }
        return manager.getNil();
    }

    private Operand processEnsureRescueBlocks(Operand retVal) {
        // Before we return,
        // - have to go execute all the ensure blocks if there are any.
        //   this code also takes care of resetting "$!"
        if (!activeEnsureBlockStack.isEmpty()) {
            retVal = addResultInstr(new CopyInstr(createTemporaryVariable(), retVal));
            emitEnsureBlocks(null);
        }
       return retVal;
    }

    public Operand buildReturn(ReturnNode returnNode) {
        Operand retVal = build(returnNode.getValueNode());

        if (scope instanceof IRClosure) {
            if (scope.isWithinEND()) {
                // ENDs do not allow returns
                addInstr(new ThrowExceptionInstr(IRException.RETURN_LocalJumpError));
            } else {
                // Closures return behavior has several cases (which depend on runtime state):
                // 1. closure in method (return). !method (error) except if in define_method (return)
                // 2. lambda (return) [dynamic]  // FIXME: I believe ->() can be static and omit LJE check.
                // 3. migrated closure (LJE) [dynamic]
                // 4. eval/for (return) [static]
                boolean definedWithinMethod = scope.getNearestMethod() != null;
                if (!(scope instanceof IREvalScript) && !(scope instanceof IRFor)) {
                    addInstr(new CheckForLJEInstr(definedWithinMethod));
                }
                // for non-local returns (from rescue block) we need to restore $! so it does not get carried over
                if (!activeRescueBlockStack.isEmpty()) {
                    RescueBlockInfo rbi = activeRescueBlockStack.peek();
                    addInstr(new PutGlobalVarInstr(symbol("$!"), rbi.savedExceptionVariable));
                }

                addInstr(new NonlocalReturnInstr(retVal, definedWithinMethod ? scope.getNearestMethod().getId() : "--none--"));
            }
        } else if (scope.isModuleBody()) {
            IRMethod sm = scope.getNearestMethod();

            // Cannot return from top-level module bodies!
            if (sm == null) addInstr(new ThrowExceptionInstr(IRException.RETURN_LocalJumpError));
            if (sm != null) addInstr(new NonlocalReturnInstr(retVal, sm.getId()));
        } else {
            retVal = processEnsureRescueBlocks(retVal);

            if (RubyInstanceConfig.FULL_TRACE_ENABLED) {
                addInstr(new TraceInstr(RubyEvent.RETURN, getName(), getFileName(), returnNode.getLine() + 1));
            }

            addInstr(new ReturnInstr(retVal));
        }

        // The value of the return itself in the containing expression can never be used because of control-flow reasons.
        // The expression that uses this result can never be executed beyond the return and hence the value itself is just
        // a placeholder operand.
        return U_NIL;
    }

    public InterpreterContext buildEvalRoot(RootNode rootNode) {
        executesOnce = false;
        coverageMode = CoverageData.NONE;  // Assuming there is no path into build eval root without actually being an eval.
        addInstr(manager.newLineNumber(scope.getLine()));

        prepareImplicitState();                                    // recv_self, add frame block, etc)
        addCurrentModule();                                        // %current_module

        afterPrologueIndex = instructions.size() - 1;                      // added BEGINs start after scope prologue stuff

        Operand returnValue = rootNode.getBodyNode() == null ? manager.getNil() : build(rootNode.getBodyNode());
        addInstr(new ReturnInstr(returnValue));

        computeScopeFlagsFrom(instructions);
        return scope.allocateInterpreterContext(instructions, temporaryVariableIndex + 2, flags);
    }

    public static InterpreterContext buildRoot(IRManager manager, RootNode rootNode) {
        String file = rootNode.getFile();
        IRScriptBody script = new IRScriptBody(manager, file == null ? "(anon)" : file, rootNode.getStaticScope());

        return topIRBuilder(manager, script).buildRootInner(rootNode);
    }

    private void addCurrentModule() {
        addInstr(new CopyInstr(getCurrentModuleVariable(), SCOPE_MODULE[0])); // %current_module
    }

    private InterpreterContext buildRootInner(RootNode rootNode) {
        coverageMode = rootNode.coverageMode();
        prepareImplicitState();                                    // recv_self, add frame block, etc)
        addCurrentModule();                                        // %current_module

        afterPrologueIndex = instructions.size() - 1;                      // added BEGINs start after scope prologue stuff

        // Build IR for the tree and return the result of the expression tree
        addInstr(new ReturnInstr(build(rootNode.getBodyNode())));

        computeScopeFlagsFrom(instructions);
        // Root scope can receive returns now, so we add non-local return logic if necessary (2.5+)
        if (scope.canReceiveNonlocalReturns()) handleNonlocalReturnInMethod();

        return scope.allocateInterpreterContext(instructions, temporaryVariableIndex + 1, flags);
    }

    public Variable buildSelf() {
        return scope.getSelf();
    }

    public Operand buildSplat(SplatNode splatNode) {
        return addResultInstr(new BuildSplatInstr(createTemporaryVariable(), build(splatNode.getValue()), true));
    }

    public Operand buildStr(StrNode strNode) {
        Operand literal = buildStrRaw(strNode);

        return literal instanceof FrozenString ? literal : copyAndReturnValue(literal);
    }

    public Operand buildStrRaw(StrNode strNode) {
        if (strNode instanceof FileNode) return new Filename();

        int line = strNode.getLine();

        if (strNode.isFrozen()) return new FrozenString(strNode.getValue(), strNode.getCodeRange(), scope.getFile(), line);

        return new MutableString(strNode.getValue(), strNode.getCodeRange(), scope.getFile(), line);
    }

    private Operand buildSuperInstr(Operand block, Operand[] args) {
        CallInstr superInstr;
        Variable ret = createTemporaryVariable();
        if (scope instanceof IRMethod && scope.getLexicalParent() instanceof IRClassBody) {
            if (((IRMethod) scope).isInstanceMethod) {
                superInstr = new InstanceSuperInstr(scope, ret, getCurrentModuleVariable(), getName(), args, block, scope.maybeUsingRefinements());
            } else {
                superInstr = new ClassSuperInstr(scope, ret, getCurrentModuleVariable(), getName(), args, block, scope.maybeUsingRefinements());
            }
        } else {
            // We dont always know the method name we are going to be invoking if the super occurs in a closure.
            // This is because the super can be part of a block that will be used by 'define_method' to define
            // a new method.  In that case, the method called by super will be determined by the 'name' argument
            // to 'define_method'.
            superInstr = new UnresolvedSuperInstr(scope, ret, buildSelf(), args, block, scope.maybeUsingRefinements());
        }
        receiveBreakException(block, superInstr);
        return ret;
    }

    public Operand buildSuper(SuperNode superNode) {
        Operand[] args = setupCallArgs(superNode.getArgsNode());
        Operand block = setupCallClosure(superNode.getIterNode());
        if (block == null) block = getYieldClosureVariable();
        return buildSuperInstr(block, args);
    }

    public Operand buildSValue(SValueNode node) {
        // SSS FIXME: Required? Verify with Tom/Charlie
        return copyAndReturnValue(new SValue(build(node.getValue())));
    }

    public Operand buildSymbol(SymbolNode node) {
        // Since symbols are interned objects, no need to copyAndReturnValue(...)
        return new Symbol(node.getName());
    }

    public Operand buildTrue() {
        return manager.getTrue();
    }

    public Operand buildUndef(Node node) {
        Operand methName = build(((UndefNode) node).getName());
        return addResultInstr(new UndefMethodInstr(createTemporaryVariable(), methName));
    }

    private Operand buildConditionalLoop(Node conditionNode,
                                         Node bodyNode, boolean isWhile, boolean isLoopHeadCondition) {
        if (isLoopHeadCondition &&
                ((isWhile && conditionNode.getNodeType().alwaysFalse()) ||
                (!isWhile && conditionNode.getNodeType().alwaysTrue()))) {
            // we won't enter the loop -- just build the condition node
            build(conditionNode);
            return manager.getNil();
        } else {
            IRLoop loop = new IRLoop(scope, getCurrentLoop(), createTemporaryVariable());
            Variable loopResult = loop.loopResult;
            Label setupResultLabel = getNewLabel();

            // Push new loop
            loopStack.push(loop);

            // End of iteration jumps here
            addInstr(new LabelInstr(loop.loopStartLabel));
            if (isLoopHeadCondition) {
                Operand cv = build(conditionNode);
                addInstr(createBranch(cv, isWhile ? manager.getFalse() : manager.getTrue(), setupResultLabel));
            }

            // Redo jumps here
            addInstr(new LabelInstr(loop.iterStartLabel));

            // Thread poll at start of iteration -- ensures that redos and nexts run one thread-poll per iteration
            addInstr(new ThreadPollInstr(true));

            // Build body
            if (bodyNode != null) build(bodyNode);

            // Next jumps here
            addInstr(new LabelInstr(loop.iterEndLabel));
            if (isLoopHeadCondition) {
                addInstr(new JumpInstr(loop.loopStartLabel));
            } else {
                Operand cv = build(conditionNode);
                addInstr(createBranch(cv, isWhile ? manager.getTrue() : manager.getFalse(), loop.iterStartLabel));
            }

            // Loop result -- nil always
            addInstr(new LabelInstr(setupResultLabel));
            addInstr(new CopyInstr(loopResult, manager.getNil()));

            // Loop end -- breaks jump here bypassing the result set up above
            addInstr(new LabelInstr(loop.loopEndLabel));

            // Done with loop
            loopStack.pop();

            return loopResult;
        }
    }

    public Operand buildUntil(final UntilNode untilNode) {
        return buildConditionalLoop(untilNode.getConditionNode(), untilNode.getBodyNode(), false, untilNode.evaluateAtStart());
    }

    public Operand buildVAlias(VAliasNode valiasNode) {
        addInstr(new GVarAliasInstr(new MutableString(valiasNode.getNewName()), new MutableString(valiasNode.getOldName())));

        return manager.getNil();
    }

    public Operand buildVCall(Variable result, VCallNode node) {
        if (result == null) result = createTemporaryVariable();

        return addResultInstr(CallInstr.create(scope, CallType.VARIABLE, result, node.getName(), buildSelf(), EMPTY_OPERANDS, null));
    }

    public Operand buildWhile(final WhileNode whileNode) {
        return buildConditionalLoop(whileNode.getConditionNode(), whileNode.getBodyNode(), true, whileNode.evaluateAtStart());
    }

    public Operand buildXStr(XStrNode node) {
        return addResultInstr(CallInstr.create(scope, FUNCTIONAL, createTemporaryVariable(),
                manager.getRuntime().newSymbol("`"), Self.SELF,
                new Operand[] { new FrozenString(node.getValue(), node.getCodeRange(), scope.getFile(), node.getLine()) }, null));
    }

    public Operand buildYield(YieldNode node, Variable result) {
        if (scope instanceof IRScriptBody) throwSyntaxError(node, "Invalid yield");

        boolean unwrap = true;
        Node argNode = node.getArgsNode();
        // Get rid of one level of array wrapping
        if (argNode != null && (argNode instanceof ArrayNode) && ((ArrayNode)argNode).size() == 1) {
            argNode = ((ArrayNode)argNode).getLast();
            unwrap = false;
        }

        Variable ret = result == null ? createTemporaryVariable() : result;
        Operand value = argNode instanceof ArrayNode && unwrap ?  buildArray((ArrayNode)argNode, true) : build(argNode);

        addInstr(new YieldInstr(ret, getYieldClosureVariable(), value, unwrap));

        return ret;
    }

    public Operand copy(Operand value) {
        return copy(null, value);
    }

    public Operand copy(Variable result, Operand value) {
        return addResultInstr(new CopyInstr(result == null ? createTemporaryVariable() : result, value));
    }

    public Operand buildZArray(Variable result) {
       return copy(result, new Array());
    }

    private Operand buildZSuperIfNest(final Operand block) {
        int depthFromSuper = 0;
        IRBuilder superBuilder = this;
        IRScope superScope = scope;

        boolean defineMethod = false;
        // Figure out depth from argument scope and whether defineMethod may be one of the method calls.
        while (superScope instanceof IRClosure) {
            if (superBuilder != null && superBuilder.isDefineMethod()) defineMethod = true;

            // We may run out of live builds and walk int already built scopes if zsuper in an eval
            superBuilder = superBuilder != null && superBuilder.parent != null ? superBuilder.parent : null;
            superScope = superScope.getLexicalParent();
            depthFromSuper++;
        }

        // If we hit a method, this is known to always succeed
        Variable zsuperResult = createTemporaryVariable();
        if (superScope instanceof IRMethod && !defineMethod) {
            Operand[] args = adjustVariableDepth(getCallArgs(superScope, superBuilder), depthFromSuper);
            addInstr(new ZSuperInstr(scope, zsuperResult, buildSelf(), args, block, scope.maybeUsingRefinements()));
        } else {
            // We will not have a zsuper show up since we won't emit it but we still need to toggle it.
            // define_method optimization will try and create a method from a closure but it should not in this case.
            scope.setUsesZSuper();

            // Two conditions will inject an error:
            // 1. We cannot find any method scope above the closure (e.g. module A; define_method(:a) { super }; end)
            // 2. One of the method calls the closure is passed to is named define_method.
            //
            // Note: We are introducing an issue but it is so obscure we are ok with it.
            // A method named define_method containing zsuper in a method scope which is not actually
            // a define_method will get raised as invalid even though it should zsuper to the method.
            addRaiseError("RuntimeError",
                    "implicit argument passing of super from method defined by define_method() is not supported. Specify all arguments explicitly.");
        }

        return zsuperResult;
    }

    private boolean isDefineMethod() {
        if (methodName != null) {
            String name = methodName.asJavaString();

            return "define_method".equals(name) || "define_singleton_method".equals(name);
        }

        return false;
    }

    private void addRaiseError(String id, String message) {
        addRaiseError(id, new MutableString(message));
    }

    private void addRaiseError(String id, Operand message) {
        Operand exceptionClass = searchModuleForConst(manager.getObjectClass(), symbol(id));
        Operand kernel = searchModuleForConst(manager.getObjectClass(), symbol("Kernel"));
        call(temp(), kernel, "raise", exceptionClass, message);
    }

    public Operand buildZSuper(ZSuperNode zsuperNode) {
        Operand block = setupCallClosure(zsuperNode.getIterNode());
        if (block == null) block = getYieldClosureVariable();

        if (scope instanceof IRMethod) {
            return buildSuperInstr(block, getCallArgs(scope, this));
        } else {
            return buildZSuperIfNest(block);
        }
    }

    /*
     * Adjust all argument operands by changing their depths to reflect how far they are from
     * super.  This fixup is only currently happening in supers nested in closures.
     */
    private Operand[] adjustVariableDepth(Operand[] args, int depthFromSuper) {
        Operand[] newArgs = new Operand[args.length];

        for (int i = 0; i < args.length; i++) {
            // Because of keyword args, we can have a keyword-arg hash in the call args.
            if (args[i] instanceof Hash) {
                newArgs[i] = ((Hash) args[i]).cloneForLVarDepth(depthFromSuper);
            } else {
                newArgs[i] = ((DepthCloneable) args[i]).cloneForDepth(depthFromSuper);
            }
        }

        return newArgs;
    }

    private InterpreterContext buildModuleOrClassBody(Node bodyNode, int startLine, int endLine) {
        addInstr(new TraceInstr(RubyEvent.CLASS, null, getFileName(), startLine + 1));

        prepareImplicitState();                                    // recv_self, add frame block, etc)
        addCurrentModule();                                        // %current_module

        Operand bodyReturnValue = build(bodyNode);

        // This is only added when tracing is enabled because an 'end' will normally have no other instrs which can
        // raise after this point.  When we add trace we need to add one so backtrace generated shows the 'end' line.
        addInstr(manager.newLineNumber(endLine));
        addInstr(new TraceInstr(RubyEvent.END, null, getFileName(), endLine + 1));

        addInstr(new ReturnInstr(bodyReturnValue));

        computeScopeFlagsFrom(instructions);
        return scope.allocateInterpreterContext(instructions, temporaryVariableIndex + 1, flags);
    }

    private RubySymbol methodNameFor() {
        IRScope method = scope.getNearestMethod();

        return method == null ? null : method.getName();
    }

    private TemporaryVariable createTemporaryVariable() {
        // BEGIN uses its parent builder to store any variables
        if (variableBuilder != null) return variableBuilder.createTemporaryVariable();

        temporaryVariableIndex++;

        if (scope.getScopeType() == IRScopeType.CLOSURE) {
            return new TemporaryClosureVariable(((IRClosure) scope).closureId, temporaryVariableIndex);
        } else {
            return manager.newTemporaryLocalVariable(temporaryVariableIndex);
        }
    }

    public LocalVariable getLocalVariable(RubySymbol name, int scopeDepth) {
        return scope.getLocalVariable(name, scopeDepth);
    }

    public LocalVariable getNewLocalVariable(RubySymbol name, int scopeDepth) {
        return scope.getNewLocalVariable(name, scopeDepth);
    }

    public RubySymbol getName() {
        return scope.getName();
    }

    private Label getNewLabel() {
        return scope.getNewLabel();
    }

    private String getFileName() {
        return scope.getFile();
    }

    private RubySymbol symbol(String id) {
        return manager.runtime.newSymbol(id);
    }

    private RubySymbol symbol(ByteList bytelist) {
        return manager.runtime.newSymbol(bytelist);
    }

    /**
     * Extract all call arguments from the specified scope (only useful for Closures and Methods) so that
     * we can convert zsupers to supers with explicit arguments.
     *
     * Note: This is fairly expensive because we walk entire scope when we could potentially stop earlier
     * if we knew when recv_* were done.
     */
    public static Operand[] getCallArgs(IRScope scope, IRBuilder builder) {
        List<Operand> callArgs = new ArrayList<>(5);
        List<KeyValuePair<Operand, Operand>> keywordArgs = new ArrayList<>(3);

        if (builder != null) {  // Still in currently building scopes
            for (Instr instr : builder.instructions) {
                extractCallOperands(callArgs, keywordArgs, instr);
            }
        } else {               // walked out past the eval to already build scopes
            for (Instr instr : scope.interpreterContext.getInstructions()) {
                extractCallOperands(callArgs, keywordArgs, instr);
            }
        }

        return getCallOperands(scope, callArgs, keywordArgs);
    }


    private static void extractCallOperands(List<Operand> callArgs, List<KeyValuePair<Operand, Operand>> keywordArgs, Instr instr) {
        if (instr instanceof ReceiveKeywordRestArgInstr) {
            // Always add the keyword rest arg to the beginning
            keywordArgs.add(0, new KeyValuePair<Operand, Operand>(Symbol.KW_REST_ARG_DUMMY, ((ReceiveArgBase) instr).getResult()));
        } else if (instr instanceof ReceiveKeywordArgInstr) {
            ReceiveKeywordArgInstr receiveKwargInstr = (ReceiveKeywordArgInstr) instr;
            keywordArgs.add(new KeyValuePair<Operand, Operand>(new Symbol(receiveKwargInstr.getKey()), receiveKwargInstr.getResult()));
        } else if (instr instanceof ReceiveRestArgInstr) {
            callArgs.add(new Splat(((ReceiveRestArgInstr) instr).getResult()));
        } else if (instr instanceof ReceiveArgBase) {
            callArgs.add(((ReceiveArgBase) instr).getResult());
        }
    }

    private static Operand[] getCallOperands(IRScope scope, List<Operand> callArgs, List<KeyValuePair<Operand, Operand>> keywordArgs) {
        if (scope.receivesKeywordArgs()) {
            int i = 0;
            Operand[] args = new Operand[callArgs.size() + 1];
            for (Operand arg: callArgs) {
                args[i++] = arg;
            }
            args[i] = new Hash(keywordArgs, true);
            return args;
        }

        return callArgs.toArray(new Operand[callArgs.size()]);
    }

    // FIXME: Add this to clone on branch instrs so if something changes (like an inline) it will replace with opted branch/jump/nop.
    public static Instr createBranch(Operand v1, Operand v2, Label jmpTarget) {
        if (v2 instanceof Boolean) {
            Boolean lhs = (Boolean) v2;

            if (lhs.isTrue()) {
                if (v1.isTruthyImmediate()) return new JumpInstr(jmpTarget);
                if (v1.isFalseyImmediate()) return NopInstr.NOP;

                return new BTrueInstr(jmpTarget, v1);
            } else if (lhs.isFalse()) {
                if (v1.isTruthyImmediate()) return NopInstr.NOP;
                if (v1.isFalseyImmediate()) return new JumpInstr(jmpTarget);

                return new BFalseInstr(jmpTarget, v1);
            }
        } else if (v2 instanceof Nil) {
            if (v1 instanceof Nil) { // nil == nil -> just jump
                return new JumpInstr(jmpTarget);
            } else {
                return new BNilInstr(jmpTarget, v1);
            }
        }
        if (v2 == UndefinedValue.UNDEFINED) {
            if (v1 == UndefinedValue.UNDEFINED) {
                return new JumpInstr(jmpTarget);
            } else {
                return new BUndefInstr(jmpTarget, v1);
            }
        }

        throw new RuntimeException("BUG: no BEQ");
    }

    /**
     * Get the variable for accessing the "yieldable" closure in this scope.
     */
    public TemporaryVariable getYieldClosureVariable() {
        // make sure we prepare yield block for this scope, since it is now needed
        needsYieldBlock = true;

        if (yieldClosureVariable == null) {
            return yieldClosureVariable = createTemporaryVariable();
        }

        return yieldClosureVariable;
    }

    public Variable getCurrentModuleVariable() {
        if (currentModuleVariable == null) currentModuleVariable = createCurrentModuleVariable();

        return currentModuleVariable;
    }

    public Variable createCurrentModuleVariable() {
        // SSS: Used in only 3 cases in generated IR:
        // -> searching a constant in the inheritance hierarchy
        // -> searching a super-method in the inheritance hierarchy
        // -> looking up 'StandardError' (which can be eliminated by creating a special operand type for this)
        temporaryVariableIndex++;
        return TemporaryCurrentModuleVariable.ModuleVariableFor(temporaryVariableIndex);
    }

    public void computeScopeFlagsFrom(List<Instr> instructions) {
        for (Instr i : instructions) {
            i.computeScopeFlags(scope, flags);
        }

        calculateClosureScopeFlags();

        if (computeNeedsDynamicScopeFlag()) flags.add(REQUIRES_DYNSCOPE);

        flags.add(FLAGS_COMPUTED);
    }

    private void calculateClosureScopeFlags() {
        // Compute flags for nested closures (recursively) and set derived flags.
        for (IRClosure cl: scope.getClosures()) {
            if (cl.usesEval()) {
                scope.setCanReceiveBreaks();
                scope.setCanReceiveNonlocalReturns();
                scope.setUsesZSuper();
            } else {
                if (cl.hasBreakInstructions() || cl.canReceiveBreaks()) scope.setCanReceiveBreaks();
                if (cl.hasNonLocalReturns() || cl.canReceiveNonlocalReturns()) scope.setCanReceiveNonlocalReturns();
                if (cl.usesZSuper()) scope.setUsesZSuper();
            }
        }
    }

    private boolean computeNeedsDynamicScopeFlag() {
        return scope.hasNonLocalReturns() ||
                scope.canCaptureCallersBinding() ||
                scope.canReceiveNonlocalReturns() ||
                flags.contains(BINDING_HAS_ESCAPED);
    }


}<|MERGE_RESOLUTION|>--- conflicted
+++ resolved
@@ -1799,11 +1799,7 @@
 
             FixnumNode expr = (FixnumNode) whenNode.getExpressionNodes();
             long exprLong = expr.getValue();
-<<<<<<< HEAD
-            if (exprLong > java.lang.Integer.MAX_VALUE) throw new NotCompilableException("optimized fixnum case has long-ranged when at " + getFileName() + ":" + caseNode.getLine());
-=======
             if (exprLong > Integer.MAX_VALUE) throw notCompilable("optimized fixnum case has long-ranged", caseNode);
->>>>>>> 97f228f3
 
             if (jumpTable.get((int) exprLong) == null) {
                 jumpTable.put((int) exprLong, bodyLabel);
