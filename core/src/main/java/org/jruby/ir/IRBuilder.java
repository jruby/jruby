--- conflicted
+++ resolved
@@ -1306,7 +1306,6 @@
 
         if (callNode.isLazy()) addInstr(new BNilInstr(lazyLabel, receiver));
 
-<<<<<<< HEAD
         int[] flags = new int[] { 0 };
         Operand[] args = setupCallArgs(callNode.getArgsNode(), flags);
         Operand block = setupCallClosure(callNode.getIterNode());
@@ -1321,23 +1320,6 @@
                         () -> receiveBreakException(block,
                                 determineIfProcNew(receiverNode,
                                         CallInstr.create(scope, NORMAL, result, name, receiver, args, block, flags[0]))));
-=======
-        HashNode keywordArgs = getPossibleKeywordArgument(callNode.getArgsNode());
-        if (keywordArgs != null) {
-            Operand[] args = buildCallArgsExcept(callNode.getArgsNode(), keywordArgs);
-
-            if (keywordArgs.hasOnlyRestKwargs()) {  // {**k}, {**{}, **k}, etc...
-                Variable splatValue = buildRestKeywordArgs(keywordArgs);
-                Operand block = setupCallClosure(callNode.getIterNode());
-
-                determineIfWeNeedLineNumber(callNode); // buildOperand for fcall was papered over by args operand building so we check once more.
-                receiveBreakException(block,
-                        determineIfProcNew(receiverNode,
-                                CallInstr.create(scope, NORMAL, result, name, receiver, addArg(args, splatValue), block)));
-            } else {  // {a: 1, b: 2}
-                List<KeyValuePair<Operand, Operand>> kwargs = buildKeywordArguments(keywordArgs);
-                Operand block = setupCallClosure(callNode.getIterNode());
->>>>>>> 80bd719e
 
             } else {  // {a: 1, b: 2}
                 determineIfWeNeedLineNumber(callNode); // buildOperand for call was papered over by args operand building so we check once more.
@@ -3550,7 +3532,6 @@
     public Operand buildFCall(Variable aResult, FCallNode fcallNode) {
         RubySymbol name = methodName = fcallNode.getName();
         Node callArgsNode = fcallNode.getArgsNode();
-<<<<<<< HEAD
         Variable result = aResult == null ? createTemporaryVariable() : aResult;
         int[] flags = new int[] { 0 };
         Operand[] args = setupCallArgs(callArgsNode, flags);
@@ -3562,23 +3543,6 @@
                 if_else(test, manager.getTrue(),
                         () -> receiveBreakException(block, CallInstr.create(scope, FUNCTIONAL, result, name, buildSelf(), removeArg(args), block, flags[0])),
                         () -> receiveBreakException(block, CallInstr.create(scope, FUNCTIONAL, result, name, buildSelf(), args, block, flags[0])));
-=======
-        final Variable result = aResult == null ? createTemporaryVariable() : aResult;
-
-        HashNode keywordArgs = getPossibleKeywordArgument(fcallNode.getArgsNode());
-        if (keywordArgs != null) {
-            Operand[] args = buildCallArgsExcept(fcallNode.getArgsNode(), keywordArgs);
-
-            if (keywordArgs.hasOnlyRestKwargs()) {  // {**k}, {**{}, **k}, etc...
-                Variable splatValue = buildRestKeywordArgs(keywordArgs);
-                Operand block = setupCallClosure(fcallNode.getIterNode());
-
-                determineIfWeNeedLineNumber(fcallNode); // buildOperand for fcall was papered over by args operand building so we check once more.
-                receiveBreakException(block, CallInstr.create(scope, FUNCTIONAL, result, name, buildSelf(), addArg(args, splatValue), block));
-            } else {  // {a: 1, b: 2}
-                List<KeyValuePair<Operand, Operand>> kwargs = buildKeywordArguments(keywordArgs);
-                Operand block = setupCallClosure(fcallNode.getIterNode());
->>>>>>> 80bd719e
 
             } else {  // {a: 1, b: 2}
                 determineIfWeNeedLineNumber(fcallNode); // buildOperand for fcall was papered over by args operand building so we check once more.
