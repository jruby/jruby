package org.jruby.ir;

import org.jruby.Ruby;
import org.jruby.RubyInstanceConfig;
import org.jruby.RubySymbol;
import org.jruby.ast.*;
import org.jruby.ast.types.INameNode;
import org.jruby.compiler.NotCompilableException;
import org.jruby.runtime.ArgumentDescriptor;
import org.jruby.runtime.ArgumentType;
import org.jruby.ir.instructions.*;
import org.jruby.ir.instructions.defined.GetErrorInfoInstr;
import org.jruby.ir.instructions.defined.RestoreErrorInfoInstr;
import org.jruby.ir.interpreter.InterpreterContext;
import org.jruby.ir.operands.*;
import org.jruby.ir.operands.Boolean;
import org.jruby.ir.operands.Float;
import org.jruby.ir.transformations.inlining.SimpleCloneInfo;
import org.jruby.runtime.CallType;
import org.jruby.runtime.Helpers;
import org.jruby.runtime.RubyEvent;
import org.jruby.runtime.Signature;
import org.jruby.util.ByteList;
import org.jruby.util.CommonByteLists;
import org.jruby.util.DefinedMessage;
import org.jruby.util.KeyValuePair;

import java.io.File;
import java.io.FileInputStream;
import java.io.IOException;
import java.util.*;

import static org.jruby.ir.instructions.RuntimeHelperCall.Methods.*;

import static org.jruby.ir.operands.CurrentScope.*;
import static org.jruby.ir.operands.ScopeModule.*;

// This class converts an AST into a bunch of IR instructions

// IR Building Notes
// -----------------
//
// 1. More copy instructions added than necessary
// ----------------------------------------------
// Note that in general, there will be lots of a = b kind of copies
// introduced in the IR because the translation is entirely single-node focused.
// An example will make this clear.
//
// RUBY:
//     v = @f
// will translate to
//
// AST:
//     LocalAsgnNode v
//       InstrVarNode f
// will translate to
//
// IR:
//     tmp = self.f [ GET_FIELD(tmp,self,f) ]
//     v = tmp      [ COPY(v, tmp) ]
//
// instead of
//     v = self.f   [ GET_FIELD(v, self, f) ]
//
// We could get smarter and pass in the variable into which this expression is going to get evaluated
// and use that to store the value of the expression (or not build the expression if the variable is null).
//
// But, that makes the code more complicated, and in any case, all this will get fixed in a single pass of
// copy propagation and dead-code elimination.
//
// Something to pay attention to and if this extra pass becomes a concern (not convinced that it is yet),
// this smart can be built in here.  Right now, the goal is to do something simple and straightforward that is going to be correct.
//
// 2. Returning null vs manager.getNil()
// ----------------------------
// - We should be returning null from the build methods where it is a normal "error" condition
// - We should be returning manager.getNil() where the actual return value of a build is the ruby nil operand
//   Look in buildIf for an example of this.
//
// 3. Temporary variable reuse
// ---------------------------
// I am reusing variables a lot in places in this code.  Should I instead always get a new variable when I need it
// This introduces artificial data dependencies, but fewer variables.  But, if we are going to implement SSA pass
// this is not a big deal.  Think this through!

public class IRBuilder {
    static final Operand[] NO_ARGS = new Operand[]{};
    static final UnexecutableNil U_NIL = UnexecutableNil.U_NIL;

    public static Node buildAST(boolean isCommandLineScript, String arg) {
        Ruby ruby = Ruby.getGlobalRuntime();

        // inline script
        if (isCommandLineScript) return ruby.parse(ByteList.create(arg), "-e", null, 0, false);

        // from file
        FileInputStream fis = null;
        try {
            File file = new File(arg);
            fis = new FileInputStream(file);
            long size = file.length();
            byte[] bytes = new byte[(int)size];
            fis.read(bytes);
            System.out.println("-- processing " + arg + " --");
            return ruby.parse(new ByteList(bytes), arg, null, 0, false);
        } catch (IOException ioe) {
            throw new RuntimeException(ioe);
        } finally {
            try { if (fis != null) fis.close(); } catch(Exception ignored) { }
        }
    }

    private static class IRLoop {
        public final IRScope  container;
        public final IRLoop   parentLoop;
        public final Label    loopStartLabel;
        public final Label    loopEndLabel;
        public final Label    iterStartLabel;
        public final Label    iterEndLabel;
        public final Variable loopResult;

        public IRLoop(IRScope s, IRLoop outerLoop) {
            container = s;
            parentLoop = outerLoop;
            loopStartLabel = s.getNewLabel("_LOOP_BEGIN");
            loopEndLabel   = s.getNewLabel("_LOOP_END");
            iterStartLabel = s.getNewLabel("_ITER_BEGIN");
            iterEndLabel   = s.getNewLabel("_ITER_END");
            loopResult     = s.createTemporaryVariable();
            s.setHasLoopsFlag();
        }
    }

    private static class RescueBlockInfo {
        Label      entryLabel;             // Entry of the rescue block
        Variable   savedExceptionVariable; // Variable that contains the saved $! variable

        public RescueBlockInfo(Label l, Variable v) {
            entryLabel = l;
            savedExceptionVariable = v;
        }
    }

    /* -----------------------------------------------------------------------------------
     * Every ensure block has a start label and end label
     *
     * This ruby code will translate to the IR shown below
     * -----------------
     *   begin
     *       ... protected body ...
     *   ensure
     *       ... ensure block to run
     *   end
     * -----------------
     *  L_region_start
     *     IR instructions for the protected body
     *     .. copy of ensure block IR ..
     *  L_dummy_rescue:
     *     e = recv_exc
     *  L_start:
     *     .. ensure block IR ..
     *     throw e
     *  L_end:
     * -----------------
     *
     * If N is a node in the protected body that might exit this scope (exception rethrows
     * and returns), N has to first run the ensure block before exiting.
     *
     * Since we can have a nesting of ensure blocks, we are maintaining a stack of these
     * well-nested ensure blocks.  Every node N that will exit this scope will have to
     * run the stack of ensure blocks in the right order.
     * ----------------------------------------------------------------------------------- */
    private static class EnsureBlockInfo {
        Label    regionStart;
        Label    start;
        Label    end;
        Label    dummyRescueBlockLabel;
        Variable savedGlobalException;
        boolean needsBacktrace;

        // Label of block that will rescue exceptions raised by ensure code
        Label    bodyRescuer;

        // Innermost loop within which this ensure block is nested, if any
        IRLoop   innermostLoop;

        // AST node for any associated rescue node in the case of begin-rescue-ensure-end block
        // Will be null in the case of begin-ensure-end block
        RescueNode matchingRescueNode;

        // This ensure block's instructions
        List<Instr> instrs;

        public EnsureBlockInfo(IRScope s, RescueNode n, IRLoop l, Label bodyRescuer) {
            regionStart = s.getNewLabel();
            start       = s.getNewLabel();
            end         = s.getNewLabel();
            dummyRescueBlockLabel = s.getNewLabel();
            instrs = new ArrayList<>();
            savedGlobalException = null;
            innermostLoop = l;
            matchingRescueNode = n;
            this.bodyRescuer = bodyRescuer;
            needsBacktrace = true;
        }

        public void addInstr(Instr i) {
            instrs.add(i);
        }

        public void addInstrAtBeginning(Instr i) {
            instrs.add(0, i);
        }

        public void emitBody(IRBuilder b) {
            b.addInstr(new LabelInstr(start));
            for (Instr i: instrs) {
                b.addInstr(i);
            }
        }

        public void cloneIntoHostScope(IRBuilder builder) {
            // $! should be restored before the ensure block is run
            if (savedGlobalException != null) {
                // We need make sure on all outgoing paths in optimized short-hand rescues we restore the backtrace
                if (!needsBacktrace) builder.addInstr(builder.manager.needsBacktrace(true));
                builder.addInstr(new PutGlobalVarInstr(builder.symbol("$!"), savedGlobalException));
            }

            // Sometimes we process a rescue and it hits something like non-local flow like a 'next' and
            // there are no actual instrs pushed yet (but ebi has reserved a frame for it -- e.g. the rescue/ensure
            // the next is in).  Since it is doing nothing we have nothing to clone.  By skipping this we prevent
            // setting exception regions and simplify CFG construction.
            if (instrs.size() == 0) return;

            SimpleCloneInfo ii = new SimpleCloneInfo(builder.scope, true);

            // Clone required labels.
            // During normal cloning below, labels not found in the rename map
            // are not cloned.
            ii.renameLabel(start);
            for (Instr i: instrs) {
                if (i instanceof LabelInstr) ii.renameLabel(((LabelInstr)i).getLabel());
            }

            // Clone instructions now
            builder.addInstr(new LabelInstr(ii.getRenamedLabel(start)));
            builder.addInstr(new ExceptionRegionStartMarkerInstr(bodyRescuer));
            for (Instr instr: instrs) {
                Instr clonedInstr = instr.clone(ii);
                if (clonedInstr instanceof CallBase) {
                    CallBase call = (CallBase)clonedInstr;
                    Operand block = call.getClosureArg(null);
                    if (block instanceof WrappedIRClosure) builder.scope.addClosure(((WrappedIRClosure)block).getClosure());
                }
                builder.addInstr(clonedInstr);
            }
            builder.addInstr(new ExceptionRegionEndMarkerInstr());
        }
    }

    // SSS FIXME: Currently only used for retries -- we should be able to eliminate this
    // Stack of nested rescue blocks -- this just tracks the start label of the blocks
    private Stack<RescueBlockInfo> activeRescueBlockStack = new Stack<>();

    // Stack of ensure blocks that are currently active
    private Stack<EnsureBlockInfo> activeEnsureBlockStack = new Stack<>();

    // Stack of ensure blocks whose bodies are being constructed
    private Stack<EnsureBlockInfo> ensureBodyBuildStack   = new Stack<>();

    // Combined stack of active rescue/ensure nestings -- required to properly set up
    // rescuers for ensure block bodies cloned into other regions -- those bodies are
    // rescued by the active rescuers at the point of definition rather than the point
    // of cloning.
    private Stack<Label> activeRescuers = new Stack<>();

    // Since we are processing ASTs, loop bodies are processed in depth-first manner
    // with outer loops encountered before inner loops, and inner loops finished before outer ones.
    //
    // So, we can keep track of loops in a loop stack which  keeps track of loops as they are encountered.
    // This lets us implement next/redo/break/retry easily for the non-closure cases.
    private Stack<IRLoop> loopStack = new Stack<>();

    private int _lastProcessedLineNum = -1;

    // We do not need n consecutive line num instrs but only the last one in the sequence.
    // We set this flag to indicate that we need to emit a line number but have not yet.
    // addInstr will then appropriately add line info when it is called (which will never be
    // called by a linenum instr).
    private boolean needsLineNumInfo = false;

    public boolean underscoreVariableSeen = false;

    public IRLoop getCurrentLoop() {
        return loopStack.isEmpty() ? null : loopStack.peek();
    }

    protected IRBuilder parent;
    protected IRManager manager;
    protected IRScope scope;
    protected List<Instr> instructions;
    protected List<Object> argumentDescriptions;
    protected boolean needsCodeCoverage;

    public IRBuilder(IRManager manager, IRScope scope, IRBuilder parent) {
        this.manager = manager;
        this.scope = scope;
        this.parent = parent;
        instructions = new ArrayList<>(50);
        this.activeRescuers.push(Label.UNRESCUED_REGION_LABEL);
    }

    private boolean needsCodeCoverage() {
        return needsCodeCoverage || parent != null && parent.needsCodeCoverage();
    }

    public void addArgumentDescription(ArgumentType type, RubySymbol name) {
        if (argumentDescriptions == null) argumentDescriptions = new ArrayList<>();

        argumentDescriptions.add(type);
        argumentDescriptions.add(name);
    }

    public void addInstr(Instr instr) {
        if (needsLineNumInfo) {
            needsLineNumInfo = false;
            addInstr(manager.newLineNumber(_lastProcessedLineNum));
            if (RubyInstanceConfig.FULL_TRACE_ENABLED) {
                addInstr(new TraceInstr(RubyEvent.LINE, methodNameFor(), getFileName(), _lastProcessedLineNum));
                if (needsCodeCoverage()) {
                    addInstr(new TraceInstr(RubyEvent.COVERAGE, methodNameFor(), getFileName(), _lastProcessedLineNum));
                }
            }
        }

        // If we are building an ensure body, stash the instruction
        // in the ensure body's list. If not, add it to the scope directly.
        if (ensureBodyBuildStack.empty()) {
            if (instr instanceof ThreadPollInstr) scope.threadPollInstrsCount++;

            instr.computeScopeFlags(scope);

            if (hasListener()) manager.getIRScopeListener().addedInstr(scope, instr, instructions.size());

            instructions.add(instr);
        } else {
            ensureBodyBuildStack.peek().addInstr(instr);
        }
    }

    public void addInstrAtBeginning(Instr instr) {
        // If we are building an ensure body, stash the instruction
        // in the ensure body's list. If not, add it to the scope directly.
        if (ensureBodyBuildStack.empty()) {
            instr.computeScopeFlags(scope);

            if (hasListener()) manager.getIRScopeListener().addedInstr(scope, instr, 0);

            instructions.add(0, instr);
        } else {
            ensureBodyBuildStack.peek().addInstrAtBeginning(instr);
        }
    }

    public IRBuilder getNearestFlipVariableScopeBuilder() {
        IRBuilder current = this;

        while (current != null && !this.scope.isFlipScope()) {
            current = current.parent;
        }

        return current;
    }

    // Emit cloned ensure bodies by walking up the ensure block stack.
    // If we have been passed a loop value, only emit bodies that are nested within that loop.
    private void emitEnsureBlocks(IRLoop loop) {
        int n = activeEnsureBlockStack.size();
        EnsureBlockInfo[] ebArray = activeEnsureBlockStack.toArray(new EnsureBlockInfo[n]);
        for (int i = n-1; i >= 0; i--) {
            EnsureBlockInfo ebi = ebArray[i];

            // For "break" and "next" instructions, we only want to run
            // ensure blocks from the loops they are present in.
            if (loop != null && ebi.innermostLoop != loop) break;

            // Clone into host scope
            ebi.cloneIntoHostScope(this);
        }
    }

    private void determineIfWeNeedLineNumber(Node node) {
        if (node.isNewline()) {
            int currLineNum = node.getLine();
            if (currLineNum != _lastProcessedLineNum) { // Do not emit multiple line number instrs for the same line
                needsLineNumInfo = true;
                _lastProcessedLineNum = currLineNum;
            }
        }
    }

    private Operand buildOperand(Variable result, Node node) throws NotCompilableException {
        determineIfWeNeedLineNumber(node);

        switch (node.getNodeType()) {
            case ALIASNODE: return buildAlias((AliasNode) node);
            case ANDNODE: return buildAnd((AndNode) node);
            case ARGSCATNODE: return buildArgsCat((ArgsCatNode) node);
            case ARGSPUSHNODE: return buildArgsPush((ArgsPushNode) node);
            case ARRAYNODE: return buildArray((ArrayNode) node, false);
            case ATTRASSIGNNODE: return buildAttrAssign(result, (AttrAssignNode) node);
            case BACKREFNODE: return buildBackref(result, (BackRefNode) node);
            case BEGINNODE: return buildBegin((BeginNode) node);
            case BIGNUMNODE: return buildBignum((BignumNode) node);
            case BLOCKNODE: return buildBlock((BlockNode) node);
            case BREAKNODE: return buildBreak((BreakNode) node);
            case CALLNODE: return buildCall(result, (CallNode) node);
            case CASENODE: return buildCase((CaseNode) node);
            case CLASSNODE: return buildClass((ClassNode) node);
            case CLASSVARNODE: return buildClassVar((ClassVarNode) node);
            case CLASSVARASGNNODE: return buildClassVarAsgn((ClassVarAsgnNode) node);
            case COLON2NODE: return buildColon2((Colon2Node) node);
            case COLON3NODE: return buildColon3((Colon3Node) node);
            case COMPLEXNODE: return buildComplex((ComplexNode) node);
            case CONSTDECLNODE: return buildConstDecl((ConstDeclNode) node);
            case CONSTNODE: return searchConst(((ConstNode) node).getName());
            case DASGNNODE: return buildDAsgn((DAsgnNode) node);
            case DEFINEDNODE: return buildGetDefinition(((DefinedNode) node).getExpressionNode());
            case DEFNNODE: return buildDefn((MethodDefNode) node);
            case DEFSNODE: return buildDefs((DefsNode) node);
            case DOTNODE: return buildDot((DotNode) node);
            case DREGEXPNODE: return buildDRegexp(result, (DRegexpNode) node);
            case DSTRNODE: return buildDStr(result, (DStrNode) node);
            case DSYMBOLNODE: return buildDSymbol(result, (DSymbolNode) node);
            case DVARNODE: return buildDVar((DVarNode) node);
            case DXSTRNODE: return buildDXStr(result, (DXStrNode) node);
            case ENCODINGNODE: return buildEncoding((EncodingNode)node);
            case ENSURENODE: return buildEnsureNode((EnsureNode) node);
            case EVSTRNODE: return buildEvStr((EvStrNode) node);
            case FALSENODE: return buildFalse();
            case FCALLNODE: return buildFCall(result, (FCallNode) node);
            case FIXNUMNODE: return buildFixnum((FixnumNode) node);
            case FLIPNODE: return buildFlip((FlipNode) node);
            case FLOATNODE: return buildFloat((FloatNode) node);
            case FORNODE: return buildFor((ForNode) node);
            case GLOBALASGNNODE: return buildGlobalAsgn((GlobalAsgnNode) node);
            case GLOBALVARNODE: return buildGlobalVar(result, (GlobalVarNode) node);
            case HASHNODE: return buildHash((HashNode) node);
            case IFNODE: return buildIf(result, (IfNode) node);
            case INSTASGNNODE: return buildInstAsgn((InstAsgnNode) node);
            case INSTVARNODE: return buildInstVar((InstVarNode) node);
            case ITERNODE: return buildIter((IterNode) node);
            case LAMBDANODE: return buildLambda((LambdaNode)node);
            case LITERALNODE: return buildLiteral((LiteralNode) node);
            case LOCALASGNNODE: return buildLocalAsgn((LocalAsgnNode) node);
            case LOCALVARNODE: return buildLocalVar((LocalVarNode) node);
            case MATCH2NODE: return buildMatch2(result, (Match2Node) node);
            case MATCH3NODE: return buildMatch3(result, (Match3Node) node);
            case MATCHNODE: return buildMatch(result, (MatchNode) node);
            case MODULENODE: return buildModule((ModuleNode) node);
            case MULTIPLEASGNNODE: return buildMultipleAsgn19((MultipleAsgnNode) node);
            case NEXTNODE: return buildNext((NextNode) node);
            case NTHREFNODE: return buildNthRef((NthRefNode) node);
            case NILNODE: return buildNil();
            case OPASGNANDNODE: return buildOpAsgnAnd((OpAsgnAndNode) node);
            case OPASGNCONSTDECLNODE: return buildOpAsgnConstDeclNode((OpAsgnConstDeclNode) node);
            case OPASGNNODE: return buildOpAsgn((OpAsgnNode) node);
            case OPASGNORNODE: return buildOpAsgnOr((OpAsgnOrNode) node);
            case OPELEMENTASGNNODE: return buildOpElementAsgn((OpElementAsgnNode) node);
            case ORNODE: return buildOr((OrNode) node);
            case PREEXENODE: return buildPreExe((PreExeNode) node);
            case POSTEXENODE: return buildPostExe((PostExeNode) node);
            case RATIONALNODE: return buildRational((RationalNode) node);
            case REDONODE: return buildRedo();
            case REGEXPNODE: return buildRegexp((RegexpNode) node);
            case RESCUEBODYNODE:
                throw new NotCompilableException("rescue body is handled by rescue compilation at: " + scope.getFileName() + ":" + node.getLine());
            case RESCUENODE: return buildRescue((RescueNode) node);
            case RETRYNODE: return buildRetry();
            case RETURNNODE: return buildReturn((ReturnNode) node);
            case ROOTNODE:
                throw new NotCompilableException("Use buildRoot(); Root node at: " + scope.getFileName() + ":" + node.getLine());
            case SCLASSNODE: return buildSClass((SClassNode) node);
            case SELFNODE: return buildSelf();
            case SPLATNODE: return buildSplat((SplatNode) node);
            case STRNODE: return buildStr((StrNode) node);
            case SUPERNODE: return buildSuper((SuperNode) node);
            case SVALUENODE: return buildSValue((SValueNode) node);
            case SYMBOLNODE: return buildSymbol((SymbolNode) node);
            case TRUENODE: return buildTrue();
            case UNDEFNODE: return buildUndef(node);
            case UNTILNODE: return buildUntil((UntilNode) node);
            case VALIASNODE: return buildVAlias((VAliasNode) node);
            case VCALLNODE: return buildVCall(result, (VCallNode) node);
            case WHILENODE: return buildWhile((WhileNode) node);
            case WHENNODE: assert false : "When nodes are handled by case node compilation."; return null;
            case XSTRNODE: return buildXStr((XStrNode) node);
            case YIELDNODE: return buildYield((YieldNode) node, result);
            case ZARRAYNODE: return buildZArray(result);
            case ZSUPERNODE: return buildZSuper((ZSuperNode) node);
            default: throw new NotCompilableException("Unknown node encountered in builder: " + node.getClass());
        }
    }

    private boolean hasListener() {
        return manager.getIRScopeListener() != null;
    }

    public IRBuilder newIRBuilder(IRManager manager, IRScope newScope) {
        return new IRBuilder(manager, newScope, this);
    }

    public static IRBuilder topIRBuilder(IRManager manager, IRScope newScope) {
        return new IRBuilder(manager, newScope, null);
    }

    public Operand build(Node node) {
        return build(null, node);
    }

    public Operand build(Variable result, Node node) {
        if (node == null) return null;

        if (hasListener()) manager.getIRScopeListener().startBuildOperand(node, scope);

        Operand operand = buildOperand(result, node);

        if (hasListener()) manager.getIRScopeListener().endBuildOperand(node, scope, operand);

        return operand;
    }

    private InterpreterContext buildLambdaInner(LambdaNode node) {
        prepareImplicitState();                                    // recv_self, add frame block, etc)
        addCurrentScopeAndModule();                                // %current_scope/%current_module

        receiveBlockArgs(node);

        Operand closureRetVal = node.getBody() == null ? manager.getNil() : build(node.getBody());

        // can be U_NIL if the node is an if node with returns in both branches.
        if (closureRetVal != U_NIL) addInstr(new ReturnInstr(closureRetVal));

        handleBreakAndReturnsInLambdas();

        return scope.allocateInterpreterContext(instructions);
    }

    public Operand buildLambda(LambdaNode node) {
        IRClosure closure = new IRClosure(manager, scope, node.getLine(), node.getScope(), Signature.from(node), needsCodeCoverage);

        // Create a new nested builder to ensure this gets its own IR builder state like the ensure block stack
        newIRBuilder(manager, closure).buildLambdaInner(node);

        Variable lambda = createTemporaryVariable();
        WrappedIRClosure lambdaBody = new WrappedIRClosure(closure.getSelf(), closure);
        addInstr(new BuildLambdaInstr(lambda, lambdaBody, scope.getFileName(), node.getLine()));
        return lambda;
    }

    public Operand buildEncoding(EncodingNode node) {
        Variable ret = createTemporaryVariable();
        addInstr(new GetEncodingInstr(ret, node.getEncoding()));
        return ret;
    }

    // Non-arg masgn
    public Operand buildMultipleAsgn19(MultipleAsgnNode multipleAsgnNode) {
        Node valueNode = multipleAsgnNode.getValueNode();
        Operand values = build(valueNode);
        Variable ret = getValueInTemporaryVariable(values);
        if (valueNode instanceof ArrayNode) {
            buildMultipleAsgn19Assignment(multipleAsgnNode, null, ret);
        } else {
            Variable tmp = createTemporaryVariable();
            addInstr(new ToAryInstr(tmp, ret));
            buildMultipleAsgn19Assignment(multipleAsgnNode, null, tmp);
        }
        return ret;
    }

    protected Variable copyAndReturnValue(Operand val) {
        return addResultInstr(new CopyInstr(createTemporaryVariable(), val));
    }

    protected Operand buildWithOrder(Node node, boolean preserveOrder) {
        Operand value = build(node);

        // We need to preserve order in cases (like in presence of assignments) except that immutable
        // literals can never change value so we can still emit these out of order.
        return preserveOrder && !(value instanceof ImmutableLiteral) ? copyAndReturnValue(value) : value;
    }

    protected Variable getValueInTemporaryVariable(Operand val) {
        if (val != null && val instanceof TemporaryVariable) return (Variable) val;

        return copyAndReturnValue(val);
    }

    // Return the last argument in the list as this represents rhs of the overall attrassign expression
    // e.g. 'a[1] = 2 #=> 2' or 'a[1] = 1,2,3 #=> [1,2,3]'
    protected Operand buildAttrAssignCallArgs(List<Operand> argsList, Node args, boolean containsAssignment) {
        if (args == null) return manager.getNil();

        switch (args.getNodeType()) {
            case ARRAYNODE: {     // a[1] = 2; a[1,2,3] = 4,5,6
                Operand last = manager.getNil();
                for (Node n: ((ListNode) args).children()) {
                    last = buildWithOrder(n, containsAssignment);
                    argsList.add(last);
                }
                return last;
            }
            case ARGSPUSHNODE:  { // a[1, *b] = 2
                ArgsPushNode argsPushNode = (ArgsPushNode)args;
                Operand lhs = build(argsPushNode.getFirstNode());
                Operand rhs = build(argsPushNode.getSecondNode());
                Variable res = createTemporaryVariable();
                addInstr(new BuildCompoundArrayInstr(res, lhs, rhs, true));
                argsList.add(new Splat(res));
                return rhs;
            }
            case SPLATNODE: {     // a[1] = *b
                Splat rhs = new Splat(buildSplat((SplatNode)args));
                argsList.add(rhs);
                return rhs;
            }
        }

        throw new NotCompilableException("Invalid node for attrassign call args: " + args.getClass().getSimpleName() +
                ":" + scope.getFileName() + ":" + args.getLine());
    }

    protected Operand[] buildCallArgs(Node args) {
        return buildCallArgsExcept(args, null);
    }

    /**
     * build each argument to a call but if we detect what appears to be a literal simple keyword argument
     * signature we will pass that along to be excluded in the build here (we will build it separately).
     * @param args for a call to be built
     * @param excludeKeywordArg do not build the last one since it is a keyword arg
     * @return the operands for the call.
     */
    protected Operand[] buildCallArgsExcept(Node args, Node excludeKeywordArg) {
        switch (args.getNodeType()) {
            case ARGSCATNODE:
            case ARGSPUSHNODE:
                return new Operand[] { new Splat(addResultInstr(new BuildSplatInstr(createTemporaryVariable(), build(args), false))) };
            case ARRAYNODE: {
                Node[] children = ((ListNode) args).children();
                int numberOfArgs = children.length - (excludeKeywordArg != null ? 1 : 0);
                Operand[] builtArgs = new Operand[numberOfArgs];
                boolean hasAssignments = args.containsVariableAssignment();

                for (int i = 0; i < numberOfArgs; i++) {
                    builtArgs[i] = buildWithOrder(children[i], hasAssignments);
                }
                return builtArgs;
            }
            case SPLATNODE:
                return new Operand[] { new Splat(addResultInstr(new BuildSplatInstr(createTemporaryVariable(), build(args), false))) };
        }

        throw new NotCompilableException("Invalid node for call args: " + args.getClass().getSimpleName() + ":" +
                scope.getFileName() + ":" + args.getLine());
    }

    public Operand[] setupCallArgs(Node args) {
        return args == null ? Operand.EMPTY_ARRAY : buildCallArgs(args);
    }

    public static Operand[] addArg(Operand[] args, Operand extraArg) {
        Operand[] newArgs = new Operand[args.length + 1];
        System.arraycopy(args, 0, newArgs, 0, args.length);
        newArgs[args.length] = extraArg;
        return newArgs;
    }

    // This method is called to build assignments for a multiple-assignment instruction
    public void buildAssignment(Node node, Variable rhsVal) {
        switch (node.getNodeType()) {
            case ATTRASSIGNNODE:
                buildAttrAssignAssignment(node, rhsVal);
                break;
            case CLASSVARASGNNODE:
                addInstr(new PutClassVariableInstr(classVarDefinitionContainer(), ((ClassVarAsgnNode)node).getName(), rhsVal));
                break;
            case CONSTDECLNODE:
                buildConstDeclAssignment((ConstDeclNode) node, rhsVal);
                break;
            case DASGNNODE: {
                DAsgnNode variable = (DAsgnNode) node;
                int depth = variable.getDepth();
                addInstr(new CopyInstr(getLocalVariable(variable.getName(), depth), rhsVal));
                break;
            }
            case GLOBALASGNNODE:
                addInstr(new PutGlobalVarInstr(((GlobalAsgnNode)node).getName(), rhsVal));
                break;
            case INSTASGNNODE:
                // NOTE: if 's' happens to the a class, this is effectively an assignment of a class instance variable
                addInstr(new PutFieldInstr(buildSelf(), ((InstAsgnNode)node).getName(), rhsVal));
                break;
            case LOCALASGNNODE: {
                LocalAsgnNode localVariable = (LocalAsgnNode) node;
                int depth = localVariable.getDepth();
                addInstr(new CopyInstr(getLocalVariable(localVariable.getName(), depth), rhsVal));
                break;
            }
            case ZEROARGNODE:
                throw new NotCompilableException("Shouldn't get here; zeroarg does not do assignment: " + node);
            case MULTIPLEASGNNODE: {
                Variable tmp = createTemporaryVariable();
                addInstr(new ToAryInstr(tmp, rhsVal));
                buildMultipleAsgn19Assignment((MultipleAsgnNode)node, null, tmp);
                break;
            }
            default:
                throw new NotCompilableException("Can't build assignment node: " + node);
        }
    }

    protected LocalVariable getBlockArgVariable(RubySymbol name, int depth) {
        if (!(scope instanceof IRFor)) throw new NotCompilableException("Cannot ask for block-arg variable in 1.9 mode");

        return getLocalVariable(name, depth);
    }

    protected void receiveBlockArg(Variable v, Operand argsArray, int argIndex, boolean isSplat) {
        if (argsArray != null) {
            // We are in a nested receive situation -- when we are not at the root of a masgn tree
            // Ex: We are trying to receive (b,c) in this example: "|a, (b,c), d| = ..."
            if (isSplat) addInstr(new RestArgMultipleAsgnInstr(v, argsArray, argIndex));
            else addInstr(new ReqdArgMultipleAsgnInstr(v, argsArray, argIndex));
        } else {
            // argsArray can be null when the first node in the args-node-ast is a multiple-assignment
            // For example, for-nodes
            addInstr(isSplat ? new ReceiveRestArgInstr(v, argIndex, argIndex) : new ReceivePreReqdArgInstr(v, argIndex));
        }
    }

    public void buildVersionSpecificBlockArgsAssignment(Node node) {
        if (!(scope instanceof IRFor)) throw new NotCompilableException("Should not have come here for block args assignment in 1.9 mode: " + node);

        // Argh!  For-loop bodies and regular iterators are different in terms of block-args!
        switch (node.getNodeType()) {
            case MULTIPLEASGNNODE: {
                ListNode sourceArray = ((MultipleAsgnNode) node).getPre();
                int i = 0;
                for (Node an: sourceArray.children()) {
                    // Use 1.8 mode version for this
                    buildBlockArgsAssignment(an, null, i, false);
                    i++;
                }
                break;
            }
            default:
                throw new NotCompilableException("Can't build assignment node: " + node);
        }
    }

    // This method is called to build arguments for a block!
    public void buildBlockArgsAssignment(Node node, Operand argsArray, int argIndex, boolean isSplat) {
        Variable v;
        switch (node.getNodeType()) {
            case ATTRASSIGNNODE:
                v = createTemporaryVariable();
                receiveBlockArg(v, argsArray, argIndex, isSplat);
                buildAttrAssignAssignment(node, v);
                break;
            case DASGNNODE: {
                DAsgnNode dynamicAsgn = (DAsgnNode) node;
                v = getBlockArgVariable(dynamicAsgn.getName(), dynamicAsgn.getDepth());
                receiveBlockArg(v, argsArray, argIndex, isSplat);
                break;
            }
            case CLASSVARASGNNODE:
                v = createTemporaryVariable();
                receiveBlockArg(v, argsArray, argIndex, isSplat);
                addInstr(new PutClassVariableInstr(classVarDefinitionContainer(), ((ClassVarAsgnNode)node).getName(), v));
                break;
            case CONSTDECLNODE:
                v = createTemporaryVariable();
                receiveBlockArg(v, argsArray, argIndex, isSplat);
                buildConstDeclAssignment((ConstDeclNode) node, v);
                break;
            case GLOBALASGNNODE:
                v = createTemporaryVariable();
                receiveBlockArg(v, argsArray, argIndex, isSplat);
                addInstr(new PutGlobalVarInstr(((GlobalAsgnNode)node).getName(), v));
                break;
            case INSTASGNNODE:
                v = createTemporaryVariable();
                receiveBlockArg(v, argsArray, argIndex, isSplat);
                // NOTE: if 's' happens to the a class, this is effectively an assignment of a class instance variable
                addInstr(new PutFieldInstr(buildSelf(), ((InstAsgnNode)node).getName(), v));
                break;
            case LOCALASGNNODE: {
                LocalAsgnNode localVariable = (LocalAsgnNode) node;
                v = getBlockArgVariable(localVariable.getName(), localVariable.getDepth());
                receiveBlockArg(v, argsArray, argIndex, isSplat);
                break;
            }
            case ZEROARGNODE:
                throw new NotCompilableException("Shouldn't get here; zeroarg does not do assignment: " + node);
            default:
                buildVersionSpecificBlockArgsAssignment(node);
        }
    }

    public Operand buildAlias(final AliasNode alias) {
        Operand newName = build(alias.getNewName());
        Operand oldName = build(alias.getOldName());
        addInstr(new AliasInstr(newName, oldName));

        return manager.getNil();
    }

    // Translate "ret = (a && b)" --> "ret = (a ? b : false)" -->
    //
    //    v1 = -- build(a) --
    //       OPT: ret can be set to v1, but effectively v1 is false if we take the branch to L.
    //            while this info can be inferred by using attributes, why bother if we can do this?
    //    ret = v1
    //    beq(v1, false, L)
    //    v2 = -- build(b) --
    //    ret = v2
    // L:
    //
    public Operand buildAnd(final AndNode andNode) {
        if (andNode.getFirstNode().getNodeType().alwaysTrue()) {
            // build first node (and ignore its result) and then second node
            build(andNode.getFirstNode());
            return build(andNode.getSecondNode());
        } else if (andNode.getFirstNode().getNodeType().alwaysFalse()) {
            // build first node only and return its value
            return build(andNode.getFirstNode());
        } else {
            Label l = getNewLabel();
            Operand v1 = build(andNode.getFirstNode());
            Variable ret = getValueInTemporaryVariable(v1);
            addInstr(createBranch(v1, manager.getFalse(), l));
            Operand v2 = build(andNode.getSecondNode());
            addInstr(new CopyInstr(ret, v2));
            addInstr(new LabelInstr(l));
            return ret;
        }
    }

    public Operand buildArray(ArrayNode node, boolean operandOnly) {
        Node[] nodes = node.children();
        Operand[] elts = new Operand[nodes.length];
        boolean containsAssignments = node.containsVariableAssignment();
        for (int i = 0; i < nodes.length; i++) {
            elts[i] = buildWithOrder(nodes[i], containsAssignments);
        }

        Operand array = new Array(elts);
        return operandOnly ? array : copyAndReturnValue(array);
    }

    public Operand buildArgsCat(final ArgsCatNode argsCatNode) {
        Operand lhs = build(argsCatNode.getFirstNode());
        Operand rhs = build(argsCatNode.getSecondNode());

        return addResultInstr(new BuildCompoundArrayInstr(createTemporaryVariable(), lhs, rhs, false));
    }

    public Operand buildArgsPush(final ArgsPushNode node) {
        Operand lhs = build(node.getFirstNode());
        Operand rhs = build(node.getSecondNode());

        return addResultInstr(new BuildCompoundArrayInstr(createTemporaryVariable(), lhs, rhs, true));
    }

    private Operand buildAttrAssign(Variable result, AttrAssignNode attrAssignNode) {
        boolean containsAssignment = attrAssignNode.containsVariableAssignment();
        Operand obj = buildWithOrder(attrAssignNode.getReceiverNode(), containsAssignment);

        Label lazyLabel = null;
        Label endLabel = null;
        if (result == null) result = createTemporaryVariable();
        if (attrAssignNode.isLazy()) {
            lazyLabel = getNewLabel();
            endLabel = getNewLabel();
            addInstr(new BNilInstr(lazyLabel, obj));
        }

        List<Operand> args = new ArrayList<>();
        Node argsNode = attrAssignNode.getArgsNode();
        Operand lastArg = buildAttrAssignCallArgs(args, argsNode, containsAssignment);
        addInstr(AttrAssignInstr.create(obj, attrAssignNode.getName(), args.toArray(new Operand[args.size()]), scope.maybeUsingRefinements()));
        addInstr(new CopyInstr(result, lastArg));

        if (attrAssignNode.isLazy()) {
            addInstr(new JumpInstr(endLabel));
            addInstr(new LabelInstr(lazyLabel));
            addInstr(new CopyInstr(result, manager.getNil()));
            addInstr(new LabelInstr(endLabel));
        }

        return result;
    }

    public Operand buildAttrAssignAssignment(Node node, Operand value) {
        final AttrAssignNode attrAssignNode = (AttrAssignNode) node;
        Operand obj = build(attrAssignNode.getReceiverNode());
        Operand[] args = setupCallArgs(attrAssignNode.getArgsNode());
        args = addArg(args, value);
        addInstr(AttrAssignInstr.create(obj, attrAssignNode.getName(), args, scope.maybeUsingRefinements()));
        return value;
    }

    public Operand buildBackref(Variable result, BackRefNode node) {
        if (result == null) result = createTemporaryVariable();
        return addResultInstr(new BuildBackrefInstr(result, node.getType()));
    }

    public Operand buildBegin(BeginNode beginNode) {
        return build(beginNode.getBodyNode());
    }

    public Operand buildBignum(BignumNode node) {
        // Since bignum literals are effectively interned objects, no need to copyAndReturnValue(...)
        // SSS FIXME: Or is this a premature optimization?
        return new Bignum(node.getValue());
    }

    public Operand buildBlock(BlockNode node) {
        Operand retVal = null;
        for (Node child : node.children()) {
            retVal = build(child);
        }

        // Value of the last expression in the block
        return retVal;
    }

    public Operand buildBreak(BreakNode breakNode) {
        IRLoop currLoop = getCurrentLoop();

        Operand rv = build(breakNode.getValueNode());

        if (currLoop != null) {
            // If we have ensure blocks, have to run those first!
            if (!activeEnsureBlockStack.empty()) {
                emitEnsureBlocks(currLoop);
             }
            addInstr(new CopyInstr(currLoop.loopResult, rv));
            addInstr(new JumpInstr(currLoop.loopEndLabel));
        } else {
            if (scope instanceof IRClosure) {
                // This lexical scope value is only used (and valid) in regular block contexts.
                // If this instruction is executed in a Proc or Lambda context, the lexical scope value is useless.
                IRScope returnScope = scope.getLexicalParent();
                // In 1.9 and later modes, no breaks from evals
                if (scope instanceof IREvalScript || returnScope == null) {
                    addInstr(new ThrowExceptionInstr(IRException.BREAK_LocalJumpError));
                } else {
                    addInstr(new BreakInstr(rv, returnScope.getName()));
                }
            } else {
                // We are not in a closure or a loop => bad break instr!
                addInstr(new ThrowExceptionInstr(IRException.BREAK_LocalJumpError));
            }
        }

        // Once the break instruction executes, control exits this scope
        return U_NIL;
    }

    private void handleNonlocalReturnInMethod() {
        Label rBeginLabel = getNewLabel();
        Label rEndLabel = getNewLabel();
        Label gebLabel = getNewLabel();

        // Protect the entire body as it exists now with the global ensure block
        //
        // Add label and marker instruction in reverse order to the beginning
        // so that the label ends up being the first instr.
        addInstrAtBeginning(new ExceptionRegionStartMarkerInstr(gebLabel));
        addInstrAtBeginning(new LabelInstr(rBeginLabel));
        addInstr( new ExceptionRegionEndMarkerInstr());

        // Receive exceptions (could be anything, but the handler only processes IRReturnJumps)
        addInstr(new LabelInstr(gebLabel));
        Variable exc = createTemporaryVariable();
        addInstr(new ReceiveJRubyExceptionInstr(exc));

        // Handle break using runtime helper
        // --> IRRuntimeHelpers.handleNonlocalReturn(scope, bj, blockType)
        Variable ret = createTemporaryVariable();
        addInstr(new RuntimeHelperCall(ret, HANDLE_NONLOCAL_RETURN, new Operand[]{exc} ));
        addInstr(new ReturnInstr(ret));

        // End
        addInstr(new LabelInstr(rEndLabel));
    }

    private Operand receiveBreakException(Operand block, CodeBlock codeBlock) {
        // Check if we have to handle a break
        if (block == null ||
            !(block instanceof WrappedIRClosure) ||
            !(((WrappedIRClosure)block).getClosure()).flags.contains(IRFlags.HAS_BREAK_INSTRS)) {
            // No protection needed -- add the call and return
            return codeBlock.run();
        }

        Label rBeginLabel = getNewLabel();
        Label rEndLabel   = getNewLabel();
        Label rescueLabel = getNewLabel();

        // Protected region
        addInstr(new LabelInstr(rBeginLabel));
        addInstr(new ExceptionRegionStartMarkerInstr(rescueLabel));
        Variable callResult = (Variable)codeBlock.run();
        addInstr(new JumpInstr(rEndLabel));
        addInstr(new ExceptionRegionEndMarkerInstr());

        // Receive exceptions (could be anything, but the handler only processes IRBreakJumps)
        addInstr(new LabelInstr(rescueLabel));
        Variable exc = createTemporaryVariable();
        addInstr(new ReceiveJRubyExceptionInstr(exc));

        // Handle break using runtime helper
        // --> IRRuntimeHelpers.handlePropagatedBreak(context, scope, bj, blockType)
        addInstr(new RuntimeHelperCall(callResult, HANDLE_PROPAGATED_BREAK, new Operand[]{exc} ));

        // End
        addInstr(new LabelInstr(rEndLabel));

        return callResult;
    }

    // Wrap call in a rescue handler that catches the IRBreakJump
    private void receiveBreakException(Operand block, final CallInstr callInstr) {
        receiveBreakException(block, new CodeBlock() { public Operand run() { addInstr(callInstr); return callInstr.getResult(); } });
    }

    public Operand buildCall(Variable result, CallNode callNode) {
        Node receiverNode = callNode.getReceiverNode();
        String name = callNode.getName();

        // Frozen string optimization: check for "string".freeze
<<<<<<< HEAD
        if (receiverNode instanceof StrNode && CommonByteLists.FREEZE_METHOD.equals(callNode.getName().getBytes())) {
=======
        if (receiverNode instanceof StrNode && (name.equals("freeze") || name.equals("-@"))) {
>>>>>>> b9dd399a
            StrNode asString = (StrNode) receiverNode;
            return new FrozenString(asString.getValue(), asString.getCodeRange(), scope.getFileName(), asString.getPosition().getLine());
        }

        // The receiver has to be built *before* call arguments are built
        // to preserve expected code execution order
        Operand receiver = buildWithOrder(receiverNode, callNode.containsVariableAssignment());
        if (result == null) result = createTemporaryVariable();

        // obj["string"] optimization for Hash
        ArrayNode argsAry;
<<<<<<< HEAD
        if (!callNode.isLazy() &&
                CommonByteLists.AREF_METHOD.equals(callNode.getName().getBytes()) &&
=======
        if (
                !callNode.isLazy() &&
                name.equals("[]") &&
>>>>>>> b9dd399a
                callNode.getArgsNode() instanceof ArrayNode &&
                (argsAry = (ArrayNode) callNode.getArgsNode()).size() == 1 &&
                argsAry.get(0) instanceof StrNode &&
                !scope.maybeUsingRefinements() &&
                callNode.getIterNode() == null) {
            StrNode keyNode = (StrNode) argsAry.get(0);
            addInstr(ArrayDerefInstr.create(scope, result, receiver, new FrozenString(keyNode.getValue(), keyNode.getCodeRange(), scope.getFileName(), keyNode.getLine())));
            return result;
        }

        Label lazyLabel = null;
        Label endLabel = null;

        if (callNode.isLazy()) {
            lazyLabel = getNewLabel();
            endLabel = getNewLabel();
            addInstr(new BNilInstr(lazyLabel, receiver));
        }

        HashNode keywordArgs = getPossibleKeywordArgument(callNode.getArgsNode());

        CallInstr callInstr;
        Operand block;
        RubySymbol name = callNode.getName();
        if (keywordArgs != null) {
            Operand[] args = buildCallArgsExcept(callNode.getArgsNode(), keywordArgs);
            List<KeyValuePair<Operand, Operand>> kwargs = buildKeywordArguments(keywordArgs);
            block = setupCallClosure(callNode.getIterNode());
            callInstr = CallInstr.createWithKwargs(scope, CallType.NORMAL, result, name, receiver, args, block, kwargs);
        } else {
            Operand[] args = setupCallArgs(callNode.getArgsNode());
            block = setupCallClosure(callNode.getIterNode());
            callInstr = CallInstr.create(scope, result, name, receiver, args, block);
        }

        determineIfWeNeedLineNumber(callNode);
        determineIfProcNew(receiverNode, name, callInstr);
        receiveBreakException(block, callInstr);

        if (callNode.isLazy()) {
            addInstr(new JumpInstr(endLabel));
            addInstr(new LabelInstr(lazyLabel));
            addInstr(new CopyInstr(result, manager.getNil()));
            addInstr(new LabelInstr(endLabel));
        }

        return result;
    }

    private List<KeyValuePair<Operand, Operand>> buildKeywordArguments(HashNode keywordArgs) {
        List<KeyValuePair<Operand, Operand>> kwargs = new ArrayList<>();
        for (KeyValuePair<Node, Node> pair: keywordArgs.getPairs()) {
            kwargs.add(new KeyValuePair<Operand, Operand>((Symbol) build(pair.getKey()), build(pair.getValue())));
        }
        return kwargs;
    }

    private void determineIfProcNew(Node receiverNode, RubySymbol name, CallInstr callInstr) {
        // This is to support the ugly Proc.new with no block, which must see caller's frame
        if (CommonByteLists.NEW_METHOD.equals(name.getBytes()) &&
                receiverNode instanceof ConstNode && ((ConstNode)receiverNode).getName().idString().equals("Proc")) {
            callInstr.setProcNew(true);
        }
    }

    /*
     * This will ignore complexity of a hash which contains restkwargs and only return simple
     * last argument which happens to be all key symbol hashnode which is not empty
     */
    private HashNode getPossibleKeywordArgument(Node argsNode) {
        // Block pass wraps itself around the main args list so don't hold that against it.
        if (argsNode instanceof BlockPassNode) {
            return null; //getPossibleKeywordArgument(((BlockPassNode) argsNode).getArgsNode());
        }

        if (argsNode instanceof ArrayNode) {
            ArrayNode argsList = (ArrayNode) argsNode;

            if (argsList.isEmpty()) return null;

            Node lastNode = argsList.getLast();

            if (lastNode instanceof HashNode) {
                HashNode hash = (HashNode) lastNode;
                if (hash.hasOnlySymbolKeys() && !hash.isEmpty()) return (HashNode) lastNode;
            }
        }

        return null;
    }

    public Operand buildCase(CaseNode caseNode) {
        // scan all cases to see if we have a homogeneous literal case/when
        NodeType seenType = null;
        for (Node aCase : caseNode.getCases().children()) {
            WhenNode whenNode = (WhenNode)aCase;
            NodeType exprNodeType = whenNode.getExpressionNodes().getNodeType();

            if (seenType == null) {
                seenType = exprNodeType;
            } else if (seenType != exprNodeType) {
                seenType = null;
                break;
            }
        }

        if (seenType != null) {
            switch (seenType) {
                case FIXNUMNODE:
                    return buildFixnumCase(caseNode);
            }
        }

        // get the incoming case value
        Operand value = build(caseNode.getCaseNode());

        // This is for handling case statements without a value (see example below)
        //   case
        //     when true <blah>
        //     when false <blah>
        //   end
        if (value == null) value = UndefinedValue.UNDEFINED;

        Label     endLabel  = getNewLabel();
        boolean   hasElse   = (caseNode.getElseNode() != null);
        Label     elseLabel = getNewLabel();
        Variable  result    = createTemporaryVariable();

        List<Label> labels = new ArrayList<>();
        Map<Label, Node> bodies = new HashMap<>();

        // build each "when"
        for (Node aCase : caseNode.getCases().children()) {
            WhenNode whenNode = (WhenNode)aCase;
            Label bodyLabel = getNewLabel();

            Variable eqqResult = createTemporaryVariable();
            labels.add(bodyLabel);
            Operand expression = buildWithOrder(whenNode.getExpressionNodes(), whenNode.containsVariableAssignment());
            Node exprNodes = whenNode.getExpressionNodes();
            boolean needsSplat = exprNodes instanceof ArgsPushNode || exprNodes instanceof SplatNode || exprNodes instanceof ArgsCatNode;

            addInstr(new EQQInstr(eqqResult, expression, value, needsSplat));
            addInstr(createBranch(eqqResult, manager.getTrue(), bodyLabel));

            // SSS FIXME: This doesn't preserve original order of when clauses.  We could consider
            // preserving the order (or maybe not, since we would have to sort the constants first
            // in any case) for outputting jump tables in certain situations.
            //
            // add body to map for emitting later
            bodies.put(bodyLabel, whenNode.getBodyNode());
        }

        // Jump to else in case nothing matches!
        addInstr(new JumpInstr(elseLabel));

        // Build "else" if it exists
        if (hasElse) {
            labels.add(elseLabel);
            bodies.put(elseLabel, caseNode.getElseNode());
        }

        // Now, emit bodies while preserving when clauses order
        for (Label whenLabel: labels) {
            addInstr(new LabelInstr(whenLabel));
            Operand bodyValue = build(bodies.get(whenLabel));
            // bodyValue can be null if the body ends with a return!
            if (bodyValue != null) {
                // SSS FIXME: Do local optimization of break results (followed by a copy & jump) to short-circuit the jump right away
                // rather than wait to do it during an optimization pass when a dead jump needs to be removed.  For this, you have
                // to look at what the last generated instruction was.
                addInstr(new CopyInstr(result, bodyValue));
                addInstr(new JumpInstr(endLabel));
            }
        }

        if (!hasElse) {
            addInstr(new LabelInstr(elseLabel));
            addInstr(new CopyInstr(result, manager.getNil()));
            addInstr(new JumpInstr(endLabel));
        }

        // Close it out
        addInstr(new LabelInstr(endLabel));

        return result;
    }

    private Operand buildFixnumCase(CaseNode caseNode) {
        Map<Integer, Label> jumpTable = new HashMap<>();
        Map<Node, Label> nodeBodies = new HashMap<>();

        // gather fixnum-when bodies or bail
        for (Node aCase : caseNode.getCases().children()) {
            WhenNode whenNode = (WhenNode) aCase;
            Label bodyLabel = getNewLabel();

            FixnumNode expr = (FixnumNode) whenNode.getExpressionNodes();
            long exprLong = expr.getValue();
            if (exprLong > Integer.MAX_VALUE) throw new NotCompilableException("optimized fixnum case has long-ranged when at " + caseNode.getPosition());

            if (jumpTable.get((int) exprLong) == null) {
                jumpTable.put((int) exprLong, bodyLabel);
            }

            nodeBodies.put(whenNode, bodyLabel);
        }

        // sort the jump table
        Map.Entry<Integer, Label>[] jumpEntries = jumpTable.entrySet().toArray(new Map.Entry[jumpTable.size()]);
        Arrays.sort(jumpEntries, new Comparator<Map.Entry<Integer, Label>>() {
            @Override
            public int compare(Map.Entry<Integer, Label> o1, Map.Entry<Integer, Label> o2) {
                return Integer.compare(o1.getKey(), o2.getKey());
            }
        });

        // build a switch
        int[] jumps = new int[jumpTable.size()];
        Label[] targets = new Label[jumps.length];
        int i = 0;
        for (Map.Entry<Integer, Label> jumpEntry : jumpEntries) {
            jumps[i] = jumpEntry.getKey();
            targets[i] = jumpEntry.getValue();
            i++;
        }

        // get the incoming case value
        Operand value = build(caseNode.getCaseNode());

        Label     eqqPath   = getNewLabel();
        Label     endLabel  = getNewLabel();
        boolean   hasElse   = (caseNode.getElseNode() != null);
        Label     elseLabel = getNewLabel();
        Variable  result    = createTemporaryVariable();

        // insert fast switch with fallback to eqq
        addInstr(new BSwitchInstr(jumps, value, eqqPath, targets, elseLabel));
        addInstr(new LabelInstr(eqqPath));

        List<Label> labels = new ArrayList<>();
        Map<Label, Node> bodies = new HashMap<>();

        // build each "when"
        for (Node aCase : caseNode.getCases().children()) {
            WhenNode whenNode = (WhenNode)aCase;
            Label bodyLabel = nodeBodies.get(whenNode);
            if (bodyLabel == null) bodyLabel = getNewLabel();

            Variable eqqResult = createTemporaryVariable();
            labels.add(bodyLabel);
            Operand expression = build(whenNode.getExpressionNodes());

            // use frozen string for direct literal strings in `when`
            if (expression instanceof StringLiteral) {
                expression = ((StringLiteral) expression).frozenString;
            }

            addInstr(new EQQInstr(eqqResult, expression, value, false));
            addInstr(createBranch(eqqResult, manager.getTrue(), bodyLabel));

            // SSS FIXME: This doesn't preserve original order of when clauses.  We could consider
            // preserving the order (or maybe not, since we would have to sort the constants first
            // in any case) for outputting jump tables in certain situations.
            //
            // add body to map for emitting later
            bodies.put(bodyLabel, whenNode.getBodyNode());
        }

        // Jump to else in case nothing matches!
        addInstr(new JumpInstr(elseLabel));

        // Build "else" if it exists
        if (hasElse) {
            labels.add(elseLabel);
            bodies.put(elseLabel, caseNode.getElseNode());
        }

        // Now, emit bodies while preserving when clauses order
        for (Label whenLabel: labels) {
            addInstr(new LabelInstr(whenLabel));
            Operand bodyValue = build(bodies.get(whenLabel));
            // bodyValue can be null if the body ends with a return!
            if (bodyValue != null) {
                // SSS FIXME: Do local optimization of break results (followed by a copy & jump) to short-circuit the jump right away
                // rather than wait to do it during an optimization pass when a dead jump needs to be removed.  For this, you have
                // to look at what the last generated instruction was.
                addInstr(new CopyInstr(result, bodyValue));
                addInstr(new JumpInstr(endLabel));
            }
        }

        if (!hasElse) {
            addInstr(new LabelInstr(elseLabel));
            addInstr(new CopyInstr(result, manager.getNil()));
            addInstr(new JumpInstr(endLabel));
        }

        // Close it out
        addInstr(new LabelInstr(endLabel));

        return result;
    }

    /**
     * Build a new class and add it to the current scope (s).
     */
    public Operand buildClass(ClassNode classNode) {
        Node superNode = classNode.getSuperNode();
        Colon3Node cpath = classNode.getCPath();
        Operand superClass = (superNode == null) ? null : build(superNode);
        RubySymbol className = cpath.getName();
        Operand container = getContainerFromCPath(cpath);
        IRClassBody body = new IRClassBody(manager, scope, className, classNode.getLine(), classNode.getScope());
        Variable classVar = addResultInstr(new DefineClassInstr(createTemporaryVariable(), body, container, superClass));

        Variable processBodyResult = addResultInstr(new ProcessModuleBodyInstr(createTemporaryVariable(), classVar, NullBlock.INSTANCE));
        newIRBuilder(manager, body).buildModuleOrClassBody(classNode.getBodyNode(), classNode.getLine(), classNode.getEndLine());
        return processBodyResult;
    }

    // class Foo; class << self; end; end
    // Here, the class << self declaration is in Foo's body.
    // Foo is the class in whose context this is being defined.
    public Operand buildSClass(SClassNode sclassNode) {
        Operand receiver = build(sclassNode.getReceiverNode());
        // FIXME: metaclass name should be a bytelist
        IRModuleBody body = new IRMetaClassBody(manager, scope, manager.getMetaClassName(), sclassNode.getLine(), sclassNode.getScope());
        Variable sClassVar = addResultInstr(new DefineMetaClassInstr(createTemporaryVariable(), receiver, body));

        // sclass bodies inherit the block of their containing method
        Variable processBodyResult = addResultInstr(new ProcessModuleBodyInstr(createTemporaryVariable(), sClassVar, scope.getYieldClosureVariable()));
        newIRBuilder(manager, body).buildModuleOrClassBody(sclassNode.getBodyNode(), sclassNode.getLine(), sclassNode.getEndLine());
        return processBodyResult;
    }

    // @@c
    public Operand buildClassVar(ClassVarNode node) {
        Variable ret = createTemporaryVariable();
        addInstr(new GetClassVariableInstr(ret, classVarDefinitionContainer(), node.getName()));
        return ret;
    }

    // Add the specified result instruction to the scope and return its result variable.
    private Variable addResultInstr(ResultInstr instr) {
        addInstr((Instr) instr);

        return instr.getResult();
    }

    // ClassVarAsgn node is assignment within a method/closure scope
    //
    // def foo
    //   @@c = 1
    // end
    public Operand buildClassVarAsgn(final ClassVarAsgnNode classVarAsgnNode) {
        Operand val = build(classVarAsgnNode.getValueNode());
        addInstr(new PutClassVariableInstr(classVarDefinitionContainer(), classVarAsgnNode.getName(), val));
        return val;
    }

    @Deprecated
    public Operand classVarDeclarationContainer() {
        return classVarContainer(true);
    }

    public Operand classVarDefinitionContainer() {
        return classVarContainer(false);
    }

    // SSS FIXME: This feels a little ugly.  Is there a better way of representing this?
    public Operand classVarContainer(boolean declContext) {
        /* -------------------------------------------------------------------------------
         * We are looking for the nearest enclosing scope that is a non-singleton class body
         * without running into an eval-scope in between.
         *
         * Stop lexical scope walking at an eval script boundary.  Evals are essentially
         * a way for a programmer to splice an entire tree of lexical scopes at the point
         * where the eval happens.  So, when we hit an eval-script boundary at compile-time,
         * defer scope traversal to when we know where this scope has been spliced in.
         * ------------------------------------------------------------------------------- */
        int n = 0;
        IRScope cvarScope = scope;
        while (cvarScope != null && !(cvarScope instanceof IREvalScript) && !cvarScope.isNonSingletonClassBody()) {
            // For loops don't get their own static scope
            if (!(cvarScope instanceof IRFor)) {
                n++;
            }
            cvarScope = cvarScope.getLexicalParent();
        }

        if (cvarScope != null && cvarScope.isNonSingletonClassBody()) {
            return ScopeModule.ModuleFor(n);
        } else {
            return addResultInstr(new GetClassVarContainerModuleInstr(createTemporaryVariable(),
                    scope.getCurrentScopeVariable(), declContext ? null : buildSelf()));
        }
    }

    public Operand buildConstDecl(ConstDeclNode node) {
        return buildConstDeclAssignment(node, build(node.getValueNode()));
    }

    private Operand findContainerModule() {
        int nearestModuleBodyDepth = scope.getNearestModuleReferencingScopeDepth();
        return (nearestModuleBodyDepth == -1) ? scope.getCurrentModuleVariable() : ScopeModule.ModuleFor(nearestModuleBodyDepth);
    }

    private Operand startingSearchScope() {
        int nearestModuleBodyDepth = scope.getNearestModuleReferencingScopeDepth();
        return nearestModuleBodyDepth == -1 ? scope.getCurrentScopeVariable() : CurrentScope.ScopeFor(nearestModuleBodyDepth);
    }

    public Operand buildConstDeclAssignment(ConstDeclNode constDeclNode, Operand value) {
        Node constNode = constDeclNode.getConstNode();

        if (constNode == null) {
            return putConstant(constDeclNode.getName(), value);
        } else if (constNode.getNodeType() == NodeType.COLON2NODE) {
            return putConstant((Colon2Node) constNode, value);
        } else { // colon3, assign in Object
            return putConstant((Colon3Node) constNode, value);
        }
    }

    private Operand putConstant(RubySymbol name, Operand value) {
        addInstr(new PutConstInstr(findContainerModule(), name, value));

        return value;
    }

    private Operand putConstant(Colon3Node node, Operand value) {
        addInstr(new PutConstInstr(new ObjectClass(), node.getName(), value));

        return value;
    }

    private Operand putConstant(Colon2Node node, Operand value) {
        addInstr(new PutConstInstr(build(node.getLeftNode()), node.getName(), value));

        return value;
    }

    private Operand putConstantAssignment(OpAsgnConstDeclNode node, Operand value) {
        Node constNode = node.getFirstNode();

        if (constNode instanceof Colon2Node) return putConstant((Colon2Node) constNode, value);

        return putConstant((Colon3Node) constNode, value);
    }

    private Operand searchModuleForConst(Operand startingModule, RubySymbol name) {
        return addResultInstr(new SearchModuleForConstInstr(createTemporaryVariable(), startingModule, name, true));
    }

    private Operand searchConst(RubySymbol name) {
        return addResultInstr(new SearchConstInstr(createTemporaryVariable(), name, startingSearchScope(), false));
    }

    public Operand buildColon2(final Colon2Node colon2) {
        Node lhs = colon2.getLeftNode();

        // Colon2ImplicitNode - (module|class) Foo.  Weird, but it is a wrinkle of AST inheritance.
        if (lhs == null) return searchConst(colon2.getName());

        // Colon2ConstNode (Left::name)
        return searchModuleForConst(build(lhs), colon2.getName());
    }

    public Operand buildColon3(Colon3Node node) {
        return searchModuleForConst(new ObjectClass(), node.getName());
    }

    public Operand buildComplex(ComplexNode node) {
        return new Complex((ImmutableLiteral) build(node.getNumber()));
    }

    interface CodeBlock {
        public Operand run();
    }

    private Operand protectCodeWithRescue(CodeBlock protectedCode, CodeBlock rescueBlock) {
        // This effectively mimics a begin-rescue-end code block
        // Except this catches all exceptions raised by the protected code

        Variable rv = createTemporaryVariable();
        Label rBeginLabel = getNewLabel();
        Label rEndLabel   = getNewLabel();
        Label rescueLabel = getNewLabel();

        // Protected region code
        addInstr(new LabelInstr(rBeginLabel));
        addInstr(new ExceptionRegionStartMarkerInstr(rescueLabel));
        Object v1 = protectedCode.run(); // YIELD: Run the protected code block
        addInstr(new CopyInstr(rv, (Operand)v1));
        addInstr(new JumpInstr(rEndLabel));
        addInstr(new ExceptionRegionEndMarkerInstr());

        // SSS FIXME: Create an 'Exception' operand type to eliminate the constant lookup below
        // We could preload a set of constant objects that are preloaded at boot time and use them
        // directly in IR when we know there is no lookup involved.
        //
        // new Operand type: CachedClass(String name)?
        //
        // Some candidates: Exception, StandardError, Fixnum, Object, Boolean, etc.
        // So, when they are referenced, they are fetched directly from the runtime object
        // which probably already has cached references to these constants.
        //
        // But, unsure if this caching is safe ... so, just an idea here for now.

        // Rescue code
        Label caughtLabel = getNewLabel();
        Variable exc = createTemporaryVariable();
        Variable excType = createTemporaryVariable();

        // Receive 'exc' and verify that 'exc' is of ruby-type 'Exception'
        addInstr(new LabelInstr(rescueLabel));
        addInstr(new ReceiveRubyExceptionInstr(exc));
        addInstr(new InheritanceSearchConstInstr(excType, new ObjectClass(),
                manager.runtime.newSymbol(CommonByteLists.EXCEPTION)));
        outputExceptionCheck(excType, exc, caughtLabel);

        // Fall-through when the exc !== Exception; rethrow 'exc'
        addInstr(new ThrowExceptionInstr(exc));

        // exc === Exception; Run the rescue block
        addInstr(new LabelInstr(caughtLabel));
        Object v2 = rescueBlock.run(); // YIELD: Run the protected code block
        if (v2 != null) addInstr(new CopyInstr(rv, manager.getNil()));

        // End
        addInstr(new LabelInstr(rEndLabel));

        return rv;
    }

    public Operand buildGetDefinition(Node node) {
        switch (node.getNodeType()) {
        case CLASSVARASGNNODE: case CLASSVARDECLNODE: case CONSTDECLNODE:
        case DASGNNODE: case GLOBALASGNNODE: case LOCALASGNNODE:
        case MULTIPLEASGNNODE: case OPASGNNODE: case OPASGNANDNODE: case OPASGNORNODE:
        case OPELEMENTASGNNODE: case INSTASGNNODE:
            return new FrozenString(DefinedMessage.ASSIGNMENT.getText());
        case ORNODE: case ANDNODE: case DREGEXPNODE: case DSTRNODE:
            return new FrozenString(DefinedMessage.EXPRESSION.getText());
        case FALSENODE:
            return new FrozenString(DefinedMessage.FALSE.getText());
        case LOCALVARNODE: case DVARNODE:
            return new FrozenString(DefinedMessage.LOCAL_VARIABLE.getText());
        case MATCH2NODE: case MATCH3NODE:
            return new FrozenString(DefinedMessage.METHOD.getText());
        case NILNODE:
            return new FrozenString(DefinedMessage.NIL.getText());
        case SELFNODE:
            return new FrozenString(DefinedMessage.SELF.getText());
        case TRUENODE:
            return new FrozenString(DefinedMessage.TRUE.getText());
        case ARRAYNODE: { // If all elts of array are defined the array is as well
            ArrayNode array = (ArrayNode) node;
            Label undefLabel = getNewLabel();
            Label doneLabel = getNewLabel();

            Variable tmpVar = createTemporaryVariable();
            for (Node elt: array.children()) {
                Operand result = buildGetDefinition(elt);

                addInstr(createBranch(result, manager.getNil(), undefLabel));
            }

            addInstr(new CopyInstr(tmpVar, new FrozenString(DefinedMessage.EXPRESSION.getText())));
            addInstr(new JumpInstr(doneLabel));
            addInstr(new LabelInstr(undefLabel));
            addInstr(new CopyInstr(tmpVar, manager.getNil()));
            addInstr(new LabelInstr(doneLabel));

            return tmpVar;
        }
        case BACKREFNODE:
            return addResultInstr(
                    new RuntimeHelperCall(
                            createTemporaryVariable(),
                            IS_DEFINED_BACKREF,
                            new Operand[] {new FrozenString(DefinedMessage.GLOBAL_VARIABLE.getText())}
                    )
            );
        case GLOBALVARNODE:
            return addResultInstr(
                    new RuntimeHelperCall(
                            createTemporaryVariable(),
                            IS_DEFINED_GLOBAL,
                            new Operand[] {
                                    new FrozenString(((GlobalVarNode) node).getName()),
                                    new FrozenString(DefinedMessage.GLOBAL_VARIABLE.getText())
                            }
                    )
            );
        case NTHREFNODE: {
            return addResultInstr(
                    new RuntimeHelperCall(
                            createTemporaryVariable(),
                            IS_DEFINED_NTH_REF,
                            new Operand[] {
                                    new Fixnum(((NthRefNode) node).getMatchNumber()),
                                    new FrozenString(DefinedMessage.GLOBAL_VARIABLE.getText())
                            }
                    )
            );
        }
        case INSTVARNODE:
            return addResultInstr(
                    new RuntimeHelperCall(
                            createTemporaryVariable(),
                            IS_DEFINED_INSTANCE_VAR,
                            new Operand[] {
                                    buildSelf(),
                                    new FrozenString(((InstVarNode) node).getName()),
                                    new FrozenString(DefinedMessage.INSTANCE_VARIABLE.getText())
                            }
                    )
            );
        case CLASSVARNODE:
            return addResultInstr(
                    new RuntimeHelperCall(
                            createTemporaryVariable(),
                            IS_DEFINED_CLASS_VAR,
                            new Operand[]{
                                    classVarDefinitionContainer(),
                                    new FrozenString(((ClassVarNode) node).getName()),
                                    new FrozenString(DefinedMessage.CLASS_VARIABLE.getText())
                            }
                    )
            );
        case SUPERNODE: {
            Label undefLabel = getNewLabel();
            Variable tmpVar  = addResultInstr(
                    new RuntimeHelperCall(
                            createTemporaryVariable(),
                            IS_DEFINED_SUPER,
                            new Operand[] {
                                    buildSelf(),
                                    new FrozenString(DefinedMessage.SUPER.getText())
                            }
                    )
            );
            addInstr(createBranch(tmpVar, manager.getNil(), undefLabel));
            Operand superDefnVal = buildGetArgumentDefinition(((SuperNode) node).getArgsNode(), DefinedMessage.SUPER.getText());
            return buildDefnCheckIfThenPaths(undefLabel, superDefnVal);
        }
        case VCALLNODE:
            return addResultInstr(
                    new RuntimeHelperCall(
                            createTemporaryVariable(),
                            IS_DEFINED_METHOD,
                            new Operand[] {
                                    buildSelf(),
                                    new FrozenString(((VCallNode) node).getName()),
                                    manager.getFalse(),
                                    new FrozenString(DefinedMessage.METHOD.getText())
                            }
                    )
            );
        case YIELDNODE:
            return buildDefinitionCheck(new BlockGivenInstr(createTemporaryVariable(), scope.getYieldClosureVariable()), DefinedMessage.YIELD.getText());
        case ZSUPERNODE:
            return addResultInstr(
                    new RuntimeHelperCall(
                            createTemporaryVariable(),
                            IS_DEFINED_SUPER,
                            new Operand[] {
                                    buildSelf(),
                                    new FrozenString(DefinedMessage.SUPER.getText())
                            }
                    )
            );
        case CONSTNODE: {
            Label defLabel = getNewLabel();
            Label doneLabel = getNewLabel();
            Variable tmpVar  = createTemporaryVariable();
            RubySymbol constName = ((ConstNode) node).getName();
            addInstr(new LexicalSearchConstInstr(tmpVar, startingSearchScope(), constName));
            addInstr(BNEInstr.create(defLabel, tmpVar, UndefinedValue.UNDEFINED));
            addInstr(new InheritanceSearchConstInstr(tmpVar, findContainerModule(), constName)); // SSS FIXME: should this be the current-module var or something else?
            addInstr(BNEInstr.create(defLabel, tmpVar, UndefinedValue.UNDEFINED));
            addInstr(new CopyInstr(tmpVar, manager.getNil()));
            addInstr(new JumpInstr(doneLabel));
            addInstr(new LabelInstr(defLabel));
            addInstr(new CopyInstr(tmpVar, new FrozenString(DefinedMessage.CONSTANT.getText())));
            addInstr(new LabelInstr(doneLabel));
            return tmpVar;
        }
        case COLON3NODE: case COLON2NODE: {
            // SSS FIXME: Is there a reason to do this all with low-level IR?
            // Can't this all be folded into a Java method that would be part
            // of the runtime library, which then can be used by buildDefinitionCheck method above?
            // This runtime library would be used both by the interpreter & the compiled code!

            final Colon3Node colon = (Colon3Node) node;
            final RubySymbol name = colon.getName();
            final Variable errInfo = createTemporaryVariable();

            // store previous exception for restoration if we rescue something
            addInstr(new GetErrorInfoInstr(errInfo));

            CodeBlock protectedCode = new CodeBlock() {
                public Operand run() {
                    if (!(colon instanceof Colon2Node)) { // colon3 (weird inheritance)
                        return addResultInstr(
                                new RuntimeHelperCall(
                                        createTemporaryVariable(),
                                        IS_DEFINED_CONSTANT_OR_METHOD,
                                        new Operand[] {
                                                new ObjectClass(),
                                                new FrozenString(name),
                                                new FrozenString(DefinedMessage.CONSTANT.getText()),
                                                new FrozenString(DefinedMessage.METHOD.getText())
                                        }
                                )
                        );
                    }

                    Label bad = getNewLabel();
                    Label done = getNewLabel();
                    Variable result = createTemporaryVariable();
                    Operand test = buildGetDefinition(((Colon2Node) colon).getLeftNode());
                    addInstr(createBranch(test, manager.getNil(), bad));
                    Operand lhs = build(((Colon2Node) colon).getLeftNode());
                    addInstr(
                            new RuntimeHelperCall(
                                    result,
                                    IS_DEFINED_CONSTANT_OR_METHOD,
                                    new Operand[] {
                                            lhs,
                                            new FrozenString(name),
                                            new FrozenString(DefinedMessage.CONSTANT.getText()),
                                            new FrozenString(DefinedMessage.METHOD.getText())
                                    }
                            )
                    );
                    addInstr(new JumpInstr(done));
                    addInstr(new LabelInstr(bad));
                    addInstr(new CopyInstr(result, manager.getNil()));
                    addInstr(new LabelInstr(done));

                    return result;
                }
            };

            // rescue block
            CodeBlock rescueBlock = new CodeBlock() {
                 public Operand run() {
                 // Nothing to do -- ignore the exception, and restore stashed error info!
                 addInstr(new RestoreErrorInfoInstr(errInfo));
                 return manager.getNil();
                 }
            };

            // Try verifying definition, and if we get an JumpException exception, process it with the rescue block above
            return protectCodeWithRescue(protectedCode, rescueBlock);
        }
        case FCALLNODE: {
            /* ------------------------------------------------------------------
             * Generate IR for:
             *    r = self/receiver
             *    mc = r.metaclass
             *    return mc.methodBound(meth) ? buildGetArgumentDefn(..) : false
             * ----------------------------------------------------------------- */
            Label undefLabel = getNewLabel();
            Variable tmpVar = addResultInstr(
                    new RuntimeHelperCall(
                            createTemporaryVariable(),
                            IS_DEFINED_METHOD,
                            new Operand[]{
                                    buildSelf(),
                                    new Symbol(((FCallNode) node).getName()),
                                    manager.getFalse(),
                                    new FrozenString(DefinedMessage.METHOD.getText())
                            }
                    )
            );
            addInstr(createBranch(tmpVar, manager.getNil(), undefLabel));
            Operand argsCheckDefn = buildGetArgumentDefinition(((FCallNode) node).getArgsNode(), "method");
            return buildDefnCheckIfThenPaths(undefLabel, argsCheckDefn);
        }
        case CALLNODE: {
            final CallNode callNode = (CallNode) node;

            // protected main block
            CodeBlock protectedCode = new CodeBlock() {
                public Operand run() {
                    final Label undefLabel = getNewLabel();
                    Operand receiverDefn = buildGetDefinition(callNode.getReceiverNode());
                    addInstr(createBranch(receiverDefn, manager.getNil(), undefLabel));
                    Variable tmpVar = createTemporaryVariable();
                    addInstr(
                            new RuntimeHelperCall(
                                    tmpVar,
                                    IS_DEFINED_CALL,
                                    new Operand[]{
                                            build(callNode.getReceiverNode()),
                                            new Symbol(callNode.getName()),
                                            new FrozenString(DefinedMessage.METHOD.getText())
                                    }
                            )
                    );
                    return buildDefnCheckIfThenPaths(undefLabel, tmpVar);
                }
            };

            // rescue block
            CodeBlock rescueBlock = new CodeBlock() {
                public Operand run() { return manager.getNil(); } // Nothing to do if we got an exception
            };

            // Try verifying definition, and if we get an exception, throw it out, and return nil
            return protectCodeWithRescue(protectedCode, rescueBlock);
        }
        case ATTRASSIGNNODE: {
            final AttrAssignNode attrAssign = (AttrAssignNode) node;

            // protected main block
            CodeBlock protectedCode = new CodeBlock() {
                public Operand run() {
                    final Label  undefLabel = getNewLabel();
                    Operand receiverDefn = buildGetDefinition(attrAssign.getReceiverNode());
                    addInstr(createBranch(receiverDefn, manager.getNil(), undefLabel));
                    /* --------------------------------------------------------------------------
                     * This basically combines checks from CALLNODE and FCALLNODE
                     *
                     * Generate IR for this sequence
                     *
                     *    1. r  = receiver
                     *    2. mc = r.metaClass
                     *    3. v  = mc.getVisibility(methodName)
                     *    4. f  = !v || v.isPrivate? || (v.isProtected? && receiver/self?.kindof(mc.getRealClass))
                     *    5. return !f && mc.methodBound(attrmethod) ? buildGetArgumentDefn(..) : false
                     *
                     * Hide the complexity of instrs 2-4 into a verifyMethodIsPublicAccessible call
                     * which can executely entirely in Java-land.  No reason to expose the guts in IR.
                     * ------------------------------------------------------------------------------ */
                    Variable tmpVar     = createTemporaryVariable();
                    Operand  receiver   = build(attrAssign.getReceiverNode());
                    addInstr(
                            new RuntimeHelperCall(
                                    tmpVar,
                                    IS_DEFINED_METHOD,
                                    new Operand[] {
                                            receiver,
                                            new Symbol(attrAssign.getName()),
                                            manager.getTrue(),
                                            new FrozenString(DefinedMessage.METHOD.getText())
                                    }
                            )
                    );
                    addInstr(createBranch(tmpVar, manager.getNil(), undefLabel));
                    Operand argsCheckDefn = buildGetArgumentDefinition(attrAssign.getArgsNode(), "assignment");
                    return buildDefnCheckIfThenPaths(undefLabel, argsCheckDefn);
                }
            };

            // rescue block
            CodeBlock rescueBlock = new CodeBlock() {
                public Operand run() { return manager.getNil(); } // Nothing to do if we got an exception
            };

            // Try verifying definition, and if we get an JumpException exception, process it with the rescue block above
            return protectCodeWithRescue(protectedCode, rescueBlock);
        }
        default:
            return new FrozenString("expression");
        }
    }

    protected Variable buildDefnCheckIfThenPaths(Label undefLabel, Operand defVal) {
        Label defLabel = getNewLabel();
        Variable tmpVar = getValueInTemporaryVariable(defVal);
        addInstr(new JumpInstr(defLabel));
        addInstr(new LabelInstr(undefLabel));
        addInstr(new CopyInstr(tmpVar, manager.getNil()));
        addInstr(new LabelInstr(defLabel));
        return tmpVar;
    }

    protected Variable buildDefinitionCheck(ResultInstr definedInstr, String definedReturnValue) {
        Label undefLabel = getNewLabel();
        addInstr((Instr) definedInstr);
        addInstr(createBranch(definedInstr.getResult(), manager.getFalse(), undefLabel));
        return buildDefnCheckIfThenPaths(undefLabel, new FrozenString(definedReturnValue));
    }

    public Operand buildGetArgumentDefinition(final Node node, String type) {
        if (node == null) return new StringLiteral(type);

        Operand rv = new FrozenString(type);
        boolean failPathReqd = false;
        Label failLabel = getNewLabel();
        if (node instanceof ArrayNode) {
            for (int i = 0; i < ((ArrayNode) node).size(); i++) {
                Node iterNode = ((ArrayNode) node).get(i);
                Operand def = buildGetDefinition(iterNode);
                if (def == manager.getNil()) { // Optimization!
                    rv = manager.getNil();
                    break;
                } else if (!def.hasKnownValue()) { // Optimization!
                    failPathReqd = true;
                    addInstr(createBranch(def, manager.getNil(), failLabel));
                }
            }
        } else {
            Operand def = buildGetDefinition(node);
            if (def == manager.getNil()) { // Optimization!
                rv = manager.getNil();
            } else if (!def.hasKnownValue()) { // Optimization!
                failPathReqd = true;
                addInstr(createBranch(def, manager.getNil(), failLabel));
            }
        }

        // Optimization!
        return failPathReqd ? buildDefnCheckIfThenPaths(failLabel, rv) : rv;

    }

    public Operand buildDAsgn(final DAsgnNode dasgnNode) {
        // SSS: Looks like we receive the arg in buildBlockArgsAssignment via the IterNode
        // We won't get here for argument receives!  So, buildDasgn is called for
        // assignments to block variables within a block.  As far as the IR is concerned,
        // this is just a simple copy
        int depth = dasgnNode.getDepth();
        Variable arg = getLocalVariable(dasgnNode.getName(), depth);
        Operand  value = build(dasgnNode.getValueNode());

        // no use copying a variable to itself
        if (arg == value) return value;

        addInstr(new CopyInstr(arg, value));

        return value;

        // IMPORTANT: The return value of this method is value, not arg!
        //
        // Consider this Ruby code: foo((a = 1), (a = 2))
        //
        // If we return 'value' this will get translated to:
        //    a = 1
        //    a = 2
        //    call("foo", [1,2]) <---- CORRECT
        //
        // If we return 'arg' this will get translated to:
        //    a = 1
        //    a = 2
        //    call("foo", [a,a]) <---- BUGGY
        //
        // This technique only works if 'value' is an immutable value (ex: fixnum) or a variable
        // So, for Ruby code like this:
        //     def foo(x); x << 5; end;
        //     foo(a=[1,2]);
        //     p a
        // we are guaranteed that the value passed into foo and 'a' point to the same object
        // because of the use of copyAndReturnValue method for literal objects.
    }

    // Called by defineMethod but called on a new builder so things like ensure block info recording
    // do not get confused.
    protected InterpreterContext defineMethodInner(DefNode defNode, IRScope parent, boolean needsCodeCoverage) {
        this.needsCodeCoverage = needsCodeCoverage;

        if (RubyInstanceConfig.FULL_TRACE_ENABLED) {
            // Explicit line number here because we need a line number for trace before we process any nodes
            addInstr(manager.newLineNumber(scope.getLineNumber()));
            addInstr(new TraceInstr(RubyEvent.CALL, getName(), getFileName(), scope.getLineNumber()));
        }

        prepareImplicitState();                                    // recv_self, add frame block, etc)

        // These instructions need to be toward the top of the method because they may both be needed for processing
        // optional arguments as in def foo(a = Object).
        // Set %current_scope = <current-scope>
        // Set %current_module = isInstanceMethod ? %self.metaclass : %self
        int nearestScopeDepth = parent.getNearestModuleReferencingScopeDepth();
        addInstr(new CopyInstr(scope.getCurrentScopeVariable(), CurrentScope.ScopeFor(nearestScopeDepth == -1 ? 1 : nearestScopeDepth)));
        addInstr(new CopyInstr(scope.getCurrentModuleVariable(), ScopeModule.ModuleFor(nearestScopeDepth == -1 ? 1 : nearestScopeDepth)));

        // Build IR for arguments (including the block arg)
        receiveMethodArgs(defNode.getArgsNode());

        // Build IR for body
        Operand rv = build(defNode.getBodyNode());

        if (RubyInstanceConfig.FULL_TRACE_ENABLED) {
            addInstr(new LineNumberInstr(defNode.getEndLine()));
            addInstr(new TraceInstr(RubyEvent.RETURN, getName(), getFileName(), defNode.getEndLine()));
        }

        if (rv != null) addInstr(new ReturnInstr(rv));

        scope.computeScopeFlagsEarly(instructions);
        // If the method can receive non-local returns
        if (scope.canReceiveNonlocalReturns()) handleNonlocalReturnInMethod();

        ArgumentDescriptor[] argDesc;
        if (argumentDescriptions == null) {
            argDesc = ArgumentDescriptor.EMPTY_ARRAY;
        } else {
            argDesc = new ArgumentDescriptor[argumentDescriptions.size() / 2];
            for (int i = 0; i < argumentDescriptions.size(); i += 2) {
                ArgumentType type = (ArgumentType) argumentDescriptions.get(i);
                RubySymbol symbol = (RubySymbol) argumentDescriptions.get(i+1);
                argDesc[i / 2] = new ArgumentDescriptor(type, symbol);
            }
        }

        ((IRMethod) scope).setArgumentDescriptors(argDesc);

        return scope.allocateInterpreterContext(instructions);
    }

    private IRMethod defineNewMethod(MethodDefNode defNode, boolean isInstanceMethod) {
        return new IRMethod(manager, scope, defNode, defNode.getName(), isInstanceMethod, defNode.getLine(),
                defNode.getScope(), needsCodeCoverage());
    }

    public Operand buildDefn(MethodDefNode node) { // Instance method
        IRMethod method = defineNewMethod(node, true);
        addInstr(new DefineInstanceMethodInstr(method));
        return new Symbol(node.getName());
    }

    public Operand buildDefs(DefsNode node) { // Class method
        Operand container =  build(node.getReceiverNode());
        IRMethod method = defineNewMethod(node, false);
        addInstr(new DefineClassMethodInstr(container, method));
        return new Symbol(node.getName());
    }

    protected LocalVariable getArgVariable(RubySymbol name, int depth) {
        // For non-loops, this name will override any name that exists in outer scopes
        return scope instanceof IRFor ? getLocalVariable(name, depth) : getNewLocalVariable(name, 0);
    }

    private void addArgReceiveInstr(Variable v, int argIndex, Signature signature) {
        boolean post = signature != null;

        if (post) {
            addInstr(new ReceivePostReqdArgInstr(v, argIndex, signature.pre(), signature.opt(), signature.hasRest(), signature.post()));
        } else {
            addInstr(new ReceivePreReqdArgInstr(v, argIndex));
        }
    }

    /* '_' can be seen as a variable only by its first assignment as a local variable.  For any additional
     * '_' we create temporary variables in the case the scope has a zsuper in it.  If so, then the zsuper
     * call will slurp those temps up as it's parameters so it can properly set up the call.
     */
    private Variable argumentResult(RubySymbol name) {
        boolean isUnderscore = name.getBytes().realSize() == 1 && name.getBytes().charAt(0) == '_';

        if (isUnderscore && underscoreVariableSeen) {
            return createTemporaryVariable();
        } else {
            if (isUnderscore) underscoreVariableSeen = true;
            return getNewLocalVariable(name, 0);
        }
    }

    public void receiveRequiredArg(Node node, int argIndex, Signature signature) {
        switch (node.getNodeType()) {
            case ARGUMENTNODE: {
                RubySymbol argName = ((ArgumentNode)node).getName();

                if (scope instanceof IRMethod) addArgumentDescription(ArgumentType.req, argName);

                addArgReceiveInstr(argumentResult(argName), argIndex, signature);
                break;
            }
            case MULTIPLEASGNNODE: {
                MultipleAsgnNode childNode = (MultipleAsgnNode) node;
                Variable v = createTemporaryVariable();
                addArgReceiveInstr(v, argIndex, signature);
                if (scope instanceof IRMethod) addArgumentDescription(ArgumentType.anonreq, null);
                Variable tmp = createTemporaryVariable();
                addInstr(new ToAryInstr(tmp, v));
                buildMultipleAsgn19Assignment(childNode, tmp, null);
                break;
            }
            default: throw new NotCompilableException("Can't build assignment node: " + node);
        }
    }

    protected void receiveNonBlockArgs(final ArgsNode argsNode) {
        Signature signature = scope.getStaticScope().getSignature();

        // For closures, we don't need the check arity call
        if (scope instanceof IRMethod) {
            // Expensive to do this explicitly?  But, two advantages:
            // (a) on inlining, we'll be able to get rid of these checks in almost every case.
            // (b) compiler to bytecode will anyway generate this and this is explicit.
            // For now, we are going explicit instruction route.
            // But later, perhaps can make this implicit in the method setup preamble?

            addInstr(new CheckArityInstr(signature.required(), signature.opt(), signature.hasRest(), argsNode.hasKwargs(),
                    signature.keyRest()));
        } else if (scope instanceof IRClosure && argsNode.hasKwargs()) {
            // FIXME: This is added to check for kwargs correctness but bypass regular correctness.
            // Any other arity checking currently happens within Java code somewhere (RubyProc.call?)
            addInstr(new CheckArityInstr(signature.required(), signature.opt(), signature.hasRest(), argsNode.hasKwargs(),
                    signature.keyRest()));
        }

        // Other args begin at index 0
        int argIndex = 0;

        // Pre(-opt and rest) required args
        Node[] args = argsNode.getArgs();
        int preCount = signature.pre();
        for (int i = 0; i < preCount; i++, argIndex++) {
            receiveRequiredArg(args[i], argIndex, null);
        }

        // Fixup opt/rest
        int opt = signature.opt() > 0 ? signature.opt() : 0;

        // Now for opt args
        if (opt > 0) {
            int optIndex = argsNode.getOptArgIndex();
            for (int j = 0; j < opt; j++, argIndex++) {
                // We fall through or jump to variableAssigned once we know we have a valid value in place.
                Label variableAssigned = getNewLabel();
                OptArgNode optArg = (OptArgNode)args[optIndex + j];
                RubySymbol argName = optArg.getName();
                Variable argVar = argumentResult(argName);
                if (scope instanceof IRMethod) addArgumentDescription(ArgumentType.opt, argName);
                // You need at least required+j+1 incoming args for this opt arg to get an arg at all
                addInstr(new ReceiveOptArgInstr(argVar, signature.required(), signature.pre(), j));
                addInstr(BNEInstr.create(variableAssigned, argVar, UndefinedValue.UNDEFINED));
                // We add this extra nil copy because we do not know if we have a circular defininition of
                // argVar: proc { |a=a| } or proc { |a = foo(bar(a))| }.
                addInstr(new CopyInstr(argVar, manager.getNil()));
                // This bare build looks weird but OptArgNode is just a marker and value is either a LAsgnNode
                // or a DAsgnNode.  So building the value will end up having a copy(var, assignment).
                build(optArg.getValue());
                addInstr(new LabelInstr(variableAssigned));
            }
        }

        // Rest arg
        if (signature.hasRest()) {
            // Consider: def foo(*); .. ; end
            // For this code, there is no argument name available from the ruby code.
            // So, we generate an implicit arg name
            RestArgNode restArgNode = argsNode.getRestArgNode();
            if (scope instanceof IRMethod) {
                addArgumentDescription(restArgNode.isAnonymous() ?
                        ArgumentType.anonrest : ArgumentType.rest, restArgNode.getName());
            }

            RubySymbol argName =  restArgNode.isAnonymous() ?
                    scope.getManager().getRuntime().newSymbol(CommonByteLists.STAR) : restArgNode.getName();

            // You need at least required+opt+1 incoming args for the rest arg to get any args at all
            // If it is going to get something, then it should ignore required+opt args from the beginning
            // because they have been accounted for already.
            addInstr(new ReceiveRestArgInstr(argumentResult(argName), signature.required() + opt, argIndex));
        }

        // Post(-opt and rest) required args
        int postCount = argsNode.getPostCount();
        int postIndex = argsNode.getPostIndex();
        for (int i = 0; i < postCount; i++) {
            receiveRequiredArg(args[postIndex + i], i, signature);
        }
    }

    /**
     * Reify the implicit incoming block into a full Proc, for use as "block arg", but only if
     * a block arg is specified in this scope's arguments.
     *  @param argsNode the arguments containing the block arg, if any
     *
     */
    protected void receiveBlockArg(final ArgsNode argsNode) {
        // reify to Proc if we have a block arg
        BlockArgNode blockArg = argsNode.getBlock();
        if (blockArg != null) {
            RubySymbol argName = blockArg.getName();
            Variable blockVar = argumentResult(argName);
            if (scope instanceof IRMethod) addArgumentDescription(ArgumentType.block, argName);
            Variable tmp = createTemporaryVariable();
            addInstr(new LoadImplicitClosureInstr(tmp));
            addInstr(new ReifyClosureInstr(blockVar, tmp));
        }
    }

    /**
     * Prepare implicit runtime state needed for typical methods to execute. This includes such things
     * as the implicit self variable and any yieldable block available to this scope.
     */
    private void prepareImplicitState() {
        // Receive self
        addInstr(manager.getReceiveSelfInstr());

        // used for yields; metaclass body (sclass) inherits yield var from surrounding, and accesses it as implicit
        if (scope instanceof IRMethod || scope instanceof IRMetaClassBody) {
            addInstr(new LoadImplicitClosureInstr(scope.getYieldClosureVariable()));
        } else {
            addInstr(new LoadFrameClosureInstr(scope.getYieldClosureVariable()));
        }
    }

    /**
     * Process all arguments specified for this scope. This includes pre args (required args
     * at the beginning of the argument list), opt args (arguments with a default value),
     * a rest arg (catch-all for argument list overflow), post args (required arguments after
     * a rest arg) and a block arg (to reify an incoming block into a Proc object.
     *  @param argsNode the args node containing the specification for the arguments
     *
     */
    public void receiveArgs(final ArgsNode argsNode) {
        // 1.9 pre, opt, rest, post args
        receiveNonBlockArgs(argsNode);

        // 2.0 keyword args
        Node[] args = argsNode.getArgs();
        int required = argsNode.getRequiredArgsCount();
        if (argsNode.hasKwargs()) {
            int keywordIndex = argsNode.getKeywordsIndex();
            int keywordsCount = argsNode.getKeywordCount();
            for (int i = 0; i < keywordsCount; i++) {
                KeywordArgNode kwarg = (KeywordArgNode) args[keywordIndex + i];
                AssignableNode kasgn = kwarg.getAssignable();
                RubySymbol key = ((INameNode) kasgn).getName();
                Variable av = getNewLocalVariable(key, 0);
                Label l = getNewLabel();
                if (scope instanceof IRMethod) addKeyArgDesc(kasgn, key);
                addInstr(new ReceiveKeywordArgInstr(av, key, required));
                addInstr(BNEInstr.create(l, av, UndefinedValue.UNDEFINED)); // if 'av' is not undefined, we are done

                // Required kwargs have no value and check_arity will throw if they are not provided.
                if (!isRequiredKeywordArgumentValue(kasgn)) {
                    addInstr(new CopyInstr(av, buildNil())); // wipe out undefined value with nil
                    build(kasgn);
                } else {
                    addInstr(new RaiseRequiredKeywordArgumentError(key));
                }
                addInstr(new LabelInstr(l));
            }
        }

        // 2.0 keyword rest arg
        KeywordRestArgNode keyRest = argsNode.getKeyRest();
        if (keyRest != null) {
            RubySymbol key = keyRest.getName();
            ArgumentType type = ArgumentType.keyrest;

            // anonymous keyrest
            if (key == null || key.getBytes().realSize() == 0) type = ArgumentType.anonkeyrest;

            Variable av = getNewLocalVariable(key, 0);
            if (scope instanceof IRMethod) addArgumentDescription(type, key);
            addInstr(new ReceiveKeywordRestArgInstr(av, required));
        }

        // Block arg
        receiveBlockArg(argsNode);
    }

    private void addKeyArgDesc(AssignableNode kasgn, RubySymbol key) {
        if (isRequiredKeywordArgumentValue(kasgn)) {
            addArgumentDescription(ArgumentType.keyreq, key);
        } else {
            addArgumentDescription(ArgumentType.key, key);
        }
    }

    private boolean isRequiredKeywordArgumentValue(AssignableNode kasgn) {
        return (kasgn.getValueNode().getNodeType()) ==  NodeType.REQUIRED_KEYWORD_ARGUMENT_VALUE;
    }

    // This method is called to build arguments
    public void buildArgsMasgn(Node node, Operand argsArray, boolean isMasgnRoot, int preArgsCount, int postArgsCount, int index, boolean isSplat) {
        Variable v;
        switch (node.getNodeType()) {
            case DASGNNODE: {
                DAsgnNode dynamicAsgn = (DAsgnNode) node;
                v = getArgVariable(dynamicAsgn.getName(), dynamicAsgn.getDepth());
                if (isSplat) addInstr(new RestArgMultipleAsgnInstr(v, argsArray, preArgsCount, postArgsCount, index));
                else addInstr(new ReqdArgMultipleAsgnInstr(v, argsArray, preArgsCount, postArgsCount, index));
                break;
            }
            case LOCALASGNNODE: {
                LocalAsgnNode localVariable = (LocalAsgnNode) node;
                v = getArgVariable(localVariable.getName(), localVariable.getDepth());
                if (isSplat) addInstr(new RestArgMultipleAsgnInstr(v, argsArray, preArgsCount, postArgsCount, index));
                else addInstr(new ReqdArgMultipleAsgnInstr(v, argsArray, preArgsCount, postArgsCount, index));
                break;
            }
            case MULTIPLEASGNNODE: {
                MultipleAsgnNode childNode = (MultipleAsgnNode) node;
                if (!isMasgnRoot) {
                    v = createTemporaryVariable();
                    if (isSplat) addInstr(new RestArgMultipleAsgnInstr(v, argsArray, preArgsCount, postArgsCount, index));
                    else addInstr(new ReqdArgMultipleAsgnInstr(v, argsArray, preArgsCount, postArgsCount, index));
                    Variable tmp = createTemporaryVariable();
                    addInstr(new ToAryInstr(tmp, v));
                    argsArray = tmp;
                }
                // Build
                buildMultipleAsgn19Assignment(childNode, argsArray, null);
                break;
            }
            default:
                throw new NotCompilableException("Shouldn't get here: " + node);
        }
    }

    // This method is called both for regular multiple assignment as well as argument passing
    //
    // Ex: a,b,*c=v  is a regular assignment and in this case, the "values" operand will be non-null
    // Ex: { |a,b,*c| ..} is the argument passing case
    public void buildMultipleAsgn19Assignment(final MultipleAsgnNode multipleAsgnNode, Operand argsArray, Operand values) {
        final ListNode masgnPre = multipleAsgnNode.getPre();
        final List<Tuple<Node, Variable>> assigns = new ArrayList<>();

        // Build assignments for specific named arguments
        int i = 0;
        if (masgnPre != null) {
            for (Node an: masgnPre.children()) {
                if (values == null) {
                    buildArgsMasgn(an, argsArray, false, -1, -1, i, false);
                } else {
                    Variable rhsVal = createTemporaryVariable();
                    addInstr(new ReqdArgMultipleAsgnInstr(rhsVal, values, i));
                    assigns.add(new Tuple<>(an, rhsVal));
                }
                i++;
            }
        }

        // Build an assignment for a splat, if any, with the rest of the operands!
        Node restNode = multipleAsgnNode.getRest();
        int postArgsCount = multipleAsgnNode.getPostCount();
        if (restNode != null && !(restNode instanceof StarNode)) {
            if (values == null) {
                buildArgsMasgn(restNode, argsArray, false, i, postArgsCount, 0, true); // rest of the argument array!
            } else {
                Variable rhsVal = createTemporaryVariable();
                addInstr(new RestArgMultipleAsgnInstr(rhsVal, values, i, postArgsCount, 0));
                assigns.add(new Tuple<>(restNode, rhsVal)); // rest of the argument array!
            }
        }

        // Build assignments for rest of the operands
        final ListNode masgnPost = multipleAsgnNode.getPost();
        if (masgnPost != null) {
            int j = 0;
            for (Node an: masgnPost.children()) {
                if (values == null) {
                    buildArgsMasgn(an, argsArray, false, i, postArgsCount, j, false);
                } else {
                    Variable rhsVal = createTemporaryVariable();
                    addInstr(new ReqdArgMultipleAsgnInstr(rhsVal, values, i, postArgsCount, j));  // Fetch from the end
                    assigns.add(new Tuple<>(an, rhsVal));
                }
                j++;
            }
        }

        for (Tuple<Node, Variable> assign: assigns) {
            buildAssignment(assign.a, assign.b);
        }
    }

    private void handleBreakAndReturnsInLambdas() {
        Label rEndLabel   = getNewLabel();
        Label rescueLabel = Label.getGlobalEnsureBlockLabel();

        // Protect the entire body as it exists now with the global ensure block
        addInstrAtBeginning(new ExceptionRegionStartMarkerInstr(rescueLabel));
        addInstr(new ExceptionRegionEndMarkerInstr());

        // Receive exceptions (could be anything, but the handler only processes IRBreakJumps)
        addInstr(new LabelInstr(rescueLabel));
        Variable exc = createTemporaryVariable();
        addInstr(new ReceiveJRubyExceptionInstr(exc));

        // Handle break using runtime helper
        // --> IRRuntimeHelpers.handleBreakAndReturnsInLambdas(context, scope, bj, blockType)
        Variable ret = createTemporaryVariable();
        addInstr(new RuntimeHelperCall(ret, RuntimeHelperCall.Methods.HANDLE_BREAK_AND_RETURNS_IN_LAMBDA, new Operand[]{exc} ));
        addInstr(new ReturnOrRethrowSavedExcInstr(ret));

        // End
        addInstr(new LabelInstr(rEndLabel));
    }

    public void receiveMethodArgs(final ArgsNode argsNode) {
        receiveArgs(argsNode);
    }

    public void receiveBlockArgs(final IterNode node) {
        Node args = node.getVarNode();
        if (args instanceof ArgsNode) { // regular blocks
            ((IRClosure) scope).setArgumentDescriptors(Helpers.argsNodeToArgumentDescriptors(((ArgsNode) args)));
            receiveArgs((ArgsNode)args);
        } else  {
            // for loops -- reuse code in IRBuilder:buildBlockArgsAssignment
            buildBlockArgsAssignment(args, null, 0, false);
        }
    }

    public Operand buildDot(final DotNode dotNode) {
        return addResultInstr(new BuildRangeInstr(createTemporaryVariable(), build(dotNode.getBeginNode()),
                build(dotNode.getEndNode()), dotNode.isExclusive()));
    }

    private Operand dynamicPiece(Node pieceNode) {
        Operand piece = pieceNode instanceof StrNode ? buildStrRaw((StrNode) pieceNode) : build(pieceNode);

        if (piece instanceof StringLiteral) {
            piece = ((StringLiteral)piece).frozenString;
        }

        return piece == null ? manager.getNil() : piece;
    }

    public Operand buildDRegexp(Variable result, DRegexpNode node) {
        Node[] nodePieces = node.children();
        Operand[] pieces = new Operand[nodePieces.length];
        for (int i = 0; i < pieces.length; i++) {
            pieces[i] = dynamicPiece(nodePieces[i]);
        }

        if (result == null) result = createTemporaryVariable();
        addInstr(new BuildDynRegExpInstr(result, pieces, node.getOptions()));
        return result;
    }

    public Operand buildDStr(Variable result, DStrNode node) {
        Node[] nodePieces = node.children();
        Operand[] pieces = new Operand[nodePieces.length];
        for (int i = 0; i < pieces.length; i++) {
            pieces[i] = dynamicPiece(nodePieces[i]);
        }

        if (result == null) result = createTemporaryVariable();
        boolean debuggingFrozenStringLiteral = manager.getInstanceConfig().isDebuggingFrozenStringLiteral();
        addInstr(new BuildCompoundStringInstr(result, pieces, node.getEncoding(), node.isFrozen(), debuggingFrozenStringLiteral, getFileName(), node.getLine()));
        return result;
    }

    public Operand buildDSymbol(Variable result, DSymbolNode node) {
        Node[] nodePieces = node.children();
        Operand[] pieces = new Operand[nodePieces.length];
        for (int i = 0; i < pieces.length; i++) {
            pieces[i] = dynamicPiece(nodePieces[i]);
        }

        if (result == null) result = createTemporaryVariable();
        boolean debuggingFrozenStringLiteral = manager.getInstanceConfig().isDebuggingFrozenStringLiteral();
        addInstr(new BuildCompoundStringInstr(result, pieces, node.getEncoding(), false, debuggingFrozenStringLiteral, getFileName(), node.getLine()));
        return copyAndReturnValue(new DynamicSymbol(result));
    }

    public Operand buildDVar(DVarNode node) {
        return getLocalVariable(node.getName(), node.getDepth());
    }

    public Operand buildDXStr(Variable result, DXStrNode dstrNode) {
        Node[] nodePieces = dstrNode.children();
        Operand[] pieces = new Operand[nodePieces.length];
        for (int i = 0; i < pieces.length; i++) {
            pieces[i] = dynamicPiece(nodePieces[i]);
        }

        if (result == null) result = createTemporaryVariable();
        return addResultInstr(new BacktickInstr(result, pieces));
    }

    /* ****************************************************************
     * Consider the ensure-protected ruby code below:

           begin
             .. protected body ..
           ensure
             .. eb code
           end

       This ruby code is effectively rewritten into the following ruby code

          begin
            .. protected body ..
            .. copy of ensure body code ..
          rescue <any-exception-or-error> => e
            .. ensure body code ..
            raise e
          end

      which in IR looks like this:

          L1:
            Exception region start marker_1 (protected by L10)
            ... IR for protected body ...
            Exception region end marker_1
          L2:
            Exception region start marker_2 (protected by whichever block handles exceptions for ensure body)
            .. copy of IR for ensure block ..
            Exception region end marker_2
            jump L3
          L10:          <----- dummy rescue block
            e = recv_exception
            .. IR for ensure block ..
            throw e
          L3:

     * ****************************************************************/
    public Operand buildEnsureNode(final EnsureNode ensureNode) {
        return buildEnsureInternal(ensureNode.getBodyNode(), ensureNode.getEnsureNode());
    }

    public Operand buildEnsureInternal(Node ensureBodyNode, Node ensurerNode) {
        // Save $!
        final Variable savedGlobalException = createTemporaryVariable();
        addInstr(new GetGlobalVariableInstr(savedGlobalException, symbol("$!")));

        // ------------ Build the body of the ensure block ------------
        //
        // The ensure code is built first so that when the protected body is being built,
        // the ensure code can be cloned at break/next/return sites in the protected body.

        // Push a new ensure block node onto the stack of ensure bodies being built
        // The body's instructions are stashed and emitted later.
        EnsureBlockInfo ebi = new EnsureBlockInfo(scope,
            (ensureBodyNode instanceof RescueNode) ? (RescueNode)ensureBodyNode : null,
            getCurrentLoop(),
            activeRescuers.peek());

        // Record $! save var if we had a non-empty rescue node.
        // $! will be restored from it where required.
        if (ensureBodyNode != null && ensureBodyNode instanceof RescueNode) {
            ebi.savedGlobalException = savedGlobalException;
        }

        ensureBodyBuildStack.push(ebi);
        Operand ensureRetVal = ensurerNode == null ? manager.getNil() : build(ensurerNode);
        ensureBodyBuildStack.pop();

        // ------------ Build the protected region ------------
        activeEnsureBlockStack.push(ebi);

        // Start of protected region
        addInstr(new LabelInstr(ebi.regionStart));
        addInstr(new ExceptionRegionStartMarkerInstr(ebi.dummyRescueBlockLabel));
        activeRescuers.push(ebi.dummyRescueBlockLabel);

        // Generate IR for code being protected
        Variable ensureExprValue = createTemporaryVariable();
        Operand rv = ensureBodyNode instanceof RescueNode ? buildRescueInternal((RescueNode) ensureBodyNode, ebi) : build(ensureBodyNode);

        // End of protected region
        addInstr(new ExceptionRegionEndMarkerInstr());
        activeRescuers.pop();

        // Is this a begin..(rescue..)?ensure..end node that actually computes a value?
        // (vs. returning from protected body)
        boolean isEnsureExpr = ensurerNode != null && rv != U_NIL && !(ensureBodyNode instanceof RescueNode);

        // Clone the ensure body and jump to the end
        if (isEnsureExpr) {
            addInstr(new CopyInstr(ensureExprValue, rv));
            ebi.cloneIntoHostScope(this);
            addInstr(new JumpInstr(ebi.end));
        }

        // Pop the current ensure block info node
        activeEnsureBlockStack.pop();

        // ------------ Emit the ensure body alongwith dummy rescue block ------------
        // Now build the dummy rescue block that
        // catches all exceptions thrown by the body
        Variable exc = createTemporaryVariable();
        addInstr(new LabelInstr(ebi.dummyRescueBlockLabel));
        addInstr(new ReceiveJRubyExceptionInstr(exc));

        // Emit code to conditionally restore $!
        Variable ret = createTemporaryVariable();
        addInstr(new RuntimeHelperCall(ret, RESTORE_EXCEPTION_VAR, new Operand[]{exc, savedGlobalException} ));

        // Now emit the ensure body's stashed instructions
        if (ensurerNode != null) {
            ebi.emitBody(this);
        }

        // 1. Ensure block has no explicit return => the result of the entire ensure expression is the result of the protected body.
        // 2. Ensure block has an explicit return => the result of the protected body is ignored.
        // U_NIL => there was a return from within the ensure block!
        if (ensureRetVal == U_NIL) rv = U_NIL;

        // Return (rethrow exception/end)
        // rethrows the caught exception from the dummy ensure block
        addInstr(new ThrowExceptionInstr(exc));

        // End label for the exception region
        addInstr(new LabelInstr(ebi.end));

        return isEnsureExpr ? ensureExprValue : rv;
    }

    public Operand buildEvStr(EvStrNode node) {
        return new AsString(build(node.getBody()));
    }

    public Operand buildFalse() {
        return manager.getFalse();
    }

    public Operand buildFCall(Variable result, FCallNode fcallNode) {
        Node      callArgsNode = fcallNode.getArgsNode();

        if (result == null) result = createTemporaryVariable();

        HashNode keywordArgs = getPossibleKeywordArgument(fcallNode.getArgsNode());

        CallInstr callInstr;
        Operand block;
        if (keywordArgs != null) {
            Operand[] args = buildCallArgsExcept(fcallNode.getArgsNode(), keywordArgs);
            List<KeyValuePair<Operand, Operand>> kwargs = buildKeywordArguments(keywordArgs);
            block = setupCallClosure(fcallNode.getIterNode());
            callInstr = CallInstr.createWithKwargs(scope, CallType.FUNCTIONAL, result, fcallNode.getName(), buildSelf(), args, block, kwargs);
        } else {
            Operand[] args         = setupCallArgs(callArgsNode);
            block        = setupCallClosure(fcallNode.getIterNode());
            determineIfMaybeUsingMethod(fcallNode.getName(), args);

            // We will stuff away the iters AST source into the closure in the hope we can convert
            // this closure to a method.
            if (CommonByteLists.DEFINE_METHOD_METHOD.equals(fcallNode.getName().getBytes()) && block instanceof WrappedIRClosure) {
                IRClosure closure = ((WrappedIRClosure) block).getClosure();

                // To convert to a method we need its variable scoping to appear like a normal method.
                if (!closure.getFlags().contains(IRFlags.ACCESS_PARENTS_LOCAL_VARIABLES) &&
                        fcallNode.getIterNode() instanceof IterNode) {
                    closure.setSource((IterNode) fcallNode.getIterNode());
                }
            }

            callInstr = CallInstr.create(scope, CallType.FUNCTIONAL, result, fcallNode.getName(), buildSelf(), args, block);
        }

        determineIfWeNeedLineNumber(fcallNode); // buildOperand for fcall was papered over by args operand building so we check once more.
        receiveBreakException(block, callInstr);

        return result;
    }

    private Operand setupCallClosure(Node node) {
        if (node == null) return null;

        switch (node.getNodeType()) {
            case ITERNODE:
                return build(node);
            case BLOCKPASSNODE:
                Node bodyNode = ((BlockPassNode)node).getBodyNode();
                return bodyNode instanceof SymbolNode ?
                        new SymbolProc(((SymbolNode)bodyNode).getName()) : build(bodyNode);
            default:
                throw new NotCompilableException("ERROR: Encountered a method with a non-block, non-blockpass iter node at: " + node);
        }
    }

    // FIXME: This needs to be called on super/zsuper too
    private void determineIfMaybeUsingMethod(RubySymbol methodName, Operand[] args) {
        IRScope outerScope = scope.getNearestTopLocalVariableScope();

        // 'using single_mod_arg' possible nearly everywhere but method scopes.
        if (CommonByteLists.USING_METHOD.equals(methodName.getBytes()) && !(outerScope instanceof IRMethod) && args.length == 1) {
            scope.setIsMaybeUsingRefinements();
        }
    }

    public Operand buildFixnum(FixnumNode node) {
        return new Fixnum(node.getValue());
    }

    public Operand buildFlip(FlipNode flipNode) {
        /* ----------------------------------------------------------------------
         * Consider a simple 2-state (s1, s2) FSM with the following transitions:
         *
         *     new_state(s1, F) = s1
         *     new_state(s1, T) = s2
         *     new_state(s2, F) = s2
         *     new_state(s2, T) = s1
         *
         * Here is the pseudo-code for evaluating the flip-node.
         * Let 'v' holds the value of the current state.
         *
         *    1. if (v == 's1') f1 = eval_condition(s1-condition); v = new_state(v, f1); ret = f1
         *    2. if (v == 's2') f2 = eval_condition(s2-condition); v = new_state(v, f2); ret = true
         *    3. return ret
         *
         * For exclusive flip conditions, line 2 changes to:
         *    2. if (!f1 && (v == 's2')) f2 = eval_condition(s2-condition); v = new_state(v, f2)
         *
         * In IR code below, we are representing the two states as 1 and 2.  Any
         * two values are good enough (even true and false), but 1 and 2 is simple
         * enough and also makes the IR output readable
         * ---------------------------------------------------------------------- */

        Fixnum s1 = new Fixnum((long)1);
        Fixnum s2 = new Fixnum((long)2);

        // Create a variable to hold the flip state
        IRBuilder nearestNonClosureBuilder = getNearestFlipVariableScopeBuilder();

        // Flip is completely broken atm and it was semi-broken in its last incarnation.
        // Method and closures (or evals) are not built at the same time and if -X-C or JIT or AOT
        // and jit.threshold=0 then the non-closure where we want to store the hidden flip variable
        // is unable to get more instrs added to it (not quite true for -X-C but definitely true
        // for JIT/AOT.  Also it means needing to grow the size of any heap scope for variables.
        if (nearestNonClosureBuilder == null) {
            Variable excType = createTemporaryVariable();
            addInstr(new InheritanceSearchConstInstr(excType, new ObjectClass(),
                    manager.runtime.newSymbol(CommonByteLists.NOT_IMPLEMENTED_ERROR)));
            Variable exc = addResultInstr(CallInstr.create(scope, createTemporaryVariable(), manager.runtime.newSymbol(CommonByteLists.NEW),
                    excType, new Operand[] {new FrozenString("Flip support currently broken")}, null));
            addInstr(new ThrowExceptionInstr(exc));
            return buildNil();
        }
        Variable flipState = nearestNonClosureBuilder.scope.getNewFlipStateVariable();
        nearestNonClosureBuilder.initFlipStateVariable(flipState, s1);
        if (scope instanceof IRClosure) {
            // Clone the flip variable to be usable at the proper-depth.
            int n = 0;
            IRScope x = scope;
            while (!x.isFlipScope()) {
                n++;
                x = x.getLexicalParent();
            }
            if (n > 0) flipState = ((LocalVariable)flipState).cloneForDepth(n);
        }

        // Variables and labels needed for the code
        Variable returnVal = createTemporaryVariable();
        Label    s2Label   = getNewLabel();
        Label    doneLabel = getNewLabel();

        // Init
        addInstr(new CopyInstr(returnVal, manager.getFalse()));

        // Are we in state 1?
        addInstr(BNEInstr.create(s2Label, flipState, s1));

        // ----- Code for when we are in state 1 -----
        Operand s1Val = build(flipNode.getBeginNode());
        addInstr(BNEInstr.create(s2Label, s1Val, manager.getTrue()));

        // s1 condition is true => set returnVal to true & move to state 2
        addInstr(new CopyInstr(returnVal, manager.getTrue()));
        addInstr(new CopyInstr(flipState, s2));

        // Check for state 2
        addInstr(new LabelInstr(s2Label));

        // For exclusive ranges/flips, we dont evaluate s2's condition if s1's condition was satisfied
        if (flipNode.isExclusive()) addInstr(createBranch(returnVal, manager.getTrue(), doneLabel));

        // Are we in state 2?
        addInstr(BNEInstr.create(doneLabel, flipState, s2));

        // ----- Code for when we are in state 2 -----
        Operand s2Val = build(flipNode.getEndNode());
        addInstr(new CopyInstr(returnVal, manager.getTrue()));
        addInstr(BNEInstr.create(doneLabel, s2Val, manager.getTrue()));

        // s2 condition is true => move to state 1
        addInstr(new CopyInstr(flipState, s1));

        // Done testing for s1's and s2's conditions.
        // returnVal will have the result of the flip condition
        addInstr(new LabelInstr(doneLabel));

        return returnVal;
    }

    public Operand buildFloat(FloatNode node) {
        // Since flaot literals are effectively interned objects, no need to copyAndReturnValue(...)
        // SSS FIXME: Or is this a premature optimization?
        return new Float(node.getValue());
    }

    public Operand buildFor(ForNode forNode) {
        Variable result = createTemporaryVariable();
        Operand  receiver = build(forNode.getIterNode());
        Operand  forBlock = buildForIter(forNode);
        CallInstr callInstr = new CallInstr(CallType.NORMAL, result, manager.runtime.newSymbol(CommonByteLists.EACH), receiver, NO_ARGS,
                forBlock, scope.maybeUsingRefinements());
        receiveBreakException(forBlock, callInstr);

        return result;
    }

    private InterpreterContext buildForIterInner(ForNode forNode) {
        prepareImplicitState();                                    // recv_self, add frame block, etc)

        Node varNode = forNode.getVarNode();
        if (varNode != null && varNode.getNodeType() != null) receiveBlockArgs(forNode);

        addCurrentScopeAndModule();                                // %current_scope/%current_module
        addInstr(new LabelInstr(((IRClosure) scope).startLabel));  // Start label -- used by redo!

        // Build closure body and return the result of the closure
        Operand closureRetVal = forNode.getBodyNode() == null ? manager.getNil() : build(forNode.getBodyNode());
        if (closureRetVal != U_NIL) { // can be null if the node is an if node with returns in both branches.
            addInstr(new ReturnInstr(closureRetVal));
        }

        return scope.allocateInterpreterContext(instructions);
    }

    public Operand buildForIter(final ForNode forNode) {
        // Create a new closure context
        IRClosure closure = new IRFor(manager, scope, forNode.getLine(), forNode.getScope(), Signature.from(forNode));

        // Create a new nested builder to ensure this gets its own IR builder state like the ensure block stack
        newIRBuilder(manager, closure).buildForIterInner(forNode);

        return new WrappedIRClosure(buildSelf(), closure);
    }

    public Operand buildGlobalAsgn(GlobalAsgnNode globalAsgnNode) {
        Operand value = build(globalAsgnNode.getValueNode());
        addInstr(new PutGlobalVarInstr(globalAsgnNode.getName(), value));
        return value;
    }

    public Operand buildGlobalVar(Variable result, GlobalVarNode node) {
        if (result == null) result = createTemporaryVariable();

        return addResultInstr(new GetGlobalVariableInstr(result, node.getName()));
    }

    public Operand buildHash(HashNode hashNode) {
        List<KeyValuePair<Operand, Operand>> args = new ArrayList<>();
        boolean hasAssignments = hashNode.containsVariableAssignment();
        Variable hash = null;

        for (KeyValuePair<Node, Node> pair: hashNode.getPairs()) {
            Node key = pair.getKey();
            Operand keyOperand;

            if (key == null) {                          // Splat kwarg [e.g. {**splat1, a: 1, **splat2)]
                if (hash == null) {                     // No hash yet. Define so order is preserved.
                    hash = copyAndReturnValue(new Hash(args));
                    args = new ArrayList<>();           // Used args but we may find more after the splat so we reset
                } else if (!args.isEmpty()) {
                    addInstr(new RuntimeHelperCall(hash, MERGE_KWARGS, new Operand[] { hash, new Hash(args) }));
                    args = new ArrayList<>();
                }
                Operand splat = buildWithOrder(pair.getValue(), hasAssignments);
                addInstr(new RuntimeHelperCall(hash, MERGE_KWARGS, new Operand[] { hash, splat}));
                continue;
            } else {
                keyOperand = buildWithOrder(key, hasAssignments);
            }

            args.add(new KeyValuePair<>(keyOperand, buildWithOrder(pair.getValue(), hasAssignments)));
        }

        if (hash == null) {           // non-**arg ordinary hash
            hash = copyAndReturnValue(new Hash(args));
        } else if (!args.isEmpty()) { // ordinary hash values encountered after a **arg
            addInstr(new RuntimeHelperCall(hash, MERGE_KWARGS, new Operand[] { hash, new Hash(args) }));
        }

        return hash;
    }

    // Translate "r = if (cond); .. thenbody ..; else; .. elsebody ..; end" to
    //
    //     v = -- build(cond) --
    //     BEQ(v, FALSE, L1)
    //     r = -- build(thenbody) --
    //     jump L2
    // L1:
    //     r = -- build(elsebody) --
    // L2:
    //     --- r is the result of the if expression --
    //
    public Operand buildIf(Variable result, final IfNode ifNode) {
        Node actualCondition = ifNode.getCondition();

        Label    falseLabel = getNewLabel();
        Label    doneLabel  = getNewLabel();
        Operand  thenResult;
        addInstr(createBranch(build(actualCondition), manager.getFalse(), falseLabel));

        boolean thenNull = false;
        boolean elseNull = false;
        boolean thenUnil = false;
        boolean elseUnil = false;

        // Build the then part of the if-statement
        if (ifNode.getThenBody() != null) {
            thenResult = build(result, ifNode.getThenBody());
            if (thenResult != U_NIL) { // thenResult can be U_NIL if then-body ended with a return!
                // SSS FIXME: Can look at the last instr and short-circuit this jump if it is a break rather
                // than wait for dead code elimination to do it
                result = getValueInTemporaryVariable(thenResult);
                addInstr(new JumpInstr(doneLabel));
            } else {
                if (result == null) result = createTemporaryVariable();
                thenUnil = true;
            }
        } else {
            thenNull = true;
            if (result == null) result = createTemporaryVariable();
            addInstr(new CopyInstr(result, manager.getNil()));
            addInstr(new JumpInstr(doneLabel));
        }

        // Build the else part of the if-statement
        addInstr(new LabelInstr(falseLabel));
        if (ifNode.getElseBody() != null) {
            Operand elseResult = build(ifNode.getElseBody());
            // elseResult can be U_NIL if then-body ended with a return!
            if (elseResult != U_NIL) {
                addInstr(new CopyInstr(result, elseResult));
            } else {
                elseUnil = true;
            }
        } else {
            elseNull = true;
            addInstr(new CopyInstr(result, manager.getNil()));
        }

        if (thenNull && elseNull) {
            addInstr(new LabelInstr(doneLabel));
            return manager.getNil();
        } else if (thenUnil && elseUnil) {
            return U_NIL;
        } else {
            addInstr(new LabelInstr(doneLabel));
            return result;
        }
    }

    public Operand buildInstAsgn(final InstAsgnNode instAsgnNode) {
        Operand val = build(instAsgnNode.getValueNode());
        // NOTE: if 's' happens to the a class, this is effectively an assignment of a class instance variable
        addInstr(new PutFieldInstr(buildSelf(), instAsgnNode.getName(), val));
        return val;
    }

    public Operand buildInstVar(InstVarNode node) {
        return addResultInstr(new GetFieldInstr(createTemporaryVariable(), buildSelf(), node.getName()));
    }

    private InterpreterContext buildIterInner(IterNode iterNode) {
        prepareImplicitState();                                    // recv_self, add frame block, etc)
        addCurrentScopeAndModule();                                // %current_scope/%current_module

        if (iterNode.getVarNode().getNodeType() != null) receiveBlockArgs(iterNode);

        addInstr(new LabelInstr(((IRClosure) scope).startLabel));  // start label -- used by redo!

        // Build closure body and return the result of the closure
        Operand closureRetVal = iterNode.getBodyNode() == null ? manager.getNil() : build(iterNode.getBodyNode());
        if (closureRetVal != U_NIL) { // can be U_NIL if the node is an if node with returns in both branches.
            addInstr(new ReturnInstr(closureRetVal));
        }

        // Always add break/return handling even though this
        // is only required for lambdas, but we don't know at this time,
        // if this is a lambda or not.
        //
        // SSS FIXME: At a later time, see if we can optimize this and
        // do this on demand.
        handleBreakAndReturnsInLambdas();

        return scope.allocateInterpreterContext(instructions);
    }
    public Operand buildIter(final IterNode iterNode) {
        IRClosure closure = new IRClosure(manager, scope, iterNode.getLine(), iterNode.getScope(), Signature.from(iterNode), needsCodeCoverage);

        // Create a new nested builder to ensure this gets its own IR builder state like the ensure block stack
        newIRBuilder(manager, closure).buildIterInner(iterNode);

        return new WrappedIRClosure(buildSelf(), closure);
    }

    public Operand buildLiteral(LiteralNode literalNode) {
        return new StringLiteral(literalNode.getSymbolName());
    }

    public Operand buildLocalAsgn(LocalAsgnNode localAsgnNode) {
        Variable variable  = getLocalVariable(localAsgnNode.getName(), localAsgnNode.getDepth());
        Operand value = build(variable, localAsgnNode.getValueNode());

        // no use copying a variable to itself
        if (variable == value) return value;

        addInstr(new CopyInstr(variable, value));

        return value;

        // IMPORTANT: The return value of this method is value, not var!
        //
        // Consider this Ruby code: foo((a = 1), (a = 2))
        //
        // If we return 'value' this will get translated to:
        //    a = 1
        //    a = 2
        //    call("foo", [1,2]) <---- CORRECT
        //
        // If we return 'var' this will get translated to:
        //    a = 1
        //    a = 2
        //    call("foo", [a,a]) <---- BUGGY
        //
        // This technique only works if 'value' is an immutable value (ex: fixnum) or a variable
        // So, for Ruby code like this:
        //     def foo(x); x << 5; end;
        //     foo(a=[1,2]);
        //     p a
        // we are guaranteed that the value passed into foo and 'a' point to the same object
        // because of the use of copyAndReturnValue method for literal objects.
    }

    public Operand buildLocalVar(LocalVarNode node) {
        return getLocalVariable(node.getName(), node.getDepth());
    }

    public Operand buildMatch(Variable result, MatchNode matchNode) {
        Operand regexp = build(matchNode.getRegexpNode());

        Variable tempLastLine = createTemporaryVariable();
        addResultInstr(new GetGlobalVariableInstr(tempLastLine, symbol("$_")));

        if (result == null) result = createTemporaryVariable();
        return addResultInstr(new MatchInstr(scope, result, regexp, tempLastLine));
    }

    public Operand buildMatch2(Variable result, Match2Node matchNode) {
        Operand receiver = build(matchNode.getReceiverNode());
        Operand value    = build(matchNode.getValueNode());

        if (result == null) result = createTemporaryVariable();

        addInstr(new MatchInstr(scope, result, receiver, value));

        if (matchNode instanceof Match2CaptureNode) {
            Match2CaptureNode m2c = (Match2CaptureNode)matchNode;
            for (int slot:  m2c.getScopeOffsets()) {
                // Static scope scope offsets store both depth and offset
                int depth = slot >> 16;
                int offset = slot & 0xffff;

                // For now, we'll continue to implicitly reference "$~"
                RubySymbol var = manager.runtime.newSymbol(getVarNameFromScopeTree(scope, depth, offset));
                addInstr(new SetCapturedVarInstr(getLocalVariable(var, depth), result, var));
            }
        }
        return result;
    }

    private String getVarNameFromScopeTree(IRScope scope, int depth, int offset) {
        if (depth == 0) {
            return scope.getStaticScope().getVariables()[offset];
        }
        return getVarNameFromScopeTree(scope.getLexicalParent(), depth - 1, offset);
    }

    public Operand buildMatch3(Variable result, Match3Node matchNode) {
        Operand receiver = build(matchNode.getReceiverNode());
        Operand value = build(matchNode.getValueNode());

        if (result == null) result = createTemporaryVariable();

        return addResultInstr(new MatchInstr(scope, result, receiver, value));
    }

    private Operand getContainerFromCPath(Colon3Node cpath) {
        Operand container;

        if (cpath instanceof Colon2Node) {
            Node leftNode = ((Colon2Node) cpath).getLeftNode();

            if (leftNode != null) { // Foo::Bar
                container = build(leftNode);
            } else { // Only name with no left-side Bar <- Note no :: on left
                container = findContainerModule();
            }
        } else { //::Bar
            container = new ObjectClass();
        }

        return container;
    }

    public Operand buildModule(ModuleNode moduleNode) {
        Colon3Node cpath = moduleNode.getCPath();
        RubySymbol moduleName = cpath.getName();
        Operand container = getContainerFromCPath(cpath);
        IRModuleBody body = new IRModuleBody(manager, scope, moduleName, moduleNode.getLine(), moduleNode.getScope());
        Variable moduleVar = addResultInstr(new DefineModuleInstr(createTemporaryVariable(), body, container));

        Variable processBodyResult = addResultInstr(new ProcessModuleBodyInstr(createTemporaryVariable(), moduleVar, NullBlock.INSTANCE));
        newIRBuilder(manager, body).buildModuleOrClassBody(moduleNode.getBodyNode(), moduleNode.getLine(), moduleNode.getEndLine());
        return processBodyResult;
    }

    public Operand buildNext(final NextNode nextNode) {
        IRLoop currLoop = getCurrentLoop();

        Operand rv = build(nextNode.getValueNode());

        // If we have ensure blocks, have to run those first!
        if (!activeEnsureBlockStack.empty()) emitEnsureBlocks(currLoop);

        if (currLoop != null) {
            // If a regular loop, the next is simply a jump to the end of the iteration
            addInstr(new JumpInstr(currLoop.iterEndLabel));
        } else {
            addInstr(new ThreadPollInstr(true));
            // If a closure, the next is simply a return from the closure!
            if (scope instanceof IRClosure) {
                addInstr(new ReturnInstr(rv));
            } else {
                addInstr(new ThrowExceptionInstr(IRException.NEXT_LocalJumpError));
            }
        }

        // Once the "next instruction" (closure-return) executes, control exits this scope
        return U_NIL;
    }

    public Operand buildNthRef(NthRefNode nthRefNode) {
        return copyAndReturnValue(new NthRef(scope, nthRefNode.getMatchNumber()));
    }

    public Operand buildNil() {
        return manager.getNil();
    }

    // FIXME: The logic for lazy and non-lazy building is pretty icky...clean up
    public Operand buildOpAsgn(OpAsgnNode opAsgnNode) {
        Label l;
        Variable readerValue = createTemporaryVariable();
        Variable writerValue = createTemporaryVariable();
        Node receiver = opAsgnNode.getReceiverNode();
        CallType callType = receiver instanceof SelfNode ? CallType.FUNCTIONAL : CallType.NORMAL;

        // get attr
        Operand  v1 = build(opAsgnNode.getReceiverNode());

        Label lazyLabel = null;
        Label endLabel = null;
        Variable result = createTemporaryVariable();
        if (opAsgnNode.isLazy()) {
            lazyLabel = getNewLabel();
            endLabel = getNewLabel();
            addInstr(new BNilInstr(lazyLabel, v1));
        }

        addInstr(CallInstr.create(scope, callType, readerValue, opAsgnNode.getVariableSymbolName(), v1, NO_ARGS, null));

        // Ex: e.val ||= n
        //     e.val &&= n
        boolean isOrOr = opAsgnNode.isOr();
        if (isOrOr || opAsgnNode.isAnd()) {
            l = getNewLabel();
            addInstr(createBranch(readerValue, isOrOr ? manager.getTrue() : manager.getFalse(), l));

            // compute value and set it
            Operand  v2 = build(opAsgnNode.getValueNode());
            addInstr(CallInstr.create(scope, callType, writerValue, opAsgnNode.getVariableSymbolNameAsgn(), v1, new Operand[] {v2}, null));
            // It is readerValue = v2.
            // readerValue = writerValue is incorrect because the assignment method
            // might return something else other than the value being set!
            addInstr(new CopyInstr(readerValue, v2));
            addInstr(new LabelInstr(l));

            if (!opAsgnNode.isLazy()) return readerValue;

            addInstr(new CopyInstr(result, readerValue));
        } else {  // Ex: e.val = e.val.f(n)
            // call operator
            Operand  v2 = build(opAsgnNode.getValueNode());
            Variable setValue = createTemporaryVariable();
            addInstr(CallInstr.create(scope, setValue, opAsgnNode.getOperatorSymbolName(), readerValue, new Operand[]{v2}, null));

            // set attr
            addInstr(CallInstr.create(scope, callType, writerValue, opAsgnNode.getVariableSymbolNameAsgn(), v1, new Operand[] {setValue}, null));
            // Returning writerValue is incorrect because the assignment method
            // might return something else other than the value being set!
            if (!opAsgnNode.isLazy()) return setValue;

            addInstr(new CopyInstr(result, setValue));
        }

        addInstr(new JumpInstr(endLabel));
        addInstr(new LabelInstr(lazyLabel));
        addInstr(new CopyInstr(result, manager.getNil()));
        addInstr(new LabelInstr(endLabel));

        return result;
    }

    private Operand buildColon2ForConstAsgnDeclNode(Node lhs, Variable valueResult, boolean constMissing) {
        Variable leftModule = createTemporaryVariable();
        RubySymbol name;

        if (lhs instanceof Colon2Node) {
            Colon2Node colon2Node = (Colon2Node) lhs;
            name = colon2Node.getName();
            Operand leftValue = build(colon2Node.getLeftNode());
            copy(leftModule, leftValue);
        } else { // colon3
            copy(leftModule, new ObjectClass());
            name = ((Colon3Node) lhs).getName();
        }

        addInstr(new SearchModuleForConstInstr(valueResult, leftModule, name, false, constMissing));

        return leftModule;
    }

    public Operand buildOpAsgnConstDeclNode(OpAsgnConstDeclNode node) {
        if (node.isOr()) {
            Variable result = createTemporaryVariable();
            Label done = getNewLabel();
            Operand module = buildColon2ForConstAsgnDeclNode(node.getFirstNode(), result, false);
            addInstr(BNEInstr.create(done, result, UndefinedValue.UNDEFINED));
            Operand rhsValue = build(node.getSecondNode());
            copy(result, rhsValue);
            addInstr(new PutConstInstr(module, ((Colon3Node) node.getFirstNode()).getName(), rhsValue));
            addInstr(new LabelInstr(done));
            return result;
        } else if (node.isAnd()) {
            Variable result = createTemporaryVariable();
            Label done = getNewLabel();
            Operand module = buildColon2ForConstAsgnDeclNode(node.getFirstNode(), result, true);
            addInstr(new BFalseInstr(done, result));
            Operand rhsValue = build(node.getSecondNode());
            copy(result, rhsValue);
            addInstr(new PutConstInstr(module, ((Colon3Node) node.getFirstNode()).getName(), rhsValue));
            addInstr(new LabelInstr(done));
            return result;
        }

        Variable result = createTemporaryVariable();
        Operand lhs = build(node.getFirstNode());
        Operand rhs = build(node.getSecondNode());
        addInstr(CallInstr.create(scope, result, node.getSymbolOperator(), lhs, new Operand[] { rhs }, null));
        return addResultInstr(new CopyInstr(createTemporaryVariable(), putConstantAssignment(node, result)));
    }

    // Translate "x &&= y" --> "x = y if is_true(x)" -->
    //
    //    x = -- build(x) should return a variable! --
    //    f = is_true(x)
    //    beq(f, false, L)
    //    x = -- build(y) --
    // L:
    //
    public Operand buildOpAsgnAnd(OpAsgnAndNode andNode) {
        Label    l  = getNewLabel();
        Operand  v1 = build(andNode.getFirstNode());
        Variable result = getValueInTemporaryVariable(v1);
        addInstr(createBranch(v1, manager.getFalse(), l));
        Operand v2 = build(andNode.getSecondNode());  // This does the assignment!
        addInstr(new CopyInstr(result, v2));
        addInstr(new LabelInstr(l));
        return result;
    }

    // "x ||= y"
    // --> "x = (is_defined(x) && is_true(x) ? x : y)"
    // --> v = -- build(x) should return a variable! --
    //     f = is_true(v)
    //     beq(f, true, L)
    //     -- build(x = y) --
    //   L:
    //
    public Operand buildOpAsgnOr(final OpAsgnOrNode orNode) {
        Label    l1 = getNewLabel();
        Label    l2 = null;
        Variable flag = createTemporaryVariable();
        Operand  v1;
        boolean  needsDefnCheck = orNode.getFirstNode().needsDefinitionCheck();
        if (needsDefnCheck) {
            l2 = getNewLabel();
            v1 = buildGetDefinition(orNode.getFirstNode());
            addInstr(new CopyInstr(flag, v1));
            addInstr(createBranch(flag, manager.getNil(), l2)); // if v1 is undefined, go to v2's computation
        }
        v1 = build(orNode.getFirstNode()); // build of 'x'
        addInstr(new CopyInstr(flag, v1));
        Variable result = getValueInTemporaryVariable(v1);
        if (needsDefnCheck) {
            addInstr(new LabelInstr(l2));
        }
        addInstr(createBranch(flag, manager.getTrue(), l1));  // if v1 is defined and true, we are done!
        Operand v2 = build(orNode.getSecondNode()); // This is an AST node that sets x = y, so nothing special to do here.
        addInstr(new CopyInstr(result, v2));
        addInstr(new LabelInstr(l1));

        // Return value of x ||= y is always 'x'
        return result;
    }

    public Operand buildOpElementAsgn(OpElementAsgnNode node) {
        // Translate "a[x] ||= n" --> "a[x] = n if !is_true(a[x])"
        if (node.isOr()) return buildOpElementAsgnWith(node, manager.getTrue());

        // Translate "a[x] &&= n" --> "a[x] = n if is_true(a[x])"
        if (node.isAnd()) return buildOpElementAsgnWith(node, manager.getFalse());

        // a[i] *= n, etc.  anything that is not "a[i] &&= .. or a[i] ||= .."
        return buildOpElementAsgnWithMethod(node);
    }

    private Operand buildOpElementAsgnWith(OpElementAsgnNode opElementAsgnNode, Boolean truthy) {
        Node receiver = opElementAsgnNode.getReceiverNode();
        CallType callType = receiver instanceof SelfNode ? CallType.FUNCTIONAL : CallType.NORMAL;
        Operand array = buildWithOrder(receiver, opElementAsgnNode.containsVariableAssignment());
        Label endLabel = getNewLabel();
        Variable elt = createTemporaryVariable();
        Operand[] argList = setupCallArgs(opElementAsgnNode.getArgsNode());
        addInstr(CallInstr.create(scope, callType, elt, symbol(ArrayDerefInstr.AREF), array, argList, null));
        addInstr(createBranch(elt, truthy, endLabel));
        Operand value = build(opElementAsgnNode.getValueNode());

        argList = addArg(argList, value);
        addInstr(CallInstr.create(scope, callType, elt, symbol(ArrayDerefInstr.ASET), array, argList, null));
        addInstr(new CopyInstr(elt, value));

        addInstr(new LabelInstr(endLabel));
        return elt;
    }

    // a[i] *= n, etc.  anything that is not "a[i] &&= .. or a[i] ||= .."
    public Operand buildOpElementAsgnWithMethod(OpElementAsgnNode opElementAsgnNode) {
        Node receiver = opElementAsgnNode.getReceiverNode();
        CallType callType = receiver instanceof SelfNode ? CallType.FUNCTIONAL : CallType.NORMAL;
        Operand array = buildWithOrder(receiver, opElementAsgnNode.containsVariableAssignment());
        Operand[] argList = setupCallArgs(opElementAsgnNode.getArgsNode());
        Variable elt = createTemporaryVariable();
        addInstr(CallInstr.create(scope, callType, elt, symbol(ArrayDerefInstr.AREF), array, argList, null)); // elt = a[args]
        Operand value = build(opElementAsgnNode.getValueNode());                                       // Load 'value'
        RubySymbol operation = opElementAsgnNode.getOperatorSymbolName();
        addInstr(CallInstr.create(scope, callType, elt, operation, elt, new Operand[] { value }, null)); // elt = elt.OPERATION(value)
        // SSS: do not load the call result into 'elt' to eliminate the RAW dependency on the call
        // We already know what the result is going be .. we are just storing it back into the array
        Variable tmp = createTemporaryVariable();
        argList = addArg(argList, elt);
        addInstr(CallInstr.create(scope, callType, tmp, symbol(ArrayDerefInstr.ASET), array, argList, null));   // a[args] = elt
        return elt;
    }

    // Translate ret = (a || b) to ret = (a ? true : b) as follows
    //
    //    v1 = -- build(a) --
    //       OPT: ret can be set to v1, but effectively v1 is true if we take the branch to L.
    //            while this info can be inferred by using attributes, why bother if we can do this?
    //    ret = v1
    //    beq(v1, true, L)
    //    v2 = -- build(b) --
    //    ret = v2
    // L:
    //
    public Operand buildOr(final OrNode orNode) {
        // lazy evaluation opt.  Don't bother building rhs of expr is lhs is unconditionally true.
        if (orNode.getFirstNode().getNodeType().alwaysTrue()) return build(orNode.getFirstNode());

        // lazy evaluation opt. Eliminate conditional logic if we know lhs is always false.
        if (orNode.getFirstNode().getNodeType().alwaysFalse()) {
            build(orNode.getFirstNode());          // needs to be executed for potential side-effects
            return build(orNode.getSecondNode());  // but we return rhs for result.
        }

        Label endOfExprLabel = getNewLabel();
        Operand left = build(orNode.getFirstNode());
        Variable result = getValueInTemporaryVariable(left);
        addInstr(createBranch(left, manager.getTrue(), endOfExprLabel));
        Operand right  = build(orNode.getSecondNode());
        addInstr(new CopyInstr(result, right));
        addInstr(new LabelInstr(endOfExprLabel));

        return result;
    }

    private InterpreterContext buildPrePostExeInner(Node body) {
        // Set up %current_scope and %current_module
        addInstr(new CopyInstr(scope.getCurrentScopeVariable(), CURRENT_SCOPE[0]));
        addInstr(new CopyInstr(scope.getCurrentModuleVariable(), SCOPE_MODULE[0]));
        build(body);

        // END does not have either explicit or implicit return, so we add one
        addInstr(new ReturnInstr(new Nil()));

        return scope.allocateInterpreterContext(instructions);
    }

    public Operand buildPostExe(PostExeNode postExeNode) {
        IRScope topLevel = scope.getRootLexicalScope();
        IRScope nearestLVarScope = scope.getNearestTopLocalVariableScope();

        IRClosure endClosure = new IRClosure(manager, scope, postExeNode.getLine(), nearestLVarScope.getStaticScope(),
                Signature.from(postExeNode), CommonByteLists._END_, true);
        // Create a new nested builder to ensure this gets its own IR builder state like the ensure block stack
        newIRBuilder(manager, endClosure).buildPrePostExeInner(postExeNode.getBodyNode());

        // Add an instruction in 's' to record the end block in the 'topLevel' scope.
        // SSS FIXME: IR support for end-blocks that access vars in non-toplevel-scopes
        // might be broken currently. We could either fix it or consider dropping support
        // for END blocks altogether or only support them in the toplevel. Not worth the pain.
        addInstr(new RecordEndBlockInstr(topLevel, new WrappedIRClosure(buildSelf(), endClosure)));
        return manager.getNil();
    }

    public Operand buildPreExe(PreExeNode preExeNode) {
        IRScope topLevel = scope.getRootLexicalScope();
        IRClosure beginClosure = new IRFor(manager, scope, preExeNode.getLine(), topLevel.getStaticScope(),
                Signature.from(preExeNode), IRFor._BEGIN_);
        // Create a new nested builder to ensure this gets its own IR builder state like the ensure block stack
        newIRBuilder(manager, beginClosure).buildPrePostExeInner(preExeNode.getBodyNode());

        topLevel.recordBeginBlock(beginClosure);  // Record the begin block at IR build time
        return manager.getNil();
    }

    public Operand buildRational(RationalNode rationalNode) {

        return new Rational((ImmutableLiteral) build(rationalNode.getNumerator()),
                (ImmutableLiteral) build(rationalNode.getDenominator()));
    }

    public Operand buildRedo() {
        // If we have ensure blocks, have to run those first!
        if (!activeEnsureBlockStack.empty()) {
            emitEnsureBlocks(getCurrentLoop());
        }

        // If in a loop, a redo is a jump to the beginning of the loop.
        // If not, for closures, a redo is a jump to the beginning of the closure.
        // If not in a loop or a closure, it is a local jump error
        IRLoop currLoop = getCurrentLoop();
        if (currLoop != null) {
             addInstr(new JumpInstr(currLoop.iterStartLabel));
        } else {
            if (scope instanceof IRClosure) {
                addInstr(new ThreadPollInstr(true));
                addInstr(new JumpInstr(((IRClosure) scope).startLabel));
            } else {
                addInstr(new ThrowExceptionInstr(IRException.REDO_LocalJumpError));
            }
        }
        return manager.getNil();
    }

    public Operand buildRegexp(RegexpNode reNode) {
        // SSS FIXME: Rather than throw syntax error at runtime, we should detect
        // regexp syntax errors at build time and add an exception-throwing instruction instead
        return copyAndReturnValue(new Regexp(reNode.getValue(), reNode.getOptions()));
    }

    public Operand buildRescue(RescueNode node) {
        return buildEnsureInternal(node, null);
    }

    private boolean canBacktraceBeRemoved(RescueNode rescueNode) {
        if (RubyInstanceConfig.FULL_TRACE_ENABLED || !(rescueNode instanceof RescueModNode) &&
                rescueNode.getElseNode() != null) return false;

        RescueBodyNode rescueClause = rescueNode.getRescueNode();

        if (rescueClause.getOptRescueNode() != null) return false;  // We will not handle multiple rescues
        if (rescueClause.getExceptionNodes() != null) return false; // We cannot know if these are builtin or not statically.

        Node body = rescueClause.getBodyNode();

        // This optimization omits backtrace info for the exception getting rescued so we cannot
        // optimize the exception variable.
        if (body instanceof GlobalVarNode && ((GlobalVarNode) body).getName().idString().equals("$!")) return false;

        // FIXME: This MIGHT be able to expand to more complicated expressions like Hash or Array if they
        // contain only SideEffectFree nodes.  Constructing a literal out of these should be safe from
        // effecting or being able to access $!.
        return body instanceof SideEffectFree;
    }

    private Operand buildRescueInternal(RescueNode rescueNode, EnsureBlockInfo ensure) {
        boolean needsBacktrace = !canBacktraceBeRemoved(rescueNode);

        // Labels marking start, else, end of the begin-rescue(-ensure)-end block
        Label rBeginLabel = getNewLabel();
        Label rEndLabel   = ensure.end;
        Label rescueLabel = getNewLabel(); // Label marking start of the first rescue code.
        ensure.needsBacktrace = needsBacktrace;

        addInstr(new LabelInstr(rBeginLabel));

        // Placeholder rescue instruction that tells rest of the compiler passes the boundaries of the rescue block.
        addInstr(new ExceptionRegionStartMarkerInstr(rescueLabel));
        activeRescuers.push(rescueLabel);
        addInstr(manager.needsBacktrace(needsBacktrace));

        // Body
        Operand tmp = manager.getNil();  // default return value if for some strange reason, we neither have the body node or the else node!
        Variable rv = createTemporaryVariable();
        if (rescueNode.getBodyNode() != null) tmp = build(rescueNode.getBodyNode());

        // Push rescue block *after* body has been built.
        // If not, this messes up generation of retry in these scenarios like this:
        //
        //     begin    -- 1
        //       ...
        //     rescue
        //       begin  -- 2
        //         ...
        //         retry
        //       rescue
        //         ...
        //       end
        //     end
        //
        // The retry should jump to 1, not 2.
        // If we push the rescue block before building the body, we will jump to 2.
        RescueBlockInfo rbi = new RescueBlockInfo(rBeginLabel, ensure.savedGlobalException);
        activeRescueBlockStack.push(rbi);

        // Since rescued regions are well nested within Ruby, this bare marker is sufficient to
        // let us discover the edge of the region during linear traversal of instructions during cfg construction.
        addInstr(new ExceptionRegionEndMarkerInstr());
        activeRescuers.pop();

        // Else part of the body -- we simply fall through from the main body if there were no exceptions
        if (rescueNode.getElseNode() != null) {
            addInstr(new LabelInstr(getNewLabel()));
            tmp = build(rescueNode.getElseNode());
        }

        if (tmp != U_NIL) {
            addInstr(new CopyInstr(rv, tmp));

            // No explicit return from the protected body
            // - If we dont have any ensure blocks, simply jump to the end of the rescue block
            // - If we do, execute the ensure code.
            ensure.cloneIntoHostScope(this);
            addInstr(new JumpInstr(rEndLabel));
        }   //else {
            // If the body had an explicit return, the return instruction IR build takes care of setting
            // up execution of all necessary ensure blocks. So, nothing to do here!
            //
            // Additionally, the value in 'rv' will never be used, so no need to set it to any specific value.
            // So, we can leave it undefined. If on the other hand, there was an exception in that block,
            // 'rv' will get set in the rescue handler -- see the 'rv' being passed into
            // buildRescueBodyInternal below. So, in either case, we are good!
            //}

        // Start of rescue logic
        addInstr(new LabelInstr(rescueLabel));

        // This is optimized no backtrace path so we need to reenable backtraces since we are
        // exiting that region.
        if (!needsBacktrace) addInstr(manager.needsBacktrace(true));

        // Save off exception & exception comparison type
        Variable exc = addResultInstr(new ReceiveRubyExceptionInstr(createTemporaryVariable()));

        // Build the actual rescue block(s)
        buildRescueBodyInternal(rescueNode.getRescueNode(), rv, exc, rEndLabel);

        activeRescueBlockStack.pop();
        return rv;
    }

    private void outputExceptionCheck(Operand excType, Operand excObj, Label caughtLabel) {
        Variable eqqResult = addResultInstr(new RescueEQQInstr(createTemporaryVariable(), excType, excObj));
        addInstr(createBranch(eqqResult, manager.getTrue(), caughtLabel));
    }

    private void buildRescueBodyInternal(RescueBodyNode rescueBodyNode, Variable rv, Variable exc, Label endLabel) {
        final Node exceptionList = rescueBodyNode.getExceptionNodes();

        // Compare and branch as necessary!
        Label uncaughtLabel = getNewLabel();
        Label caughtLabel = getNewLabel();
        if (exceptionList != null) {
            if (exceptionList instanceof ListNode) {
                Node [] exceptionNodes = ((ListNode) exceptionList).children();
                Operand[] exceptionTypes = new Operand[exceptionNodes.length];
                for (int i = 0; i < exceptionNodes.length; i++) {
                    exceptionTypes[i] = build(exceptionNodes[i]);
                }
                outputExceptionCheck(new Array(exceptionTypes), exc, caughtLabel);
            } else if (exceptionList instanceof SplatNode) { // splatnode, catch
                outputExceptionCheck(build(((SplatNode)exceptionList).getValue()), exc, caughtLabel);
            } else { // argscat/argspush
                outputExceptionCheck(build(exceptionList), exc, caughtLabel);
            }
        } else {
            outputExceptionCheck(manager.getStandardError(), exc, caughtLabel);
        }

        // Uncaught exception -- build other rescue nodes or rethrow!
        addInstr(new LabelInstr(uncaughtLabel));
        if (rescueBodyNode.getOptRescueNode() != null) {
            buildRescueBodyInternal(rescueBodyNode.getOptRescueNode(), rv, exc, endLabel);
        } else {
            addInstr(new ThrowExceptionInstr(exc));
        }

        // Caught exception case -- build rescue body
        addInstr(new LabelInstr(caughtLabel));
        Node realBody = rescueBodyNode.getBodyNode();
        Operand x = build(realBody);
        if (x != U_NIL) { // can be U_NIL if the rescue block has an explicit return
            // Set up node return value 'rv'
            addInstr(new CopyInstr(rv, x));

            // Clone the topmost ensure block (which will be a wrapper
            // around the current rescue block)
            activeEnsureBlockStack.peek().cloneIntoHostScope(this);

            addInstr(new JumpInstr(endLabel));
        }
    }

    public Operand buildRetry() {
        // JRuby only supports retry when present in rescue blocks!
        // 1.9 doesn't support retry anywhere else.

        // SSS FIXME: We should be able to use activeEnsureBlockStack for this
        // But, see the code in buildRescueInternal that pushes/pops these and
        // the documentation for retries.  There is a small ordering issue
        // which is preventing me from getting rid of activeRescueBlockStack
        // altogether!
        //
        // Jump back to the innermost rescue block
        // We either find it, or we add code to throw a runtime exception
        if (activeRescueBlockStack.empty()) {
            addInstr(new ThrowExceptionInstr(IRException.RETRY_LocalJumpError));
        } else {
            addInstr(new ThreadPollInstr(true));
            // Restore $! and jump back to the entry of the rescue block
            RescueBlockInfo rbi = activeRescueBlockStack.peek();
            addInstr(new PutGlobalVarInstr(symbol("$!"), rbi.savedExceptionVariable));
            addInstr(new JumpInstr(rbi.entryLabel));
            // Retries effectively create a loop
            scope.setHasLoopsFlag();
        }
        return manager.getNil();
    }

    private Operand processEnsureRescueBlocks(Operand retVal) {
        // Before we return,
        // - have to go execute all the ensure blocks if there are any.
        //   this code also takes care of resetting "$!"
        if (!activeEnsureBlockStack.empty()) {
            retVal = addResultInstr(new CopyInstr(createTemporaryVariable(), retVal));
            emitEnsureBlocks(null);
        }
       return retVal;
    }

    public Operand buildReturn(ReturnNode returnNode) {
        Operand retVal = build(returnNode.getValueNode());

        if (scope instanceof IRClosure) {
            // Closures return behavior has several cases (which depend on runtime state):
            // 1. closure in method (return). !method (error) except if in define_method (return)
            // 2. lambda (return) [dynamic]  // FIXME: I believe ->() can be static and omit LJE check.
            // 3. migrated closure (LJE) [dynamic]
            // 4. eval/for (return) [static]
            boolean definedWithinMethod = scope.getNearestMethod() != null;
            if (!(scope instanceof IREvalScript) && !(scope instanceof IRFor)) addInstr(new CheckForLJEInstr(definedWithinMethod));
            addInstr(new NonlocalReturnInstr(retVal,
                    definedWithinMethod ? scope.getNearestMethod().getName() : manager.runtime.newSymbol("--none--")));
        } else if (scope.isModuleBody()) {
            IRMethod sm = scope.getNearestMethod();

            // Cannot return from top-level module bodies!
            if (sm == null) addInstr(new ThrowExceptionInstr(IRException.RETURN_LocalJumpError));
            if (sm != null) addInstr(new NonlocalReturnInstr(retVal, sm.getName()));
        } else {
            retVal = processEnsureRescueBlocks(retVal);

            if (RubyInstanceConfig.FULL_TRACE_ENABLED) {
                addInstr(new TraceInstr(RubyEvent.RETURN, getName(), getFileName(), returnNode.getLine()));
            }

            addInstr(new ReturnInstr(retVal));
        }

        // The value of the return itself in the containing expression can never be used because of control-flow reasons.
        // The expression that uses this result can never be executed beyond the return and hence the value itself is just
        // a placeholder operand.
        return U_NIL;
    }

    public InterpreterContext buildEvalRoot(RootNode rootNode) {
        needsCodeCoverage = false;  // Assuming there is no path into build eval root without actually being an eval.
        addInstr(manager.newLineNumber(scope.getLineNumber()));

        prepareImplicitState();                                    // recv_self, add frame block, etc)
        addCurrentScopeAndModule();                                // %current_scope/%current_module

        Operand returnValue = rootNode.getBodyNode() == null ? manager.getNil() : build(rootNode.getBodyNode());
        addInstr(new ReturnInstr(returnValue));

        return scope.allocateInterpreterContext(instructions);
    }

    public static InterpreterContext buildRoot(IRManager manager, RootNode rootNode) {
        // FIXME: This filename should switch to ByteList
        IRScriptBody script = new IRScriptBody(manager, manager.runtime.newSymbol(rootNode.getFile()), rootNode.getStaticScope());

        return topIRBuilder(manager, script).buildRootInner(rootNode);
    }

    private void addCurrentScopeAndModule() {
        addInstr(new CopyInstr(scope.getCurrentScopeVariable(), CURRENT_SCOPE[0])); // %current_scope
        addInstr(new CopyInstr(scope.getCurrentModuleVariable(), SCOPE_MODULE[0])); // %current_module
    }

    private InterpreterContext buildRootInner(RootNode rootNode) {
        needsCodeCoverage = rootNode.needsCoverage();
        prepareImplicitState();                                    // recv_self, add frame block, etc)
        addCurrentScopeAndModule();                                // %current_scope/%current_module

        // Build IR for the tree and return the result of the expression tree
        addInstr(new ReturnInstr(build(rootNode.getBodyNode())));

        scope.computeScopeFlagsEarly(instructions);
        // Root scope can receive returns now, so we add non-local return logic if necessary (2.5+)
        if (scope.canReceiveNonlocalReturns()) handleNonlocalReturnInMethod();

        return scope.allocateInterpreterContext(instructions);
    }

    public Variable buildSelf() {
        return scope.getSelf();
    }

    public Operand buildSplat(SplatNode splatNode) {
        return addResultInstr(new BuildSplatInstr(createTemporaryVariable(), build(splatNode.getValue()), true));
    }

    public Operand buildStr(StrNode strNode) {
        Operand literal = buildStrRaw(strNode);

        return literal instanceof FrozenString ? literal : copyAndReturnValue(literal);
    }

    public Operand buildStrRaw(StrNode strNode) {
        if (strNode instanceof FileNode) return new Filename();

        int line = strNode.getLine();

        if (strNode.isFrozen()) return new FrozenString(strNode.getValue(), strNode.getCodeRange(), scope.getFileName(), line);

        return new StringLiteral(strNode.getValue(), strNode.getCodeRange(), scope.getFileName(), line);
    }

    private Operand buildSuperInstr(Operand block, Operand[] args) {
        CallInstr superInstr;
        Variable ret = createTemporaryVariable();
        if (scope instanceof IRMethod && scope.getLexicalParent() instanceof IRClassBody) {
            if (((IRMethod) scope).isInstanceMethod) {
                superInstr = new InstanceSuperInstr(ret, scope.getCurrentModuleVariable(), getName(), args, block, scope.maybeUsingRefinements());
            } else {
                superInstr = new ClassSuperInstr(ret, scope.getCurrentModuleVariable(), getName(), args, block, scope.maybeUsingRefinements());
            }
        } else {
            // We dont always know the method name we are going to be invoking if the super occurs in a closure.
            // This is because the super can be part of a block that will be used by 'define_method' to define
            // a new method.  In that case, the method called by super will be determined by the 'name' argument
            // to 'define_method'.
            superInstr = new UnresolvedSuperInstr(scope, ret, buildSelf(), args, block, scope.maybeUsingRefinements());
        }
        receiveBreakException(block, superInstr);
        return ret;
    }

    public Operand buildSuper(SuperNode superNode) {
        if (scope.isModuleBody()) return buildSuperInScriptBody();

        Operand[] args = setupCallArgs(superNode.getArgsNode());
        Operand block = setupCallClosure(superNode.getIterNode());
        if (block == null) block = scope.getYieldClosureVariable();
        return buildSuperInstr(block, args);
    }

    private Operand buildSuperInScriptBody() {
        return addResultInstr(new UnresolvedSuperInstr(scope, createTemporaryVariable(), buildSelf(), NO_ARGS, null, scope.maybeUsingRefinements()));
    }

    public Operand buildSValue(SValueNode node) {
        // SSS FIXME: Required? Verify with Tom/Charlie
        return copyAndReturnValue(new SValue(build(node.getValue())));
    }

    public Operand buildSymbol(SymbolNode node) {
        // Since symbols are interned objects, no need to copyAndReturnValue(...)
        return new Symbol(node.getName());
    }

    public Operand buildTrue() {
        return manager.getTrue();
    }

    public Operand buildUndef(Node node) {
        Operand methName = build(((UndefNode) node).getName());
        return addResultInstr(new UndefMethodInstr(createTemporaryVariable(), methName));
    }

    private Operand buildConditionalLoop(Node conditionNode,
                                         Node bodyNode, boolean isWhile, boolean isLoopHeadCondition) {
        if (isLoopHeadCondition &&
                ((isWhile && conditionNode.getNodeType().alwaysFalse()) ||
                (!isWhile && conditionNode.getNodeType().alwaysTrue()))) {
            // we won't enter the loop -- just build the condition node
            build(conditionNode);
            return manager.getNil();
        } else {
            IRLoop loop = new IRLoop(scope, getCurrentLoop());
            Variable loopResult = loop.loopResult;
            Label setupResultLabel = getNewLabel();

            // Push new loop
            loopStack.push(loop);

            // End of iteration jumps here
            addInstr(new LabelInstr(loop.loopStartLabel));
            if (isLoopHeadCondition) {
                Operand cv = build(conditionNode);
                addInstr(createBranch(cv, isWhile ? manager.getFalse() : manager.getTrue(), setupResultLabel));
            }

            // Redo jumps here
            addInstr(new LabelInstr(loop.iterStartLabel));

            // Thread poll at start of iteration -- ensures that redos and nexts run one thread-poll per iteration
            addInstr(new ThreadPollInstr(true));

            // Build body
            if (bodyNode != null) build(bodyNode);

            // Next jumps here
            addInstr(new LabelInstr(loop.iterEndLabel));
            if (isLoopHeadCondition) {
                addInstr(new JumpInstr(loop.loopStartLabel));
            } else {
                Operand cv = build(conditionNode);
                addInstr(createBranch(cv, isWhile ? manager.getTrue() : manager.getFalse(), loop.iterStartLabel));
            }

            // Loop result -- nil always
            addInstr(new LabelInstr(setupResultLabel));
            addInstr(new CopyInstr(loopResult, manager.getNil()));

            // Loop end -- breaks jump here bypassing the result set up above
            addInstr(new LabelInstr(loop.loopEndLabel));

            // Done with loop
            loopStack.pop();

            return loopResult;
        }
    }

    public Operand buildUntil(final UntilNode untilNode) {
        return buildConditionalLoop(untilNode.getConditionNode(), untilNode.getBodyNode(), false, untilNode.evaluateAtStart());
    }

    public Operand buildVAlias(VAliasNode valiasNode) {
        addInstr(new GVarAliasInstr(new StringLiteral(valiasNode.getNewName()), new StringLiteral(valiasNode.getOldName())));

        return manager.getNil();
    }

    public Operand buildVCall(Variable result, VCallNode node) {
        if (result == null) result = createTemporaryVariable();

        return addResultInstr(CallInstr.create(scope, CallType.VARIABLE, result, node.getName(), buildSelf(), NO_ARGS, null));
    }

    public Operand buildWhile(final WhileNode whileNode) {
        return buildConditionalLoop(whileNode.getConditionNode(), whileNode.getBodyNode(), true, whileNode.evaluateAtStart());
    }

    public Operand buildXStr(XStrNode node) {
        return addResultInstr(new BacktickInstr(createTemporaryVariable(),
                new Operand[] { new FrozenString(node.getValue(), node.getCodeRange(), scope.getFileName(), node.getLine())}));
    }

    public Operand buildYield(YieldNode node, Variable result) {
        boolean unwrap = true;
        Node argNode = node.getArgsNode();
        // Get rid of one level of array wrapping
        if (argNode != null && (argNode instanceof ArrayNode) && ((ArrayNode)argNode).size() == 1) {
            argNode = ((ArrayNode)argNode).getLast();
            unwrap = false;
        }

        Variable ret = result == null ? createTemporaryVariable() : result;
        if (argNode instanceof ArrayNode && unwrap) {
            addInstr(new YieldInstr(ret, scope.getYieldClosureVariable(), buildArray((ArrayNode)argNode, true), unwrap));
        } else {
            addInstr(new YieldInstr(ret, scope.getYieldClosureVariable(), build(argNode), unwrap));
        }
        return ret;
    }

    public Operand copy(Operand value) {
        return copy(null, value);
    }

    public Operand copy(Variable result, Operand value) {
        return addResultInstr(new CopyInstr(result == null ? createTemporaryVariable() : result, value));
    }

    public Operand buildZArray(Variable result) {
       return copy(result, new Array());
    }

    private Operand buildZSuperIfNest(final Operand block) {
        final IRBuilder builder = this;
        // If we are in a block, we cannot make any assumptions about what args
        // the super instr is going to get -- if there were no 'define_method'
        // for defining methods, we could guarantee that the super is going to
        // receive args from the nearest method the block is embedded in.  But,
        // in the presence of 'define_method' (and eval and aliasing), all bets
        // are off because, any of the intervening block scopes could be a method
        // via a define_method call.
        //
        // Instead, we can actually collect all arguments of all scopes from here
        // till the nearest method scope and select the right set at runtime based
        // on which one happened to be a method scope. This has the additional
        // advantage of making explicit all used arguments.
        CodeBlock zsuperBuilder = new CodeBlock() {
            public Operand run() {
                Variable scopeDepth = createTemporaryVariable();
                addInstr(new ArgScopeDepthInstr(scopeDepth));

                Label allDoneLabel = getNewLabel();

                int depthFromSuper = 0;
                Label next = null;
                IRBuilder superBuilder = builder;
                IRScope superScope = scope;

                // Loop and generate a block for each possible value of depthFromSuper
                Variable zsuperResult = createTemporaryVariable();
                while (superScope instanceof IRClosure) {
                    // Generate the next set of instructions
                    if (next != null) addInstr(new LabelInstr(next));
                    next = getNewLabel();
                    addInstr(BNEInstr.create(next, new Fixnum(depthFromSuper), scopeDepth));
                    Operand[] args = adjustVariableDepth(getCallArgs(superScope, superBuilder), depthFromSuper);
                    addInstr(new ZSuperInstr(scope, zsuperResult, buildSelf(), args,  block, scope.maybeUsingRefinements()));
                    addInstr(new JumpInstr(allDoneLabel));

                    // We may run out of live builds and walk int already built scopes if zsuper in an eval
                    superBuilder = superBuilder != null && superBuilder.parent != null ? superBuilder.parent : null;
                    superScope = superScope.getLexicalParent();
                    depthFromSuper++;
                }

                addInstr(new LabelInstr(next));

                // If we hit a method, this is known to always succeed
                if (superScope instanceof IRMethod) {
                    Operand[] args = adjustVariableDepth(getCallArgs(superScope, superBuilder), depthFromSuper);
                    addInstr(new ZSuperInstr(scope, zsuperResult, buildSelf(), args, block, scope.maybeUsingRefinements()));
                } //else {
                // FIXME: Do or don't ... there is no try
                    /* Control should never get here in the runtime */
                    /* Should we add an exception throw here just in case? */
                //}

                addInstr(new LabelInstr(allDoneLabel));
                return zsuperResult;
            }
        };

        return receiveBreakException(block, zsuperBuilder);
    }

    public Operand buildZSuper(ZSuperNode zsuperNode) {
        if (scope.isModuleBody()) return buildSuperInScriptBody();

        Operand block = setupCallClosure(zsuperNode.getIterNode());
        if (block == null) block = scope.getYieldClosureVariable();

        // Enebo:ZSuper in for (or nested for) can be statically resolved like method but it needs to fixup depth.
        if (scope instanceof IRMethod) {
            return buildSuperInstr(block, getCallArgs(scope, this));
        } else {
            return buildZSuperIfNest(block);
        }
    }

    /*
     * Adjust all argument operands by changing their depths to reflect how far they are from
     * super.  This fixup is only currently happening in supers nested in closures.
     */
    private Operand[] adjustVariableDepth(Operand[] args, int depthFromSuper) {
        Operand[] newArgs = new Operand[args.length];

        for (int i = 0; i < args.length; i++) {
            // Because of keyword args, we can have a keyword-arg hash in the call args.
            if (args[i] instanceof Hash) {
                newArgs[i] = ((Hash) args[i]).cloneForLVarDepth(depthFromSuper);
            } else {
                newArgs[i] = ((DepthCloneable) args[i]).cloneForDepth(depthFromSuper);
            }
        }

        return newArgs;
    }

    private InterpreterContext buildModuleOrClassBody(Node bodyNode, int startLine, int endLine) {
        if (RubyInstanceConfig.FULL_TRACE_ENABLED) {
            addInstr(new TraceInstr(RubyEvent.CLASS, null, getFileName(), startLine));
        }

        prepareImplicitState();                                    // recv_self, add frame block, etc)
        addCurrentScopeAndModule();                                // %current_scope/%current_module

        Operand bodyReturnValue = build(bodyNode);

        if (RubyInstanceConfig.FULL_TRACE_ENABLED) {
            // This is only added when tracing is enabled because an 'end' will normally have no other instrs which can
            // raise after this point.  When we add trace we need to add one so backtrace generated shows the 'end' line.
            addInstr(manager.newLineNumber(endLine));
            addInstr(new TraceInstr(RubyEvent.END, null, getFileName(), endLine));
        }

        addInstr(new ReturnInstr(bodyReturnValue));

        return scope.allocateInterpreterContext(instructions);
    }

    private RubySymbol methodNameFor() {
        IRScope method = scope.getNearestMethod();

        return method == null ? null : method.getName();
    }

    private TemporaryVariable createTemporaryVariable() {
        return scope.createTemporaryVariable();
    }

    public LocalVariable getLocalVariable(RubySymbol name, int scopeDepth) {
        return scope.getLocalVariable(name, scopeDepth);
    }

    public LocalVariable getNewLocalVariable(RubySymbol name, int scopeDepth) {
        return scope.getNewLocalVariable(name, scopeDepth);
    }

    public RubySymbol getName() {
        return scope.getName();
    }

    private Label getNewLabel() {
        return scope.getNewLabel();
    }

    private String getFileName() {
        return scope.getFileName();
    }

    public void initFlipStateVariable(Variable v, Operand initState) {
        addInstrAtBeginning(new CopyInstr(v, initState));

    }

    private RubySymbol symbol(String id) {
        return manager.runtime.newSymbol(id);
    }

    private RubySymbol symbol(ByteList bytelist) {
        return manager.runtime.newSymbol(bytelist);
    }

    /**
     * Extract all call arguments from the specified scope (only useful for Closures and Methods) so that
     * we can convert zsupers to supers with explicit arguments.
     *
     * Note: This is fairly expensive because we walk entire scope when we could potentially stop earlier
     * if we knew when recv_* were done.
     */
    public static Operand[] getCallArgs(IRScope scope, IRBuilder builder) {
        List<Operand> callArgs = new ArrayList<>(5);
        List<KeyValuePair<Operand, Operand>> keywordArgs = new ArrayList<>(3);

        if (builder != null) {  // Still in currently building scopes
            for (Instr instr : builder.instructions) {
                extractCallOperands(callArgs, keywordArgs, instr);
            }
        } else {               // walked out past the eval to already build scopes
            for (Instr instr : scope.interpreterContext.getInstructions()) {
                extractCallOperands(callArgs, keywordArgs, instr);
            }
        }

        return getCallOperands(scope, callArgs, keywordArgs);
    }


    private static void extractCallOperands(List<Operand> callArgs, List<KeyValuePair<Operand, Operand>> keywordArgs, Instr instr) {
        if (instr instanceof ReceiveKeywordRestArgInstr) {
            // Always add the keyword rest arg to the beginning
            keywordArgs.add(0, new KeyValuePair<Operand, Operand>(Symbol.KW_REST_ARG_DUMMY, ((ReceiveArgBase) instr).getResult()));
        } else if (instr instanceof ReceiveKeywordArgInstr) {
            ReceiveKeywordArgInstr receiveKwargInstr = (ReceiveKeywordArgInstr) instr;
            keywordArgs.add(new KeyValuePair<Operand, Operand>(new Symbol(receiveKwargInstr.getKey()), receiveKwargInstr.getResult()));
        } else if (instr instanceof ReceiveRestArgInstr) {
            callArgs.add(new Splat(((ReceiveRestArgInstr) instr).getResult()));
        } else if (instr instanceof ReceiveArgBase) {
            callArgs.add(((ReceiveArgBase) instr).getResult());
        }
    }

    private static Operand[] getCallOperands(IRScope scope, List<Operand> callArgs, List<KeyValuePair<Operand, Operand>> keywordArgs) {
        if (scope.receivesKeywordArgs()) {
            int i = 0;
            Operand[] args = new Operand[callArgs.size() + 1];
            for (Operand arg: callArgs) {
                args[i++] = arg;
            }
            args[i] = new Hash(keywordArgs, true);
            return args;
        }

        return callArgs.toArray(new Operand[callArgs.size()]);
    }

    public static Instr createBranch(Operand v1, Operand v2, Label jmpTarget) {
        if (v2 instanceof Boolean) {
            Boolean lhs = (Boolean) v2;

            if (lhs.isTrue()) {
                if (v1 instanceof Boolean) {
                    if (((Boolean) v1).isTrue()) { // true == true -> just jump
                        return new JumpInstr(jmpTarget);
                    } else {                       // false == true (this will never jump)
                        return NopInstr.NOP;
                    }
                } else {
                    return new BTrueInstr(jmpTarget, v1);
                }
            } else if (lhs.isFalse()) {
                if (v1 instanceof Boolean) {
                    if (((Boolean) v1).isFalse()) { // false == false -> just jump
                        return new JumpInstr(jmpTarget);
                    } else {                        // true == false (this will never jump)
                        return NopInstr.NOP;
                    }
                } else {
                    return new BFalseInstr(jmpTarget, v1);
                }
            }
        } else if (v2 instanceof Nil) {
            if (v1 instanceof Nil) { // nil == nil -> just jump
                return new JumpInstr(jmpTarget);
            } else {
                return new BNilInstr(jmpTarget, v1);
            }
        }
        if (v2 == UndefinedValue.UNDEFINED) {
            if (v1 == UndefinedValue.UNDEFINED) {
                return new JumpInstr(jmpTarget);
            } else {
                return new BUndefInstr(jmpTarget, v1);
            }
        }

        throw new RuntimeException("BUG: no BEQ");
    }
}<|MERGE_RESOLUTION|>--- conflicted
+++ resolved
@@ -1041,14 +1041,11 @@
 
     public Operand buildCall(Variable result, CallNode callNode) {
         Node receiverNode = callNode.getReceiverNode();
-        String name = callNode.getName();
+        RubySymbol name = callNode.getName();
 
         // Frozen string optimization: check for "string".freeze
-<<<<<<< HEAD
-        if (receiverNode instanceof StrNode && CommonByteLists.FREEZE_METHOD.equals(callNode.getName().getBytes())) {
-=======
-        if (receiverNode instanceof StrNode && (name.equals("freeze") || name.equals("-@"))) {
->>>>>>> b9dd399a
+        String id = name.idString(); // ID Str ok here since it is 7bit check.
+        if (receiverNode instanceof StrNode && (id.equals("freeze") || id.equals("-@"))) {
             StrNode asString = (StrNode) receiverNode;
             return new FrozenString(asString.getValue(), asString.getCodeRange(), scope.getFileName(), asString.getPosition().getLine());
         }
@@ -1060,14 +1057,8 @@
 
         // obj["string"] optimization for Hash
         ArrayNode argsAry;
-<<<<<<< HEAD
         if (!callNode.isLazy() &&
-                CommonByteLists.AREF_METHOD.equals(callNode.getName().getBytes()) &&
-=======
-        if (
-                !callNode.isLazy() &&
-                name.equals("[]") &&
->>>>>>> b9dd399a
+                id.equals("[]") &&
                 callNode.getArgsNode() instanceof ArrayNode &&
                 (argsAry = (ArrayNode) callNode.getArgsNode()).size() == 1 &&
                 argsAry.get(0) instanceof StrNode &&
@@ -1091,7 +1082,6 @@
 
         CallInstr callInstr;
         Operand block;
-        RubySymbol name = callNode.getName();
         if (keywordArgs != null) {
             Operand[] args = buildCallArgsExcept(callNode.getArgsNode(), keywordArgs);
             List<KeyValuePair<Operand, Operand>> kwargs = buildKeywordArguments(keywordArgs);
