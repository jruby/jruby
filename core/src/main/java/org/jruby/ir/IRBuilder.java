package org.jruby.ir;

import org.jruby.Ruby;
import org.jruby.RubyBignum;
import org.jruby.RubyComplex;
import org.jruby.RubyInstanceConfig;
import org.jruby.RubyRational;
import org.jruby.RubySymbol;
import org.jruby.ast.*;
import org.jruby.ast.types.INameNode;
import org.jruby.common.IRubyWarnings;
import org.jruby.compiler.NotCompilableException;
import org.jruby.ext.coverage.CoverageData;
import org.jruby.parser.StaticScope;
import org.jruby.runtime.ArgumentDescriptor;
import org.jruby.runtime.ArgumentType;
import org.jruby.ir.instructions.*;
import org.jruby.ir.instructions.defined.GetErrorInfoInstr;
import org.jruby.ir.instructions.defined.RestoreErrorInfoInstr;
import org.jruby.ir.interpreter.InterpreterContext;
import org.jruby.ir.operands.*;
import org.jruby.ir.operands.Boolean;
import org.jruby.ir.operands.Float;
import org.jruby.ir.transformations.inlining.SimpleCloneInfo;
import org.jruby.runtime.CallType;
import org.jruby.runtime.Helpers;
import org.jruby.runtime.RubyEvent;
import org.jruby.runtime.Signature;
import org.jruby.runtime.builtin.IRubyObject;
import org.jruby.util.ByteList;
import org.jruby.util.CommonByteLists;
import org.jruby.util.ConvertBytes;
import org.jruby.util.DefinedMessage;
import org.jruby.util.KeyValuePair;

import java.io.File;
import java.io.FileInputStream;
import java.io.IOException;
import java.util.*;

import static org.jruby.ir.instructions.Instr.EMPTY_OPERANDS;
import static org.jruby.ir.instructions.RuntimeHelperCall.Methods.*;

import static org.jruby.ir.operands.ScopeModule.*;

// This class converts an AST into a bunch of IR instructions

// IR Building Notes
// -----------------
//
// 1. More copy instructions added than necessary
// ----------------------------------------------
// Note that in general, there will be lots of a = b kind of copies
// introduced in the IR because the translation is entirely single-node focused.
// An example will make this clear.
//
// RUBY:
//     v = @f
// will translate to
//
// AST:
//     LocalAsgnNode v
//       InstrVarNode f
// will translate to
//
// IR:
//     tmp = self.f [ GET_FIELD(tmp,self,f) ]
//     v = tmp      [ COPY(v, tmp) ]
//
// instead of
//     v = self.f   [ GET_FIELD(v, self, f) ]
//
// We could get smarter and pass in the variable into which this expression is going to get evaluated
// and use that to store the value of the expression (or not build the expression if the variable is null).
//
// But, that makes the code more complicated, and in any case, all this will get fixed in a single pass of
// copy propagation and dead-code elimination.
//
// Something to pay attention to and if this extra pass becomes a concern (not convinced that it is yet),
// this smart can be built in here.  Right now, the goal is to do something simple and straightforward that is going to be correct.
//
// 2. Returning null vs manager.getNil()
// ----------------------------
// - We should be returning null from the build methods where it is a normal "error" condition
// - We should be returning manager.getNil() where the actual return value of a build is the ruby nil operand
//   Look in buildIf for an example of this.
//
// 3. Temporary variable reuse
// ---------------------------
// I am reusing variables a lot in places in this code.  Should I instead always get a new variable when I need it
// This introduces artificial data dependencies, but fewer variables.  But, if we are going to implement SSA pass
// this is not a big deal.  Think this through!

public class IRBuilder {
    static final UnexecutableNil U_NIL = UnexecutableNil.U_NIL;

    public static Node buildAST(boolean isCommandLineScript, String arg) {
        Ruby ruby = Ruby.getGlobalRuntime();

        // inline script
        if (isCommandLineScript) return ruby.parse(ByteList.create(arg), "-e", null, 0, false);

        // from file
        FileInputStream fis = null;
        try {
            File file = new File(arg);
            fis = new FileInputStream(file);
            long size = file.length();
            byte[] bytes = new byte[(int)size];
            fis.read(bytes);
            System.out.println("-- processing " + arg + " --");
            return ruby.parse(new ByteList(bytes), arg, null, 0, false);
        } catch (IOException ioe) {
            throw new RuntimeException(ioe);
        } finally {
            try { if (fis != null) fis.close(); } catch(Exception ignored) { }
        }
    }

    private static class IRLoop {
        public final IRScope  container;
        public final IRLoop   parentLoop;
        public final Label    loopStartLabel;
        public final Label    loopEndLabel;
        public final Label    iterStartLabel;
        public final Label    iterEndLabel;
        public final Variable loopResult;

        public IRLoop(IRScope s, IRLoop outerLoop) {
            container = s;
            parentLoop = outerLoop;
            loopStartLabel = s.getNewLabel("_LOOP_BEGIN");
            loopEndLabel   = s.getNewLabel("_LOOP_END");
            iterStartLabel = s.getNewLabel("_ITER_BEGIN");
            iterEndLabel   = s.getNewLabel("_ITER_END");
            loopResult     = s.createTemporaryVariable();
            s.setHasLoopsFlag();
        }
    }

    private static class RescueBlockInfo {
        final Label      entryLabel;             // Entry of the rescue block
        final Variable   savedExceptionVariable; // Variable that contains the saved $! variable

        public RescueBlockInfo(Label l, Variable v) {
            entryLabel = l;
            savedExceptionVariable = v;
        }
    }

    /* -----------------------------------------------------------------------------------
     * Every ensure block has a start label and end label
     *
     * This ruby code will translate to the IR shown below
     * -----------------
     *   begin
     *       ... protected body ...
     *   ensure
     *       ... ensure block to run
     *   end
     * -----------------
     *  L_region_start
     *     IR instructions for the protected body
     *     .. copy of ensure block IR ..
     *  L_dummy_rescue:
     *     e = recv_exc
     *  L_start:
     *     .. ensure block IR ..
     *     throw e
     *  L_end:
     * -----------------
     *
     * If N is a node in the protected body that might exit this scope (exception rethrows
     * and returns), N has to first run the ensure block before exiting.
     *
     * Since we can have a nesting of ensure blocks, we are maintaining a stack of these
     * well-nested ensure blocks.  Every node N that will exit this scope will have to
     * run the stack of ensure blocks in the right order.
     * ----------------------------------------------------------------------------------- */
    private static class EnsureBlockInfo {
        final Label    regionStart;
        final Label    start;
        final Label    end;
        final Label    dummyRescueBlockLabel;
        Variable savedGlobalException;
        boolean needsBacktrace;

        // Label of block that will rescue exceptions raised by ensure code
        final Label    bodyRescuer;

        // Innermost loop within which this ensure block is nested, if any
        final IRLoop   innermostLoop;

        // AST node for any associated rescue node in the case of begin-rescue-ensure-end block
        // Will be null in the case of begin-ensure-end block
        final RescueNode matchingRescueNode;

        // This ensure block's instructions
        final List<Instr> instrs;

        public EnsureBlockInfo(IRScope s, RescueNode n, IRLoop l, Label bodyRescuer) {
            regionStart = s.getNewLabel();
            start       = s.getNewLabel();
            end         = s.getNewLabel();
            dummyRescueBlockLabel = s.getNewLabel();
            instrs = new ArrayList<>();
            savedGlobalException = null;
            innermostLoop = l;
            matchingRescueNode = n;
            this.bodyRescuer = bodyRescuer;
            needsBacktrace = true;
        }

        public void addInstr(Instr i) {
            instrs.add(i);
        }

        public void addInstrAtBeginning(Instr i) {
            instrs.add(0, i);
        }

        public void emitBody(IRBuilder b) {
            b.addInstr(new LabelInstr(start));
            for (Instr i: instrs) {
                b.addInstr(i);
            }
        }

        public void cloneIntoHostScope(IRBuilder builder) {
            // $! should be restored before the ensure block is run
            if (savedGlobalException != null) {
                // We need make sure on all outgoing paths in optimized short-hand rescues we restore the backtrace
                if (!needsBacktrace) builder.addInstr(builder.manager.needsBacktrace(true));
                builder.addInstr(new PutGlobalVarInstr(builder.symbol("$!"), savedGlobalException));
            }

            // Sometimes we process a rescue and it hits something like non-local flow like a 'next' and
            // there are no actual instrs pushed yet (but ebi has reserved a frame for it -- e.g. the rescue/ensure
            // the next is in).  Since it is doing nothing we have nothing to clone.  By skipping this we prevent
            // setting exception regions and simplify CFG construction.
            if (instrs.size() == 0) return;

            SimpleCloneInfo ii = new SimpleCloneInfo(builder.scope, true);

            // Clone required labels.
            // During normal cloning below, labels not found in the rename map
            // are not cloned.
            ii.renameLabel(start);
            for (Instr i: instrs) {
                if (i instanceof LabelInstr) ii.renameLabel(((LabelInstr)i).getLabel());
            }

            // Clone instructions now
            builder.addInstr(new LabelInstr(ii.getRenamedLabel(start)));
            builder.addInstr(new ExceptionRegionStartMarkerInstr(bodyRescuer));
            for (Instr instr: instrs) {
                Instr clonedInstr = instr.clone(ii);
                if (clonedInstr instanceof CallBase) {
                    CallBase call = (CallBase)clonedInstr;
                    Operand block = call.getClosureArg(null);
                    if (block instanceof WrappedIRClosure) builder.scope.addClosure(((WrappedIRClosure)block).getClosure());
                }
                builder.addInstr(clonedInstr);
            }
            builder.addInstr(new ExceptionRegionEndMarkerInstr());
        }
    }

    // SSS FIXME: Currently only used for retries -- we should be able to eliminate this
    // Stack of nested rescue blocks -- this just tracks the start label of the blocks
    private final Deque<RescueBlockInfo> activeRescueBlockStack = new ArrayDeque<>(4);

    // Stack of ensure blocks that are currently active
    private final Deque<EnsureBlockInfo> activeEnsureBlockStack = new ArrayDeque<>(4);

    // Stack of ensure blocks whose bodies are being constructed
    private final Deque<EnsureBlockInfo> ensureBodyBuildStack   = new ArrayDeque<>(4);

    // Combined stack of active rescue/ensure nestings -- required to properly set up
    // rescuers for ensure block bodies cloned into other regions -- those bodies are
    // rescued by the active rescuers at the point of definition rather than the point
    // of cloning.
    private final Deque<Label> activeRescuers = new ArrayDeque<>(4);

    // Since we are processing ASTs, loop bodies are processed in depth-first manner
    // with outer loops encountered before inner loops, and inner loops finished before outer ones.
    //
    // So, we can keep track of loops in a loop stack which  keeps track of loops as they are encountered.
    // This lets us implement next/redo/break/retry easily for the non-closure cases.
    private final Deque<IRLoop> loopStack = new LinkedList<>();

    private int lastProcessedLineNum = -1;

    // We do not need n consecutive line num instrs but only the last one in the sequence.
    // We set this flag to indicate that we need to emit a line number but have not yet.
    // addInstr will then appropriately add line info when it is called (which will never be
    // called by a linenum instr).
    private boolean needsLineNumInfo = false;

    public boolean underscoreVariableSeen = false;

    private IRLoop getCurrentLoop() {
        return loopStack.peek();
    }

    protected final IRBuilder parent;
    protected final IRManager manager;
    protected final IRScope scope;
    protected final List<Instr> instructions;
    protected List<Object> argumentDescriptions;
    protected int coverageMode;
    private boolean executesOnce = true;

    // Current index to put next BEGIN blocks and other things at the front of this scope.
    // Note: in the case of multiple BEGINs this index slides forward so they maintain proper
    // execution order
    protected int afterPrologueIndex = 0;
    private TemporaryVariable yieldClosureVariable = null;
    private Variable currentModuleVariable = null;

    public IRBuilder(IRManager manager, IRScope scope, IRBuilder parent) {
        this.manager = manager;
        this.scope = scope;
        this.parent = parent;
        this.instructions = new ArrayList<>(50);
        this.activeRescuers.push(Label.UNRESCUED_REGION_LABEL);
        this.coverageMode = parent == null ? CoverageData.NONE : parent.coverageMode;

        if (parent != null) executesOnce = parent.executesOnce;
    }

    private boolean needsCodeCoverage() {
        return coverageMode != CoverageData.NONE || parent != null && parent.needsCodeCoverage();
    }

    public void addArgumentDescription(ArgumentType type, RubySymbol name) {
        if (argumentDescriptions == null) argumentDescriptions = new ArrayList<>();

        argumentDescriptions.add(type);
        argumentDescriptions.add(name);
    }

    public void addInstr(Instr instr) {
        if (needsLineNumInfo) {
            needsLineNumInfo = false;

            if (needsCodeCoverage()) {
                addInstr(new LineNumberInstr(lastProcessedLineNum, coverageMode));
            } else {
                addInstr(manager.newLineNumber(lastProcessedLineNum));
            }

            if (RubyInstanceConfig.FULL_TRACE_ENABLED) {
                addInstr(new TraceInstr(RubyEvent.LINE, methodNameFor(), getFileName(), lastProcessedLineNum + 1));
            }
        }

        // If we are building an ensure body, stash the instruction
        // in the ensure body's list. If not, add it to the scope directly.
        if (ensureBodyBuildStack.isEmpty()) {
            instr.computeScopeFlags(scope);

            if (hasListener()) manager.getIRScopeListener().addedInstr(scope, instr, instructions.size());

            instructions.add(instr);
        } else {
            ensureBodyBuildStack.peek().addInstr(instr);
        }
    }

    public void addInstrAtBeginning(Instr instr) {
        // If we are building an ensure body, stash the instruction
        // in the ensure body's list. If not, add it to the scope directly.
        if (ensureBodyBuildStack.isEmpty()) {
            instr.computeScopeFlags(scope);

            if (hasListener()) manager.getIRScopeListener().addedInstr(scope, instr, 0);

            instructions.add(0, instr);
        } else {
            ensureBodyBuildStack.peek().addInstrAtBeginning(instr);
        }
    }

    // Emit cloned ensure bodies by walking up the ensure block stack.
    // If we have been passed a loop value, only emit bodies that are nested within that loop.
    private void emitEnsureBlocks(IRLoop loop) {
        int n = activeEnsureBlockStack.size();
        EnsureBlockInfo[] ebArray = activeEnsureBlockStack.toArray(new EnsureBlockInfo[n]);
        for (int i = 0; i < n; i++) { // Deque's head is the first element (unlike Stack's)
            EnsureBlockInfo ebi = ebArray[i];

            // For "break" and "next" instructions, we only want to run
            // ensure blocks from the loops they are present in.
            if (loop != null && ebi.innermostLoop != loop) break;

            // Clone into host scope
            ebi.cloneIntoHostScope(this);
        }
    }

    private void determineIfWeNeedLineNumber(Node node) {
        if (node.isNewline()) {
            int currLineNum = node.getLine();
            if (currLineNum != lastProcessedLineNum) { // Do not emit multiple line number instrs for the same line
                needsLineNumInfo = true;
                lastProcessedLineNum = currLineNum;
            }
        }
    }

    private Operand buildOperand(Variable result, Node node) throws NotCompilableException {
        determineIfWeNeedLineNumber(node);

        switch (node.getNodeType()) {
            case ALIASNODE: return buildAlias((AliasNode) node);
            case ANDNODE: return buildAnd((AndNode) node);
            case ARGSCATNODE: return buildArgsCat((ArgsCatNode) node);
            case ARGSPUSHNODE: return buildArgsPush((ArgsPushNode) node);
            case ARRAYNODE: return buildArray((ArrayNode) node, false);
            case ATTRASSIGNNODE: return buildAttrAssign(result, (AttrAssignNode) node);
            case BACKREFNODE: return buildBackref(result, (BackRefNode) node);
            case BEGINNODE: return buildBegin((BeginNode) node);
            case BIGNUMNODE: return buildBignum((BignumNode) node);
            case BLOCKNODE: return buildBlock((BlockNode) node);
            case BREAKNODE: return buildBreak((BreakNode) node);
            case CALLNODE: return buildCall(result, (CallNode) node, null, null);
            case CASENODE: return buildCase((CaseNode) node);
            case CLASSNODE: return buildClass((ClassNode) node);
            case CLASSVARNODE: return buildClassVar((ClassVarNode) node);
            case CLASSVARASGNNODE: return buildClassVarAsgn((ClassVarAsgnNode) node);
            case COLON2NODE: return buildColon2((Colon2Node) node);
            case COLON3NODE: return buildColon3((Colon3Node) node);
            case COMPLEXNODE: return buildComplex((ComplexNode) node);
            case CONSTDECLNODE: return buildConstDecl((ConstDeclNode) node);
            case CONSTNODE: return searchConst(((ConstNode) node).getName());
            case DASGNNODE: return buildDAsgn((DAsgnNode) node);
            case DEFINEDNODE: return buildGetDefinition(((DefinedNode) node).getExpressionNode());
            case DEFNNODE: return buildDefn((MethodDefNode) node);
            case DEFSNODE: return buildDefs((DefsNode) node);
            case DOTNODE: return buildDot((DotNode) node);
            case DREGEXPNODE: return buildDRegexp(result, (DRegexpNode) node);
            case DSTRNODE: return buildDStr(result, (DStrNode) node);
            case DSYMBOLNODE: return buildDSymbol(result, (DSymbolNode) node);
            case DVARNODE: return buildDVar((DVarNode) node);
            case DXSTRNODE: return buildDXStr(result, (DXStrNode) node);
            case ENCODINGNODE: return buildEncoding((EncodingNode)node);
            case ENSURENODE: return buildEnsureNode((EnsureNode) node);
            case FALSENODE: return buildFalse();
            case FCALLNODE: return buildFCall(result, (FCallNode) node);
            case FIXNUMNODE: return buildFixnum((FixnumNode) node);
            case FLIPNODE: return buildFlip((FlipNode) node);
            case FLOATNODE: return buildFloat((FloatNode) node);
            case FORNODE: return buildFor((ForNode) node);
            case GLOBALASGNNODE: return buildGlobalAsgn((GlobalAsgnNode) node);
            case GLOBALVARNODE: return buildGlobalVar(result, (GlobalVarNode) node);
            case HASHNODE: return buildHash((HashNode) node);
            case IFNODE: return buildIf(result, (IfNode) node);
            case INSTASGNNODE: return buildInstAsgn((InstAsgnNode) node);
            case INSTVARNODE: return buildInstVar((InstVarNode) node);
            case ITERNODE: return buildIter((IterNode) node);
            case LAMBDANODE: return buildLambda((LambdaNode)node);
            case LITERALNODE: return buildLiteral((LiteralNode) node);
            case LOCALASGNNODE: return buildLocalAsgn((LocalAsgnNode) node);
            case LOCALVARNODE: return buildLocalVar((LocalVarNode) node);
            case MATCH2NODE: return buildMatch2(result, (Match2Node) node);
            case MATCH3NODE: return buildMatch3(result, (Match3Node) node);
            case MATCHNODE: return buildMatch(result, (MatchNode) node);
            case MODULENODE: return buildModule((ModuleNode) node);
            case MULTIPLEASGNNODE: return buildMultipleAsgn19((MultipleAsgnNode) node);
            case NEXTNODE: return buildNext((NextNode) node);
            case NTHREFNODE: return buildNthRef((NthRefNode) node);
            case NILNODE: return buildNil();
            case OPASGNANDNODE: return buildOpAsgnAnd((OpAsgnAndNode) node);
            case OPASGNCONSTDECLNODE: return buildOpAsgnConstDeclNode((OpAsgnConstDeclNode) node);
            case OPASGNNODE: return buildOpAsgn((OpAsgnNode) node);
            case OPASGNORNODE: return buildOpAsgnOr((OpAsgnOrNode) node);
            case OPELEMENTASGNNODE: return buildOpElementAsgn((OpElementAsgnNode) node);
            case ORNODE: return buildOr((OrNode) node);
            case PREEXENODE: return buildPreExe((PreExeNode) node);
            case POSTEXENODE: return buildPostExe((PostExeNode) node);
            case RATIONALNODE: return buildRational((RationalNode) node);
            case REDONODE: return buildRedo((RedoNode) node);
            case REGEXPNODE: return buildRegexp((RegexpNode) node);
            case RESCUEBODYNODE:
                throw new NotCompilableException("rescue body is handled by rescue compilation at: " + scope.getFile() + ":" + node.getLine());
            case RESCUENODE: return buildRescue((RescueNode) node);
            case RETRYNODE: return buildRetry((RetryNode) node);
            case RETURNNODE: return buildReturn((ReturnNode) node);
            case ROOTNODE:
                throw new NotCompilableException("Use buildRoot(); Root node at: " + scope.getFile() + ":" + node.getLine());
            case SCLASSNODE: return buildSClass((SClassNode) node);
            case SELFNODE: return buildSelf();
            case SPLATNODE: return buildSplat((SplatNode) node);
            case STRNODE: return buildStr((StrNode) node);
            case SUPERNODE: return buildSuper((SuperNode) node);
            case SVALUENODE: return buildSValue((SValueNode) node);
            case SYMBOLNODE: return buildSymbol((SymbolNode) node);
            case TRUENODE: return buildTrue();
            case UNDEFNODE: return buildUndef(node);
            case UNTILNODE: return buildUntil((UntilNode) node);
            case VALIASNODE: return buildVAlias((VAliasNode) node);
            case VCALLNODE: return buildVCall(result, (VCallNode) node);
            case WHILENODE: return buildWhile((WhileNode) node);
            case WHENNODE: assert false : "When nodes are handled by case node compilation."; return null;
            case XSTRNODE: return buildXStr((XStrNode) node);
            case YIELDNODE: return buildYield((YieldNode) node, result);
            case ZARRAYNODE: return buildZArray(result);
            case ZSUPERNODE: return buildZSuper((ZSuperNode) node);
            default: throw new NotCompilableException("Unknown node encountered in builder: " + node.getClass());
        }
    }

    private boolean hasListener() {
        return manager.getIRScopeListener() != null;
    }

    public IRBuilder newIRBuilder(IRManager manager, IRScope newScope) {
        return new IRBuilder(manager, newScope, this);
    }

    public static IRBuilder topIRBuilder(IRManager manager, IRScope newScope) {
        return new IRBuilder(manager, newScope, null);
    }

    public Operand build(Node node) {
        return build(null, node);
    }

    public Operand build(Variable result, Node node) {
        if (node == null) return null;

        boolean savedExecuteOnce = executesOnce;
        try {
            if (executesOnce) executesOnce = node.executesOnce();

            if (hasListener()) manager.getIRScopeListener().startBuildOperand(node, scope);

            Operand operand = buildOperand(result, node);

            if (hasListener()) manager.getIRScopeListener().endBuildOperand(node, scope, operand);

            return operand;
        } finally {
            executesOnce = savedExecuteOnce;
        }
    }

    private InterpreterContext buildLambdaInner(LambdaNode node) {
        prepareImplicitState();                                    // recv_self, add frame block, etc)
        addCurrentModule();                                        // %current_module

        receiveBlockArgs(node);

        Operand closureRetVal = node.getBody() == null ? manager.getNil() : build(node.getBody());

        // can be U_NIL if the node is an if node with returns in both branches.
        if (closureRetVal != U_NIL) addInstr(new ReturnInstr(closureRetVal));

        handleBreakAndReturnsInLambdas();

        return scope.allocateInterpreterContext(instructions);
    }

    public Operand buildLambda(LambdaNode node) {
        IRClosure closure = new IRClosure(manager, scope, node.getLine(), node.getScope(), Signature.from(node), coverageMode);

        // Create a new nested builder to ensure this gets its own IR builder state like the ensure block stack
        newIRBuilder(manager, closure).buildLambdaInner(node);

        Variable lambda = createTemporaryVariable();
        WrappedIRClosure lambdaBody = new WrappedIRClosure(closure.getSelf(), closure);
        addInstr(new BuildLambdaInstr(lambda, lambdaBody));
        return lambda;
    }

    public Operand buildEncoding(EncodingNode node) {
        Variable ret = createTemporaryVariable();
        addInstr(new GetEncodingInstr(ret, node.getEncoding()));
        return ret;
    }

    // Non-arg masgn
    public Operand buildMultipleAsgn19(MultipleAsgnNode multipleAsgnNode) {
        Node valueNode = multipleAsgnNode.getValueNode();
        Operand values = build(valueNode);
        Variable ret = getValueInTemporaryVariable(values);
        if (valueNode instanceof ArrayNode) {
            buildMultipleAsgn19Assignment(multipleAsgnNode, null, ret);
        } else {
            Variable tmp = createTemporaryVariable();
            addInstr(new ToAryInstr(tmp, ret));
            buildMultipleAsgn19Assignment(multipleAsgnNode, null, tmp);
        }
        return ret;
    }

    protected Variable copyAndReturnValue(Operand val) {
        return addResultInstr(new CopyInstr(createTemporaryVariable(), val));
    }

    protected Operand buildWithOrder(Node node, boolean preserveOrder) {
        Operand value = build(node);

        // We need to preserve order in cases (like in presence of assignments) except that immutable
        // literals can never change value so we can still emit these out of order.
        return preserveOrder && !(value instanceof ImmutableLiteral) ? copyAndReturnValue(value) : value;
    }

    protected Operand buildLazyWithOrder(CallNode node, Label lazyLabel, Label endLabel, boolean preserveOrder) {
        Operand value = buildCall(null, node, lazyLabel, endLabel);

        // We need to preserve order in cases (like in presence of assignments) except that immutable
        // literals can never change value so we can still emit these out of order.
        return preserveOrder && !(value instanceof ImmutableLiteral) ? copyAndReturnValue(value) : value;
    }

    protected Variable getValueInTemporaryVariable(Operand val) {
        if (val != null && val instanceof TemporaryVariable) return (Variable) val;

        return copyAndReturnValue(val);
    }

    // Return the last argument in the list as this represents rhs of the overall attrassign expression
    // e.g. 'a[1] = 2 #=> 2' or 'a[1] = 1,2,3 #=> [1,2,3]'
    protected Operand buildAttrAssignCallArgs(List<Operand> argsList, Node args, boolean containsAssignment) {
        if (args == null) return manager.getNil();

        switch (args.getNodeType()) {
            case ARRAYNODE: {     // a[1] = 2; a[1,2,3] = 4,5,6
                Operand last = manager.getNil();
                for (Node n: ((ListNode) args).children()) {
                    last = buildWithOrder(n, containsAssignment);
                    argsList.add(last);
                }
                return last;
            }
            case ARGSCATNODE: {
                ArgsCatNode argsCatNode = (ArgsCatNode)args;
                Operand lhs = build(argsCatNode.getFirstNode());
                Operand rhs = build(argsCatNode.getSecondNode());
                Variable res = createTemporaryVariable();
                addInstr(new BuildCompoundArrayInstr(res, lhs, rhs, false));
                argsList.add(new Splat(res));
                return rhs;
            }
            case ARGSPUSHNODE:  { // a[1, *b] = 2
                ArgsPushNode argsPushNode = (ArgsPushNode)args;
                Operand lhs = build(argsPushNode.getFirstNode());
                Operand rhs = build(argsPushNode.getSecondNode());
                Variable res = createTemporaryVariable();
                addInstr(new BuildCompoundArrayInstr(res, lhs, rhs, true));
                argsList.add(new Splat(res));
                return rhs;
            }
            case SPLATNODE: {     // a[1] = *b
                Splat rhs = new Splat(buildSplat((SplatNode)args));
                argsList.add(rhs);
                return rhs;
            }
        }

        throw new NotCompilableException("Invalid node for attrassign call args: " + args.getClass().getSimpleName() +
                ":" + scope.getFile() + ":" + args.getLine());
    }

    protected Operand[] buildCallArgs(Node args) {
        return buildCallArgsExcept(args, null);
    }

    /**
     * build each argument to a call but if we detect what appears to be a literal simple keyword argument
     * signature we will pass that along to be excluded in the build here (we will build it separately).
     * @param args for a call to be built
     * @param excludeKeywordArg do not build the last one since it is a keyword arg
     * @return the operands for the call.
     */
    protected Operand[] buildCallArgsExcept(Node args, Node excludeKeywordArg) {
        switch (args.getNodeType()) {
            case ARGSCATNODE:
            case ARGSPUSHNODE:
                return new Operand[] { new Splat(addResultInstr(new BuildSplatInstr(createTemporaryVariable(), build(args), false))) };
            case ARRAYNODE: {
                Node[] children = ((ListNode) args).children();
                int numberOfArgs = children.length - (excludeKeywordArg != null ? 1 : 0);
                Operand[] builtArgs = new Operand[numberOfArgs];
                boolean hasAssignments = args.containsVariableAssignment();

                for (int i = 0; i < numberOfArgs; i++) {
                    builtArgs[i] = buildWithOrder(children[i], hasAssignments);
                }
                return builtArgs;
            }
            case SPLATNODE:
                return new Operand[] { new Splat(addResultInstr(new BuildSplatInstr(createTemporaryVariable(), build(args), false))) };
        }

        throw new NotCompilableException("Invalid node for call args: " + args.getClass().getSimpleName() + ":" +
                scope.getFile() + ":" + args.getLine());
    }

    public Operand[] setupCallArgs(Node args) {
        return args == null ? Operand.EMPTY_ARRAY : buildCallArgs(args);
    }

    public static Operand[] addArg(Operand[] args, Operand extraArg) {
        Operand[] newArgs = new Operand[args.length + 1];
        System.arraycopy(args, 0, newArgs, 0, args.length);
        newArgs[args.length] = extraArg;
        return newArgs;
    }

    // This method is called to build assignments for a multiple-assignment instruction
    public void buildAssignment(Node node, Variable rhsVal) {
        switch (node.getNodeType()) {
            case ATTRASSIGNNODE:
                buildAttrAssignAssignment(node, rhsVal);
                break;
            case CLASSVARASGNNODE:
                addInstr(new PutClassVariableInstr(classVarDefinitionContainer(), ((ClassVarAsgnNode)node).getName(), rhsVal));
                break;
            case CONSTDECLNODE:
                buildConstDeclAssignment((ConstDeclNode) node, rhsVal);
                break;
            case DASGNNODE: {
                DAsgnNode variable = (DAsgnNode) node;
                int depth = variable.getDepth();
                addInstr(new CopyInstr(getLocalVariable(variable.getName(), depth), rhsVal));
                break;
            }
            case GLOBALASGNNODE:
                addInstr(new PutGlobalVarInstr(((GlobalAsgnNode)node).getName(), rhsVal));
                break;
            case INSTASGNNODE:
                // NOTE: if 's' happens to the a class, this is effectively an assignment of a class instance variable
                addInstr(new PutFieldInstr(buildSelf(), ((InstAsgnNode)node).getName(), rhsVal));
                break;
            case LOCALASGNNODE: {
                LocalAsgnNode localVariable = (LocalAsgnNode) node;
                int depth = localVariable.getDepth();
                addInstr(new CopyInstr(getLocalVariable(localVariable.getName(), depth), rhsVal));
                break;
            }
            case ZEROARGNODE:
                throw new NotCompilableException("Shouldn't get here; zeroarg does not do assignment: " + node);
            case MULTIPLEASGNNODE: {
                Variable tmp = createTemporaryVariable();
                addInstr(new ToAryInstr(tmp, rhsVal));
                buildMultipleAsgn19Assignment((MultipleAsgnNode)node, null, tmp);
                break;
            }
            default:
                throw new NotCompilableException("Can't build assignment node: " + node);
        }
    }

    protected LocalVariable getBlockArgVariable(RubySymbol name, int depth) {
        if (!(scope instanceof IRFor)) throw new NotCompilableException("Cannot ask for block-arg variable in 1.9 mode");

        return getLocalVariable(name, depth);
    }

    protected void receiveBlockArg(Variable v, Operand argsArray, int argIndex, boolean isSplat) {
        if (argsArray != null) {
            // We are in a nested receive situation -- when we are not at the root of a masgn tree
            // Ex: We are trying to receive (b,c) in this example: "|a, (b,c), d| = ..."
            if (isSplat) addInstr(new RestArgMultipleAsgnInstr(v, argsArray, argIndex));
            else addInstr(new ReqdArgMultipleAsgnInstr(v, argsArray, argIndex));
        } else {
            // argsArray can be null when the first node in the args-node-ast is a multiple-assignment
            // For example, for-nodes
            addInstr(isSplat ? new ReceiveRestArgInstr(v, argIndex, argIndex) : new ReceivePreReqdArgInstr(v, argIndex));
        }
    }

    public void buildVersionSpecificBlockArgsAssignment(Node node) {
        if (!(scope instanceof IRFor)) throw new NotCompilableException("Should not have come here for block args assignment in 1.9 mode: " + node);

        // Argh!  For-loop bodies and regular iterators are different in terms of block-args!
        switch (node.getNodeType()) {
            case MULTIPLEASGNNODE: {
                ListNode sourceArray = ((MultipleAsgnNode) node).getPre();
                int i = 0;
                for (Node an: sourceArray.children()) {
                    // Use 1.8 mode version for this
                    buildBlockArgsAssignment(an, null, i, false);
                    i++;
                }
                break;
            }
            default:
                throw new NotCompilableException("Can't build assignment node: " + node);
        }
    }

    // This method is called to build arguments for a block!
    public void buildBlockArgsAssignment(Node node, Operand argsArray, int argIndex, boolean isSplat) {
        Variable v;
        switch (node.getNodeType()) {
            case ATTRASSIGNNODE:
                v = createTemporaryVariable();
                receiveBlockArg(v, argsArray, argIndex, isSplat);
                buildAttrAssignAssignment(node, v);
                break;
            case DASGNNODE: {
                DAsgnNode dynamicAsgn = (DAsgnNode) node;
                v = getBlockArgVariable(dynamicAsgn.getName(), dynamicAsgn.getDepth());
                receiveBlockArg(v, argsArray, argIndex, isSplat);
                break;
            }
            case CLASSVARASGNNODE:
                v = createTemporaryVariable();
                receiveBlockArg(v, argsArray, argIndex, isSplat);
                addInstr(new PutClassVariableInstr(classVarDefinitionContainer(), ((ClassVarAsgnNode)node).getName(), v));
                break;
            case CONSTDECLNODE:
                v = createTemporaryVariable();
                receiveBlockArg(v, argsArray, argIndex, isSplat);
                buildConstDeclAssignment((ConstDeclNode) node, v);
                break;
            case GLOBALASGNNODE:
                v = createTemporaryVariable();
                receiveBlockArg(v, argsArray, argIndex, isSplat);
                addInstr(new PutGlobalVarInstr(((GlobalAsgnNode)node).getName(), v));
                break;
            case INSTASGNNODE:
                v = createTemporaryVariable();
                receiveBlockArg(v, argsArray, argIndex, isSplat);
                // NOTE: if 's' happens to the a class, this is effectively an assignment of a class instance variable
                addInstr(new PutFieldInstr(buildSelf(), ((InstAsgnNode)node).getName(), v));
                break;
            case LOCALASGNNODE: {
                LocalAsgnNode localVariable = (LocalAsgnNode) node;
                v = getBlockArgVariable(localVariable.getName(), localVariable.getDepth());
                receiveBlockArg(v, argsArray, argIndex, isSplat);
                break;
            }
            case ZEROARGNODE:
                throw new NotCompilableException("Shouldn't get here; zeroarg does not do assignment: " + node);
            default:
                buildVersionSpecificBlockArgsAssignment(node);
        }
    }

    public Operand buildAlias(final AliasNode alias) {
        Operand newName = build(alias.getNewName());
        Operand oldName = build(alias.getOldName());
        addInstr(new AliasInstr(newName, oldName));

        return manager.getNil();
    }

    // Translate "ret = (a && b)" --> "ret = (a ? b : false)" -->
    //
    //    v1 = -- build(a) --
    //       OPT: ret can be set to v1, but effectively v1 is false if we take the branch to L.
    //            while this info can be inferred by using attributes, why bother if we can do this?
    //    ret = v1
    //    beq(v1, false, L)
    //    v2 = -- build(b) --
    //    ret = v2
    // L:
    //
    public Operand buildAnd(final AndNode andNode) {
        if (andNode.getFirstNode().getNodeType().alwaysTrue()) {
            // build first node (and ignore its result) and then second node
            build(andNode.getFirstNode());
            return build(andNode.getSecondNode());
        } else if (andNode.getFirstNode().getNodeType().alwaysFalse()) {
            // build first node only and return its value
            return build(andNode.getFirstNode());
        } else {
            Label l = getNewLabel();
            Operand v1 = build(andNode.getFirstNode());
            Variable ret = getValueInTemporaryVariable(v1);
            addInstr(createBranch(v1, manager.getFalse(), l));
            Operand v2 = build(andNode.getSecondNode());
            addInstr(new CopyInstr(ret, v2));
            addInstr(new LabelInstr(l));
            return ret;
        }
    }

    public Operand buildArray(ArrayNode node, boolean operandOnly) {
        Node[] nodes = node.children();
        Operand[] elts = new Operand[nodes.length];
        boolean containsAssignments = node.containsVariableAssignment();
        for (int i = 0; i < nodes.length; i++) {
            elts[i] = buildWithOrder(nodes[i], containsAssignments);
        }

        Operand array = new Array(elts);
        return operandOnly ? array : copyAndReturnValue(array);
    }

    public Operand buildArgsCat(final ArgsCatNode argsCatNode) {
        Operand lhs = build(argsCatNode.getFirstNode());
        Operand rhs = build(argsCatNode.getSecondNode());

        return addResultInstr(new BuildCompoundArrayInstr(createTemporaryVariable(), lhs, rhs, false));
    }

    public Operand buildArgsPush(final ArgsPushNode node) {
        Operand lhs = build(node.getFirstNode());
        Operand rhs = build(node.getSecondNode());

        return addResultInstr(new BuildCompoundArrayInstr(createTemporaryVariable(), lhs, rhs, true));
    }

    private Operand buildAttrAssign(Variable result, AttrAssignNode attrAssignNode) {
        boolean containsAssignment = attrAssignNode.containsVariableAssignment();
        Operand obj = buildWithOrder(attrAssignNode.getReceiverNode(), containsAssignment);

        Label lazyLabel = null;
        Label endLabel = null;
        if (result == null) result = createTemporaryVariable();
        if (attrAssignNode.isLazy()) {
            lazyLabel = getNewLabel();
            endLabel = getNewLabel();
            addInstr(new BNilInstr(lazyLabel, obj));
        }

        List<Operand> args = new ArrayList<>();
        Node argsNode = attrAssignNode.getArgsNode();
        Operand lastArg = buildAttrAssignCallArgs(args, argsNode, containsAssignment);
        Operand block = setupCallClosure(attrAssignNode.getBlockNode());
        addInstr(AttrAssignInstr.create(scope, obj, attrAssignNode.getName(), args.toArray(new Operand[args.size()]), block, scope.maybeUsingRefinements()));
        addInstr(new CopyInstr(result, lastArg));

        if (attrAssignNode.isLazy()) {
            addInstr(new JumpInstr(endLabel));
            addInstr(new LabelInstr(lazyLabel));
            addInstr(new CopyInstr(result, manager.getNil()));
            addInstr(new LabelInstr(endLabel));
        }

        return result;
    }

    public Operand buildAttrAssignAssignment(Node node, Operand value) {
        final AttrAssignNode attrAssignNode = (AttrAssignNode) node;
        Operand obj = build(attrAssignNode.getReceiverNode());
        Operand[] args = setupCallArgs(attrAssignNode.getArgsNode());
        args = addArg(args, value);
        addInstr(AttrAssignInstr.create(scope, obj, attrAssignNode.getName(), args, scope.maybeUsingRefinements()));
        return value;
    }

    public Operand buildBackref(Variable result, BackRefNode node) {
        if (result == null) result = createTemporaryVariable();
        return addResultInstr(new BuildBackrefInstr(result, node.getType()));
    }

    public Operand buildBegin(BeginNode beginNode) {
        return build(beginNode.getBodyNode());
    }

    public Operand buildBignum(BignumNode node) {
        // Since bignum literals are effectively interned objects, no need to copyAndReturnValue(...)
        // SSS FIXME: Or is this a premature optimization?
        return new Bignum(node.getValue());
    }

    public Operand buildBlock(BlockNode node) {
        Operand retVal = null;
        for (Node child : node.children()) {
            retVal = build(child);
        }

        // Value of the last expression in the block
        return retVal;
    }

    public Operand buildBreak(BreakNode breakNode) {
        IRLoop currLoop = getCurrentLoop();

        if (currLoop != null) {
            // If we have ensure blocks, have to run those first!
            if (!activeEnsureBlockStack.isEmpty()) emitEnsureBlocks(currLoop);

            addInstr(new CopyInstr(currLoop.loopResult, build(breakNode.getValueNode())));
            addInstr(new JumpInstr(currLoop.loopEndLabel));
        } else {
            if (scope instanceof IRClosure) {
                // This lexical scope value is only used (and valid) in regular block contexts.
                // If this instruction is executed in a Proc or Lambda context, the lexical scope value is useless.
                IRScope returnScope = scope.getLexicalParent();
                if (scope instanceof IREvalScript || returnScope == null) {
                    // We are not in a closure or a loop => bad break instr!
                    throwSyntaxError(breakNode, "Can't escape from eval with redo");
                } else {
                    addInstr(new BreakInstr(build(breakNode.getValueNode()), returnScope.getId()));
                }
            } else {
                // We are not in a closure or a loop => bad break instr!
                throwSyntaxError(breakNode, "Invalid break");
            }
        }

        // Once the break instruction executes, control exits this scope
        return U_NIL;
    }

    private void throwSyntaxError(Node node, String message) {
        String errorMessage = getFileName() + ":" + (node.getLine() + 1) + ": " + message;
        throw scope.getManager().getRuntime().newSyntaxError(errorMessage);
    }

    private void handleNonlocalReturnInMethod() {
        Label rBeginLabel = getNewLabel();
        Label rEndLabel = getNewLabel();
        Label gebLabel = getNewLabel();

        // Protect the entire body as it exists now with the global ensure block
        //
        // Add label and marker instruction in reverse order to the beginning
        // so that the label ends up being the first instr.
        addInstrAtBeginning(new ExceptionRegionStartMarkerInstr(gebLabel));
        addInstrAtBeginning(new LabelInstr(rBeginLabel));
        addInstr( new ExceptionRegionEndMarkerInstr());

        // Receive exceptions (could be anything, but the handler only processes IRReturnJumps)
        addInstr(new LabelInstr(gebLabel));
        Variable exc = createTemporaryVariable();
        addInstr(new ReceiveJRubyExceptionInstr(exc));

        // Handle break using runtime helper
        // --> IRRuntimeHelpers.handleNonlocalReturn(scope, bj, blockType)
        Variable ret = createTemporaryVariable();
        addInstr(new RuntimeHelperCall(ret, HANDLE_NONLOCAL_RETURN, new Operand[]{exc} ));
        addInstr(new ReturnInstr(ret));

        // End
        addInstr(new LabelInstr(rEndLabel));
    }

    private Operand receiveBreakException(Operand block, CodeBlock codeBlock) {
        // Check if we have to handle a break
        if (block == null ||
            !(block instanceof WrappedIRClosure) ||
            !(((WrappedIRClosure)block).getClosure()).flags.contains(IRFlags.HAS_BREAK_INSTRS)) {
            // No protection needed -- add the call and return
            return codeBlock.run();
        }

        Label rBeginLabel = getNewLabel();
        Label rEndLabel   = getNewLabel();
        Label rescueLabel = getNewLabel();

        // Protected region
        addInstr(new LabelInstr(rBeginLabel));
        addInstr(new ExceptionRegionStartMarkerInstr(rescueLabel));
        Variable callResult = (Variable)codeBlock.run();
        addInstr(new JumpInstr(rEndLabel));
        addInstr(new ExceptionRegionEndMarkerInstr());

        // Receive exceptions (could be anything, but the handler only processes IRBreakJumps)
        addInstr(new LabelInstr(rescueLabel));
        Variable exc = createTemporaryVariable();
        addInstr(new ReceiveJRubyExceptionInstr(exc));

        // Handle break using runtime helper
        // --> IRRuntimeHelpers.handlePropagatedBreak(context, scope, bj, blockType)
        addInstr(new RuntimeHelperCall(callResult, HANDLE_PROPAGATED_BREAK, new Operand[]{exc} ));

        // End
        addInstr(new LabelInstr(rEndLabel));

        return callResult;
    }

    // Wrap call in a rescue handler that catches the IRBreakJump
    private void receiveBreakException(Operand block, final CallInstr callInstr) {
        receiveBreakException(block, new CodeBlock() { public Operand run() { addInstr(callInstr); return callInstr.getResult(); } });
    }

    public Operand buildCall(Variable result, CallNode callNode, Label lazyLabel, Label endLabel) {
        Node receiverNode = callNode.getReceiverNode();
        RubySymbol name = callNode.getName();

        // Frozen string optimization: check for "string".freeze
        String id = name.idString(); // ID Str ok here since it is 7bit check.
        if (receiverNode instanceof StrNode && (id.equals("freeze") || id.equals("-@"))) {
            StrNode asString = (StrNode) receiverNode;
            return new FrozenString(asString.getValue(), asString.getCodeRange(), scope.getFile(), asString.getLine());
        }

        boolean compileLazyLabel = false;
        if (callNode.isLazy()) {
            if (lazyLabel == null) {
                compileLazyLabel = true;
                lazyLabel = getNewLabel();
                endLabel = getNewLabel();
            }
        }

        // The receiver has to be built *before* call arguments are built
        // to preserve expected code execution order
        Operand receiver;
        if (receiverNode instanceof CallNode && ((CallNode) receiverNode).isLazy()) {
            receiver = buildLazyWithOrder((CallNode) receiverNode, lazyLabel, endLabel, callNode.containsVariableAssignment());
        } else {
            receiver = buildWithOrder(receiverNode, callNode.containsVariableAssignment());
        }

        if (result == null) result = createTemporaryVariable();

        // obj["string"] optimization for Hash
        ArrayNode argsAry;
        if (!callNode.isLazy() &&
                id.equals("[]") &&
                callNode.getArgsNode() instanceof ArrayNode &&
                (argsAry = (ArrayNode) callNode.getArgsNode()).size() == 1 &&
                argsAry.get(0) instanceof StrNode &&
                !scope.maybeUsingRefinements() &&
                receiverNode instanceof HashNode &&
                callNode.getIterNode() == null) {
            StrNode keyNode = (StrNode) argsAry.get(0);
            addInstr(ArrayDerefInstr.create(scope, result, receiver, new FrozenString(keyNode.getValue(), keyNode.getCodeRange(), scope.getFile(), keyNode.getLine())));
            return result;
        }

        if (callNode.isLazy()) {
            addInstr(new BNilInstr(lazyLabel, receiver));
        }

        HashNode keywordArgs = getPossibleKeywordArgument(callNode.getArgsNode());

        CallInstr callInstr;
        Operand block;
        if (keywordArgs != null) {
            Operand[] args = buildCallArgsExcept(callNode.getArgsNode(), keywordArgs);
            List<KeyValuePair<Operand, Operand>> kwargs = buildKeywordArguments(keywordArgs);
            block = setupCallClosure(callNode.getIterNode());
            callInstr = CallInstr.createWithKwargs(scope, CallType.NORMAL, result, name, receiver, args, block, kwargs);
        } else {
            Operand[] args = setupCallArgs(callNode.getArgsNode());
            block = setupCallClosure(callNode.getIterNode());
            callInstr = CallInstr.create(scope, result, name, receiver, args, block);
        }

        determineIfWeNeedLineNumber(callNode);
        determineIfProcNew(receiverNode, name, callInstr);
        receiveBreakException(block, callInstr);

        if (compileLazyLabel) {
            addInstr(new JumpInstr(endLabel));
            addInstr(new LabelInstr(lazyLabel));
            addInstr(new CopyInstr(result, manager.getNil()));
            addInstr(new LabelInstr(endLabel));
        }

        return result;
    }

    private List<KeyValuePair<Operand, Operand>> buildKeywordArguments(HashNode keywordArgs) {
        List<KeyValuePair<Operand, Operand>> kwargs = new ArrayList<>();
        for (KeyValuePair<Node, Node> pair: keywordArgs.getPairs()) {
            kwargs.add(new KeyValuePair<Operand, Operand>((Symbol) build(pair.getKey()), build(pair.getValue())));
        }
        return kwargs;
    }

    private void determineIfProcNew(Node receiverNode, RubySymbol name, CallInstr callInstr) {
        // This is to support the ugly Proc.new with no block, which must see caller's frame
        if (CommonByteLists.NEW_METHOD.equals(name.getBytes()) &&
                receiverNode instanceof ConstNode && ((ConstNode)receiverNode).getName().idString().equals("Proc")) {
            callInstr.setProcNew(true);
        }
    }

    /*
     * This will ignore complexity of a hash which contains restkwargs and only return simple
     * last argument which happens to be all key symbol hashnode which is not empty
     */
    private HashNode getPossibleKeywordArgument(Node argsNode) {
        // Block pass wraps itself around the main args list so don't hold that against it.
        if (argsNode instanceof BlockPassNode) {
            return null; //getPossibleKeywordArgument(((BlockPassNode) argsNode).getArgsNode());
        }

        if (argsNode instanceof ArrayNode) {
            ArrayNode argsList = (ArrayNode) argsNode;

            if (argsList.isEmpty()) return null;

            Node lastNode = argsList.getLast();

            if (lastNode instanceof HashNode) {
                HashNode hash = (HashNode) lastNode;
                if (hash.hasOnlySymbolKeys() && !hash.isEmpty()) return (HashNode) lastNode;
            }
        }

        return null;
    }

    public Operand buildCase(CaseNode caseNode) {
        // scan all cases to see if we have a homogeneous literal case/when
        NodeType seenType = null;
        for (Node aCase : caseNode.getCases().children()) {
            WhenNode whenNode = (WhenNode)aCase;
            NodeType exprNodeType = whenNode.getExpressionNodes().getNodeType();

            if (seenType == null) {
                seenType = exprNodeType;
            } else if (seenType != exprNodeType) {
                seenType = null;
                break;
            }
        }

        if (seenType != null) {
            switch (seenType) {
                case FIXNUMNODE:
                    return buildFixnumCase(caseNode);
            }
        }

        // get the incoming case value
        Operand value = build(caseNode.getCaseNode());

        // This is for handling case statements without a value (see example below)
        //   case
        //     when true <blah>
        //     when false <blah>
        //   end
        if (value == null) value = UndefinedValue.UNDEFINED;

        Label     endLabel  = getNewLabel();
        boolean   hasElse   = (caseNode.getElseNode() != null);
        Label     elseLabel = getNewLabel();
        Variable  result    = createTemporaryVariable();

        List<Label> labels = new ArrayList<>();
        Map<Label, Node> bodies = new HashMap<>();
        Set<IRubyObject> seenLiterals = new HashSet<>();

        // build each "when"
        for (Node aCase : caseNode.getCases().children()) {
            WhenNode whenNode = (WhenNode)aCase;
            Label bodyLabel = getNewLabel();

            Variable eqqResult = createTemporaryVariable();
            labels.add(bodyLabel);
            Node exprNodes = whenNode.getExpressionNodes();
            Operand expression = buildWithOrder(exprNodes, whenNode.containsVariableAssignment());
            boolean needsSplat = exprNodes instanceof ArgsPushNode || exprNodes instanceof SplatNode || exprNodes instanceof ArgsCatNode;

            // FIXME: Remove duplicated entries to reduce codesize (like MRI does).
            IRubyObject literal = getWhenLiteral(exprNodes);
            if (literal != null) {
                if (seenLiterals.contains(literal)) {
                    scope.getManager().getRuntime().getWarnings().warning(IRubyWarnings.ID.MISCELLANEOUS, getFileName(), exprNodes.getLine(), "duplicated when clause is ignored");
                } else {
                    seenLiterals.add(literal);
                }
            }

            addInstr(new EQQInstr(scope, eqqResult, expression, value, needsSplat, scope.maybeUsingRefinements()));
            addInstr(createBranch(eqqResult, manager.getTrue(), bodyLabel));

            // SSS FIXME: This doesn't preserve original order of when clauses.  We could consider
            // preserving the order (or maybe not, since we would have to sort the constants first
            // in any case) for outputting jump tables in certain situations.
            //
            // add body to map for emitting later
            bodies.put(bodyLabel, whenNode.getBodyNode());
        }

        // Jump to else in case nothing matches!
        addInstr(new JumpInstr(elseLabel));

        // Build "else" if it exists
        if (hasElse) {
            labels.add(elseLabel);
            bodies.put(elseLabel, caseNode.getElseNode());
        }

        // Now, emit bodies while preserving when clauses order
        for (Label whenLabel: labels) {
            addInstr(new LabelInstr(whenLabel));
            Operand bodyValue = build(bodies.get(whenLabel));
            // bodyValue can be null if the body ends with a return!
            if (bodyValue != null) {
                // SSS FIXME: Do local optimization of break results (followed by a copy & jump) to short-circuit the jump right away
                // rather than wait to do it during an optimization pass when a dead jump needs to be removed.  For this, you have
                // to look at what the last generated instruction was.
                addInstr(new CopyInstr(result, bodyValue));
                addInstr(new JumpInstr(endLabel));
            }
        }

        if (!hasElse) {
            addInstr(new LabelInstr(elseLabel));
            addInstr(new CopyInstr(result, manager.getNil()));
            addInstr(new JumpInstr(endLabel));
        }

        // Close it out
        addInstr(new LabelInstr(endLabel));

        return result;
    }

    // Note: This is potentially a little wasteful in that we eagerly create these literals for a duplicated warning
    // check.  In most cases these would be made anyways (e.g. symbols/fixnum) but in others we double allocation
    // (e.g. strings).
    private IRubyObject getWhenLiteral(Node node) {
        Ruby runtime = scope.getManager().getRuntime();

        switch(node.getNodeType()) {
            case FIXNUMNODE:
                return runtime.newFixnum(((FixnumNode) node).getValue());
            case FLOATNODE:
                return runtime.newFloat((((FloatNode) node).getValue()));
            case BIGNUMNODE:
                return new RubyBignum(runtime, ((BignumNode) node).getValue());
            case COMPLEXNODE:
                return RubyComplex.newComplexRaw(runtime, getWhenLiteral(((ComplexNode) node).getNumber()));
            case RATIONALNODE:
                return RubyRational.newRationalRaw(runtime, getWhenLiteral(((RationalNode)node).getDenominator()), getWhenLiteral(((RationalNode) node).getNumerator()));
            case NILNODE:
                return runtime.getNil();
            case TRUENODE:
                return runtime.getTrue();
            case FALSENODE:
                return runtime.getFalse();
            case SYMBOLNODE:
                return ((SymbolNode) node).getName();
            case STRNODE:
                return runtime.newString(((StrNode) node).getValue());
        }

        return null;
    }

    private Operand buildFixnumCase(CaseNode caseNode) {
        Map<Integer, Label> jumpTable = new HashMap<>();
        Map<Node, Label> nodeBodies = new HashMap<>();

        // gather fixnum-when bodies or bail
        for (Node aCase : caseNode.getCases().children()) {
            WhenNode whenNode = (WhenNode) aCase;
            Label bodyLabel = getNewLabel();

            FixnumNode expr = (FixnumNode) whenNode.getExpressionNodes();
            long exprLong = expr.getValue();
            if (exprLong > Integer.MAX_VALUE) throw new NotCompilableException("optimized fixnum case has long-ranged when at " + getFileName() + ":" + caseNode.getLine());

            if (jumpTable.get((int) exprLong) == null) {
                jumpTable.put((int) exprLong, bodyLabel);
                nodeBodies.put(whenNode, bodyLabel);
            } else {
                scope.getManager().getRuntime().getWarnings().warning(IRubyWarnings.ID.MISCELLANEOUS, getFileName(), expr.getLine(), "duplicated when clause is ignored");
            }
        }

        // sort the jump table
        Map.Entry<Integer, Label>[] jumpEntries = jumpTable.entrySet().toArray(new Map.Entry[jumpTable.size()]);
        Arrays.sort(jumpEntries, new Comparator<Map.Entry<Integer, Label>>() {
            @Override
            public int compare(Map.Entry<Integer, Label> o1, Map.Entry<Integer, Label> o2) {
                return Integer.compare(o1.getKey(), o2.getKey());
            }
        });

        // build a switch
        int[] jumps = new int[jumpTable.size()];
        Label[] targets = new Label[jumps.length];
        int i = 0;
        for (Map.Entry<Integer, Label> jumpEntry : jumpEntries) {
            jumps[i] = jumpEntry.getKey();
            targets[i] = jumpEntry.getValue();
            i++;
        }

        // get the incoming case value
        Operand value = build(caseNode.getCaseNode());

        Label     eqqPath   = getNewLabel();
        Label     endLabel  = getNewLabel();
        boolean   hasElse   = (caseNode.getElseNode() != null);
        Label     elseLabel = getNewLabel();
        Variable  result    = createTemporaryVariable();

        // insert fast switch with fallback to eqq
        addInstr(new BSwitchInstr(jumps, value, eqqPath, targets, elseLabel));
        addInstr(new LabelInstr(eqqPath));

        List<Label> labels = new ArrayList<>();
        Map<Label, Node> bodies = new HashMap<>();

        // build each "when"
        for (Node aCase : caseNode.getCases().children()) {
            WhenNode whenNode = (WhenNode)aCase;
            Label bodyLabel = nodeBodies.get(whenNode);
            if (bodyLabel == null) bodyLabel = getNewLabel();

            Variable eqqResult = createTemporaryVariable();
            labels.add(bodyLabel);
            Operand expression = build(whenNode.getExpressionNodes());

            // use frozen string for direct literal strings in `when`
            if (expression instanceof MutableString) {
                expression = ((MutableString) expression).frozenString;
            }

            addInstr(new EQQInstr(scope, eqqResult, expression, value, false, scope.maybeUsingRefinements()));
            addInstr(createBranch(eqqResult, manager.getTrue(), bodyLabel));

            // SSS FIXME: This doesn't preserve original order of when clauses.  We could consider
            // preserving the order (or maybe not, since we would have to sort the constants first
            // in any case) for outputting jump tables in certain situations.
            //
            // add body to map for emitting later
            bodies.put(bodyLabel, whenNode.getBodyNode());
        }

        // Jump to else in case nothing matches!
        addInstr(new JumpInstr(elseLabel));

        // Build "else" if it exists
        if (hasElse) {
            labels.add(elseLabel);
            bodies.put(elseLabel, caseNode.getElseNode());
        }

        // Now, emit bodies while preserving when clauses order
        for (Label whenLabel: labels) {
            addInstr(new LabelInstr(whenLabel));
            Operand bodyValue = build(bodies.get(whenLabel));
            // bodyValue can be null if the body ends with a return!
            if (bodyValue != null) {
                // SSS FIXME: Do local optimization of break results (followed by a copy & jump) to short-circuit the jump right away
                // rather than wait to do it during an optimization pass when a dead jump needs to be removed.  For this, you have
                // to look at what the last generated instruction was.
                addInstr(new CopyInstr(result, bodyValue));
                addInstr(new JumpInstr(endLabel));
            }
        }

        if (!hasElse) {
            addInstr(new LabelInstr(elseLabel));
            addInstr(new CopyInstr(result, manager.getNil()));
            addInstr(new JumpInstr(endLabel));
        }

        // Close it out
        addInstr(new LabelInstr(endLabel));

        return result;
    }

    /**
     * Build a new class and add it to the current scope (s).
     */
    public Operand buildClass(ClassNode classNode) {
        boolean executesOnce = this.executesOnce;
        Node superNode = classNode.getSuperNode();
        Colon3Node cpath = classNode.getCPath();
        Operand superClass = (superNode == null) ? null : build(superNode);
        ByteList className = cpath.getName().getBytes();
        Operand container = getContainerFromCPath(cpath);

        IRClassBody body = new IRClassBody(manager, scope, className, classNode.getLine(), classNode.getScope(), executesOnce);
        Variable bodyResult = addResultInstr(new DefineClassInstr(createTemporaryVariable(), body, container, superClass));

        newIRBuilder(manager, body).buildModuleOrClassBody(classNode.getBodyNode(), classNode.getLine(), classNode.getEndLine());
        return bodyResult;
    }

    // class Foo; class << self; end; end
    // Here, the class << self declaration is in Foo's body.
    // Foo is the class in whose context this is being defined.
    public Operand buildSClass(SClassNode sclassNode) {
        Operand receiver = build(sclassNode.getReceiverNode());
        // FIXME: metaclass name should be a bytelist
        IRModuleBody body = new IRMetaClassBody(manager, scope, manager.getMetaClassName().getBytes(), sclassNode.getLine(), sclassNode.getScope());
        Variable sClassVar = addResultInstr(new DefineMetaClassInstr(createTemporaryVariable(), receiver, body));

        // sclass bodies inherit the block of their containing method
        Variable processBodyResult = addResultInstr(new ProcessModuleBodyInstr(createTemporaryVariable(), sClassVar, getYieldClosureVariable()));
        newIRBuilder(manager, body).buildModuleOrClassBody(sclassNode.getBodyNode(), sclassNode.getLine(), sclassNode.getEndLine());
        return processBodyResult;
    }

    // @@c
    public Operand buildClassVar(ClassVarNode node) {
        Variable ret = createTemporaryVariable();
        addInstr(new GetClassVariableInstr(ret, classVarDefinitionContainer(), node.getName()));
        return ret;
    }

    // Add the specified result instruction to the scope and return its result variable.
    private Variable addResultInstr(ResultInstr instr) {
        addInstr((Instr) instr);

        return instr.getResult();
    }

    // ClassVarAsgn node is assignment within a method/closure scope
    //
    // def foo
    //   @@c = 1
    // end
    public Operand buildClassVarAsgn(final ClassVarAsgnNode classVarAsgnNode) {
        Operand val = build(classVarAsgnNode.getValueNode());
        addInstr(new PutClassVariableInstr(classVarDefinitionContainer(), classVarAsgnNode.getName(), val));
        return val;
    }

    @Deprecated
    public Operand classVarDeclarationContainer() {
        return classVarContainer(true);
    }

    public Operand classVarDefinitionContainer() {
        return classVarContainer(false);
    }

    // SSS FIXME: This feels a little ugly.  Is there a better way of representing this?
    public Operand classVarContainer(boolean declContext) {
        /* -------------------------------------------------------------------------------
         * We are looking for the nearest enclosing scope that is a non-singleton class body
         * without running into an eval-scope in between.
         *
         * Stop lexical scope walking at an eval script boundary.  Evals are essentially
         * a way for a programmer to splice an entire tree of lexical scopes at the point
         * where the eval happens.  So, when we hit an eval-script boundary at compile-time,
         * defer scope traversal to when we know where this scope has been spliced in.
         * ------------------------------------------------------------------------------- */
        int n = 0;
        IRScope cvarScope = scope;
        while (cvarScope != null && !(cvarScope instanceof IREvalScript) && !cvarScope.isNonSingletonClassBody()) {
            // For loops don't get their own static scope
            if (!(cvarScope instanceof IRFor)) {
                n++;
            }
            cvarScope = cvarScope.getLexicalParent();
        }

        if (cvarScope != null && cvarScope.isNonSingletonClassBody()) {
            return ScopeModule.ModuleFor(n);
        } else {
            return addResultInstr(new GetClassVarContainerModuleInstr(createTemporaryVariable(),
                    CurrentScope.INSTANCE, declContext ? null : buildSelf()));
        }
    }

    public Operand buildConstDecl(ConstDeclNode node) {
        return buildConstDeclAssignment(node, build(node.getValueNode()));
    }

    private Operand findContainerModule() {
        int nearestModuleBodyDepth = scope.getNearestModuleReferencingScopeDepth();
        return (nearestModuleBodyDepth == -1) ? getCurrentModuleVariable() : ScopeModule.ModuleFor(nearestModuleBodyDepth);
    }

    public Operand buildConstDeclAssignment(ConstDeclNode constDeclNode, Operand value) {
        Node constNode = constDeclNode.getConstNode();

        if (constNode == null) {
            return putConstant(constDeclNode.getName(), value);
        } else if (constNode.getNodeType() == NodeType.COLON2NODE) {
            return putConstant((Colon2Node) constNode, value);
        } else { // colon3, assign in Object
            return putConstant((Colon3Node) constNode, value);
        }
    }

    private Operand putConstant(RubySymbol name, Operand value) {
        addInstr(new PutConstInstr(findContainerModule(), name, value));

        return value;
    }

    private Operand putConstant(Colon3Node node, Operand value) {
        addInstr(new PutConstInstr(new ObjectClass(), node.getName(), value));

        return value;
    }

    private Operand putConstant(Colon2Node node, Operand value) {
        addInstr(new PutConstInstr(build(node.getLeftNode()), node.getName(), value));

        return value;
    }

    private Operand putConstantAssignment(OpAsgnConstDeclNode node, Operand value) {
        Node constNode = node.getFirstNode();

        if (constNode instanceof Colon2Node) return putConstant((Colon2Node) constNode, value);

        return putConstant((Colon3Node) constNode, value);
    }

    private Operand searchModuleForConst(Operand startingModule, RubySymbol name) {
        return addResultInstr(new SearchModuleForConstInstr(createTemporaryVariable(), startingModule, name, true));
    }

    private Operand searchConst(RubySymbol name) {
        return addResultInstr(new SearchConstInstr(createTemporaryVariable(), name, CurrentScope.INSTANCE, false));
    }

    public Operand buildColon2(final Colon2Node colon2) {
        Node lhs = colon2.getLeftNode();

        // Colon2ImplicitNode - (module|class) Foo.  Weird, but it is a wrinkle of AST inheritance.
        if (lhs == null) return searchConst(colon2.getName());

        // Colon2ConstNode (Left::name)
        return searchModuleForConst(build(lhs), colon2.getName());
    }

    public Operand buildColon3(Colon3Node node) {
        return searchModuleForConst(new ObjectClass(), node.getName());
    }

    public Operand buildComplex(ComplexNode node) {
        return new Complex((ImmutableLiteral) build(node.getNumber()));
    }

    interface CodeBlock {
        public Operand run();
    }

    private Operand protectCodeWithRescue(CodeBlock protectedCode, CodeBlock rescueBlock) {
        // This effectively mimics a begin-rescue-end code block
        // Except this catches all exceptions raised by the protected code

        Variable rv = createTemporaryVariable();
        Label rBeginLabel = getNewLabel();
        Label rEndLabel   = getNewLabel();
        Label rescueLabel = getNewLabel();

        // Protected region code
        addInstr(new LabelInstr(rBeginLabel));
        addInstr(new ExceptionRegionStartMarkerInstr(rescueLabel));
        Object v1 = protectedCode.run(); // YIELD: Run the protected code block
        addInstr(new CopyInstr(rv, (Operand)v1));
        addInstr(new JumpInstr(rEndLabel));
        addInstr(new ExceptionRegionEndMarkerInstr());

        // SSS FIXME: Create an 'Exception' operand type to eliminate the constant lookup below
        // We could preload a set of constant objects that are preloaded at boot time and use them
        // directly in IR when we know there is no lookup involved.
        //
        // new Operand type: CachedClass(String name)?
        //
        // Some candidates: Exception, StandardError, Fixnum, Object, Boolean, etc.
        // So, when they are referenced, they are fetched directly from the runtime object
        // which probably already has cached references to these constants.
        //
        // But, unsure if this caching is safe ... so, just an idea here for now.

        // Rescue code
        Label caughtLabel = getNewLabel();
        Variable exc = createTemporaryVariable();
        Variable excType = createTemporaryVariable();

        // Receive 'exc' and verify that 'exc' is of ruby-type 'Exception'
        addInstr(new LabelInstr(rescueLabel));
        addInstr(new ReceiveRubyExceptionInstr(exc));
        addInstr(new InheritanceSearchConstInstr(excType, new ObjectClass(),
                manager.runtime.newSymbol(CommonByteLists.EXCEPTION)));
        outputExceptionCheck(excType, exc, caughtLabel);

        // Fall-through when the exc !== Exception; rethrow 'exc'
        addInstr(new ThrowExceptionInstr(exc));

        // exc === Exception; Run the rescue block
        addInstr(new LabelInstr(caughtLabel));
        Object v2 = rescueBlock.run(); // YIELD: Run the protected code block
        if (v2 != null) addInstr(new CopyInstr(rv, manager.getNil()));

        // End
        addInstr(new LabelInstr(rEndLabel));

        return rv;
    }

    public Operand buildGetDefinition(Node node) {
        if (node == null) return new FrozenString("expression");

        switch (node.getNodeType()) {
        case CLASSVARASGNNODE: case CLASSVARDECLNODE: case CONSTDECLNODE:
        case DASGNNODE: case GLOBALASGNNODE: case LOCALASGNNODE:
        case MULTIPLEASGNNODE: case OPASGNNODE: case OPASGNANDNODE: case OPASGNORNODE:
        case OPELEMENTASGNNODE: case INSTASGNNODE:
            return new FrozenString(DefinedMessage.ASSIGNMENT.getText());
        case ORNODE: case ANDNODE: case DREGEXPNODE: case DSTRNODE:
            return new FrozenString(DefinedMessage.EXPRESSION.getText());
        case FALSENODE:
            return new FrozenString(DefinedMessage.FALSE.getText());
        case LOCALVARNODE: case DVARNODE:
            return new FrozenString(DefinedMessage.LOCAL_VARIABLE.getText());
        case MATCH2NODE: case MATCH3NODE:
            return new FrozenString(DefinedMessage.METHOD.getText());
        case NILNODE:
            return new FrozenString(DefinedMessage.NIL.getText());
        case SELFNODE:
            return new FrozenString(DefinedMessage.SELF.getText());
        case TRUENODE:
            return new FrozenString(DefinedMessage.TRUE.getText());
        case ARRAYNODE: { // If all elts of array are defined the array is as well
            ArrayNode array = (ArrayNode) node;
            Label undefLabel = getNewLabel();
            Label doneLabel = getNewLabel();

            Variable tmpVar = createTemporaryVariable();
            for (Node elt: array.children()) {
                Operand result = buildGetDefinition(elt);

                addInstr(createBranch(result, manager.getNil(), undefLabel));
            }

            addInstr(new CopyInstr(tmpVar, new FrozenString(DefinedMessage.EXPRESSION.getText())));
            addInstr(new JumpInstr(doneLabel));
            addInstr(new LabelInstr(undefLabel));
            addInstr(new CopyInstr(tmpVar, manager.getNil()));
            addInstr(new LabelInstr(doneLabel));

            return tmpVar;
        }
        case BACKREFNODE:
            return addResultInstr(
                    new RuntimeHelperCall(
                            createTemporaryVariable(),
                            IS_DEFINED_BACKREF,
                            new Operand[] {new FrozenString(DefinedMessage.GLOBAL_VARIABLE.getText())}
                    )
            );
        case GLOBALVARNODE:
            return addResultInstr(
                    new RuntimeHelperCall(
                            createTemporaryVariable(),
                            IS_DEFINED_GLOBAL,
                            new Operand[] {
                                    new FrozenString(((GlobalVarNode) node).getName()),
                                    new FrozenString(DefinedMessage.GLOBAL_VARIABLE.getText())
                            }
                    )
            );
        case NTHREFNODE: {
            return addResultInstr(
                    new RuntimeHelperCall(
                            createTemporaryVariable(),
                            IS_DEFINED_NTH_REF,
                            new Operand[] {
                                    manager.newFixnum(((NthRefNode) node).getMatchNumber()),
                                    new FrozenString(DefinedMessage.GLOBAL_VARIABLE.getText())
                            }
                    )
            );
        }
        case INSTVARNODE:
            return addResultInstr(
                    new RuntimeHelperCall(
                            createTemporaryVariable(),
                            IS_DEFINED_INSTANCE_VAR,
                            new Operand[] {
                                    buildSelf(),
                                    new FrozenString(((InstVarNode) node).getName()),
                                    new FrozenString(DefinedMessage.INSTANCE_VARIABLE.getText())
                            }
                    )
            );
        case CLASSVARNODE:
            return addResultInstr(
                    new RuntimeHelperCall(
                            createTemporaryVariable(),
                            IS_DEFINED_CLASS_VAR,
                            new Operand[]{
                                    classVarDefinitionContainer(),
                                    new FrozenString(((ClassVarNode) node).getName()),
                                    new FrozenString(DefinedMessage.CLASS_VARIABLE.getText())
                            }
                    )
            );
        case SUPERNODE: {
            Label undefLabel = getNewLabel();
            Variable tmpVar  = addResultInstr(
                    new RuntimeHelperCall(
                            createTemporaryVariable(),
                            IS_DEFINED_SUPER,
                            new Operand[] {
                                    buildSelf(),
                                    new FrozenString(DefinedMessage.SUPER.getText())
                            }
                    )
            );
            addInstr(createBranch(tmpVar, manager.getNil(), undefLabel));
            Operand superDefnVal = buildGetArgumentDefinition(((SuperNode) node).getArgsNode(), DefinedMessage.SUPER.getText());
            return buildDefnCheckIfThenPaths(undefLabel, superDefnVal);
        }
        case VCALLNODE:
            return addResultInstr(
                    new RuntimeHelperCall(
                            createTemporaryVariable(),
                            IS_DEFINED_METHOD,
                            new Operand[] {
                                    buildSelf(),
                                    new FrozenString(((VCallNode) node).getName()),
                                    manager.getFalse(),
                                    new FrozenString(DefinedMessage.METHOD.getText())
                            }
                    )
            );
        case YIELDNODE:
            return buildDefinitionCheck(new BlockGivenInstr(createTemporaryVariable(), getYieldClosureVariable()), DefinedMessage.YIELD.getText());
        case ZSUPERNODE:
            return addResultInstr(
                    new RuntimeHelperCall(
                            createTemporaryVariable(),
                            IS_DEFINED_SUPER,
                            new Operand[] {
                                    buildSelf(),
                                    new FrozenString(DefinedMessage.SUPER.getText())
                            }
                    )
            );
        case CONSTNODE: {
            Label defLabel = getNewLabel();
            Label doneLabel = getNewLabel();
            Variable tmpVar  = createTemporaryVariable();
            RubySymbol constName = ((ConstNode) node).getName();
            addInstr(new LexicalSearchConstInstr(tmpVar, CurrentScope.INSTANCE, constName));
            addInstr(BNEInstr.create(defLabel, tmpVar, UndefinedValue.UNDEFINED));
            addInstr(new InheritanceSearchConstInstr(tmpVar, findContainerModule(), constName)); // SSS FIXME: should this be the current-module var or something else?
            addInstr(BNEInstr.create(defLabel, tmpVar, UndefinedValue.UNDEFINED));
            addInstr(new CopyInstr(tmpVar, manager.getNil()));
            addInstr(new JumpInstr(doneLabel));
            addInstr(new LabelInstr(defLabel));
            addInstr(new CopyInstr(tmpVar, new FrozenString(DefinedMessage.CONSTANT.getText())));
            addInstr(new LabelInstr(doneLabel));
            return tmpVar;
        }
        case COLON3NODE: case COLON2NODE: {
            // SSS FIXME: Is there a reason to do this all with low-level IR?
            // Can't this all be folded into a Java method that would be part
            // of the runtime library, which then can be used by buildDefinitionCheck method above?
            // This runtime library would be used both by the interpreter & the compiled code!

            final Colon3Node colon = (Colon3Node) node;
            final RubySymbol name = colon.getName();
            final Variable errInfo = createTemporaryVariable();

            // store previous exception for restoration if we rescue something
            addInstr(new GetErrorInfoInstr(errInfo));

            CodeBlock protectedCode = new CodeBlock() {
                public Operand run() {
                    if (!(colon instanceof Colon2Node)) { // colon3 (weird inheritance)
                        return addResultInstr(
                                new RuntimeHelperCall(
                                        createTemporaryVariable(),
                                        IS_DEFINED_CONSTANT_OR_METHOD,
                                        new Operand[] {
                                                new ObjectClass(),
                                                new FrozenString(name),
                                                new FrozenString(DefinedMessage.CONSTANT.getText()),
                                                new FrozenString(DefinedMessage.METHOD.getText())
                                        }
                                )
                        );
                    }

                    Label bad = getNewLabel();
                    Label done = getNewLabel();
                    Variable result = createTemporaryVariable();
                    Operand test = buildGetDefinition(((Colon2Node) colon).getLeftNode());
                    addInstr(createBranch(test, manager.getNil(), bad));
                    Operand lhs = build(((Colon2Node) colon).getLeftNode());
                    addInstr(
                            new RuntimeHelperCall(
                                    result,
                                    IS_DEFINED_CONSTANT_OR_METHOD,
                                    new Operand[] {
                                            lhs,
                                            new FrozenString(name),
                                            new FrozenString(DefinedMessage.CONSTANT.getText()),
                                            new FrozenString(DefinedMessage.METHOD.getText())
                                    }
                            )
                    );
                    addInstr(new JumpInstr(done));
                    addInstr(new LabelInstr(bad));
                    addInstr(new CopyInstr(result, manager.getNil()));
                    addInstr(new LabelInstr(done));

                    return result;
                }
            };

            // rescue block
            CodeBlock rescueBlock = new CodeBlock() {
                 public Operand run() {
                 // Nothing to do -- ignore the exception, and restore stashed error info!
                 addInstr(new RestoreErrorInfoInstr(errInfo));
                 return manager.getNil();
                 }
            };

            // Try verifying definition, and if we get an JumpException exception, process it with the rescue block above
            return protectCodeWithRescue(protectedCode, rescueBlock);
        }
        case FCALLNODE: {
            /* ------------------------------------------------------------------
             * Generate IR for:
             *    r = self/receiver
             *    mc = r.metaclass
             *    return mc.methodBound(meth) ? buildGetArgumentDefn(..) : false
             * ----------------------------------------------------------------- */
            Label undefLabel = getNewLabel();
            Variable tmpVar = addResultInstr(
                    new RuntimeHelperCall(
                            createTemporaryVariable(),
                            IS_DEFINED_METHOD,
                            new Operand[]{
                                    buildSelf(),
                                    new Symbol(((FCallNode) node).getName()),
                                    manager.getFalse(),
                                    new FrozenString(DefinedMessage.METHOD.getText())
                            }
                    )
            );
            addInstr(createBranch(tmpVar, manager.getNil(), undefLabel));
            Operand argsCheckDefn = buildGetArgumentDefinition(((FCallNode) node).getArgsNode(), "method");
            return buildDefnCheckIfThenPaths(undefLabel, argsCheckDefn);
        }
        case CALLNODE: {
            final CallNode callNode = (CallNode) node;

            // protected main block
            CodeBlock protectedCode = new CodeBlock() {
                public Operand run() {
                    final Label undefLabel = getNewLabel();
                    Operand receiverDefn = buildGetDefinition(callNode.getReceiverNode());
                    addInstr(createBranch(receiverDefn, manager.getNil(), undefLabel));
                    Variable tmpVar = createTemporaryVariable();
                    addInstr(
                            new RuntimeHelperCall(
                                    tmpVar,
                                    IS_DEFINED_CALL,
                                    new Operand[]{
                                            build(callNode.getReceiverNode()),
                                            new Symbol(callNode.getName()),
                                            new FrozenString(DefinedMessage.METHOD.getText())
                                    }
                            )
                    );
                    return buildDefnCheckIfThenPaths(undefLabel, tmpVar);
                }
            };

            // rescue block
            CodeBlock rescueBlock = new CodeBlock() {
                public Operand run() { return manager.getNil(); } // Nothing to do if we got an exception
            };

            // Try verifying definition, and if we get an exception, throw it out, and return nil
            return protectCodeWithRescue(protectedCode, rescueBlock);
        }
        case ATTRASSIGNNODE: {
            final AttrAssignNode attrAssign = (AttrAssignNode) node;

            // protected main block
            CodeBlock protectedCode = new CodeBlock() {
                public Operand run() {
                    final Label  undefLabel = getNewLabel();
                    Operand receiverDefn = buildGetDefinition(attrAssign.getReceiverNode());
                    addInstr(createBranch(receiverDefn, manager.getNil(), undefLabel));
                    /* --------------------------------------------------------------------------
                     * This basically combines checks from CALLNODE and FCALLNODE
                     *
                     * Generate IR for this sequence
                     *
                     *    1. r  = receiver
                     *    2. mc = r.metaClass
                     *    3. v  = mc.getVisibility(methodName)
                     *    4. f  = !v || v.isPrivate? || (v.isProtected? && receiver/self?.kindof(mc.getRealClass))
                     *    5. return !f && mc.methodBound(attrmethod) ? buildGetArgumentDefn(..) : false
                     *
                     * Hide the complexity of instrs 2-4 into a verifyMethodIsPublicAccessible call
                     * which can executely entirely in Java-land.  No reason to expose the guts in IR.
                     * ------------------------------------------------------------------------------ */
                    Variable tmpVar     = createTemporaryVariable();
                    Operand  receiver   = build(attrAssign.getReceiverNode());
                    addInstr(
                            new RuntimeHelperCall(
                                    tmpVar,
                                    IS_DEFINED_METHOD,
                                    new Operand[] {
                                            receiver,
                                            new Symbol(attrAssign.getName()),
                                            manager.getTrue(),
                                            new FrozenString(DefinedMessage.METHOD.getText())
                                    }
                            )
                    );
                    addInstr(createBranch(tmpVar, manager.getNil(), undefLabel));
                    Operand argsCheckDefn = buildGetArgumentDefinition(attrAssign.getArgsNode(), "assignment");
                    return buildDefnCheckIfThenPaths(undefLabel, argsCheckDefn);
                }
            };

            // rescue block
            CodeBlock rescueBlock = new CodeBlock() {
                public Operand run() { return manager.getNil(); } // Nothing to do if we got an exception
            };

            // Try verifying definition, and if we get an JumpException exception, process it with the rescue block above
            return protectCodeWithRescue(protectedCode, rescueBlock);
        }
        default:
            return new FrozenString("expression");
        }
    }

    protected Variable buildDefnCheckIfThenPaths(Label undefLabel, Operand defVal) {
        Label defLabel = getNewLabel();
        Variable tmpVar = getValueInTemporaryVariable(defVal);
        addInstr(new JumpInstr(defLabel));
        addInstr(new LabelInstr(undefLabel));
        addInstr(new CopyInstr(tmpVar, manager.getNil()));
        addInstr(new LabelInstr(defLabel));
        return tmpVar;
    }

    protected Variable buildDefinitionCheck(ResultInstr definedInstr, String definedReturnValue) {
        Label undefLabel = getNewLabel();
        addInstr((Instr) definedInstr);
        addInstr(createBranch(definedInstr.getResult(), manager.getFalse(), undefLabel));
        return buildDefnCheckIfThenPaths(undefLabel, new FrozenString(definedReturnValue));
    }

    public Operand buildGetArgumentDefinition(final Node node, String type) {
        if (node == null) return new MutableString(type);

        Operand rv = new FrozenString(type);
        boolean failPathReqd = false;
        Label failLabel = getNewLabel();
        if (node instanceof ArrayNode) {
            for (int i = 0; i < ((ArrayNode) node).size(); i++) {
                Node iterNode = ((ArrayNode) node).get(i);
                Operand def = buildGetDefinition(iterNode);
                if (def == manager.getNil()) { // Optimization!
                    rv = manager.getNil();
                    break;
                } else if (!def.hasKnownValue()) { // Optimization!
                    failPathReqd = true;
                    addInstr(createBranch(def, manager.getNil(), failLabel));
                }
            }
        } else {
            Operand def = buildGetDefinition(node);
            if (def == manager.getNil()) { // Optimization!
                rv = manager.getNil();
            } else if (!def.hasKnownValue()) { // Optimization!
                failPathReqd = true;
                addInstr(createBranch(def, manager.getNil(), failLabel));
            }
        }

        // Optimization!
        return failPathReqd ? buildDefnCheckIfThenPaths(failLabel, rv) : rv;

    }

    public Operand buildDAsgn(final DAsgnNode dasgnNode) {
        // SSS: Looks like we receive the arg in buildBlockArgsAssignment via the IterNode
        // We won't get here for argument receives!  So, buildDasgn is called for
        // assignments to block variables within a block.  As far as the IR is concerned,
        // this is just a simple copy
        int depth = dasgnNode.getDepth();
        Variable arg = getLocalVariable(dasgnNode.getName(), depth);
        Operand  value = build(dasgnNode.getValueNode());

        // no use copying a variable to itself
        if (arg == value) return value;

        addInstr(new CopyInstr(arg, value));

        return value;

        // IMPORTANT: The return value of this method is value, not arg!
        //
        // Consider this Ruby code: foo((a = 1), (a = 2))
        //
        // If we return 'value' this will get translated to:
        //    a = 1
        //    a = 2
        //    call("foo", [1,2]) <---- CORRECT
        //
        // If we return 'arg' this will get translated to:
        //    a = 1
        //    a = 2
        //    call("foo", [a,a]) <---- BUGGY
        //
        // This technique only works if 'value' is an immutable value (ex: fixnum) or a variable
        // So, for Ruby code like this:
        //     def foo(x); x << 5; end;
        //     foo(a=[1,2]);
        //     p a
        // we are guaranteed that the value passed into foo and 'a' point to the same object
        // because of the use of copyAndReturnValue method for literal objects.
    }

    // Called by defineMethod but called on a new builder so things like ensure block info recording
    // do not get confused.
    protected InterpreterContext defineMethodInner(DefNode defNode, IRScope parent, int coverageMode) {
        this.coverageMode = coverageMode;

        if (RubyInstanceConfig.FULL_TRACE_ENABLED) {
            // Explicit line number here because we need a line number for trace before we process any nodes
            addInstr(manager.newLineNumber(scope.getLine() + 1));
            addInstr(new TraceInstr(RubyEvent.CALL, getName(), getFileName(), scope.getLine() + 1));
        }

        prepareImplicitState();                                    // recv_self, add frame block, etc)

        // These instructions need to be toward the top of the method because they may both be needed for processing
        // optional arguments as in def foo(a = Object).
        // Set %current_module = isInstanceMethod ? %self.metaclass : %self
        int nearestScopeDepth = parent.getNearestModuleReferencingScopeDepth();
        addInstr(new CopyInstr(getCurrentModuleVariable(), ScopeModule.ModuleFor(nearestScopeDepth == -1 ? 1 : nearestScopeDepth)));

        // Build IR for arguments (including the block arg)
        receiveMethodArgs(defNode.getArgsNode());

        // Build IR for body
        Operand rv = build(defNode.getBodyNode());

        if (RubyInstanceConfig.FULL_TRACE_ENABLED) {
            addInstr(new LineNumberInstr(defNode.getEndLine() + 1));
            addInstr(new TraceInstr(RubyEvent.RETURN, getName(), getFileName(), defNode.getEndLine() + 1));
        }

        if (rv != null) addInstr(new ReturnInstr(rv));

        scope.computeScopeFlagsEarly(instructions);
        // If the method can receive non-local returns
        if (scope.canReceiveNonlocalReturns()) handleNonlocalReturnInMethod();

        ArgumentDescriptor[] argDesc;
        if (argumentDescriptions == null) {
            argDesc = ArgumentDescriptor.EMPTY_ARRAY;
        } else {
            argDesc = new ArgumentDescriptor[argumentDescriptions.size() / 2];
            for (int i = 0; i < argumentDescriptions.size(); i += 2) {
                ArgumentType type = (ArgumentType) argumentDescriptions.get(i);
                RubySymbol symbol = (RubySymbol) argumentDescriptions.get(i+1);
                argDesc[i / 2] = new ArgumentDescriptor(type, symbol);
            }
        }

        ((IRMethod) scope).setArgumentDescriptors(argDesc);

        return scope.allocateInterpreterContext(instructions);
    }

    private IRMethod defineNewMethod(MethodDefNode defNode, boolean isInstanceMethod) {
        IRMethod method = new IRMethod(manager, scope, defNode, defNode.getName().getBytes(), isInstanceMethod, defNode.getLine(),
                defNode.getScope(), coverageMode);

        // poorly placed next/break expects a syntax error so we eagerly build methods which contain them.
        if (defNode.containsBreakNext()) method.lazilyAcquireInterpreterContext();

        return method;
    }

    public Operand buildDefn(MethodDefNode node) { // Instance method
        IRMethod method = defineNewMethod(node, true);
        addInstr(new DefineInstanceMethodInstr(method));
        return new Symbol(node.getName());
    }

    public Operand buildDefs(DefsNode node) { // Class method
        Operand container =  build(node.getReceiverNode());
        IRMethod method = defineNewMethod(node, false);
        addInstr(new DefineClassMethodInstr(container, method));
        return new Symbol(node.getName());
    }

    protected LocalVariable getArgVariable(RubySymbol name, int depth) {
        // For non-loops, this name will override any name that exists in outer scopes
        return scope instanceof IRFor ? getLocalVariable(name, depth) : getNewLocalVariable(name, 0);
    }

    private void addArgReceiveInstr(Variable v, int argIndex, Signature signature) {
        boolean post = signature != null;

        if (post) {
            addInstr(new ReceivePostReqdArgInstr(v, argIndex, signature.pre(), signature.opt(), signature.hasRest(), signature.post()));
        } else {
            addInstr(new ReceivePreReqdArgInstr(v, argIndex));
        }
    }

    /* '_' can be seen as a variable only by its first assignment as a local variable.  For any additional
     * '_' we create temporary variables in the case the scope has a zsuper in it.  If so, then the zsuper
     * call will slurp those temps up as it's parameters so it can properly set up the call.
     */
    private Variable argumentResult(RubySymbol name) {
        boolean isUnderscore = name.getBytes().realSize() == 1 && name.getBytes().charAt(0) == '_';

        if (isUnderscore && underscoreVariableSeen) {
            return createTemporaryVariable();
        } else {
            if (isUnderscore) underscoreVariableSeen = true;
            return getNewLocalVariable(name, 0);
        }
    }

    public void receiveRequiredArg(Node node, int argIndex, Signature signature) {
        switch (node.getNodeType()) {
            case ARGUMENTNODE: {
                RubySymbol argName = ((ArgumentNode)node).getName();

                if (scope instanceof IRMethod) addArgumentDescription(ArgumentType.req, argName);

                addArgReceiveInstr(argumentResult(argName), argIndex, signature);
                break;
            }
            case MULTIPLEASGNNODE: {
                MultipleAsgnNode childNode = (MultipleAsgnNode) node;
                Variable v = createTemporaryVariable();
                addArgReceiveInstr(v, argIndex, signature);
                if (scope instanceof IRMethod) addArgumentDescription(ArgumentType.anonreq, null);
                Variable tmp = createTemporaryVariable();
                addInstr(new ToAryInstr(tmp, v));
                buildMultipleAsgn19Assignment(childNode, tmp, null);
                break;
            }
            default: throw new NotCompilableException("Can't build assignment node: " + node);
        }
    }

    protected void receiveNonBlockArgs(final ArgsNode argsNode) {
        Signature signature = scope.getStaticScope().getSignature();

        // For closures, we don't need the check arity call
        if (scope instanceof IRMethod) {
            // Expensive to do this explicitly?  But, two advantages:
            // (a) on inlining, we'll be able to get rid of these checks in almost every case.
            // (b) compiler to bytecode will anyway generate this and this is explicit.
            // For now, we are going explicit instruction route.
            // But later, perhaps can make this implicit in the method setup preamble?

            addInstr(new CheckArityInstr(signature.required(), signature.opt(), signature.hasRest(), argsNode.hasKwargs(),
                    signature.keyRest()));
        } else if (scope instanceof IRClosure && argsNode.hasKwargs()) {
            // FIXME: This is added to check for kwargs correctness but bypass regular correctness.
            // Any other arity checking currently happens within Java code somewhere (RubyProc.call?)
            addInstr(new CheckArityInstr(signature.required(), signature.opt(), signature.hasRest(), argsNode.hasKwargs(),
                    signature.keyRest()));
        }

        // Other args begin at index 0
        int argIndex = 0;

        // Pre(-opt and rest) required args
        Node[] args = argsNode.getArgs();
        int preCount = signature.pre();
        for (int i = 0; i < preCount; i++, argIndex++) {
            receiveRequiredArg(args[i], argIndex, null);
        }

        // Fixup opt/rest
        int opt = signature.opt() > 0 ? signature.opt() : 0;

        // Now for opt args
        if (opt > 0) {
            int optIndex = argsNode.getOptArgIndex();
            for (int j = 0; j < opt; j++, argIndex++) {
                // We fall through or jump to variableAssigned once we know we have a valid value in place.
                Label variableAssigned = getNewLabel();
                OptArgNode optArg = (OptArgNode)args[optIndex + j];
                RubySymbol argName = optArg.getName();
                Variable argVar = argumentResult(argName);
                if (scope instanceof IRMethod) addArgumentDescription(ArgumentType.opt, argName);
                // You need at least required+j+1 incoming args for this opt arg to get an arg at all
                addInstr(new ReceiveOptArgInstr(argVar, signature.required(), signature.pre(), j));
                addInstr(BNEInstr.create(variableAssigned, argVar, UndefinedValue.UNDEFINED));
                // We add this extra nil copy because we do not know if we have a circular defininition of
                // argVar: proc { |a=a| } or proc { |a = foo(bar(a))| }.
                addInstr(new CopyInstr(argVar, manager.getNil()));
                // This bare build looks weird but OptArgNode is just a marker and value is either a LAsgnNode
                // or a DAsgnNode.  So building the value will end up having a copy(var, assignment).
                build(optArg.getValue());
                addInstr(new LabelInstr(variableAssigned));
            }
        }

        // Rest arg
        if (signature.hasRest()) {
            // Consider: def foo(*); .. ; end
            // For this code, there is no argument name available from the ruby code.
            // So, we generate an implicit arg name
            RestArgNode restArgNode = argsNode.getRestArgNode();
            if (scope instanceof IRMethod) {
                addArgumentDescription(restArgNode.isAnonymous() ?
                        ArgumentType.anonrest : ArgumentType.rest, restArgNode.getName());
            }

            RubySymbol argName =  restArgNode.isAnonymous() ?
                    scope.getManager().getRuntime().newSymbol(CommonByteLists.STAR) : restArgNode.getName();

            // You need at least required+opt+1 incoming args for the rest arg to get any args at all
            // If it is going to get something, then it should ignore required+opt args from the beginning
            // because they have been accounted for already.
            addInstr(new ReceiveRestArgInstr(argumentResult(argName), signature.required() + opt, argIndex));
        }

        // Post(-opt and rest) required args
        int postCount = argsNode.getPostCount();
        int postIndex = argsNode.getPostIndex();
        for (int i = 0; i < postCount; i++) {
            receiveRequiredArg(args[postIndex + i], i, signature);
        }
    }

    /**
     * Reify the implicit incoming block into a full Proc, for use as "block arg", but only if
     * a block arg is specified in this scope's arguments.
     *  @param argsNode the arguments containing the block arg, if any
     *
     */
    protected void receiveBlockArg(final ArgsNode argsNode) {
        // reify to Proc if we have a block arg
        BlockArgNode blockArg = argsNode.getBlock();
        if (blockArg != null) {
            RubySymbol argName = blockArg.getName();
            Variable blockVar = argumentResult(argName);
            if (scope instanceof IRMethod) addArgumentDescription(ArgumentType.block, argName);
            Variable tmp = createTemporaryVariable();
            addInstr(new LoadImplicitClosureInstr(tmp));
            addInstr(new ReifyClosureInstr(blockVar, tmp));
        }
    }

    /**
     * Prepare implicit runtime state needed for typical methods to execute. This includes such things
     * as the implicit self variable and any yieldable block available to this scope.
     */
    private void prepareImplicitState() {
        // Receive self
        addInstr(manager.getReceiveSelfInstr());

        // used for yields; metaclass body (sclass) inherits yield var from surrounding, and accesses it as implicit
        if (scope instanceof IRMethod || scope instanceof IRMetaClassBody) {
            addInstr(new LoadImplicitClosureInstr(getYieldClosureVariable()));
        } else {
            addInstr(new LoadFrameClosureInstr(getYieldClosureVariable()));
        }
    }

    /**
     * Process all arguments specified for this scope. This includes pre args (required args
     * at the beginning of the argument list), opt args (arguments with a default value),
     * a rest arg (catch-all for argument list overflow), post args (required arguments after
     * a rest arg) and a block arg (to reify an incoming block into a Proc object.
     *  @param argsNode the args node containing the specification for the arguments
     *
     */
    public void receiveArgs(final ArgsNode argsNode) {
        // 1.9 pre, opt, rest, post args
        receiveNonBlockArgs(argsNode);

        // 2.0 keyword args
        Node[] args = argsNode.getArgs();
        int required = argsNode.getRequiredArgsCount();
        if (argsNode.hasKwargs()) {
            int keywordIndex = argsNode.getKeywordsIndex();
            int keywordsCount = argsNode.getKeywordCount();
            for (int i = 0; i < keywordsCount; i++) {
                KeywordArgNode kwarg = (KeywordArgNode) args[keywordIndex + i];
                AssignableNode kasgn = kwarg.getAssignable();
                RubySymbol key = ((INameNode) kasgn).getName();
                Variable av = getNewLocalVariable(key, 0);
                Label l = getNewLabel();
                if (scope instanceof IRMethod) addKeyArgDesc(kasgn, key);
                addInstr(new ReceiveKeywordArgInstr(av, key, required));
                addInstr(BNEInstr.create(l, av, UndefinedValue.UNDEFINED)); // if 'av' is not undefined, we are done

                // Required kwargs have no value and check_arity will throw if they are not provided.
                if (!isRequiredKeywordArgumentValue(kasgn)) {
                    addInstr(new CopyInstr(av, buildNil())); // wipe out undefined value with nil
                    build(kasgn);
                } else {
                    addInstr(new RaiseRequiredKeywordArgumentError(key));
                }
                addInstr(new LabelInstr(l));
            }
        }

        // 2.0 keyword rest arg
        KeywordRestArgNode keyRest = argsNode.getKeyRest();
        if (keyRest != null) {
            RubySymbol key = keyRest.getName();
            ArgumentType type = ArgumentType.keyrest;

            // anonymous keyrest
            if (key == null || key.getBytes().realSize() == 0) type = ArgumentType.anonkeyrest;

            Variable av = getNewLocalVariable(key, 0);
            if (scope instanceof IRMethod) addArgumentDescription(type, key);
            addInstr(new ReceiveKeywordRestArgInstr(av, required));
        }

        // Block arg
        receiveBlockArg(argsNode);
    }

    private void addKeyArgDesc(AssignableNode kasgn, RubySymbol key) {
        if (isRequiredKeywordArgumentValue(kasgn)) {
            addArgumentDescription(ArgumentType.keyreq, key);
        } else {
            addArgumentDescription(ArgumentType.key, key);
        }
    }

    private boolean isRequiredKeywordArgumentValue(AssignableNode kasgn) {
        return (kasgn.getValueNode().getNodeType()) ==  NodeType.REQUIRED_KEYWORD_ARGUMENT_VALUE;
    }

    // This method is called to build arguments
    public void buildArgsMasgn(Node node, Operand argsArray, boolean isMasgnRoot, int preArgsCount, int postArgsCount, int index, boolean isSplat) {
        Variable v;
        switch (node.getNodeType()) {
            case DASGNNODE: {
                DAsgnNode dynamicAsgn = (DAsgnNode) node;
                v = getArgVariable(dynamicAsgn.getName(), dynamicAsgn.getDepth());
                if (isSplat) addInstr(new RestArgMultipleAsgnInstr(v, argsArray, preArgsCount, postArgsCount, index));
                else addInstr(new ReqdArgMultipleAsgnInstr(v, argsArray, preArgsCount, postArgsCount, index));
                break;
            }
            case LOCALASGNNODE: {
                LocalAsgnNode localVariable = (LocalAsgnNode) node;
                v = getArgVariable(localVariable.getName(), localVariable.getDepth());
                if (isSplat) addInstr(new RestArgMultipleAsgnInstr(v, argsArray, preArgsCount, postArgsCount, index));
                else addInstr(new ReqdArgMultipleAsgnInstr(v, argsArray, preArgsCount, postArgsCount, index));
                break;
            }
            case MULTIPLEASGNNODE: {
                MultipleAsgnNode childNode = (MultipleAsgnNode) node;
                if (!isMasgnRoot) {
                    v = createTemporaryVariable();
                    if (isSplat) addInstr(new RestArgMultipleAsgnInstr(v, argsArray, preArgsCount, postArgsCount, index));
                    else addInstr(new ReqdArgMultipleAsgnInstr(v, argsArray, preArgsCount, postArgsCount, index));
                    Variable tmp = createTemporaryVariable();
                    addInstr(new ToAryInstr(tmp, v));
                    argsArray = tmp;
                }
                // Build
                buildMultipleAsgn19Assignment(childNode, argsArray, null);
                break;
            }
            default:
                throw new NotCompilableException("Shouldn't get here: " + node);
        }
    }

    // This method is called both for regular multiple assignment as well as argument passing
    //
    // Ex: a,b,*c=v  is a regular assignment and in this case, the "values" operand will be non-null
    // Ex: { |a,b,*c| ..} is the argument passing case
    public void buildMultipleAsgn19Assignment(final MultipleAsgnNode multipleAsgnNode, Operand argsArray, Operand values) {
        final ListNode masgnPre = multipleAsgnNode.getPre();
        final List<Tuple<Node, Variable>> assigns = new ArrayList<>();

        // Build assignments for specific named arguments
        int i = 0;
        if (masgnPre != null) {
            for (Node an: masgnPre.children()) {
                if (values == null) {
                    buildArgsMasgn(an, argsArray, false, -1, -1, i, false);
                } else {
                    Variable rhsVal = createTemporaryVariable();
                    addInstr(new ReqdArgMultipleAsgnInstr(rhsVal, values, i));
                    assigns.add(new Tuple<>(an, rhsVal));
                }
                i++;
            }
        }

        // Build an assignment for a splat, if any, with the rest of the operands!
        Node restNode = multipleAsgnNode.getRest();
        int postArgsCount = multipleAsgnNode.getPostCount();
        if (restNode != null && !(restNode instanceof StarNode)) {
            if (values == null) {
                buildArgsMasgn(restNode, argsArray, false, i, postArgsCount, 0, true); // rest of the argument array!
            } else {
                Variable rhsVal = createTemporaryVariable();
                addInstr(new RestArgMultipleAsgnInstr(rhsVal, values, i, postArgsCount, 0));
                assigns.add(new Tuple<>(restNode, rhsVal)); // rest of the argument array!
            }
        }

        // Build assignments for rest of the operands
        final ListNode masgnPost = multipleAsgnNode.getPost();
        if (masgnPost != null) {
            int j = 0;
            for (Node an: masgnPost.children()) {
                if (values == null) {
                    buildArgsMasgn(an, argsArray, false, i, postArgsCount, j, false);
                } else {
                    Variable rhsVal = createTemporaryVariable();
                    addInstr(new ReqdArgMultipleAsgnInstr(rhsVal, values, i, postArgsCount, j));  // Fetch from the end
                    assigns.add(new Tuple<>(an, rhsVal));
                }
                j++;
            }
        }

        for (Tuple<Node, Variable> assign: assigns) {
            buildAssignment(assign.a, assign.b);
        }
    }

    private void handleBreakAndReturnsInLambdas() {
        Label rEndLabel   = getNewLabel();
        Label rescueLabel = Label.getGlobalEnsureBlockLabel();

        // Protect the entire body as it exists now with the global ensure block
        addInstrAtBeginning(new ExceptionRegionStartMarkerInstr(rescueLabel));
        addInstr(new ExceptionRegionEndMarkerInstr());

        // Receive exceptions (could be anything, but the handler only processes IRBreakJumps)
        addInstr(new LabelInstr(rescueLabel));
        Variable exc = createTemporaryVariable();
        addInstr(new ReceiveJRubyExceptionInstr(exc));

        // Handle break using runtime helper
        // --> IRRuntimeHelpers.handleBreakAndReturnsInLambdas(context, scope, bj, blockType)
        Variable ret = createTemporaryVariable();
        addInstr(new RuntimeHelperCall(ret, RuntimeHelperCall.Methods.HANDLE_BREAK_AND_RETURNS_IN_LAMBDA, new Operand[]{exc} ));
        addInstr(new ReturnOrRethrowSavedExcInstr(ret));

        // End
        addInstr(new LabelInstr(rEndLabel));
    }

    public void receiveMethodArgs(final ArgsNode argsNode) {
        receiveArgs(argsNode);
    }

    public void receiveBlockArgs(final IterNode node) {
        Node args = node.getVarNode();
        if (args instanceof ArgsNode) { // regular blocks
            ((IRClosure) scope).setArgumentDescriptors(Helpers.argsNodeToArgumentDescriptors(((ArgsNode) args)));
            receiveArgs((ArgsNode)args);
        } else  {
            // for loops -- reuse code in IRBuilder:buildBlockArgsAssignment
            buildBlockArgsAssignment(args, null, 0, false);
        }
    }

    public Operand buildDot(final DotNode dotNode) {
        return addResultInstr(new BuildRangeInstr(createTemporaryVariable(), build(dotNode.getBeginNode()),
                build(dotNode.getEndNode()), dotNode.isExclusive()));
    }

    private int dynamicPiece(Operand[] pieces, int i, Node pieceNode) {
        Operand piece;

        // somewhat arbitrary minimum size for interpolated values
        int estimatedSize = 4;

        while (true) { // loop to unwrap EvStr

            if (pieceNode instanceof StrNode) {
                piece = buildStrRaw((StrNode) pieceNode);
                estimatedSize = ((StrNode) pieceNode).getValue().realSize();
            } else if (pieceNode instanceof EvStrNode) {
                if (scope.maybeUsingRefinements()) {
                    // refined asString must still go through dispatch
                    TemporaryVariable result = createTemporaryVariable();
                    addInstr(new AsStringInstr(scope, result, build(((EvStrNode) pieceNode).getBody()), scope.maybeUsingRefinements()));
                    piece = result;
                } else {
                    // evstr/asstring logic lives in BuildCompoundString now, unwrap and try again
                    pieceNode = ((EvStrNode) pieceNode).getBody();
                    continue;
                }
            } else {
                piece = build(pieceNode);
            }

            break;
        }

        if (piece instanceof MutableString) {
            piece = ((MutableString)piece).frozenString;
        }

        pieces[i] = piece == null ? manager.getNil() : piece;

        return estimatedSize;
    }

    public Operand buildDRegexp(Variable result, DRegexpNode node) {
        Node[] nodePieces = node.children();
        Operand[] pieces = new Operand[nodePieces.length];

        for (int i = 0; i < pieces.length; i++) {
            // dregexp does not use estimated size
            dynamicPiece(pieces, i, nodePieces[i]);
        }

        if (result == null) result = createTemporaryVariable();
        addInstr(new BuildDynRegExpInstr(result, pieces, node.getOptions()));
        return result;
    }

    public Operand buildDStr(Variable result, DStrNode node) {
        Node[] nodePieces = node.children();
        Operand[] pieces = new Operand[nodePieces.length];
        int estimatedSize = 0;

        for (int i = 0; i < pieces.length; i++) {
            estimatedSize += dynamicPiece(pieces, i, nodePieces[i]);
        }

        if (result == null) result = createTemporaryVariable();

        boolean debuggingFrozenStringLiteral = manager.getInstanceConfig().isDebuggingFrozenStringLiteral();
        addInstr(new BuildCompoundStringInstr(result, pieces, node.getEncoding(), estimatedSize, node.isFrozen(), debuggingFrozenStringLiteral, getFileName(), node.getLine()));

        return result;
    }

    public Operand buildDSymbol(Variable result, DSymbolNode node) {
        Node[] nodePieces = node.children();
        Operand[] pieces = new Operand[nodePieces.length];
        int estimatedSize = 0;

        for (int i = 0; i < pieces.length; i++) {
            estimatedSize += dynamicPiece(pieces, i, nodePieces[i]);
        }

        if (result == null) result = createTemporaryVariable();

        boolean debuggingFrozenStringLiteral = manager.getInstanceConfig().isDebuggingFrozenStringLiteral();
        addInstr(new BuildCompoundStringInstr(result, pieces, node.getEncoding(), estimatedSize, false, debuggingFrozenStringLiteral, getFileName(), node.getLine()));

        return copyAndReturnValue(new DynamicSymbol(result));
    }

    public Operand buildDVar(DVarNode node) {
        return getLocalVariable(node.getName(), node.getDepth());
    }

    public Operand buildDXStr(Variable result, DXStrNode node) {
        Node[] nodePieces = node.children();
        Operand[] pieces = new Operand[nodePieces.length];
        int estimatedSize = 0;

        for (int i = 0; i < pieces.length; i++) {
            estimatedSize += dynamicPiece(pieces, i, nodePieces[i]);
        }

        Variable stringResult = createTemporaryVariable();
        if (result == null) result = createTemporaryVariable();

        boolean debuggingFrozenStringLiteral = manager.getInstanceConfig().isDebuggingFrozenStringLiteral();
        addInstr(new BuildCompoundStringInstr(stringResult, pieces, node.getEncoding(), estimatedSize, false, debuggingFrozenStringLiteral, getFileName(), node.getLine()));

        return addResultInstr(CallInstr.create(scope, CallType.FUNCTIONAL, result, manager.getRuntime().newSymbol("`"), Self.SELF, new Operand[] { stringResult }, null));
    }

    /* ****************************************************************
     * Consider the ensure-protected ruby code below:

           begin
             .. protected body ..
           ensure
             .. eb code
           end

       This ruby code is effectively rewritten into the following ruby code

          begin
            .. protected body ..
            .. copy of ensure body code ..
          rescue <any-exception-or-error> => e
            .. ensure body code ..
            raise e
          end

      which in IR looks like this:

          L1:
            Exception region start marker_1 (protected by L10)
            ... IR for protected body ...
            Exception region end marker_1
          L2:
            Exception region start marker_2 (protected by whichever block handles exceptions for ensure body)
            .. copy of IR for ensure block ..
            Exception region end marker_2
            jump L3
          L10:          <----- dummy rescue block
            e = recv_exception
            .. IR for ensure block ..
            throw e
          L3:

     * ****************************************************************/
    public Operand buildEnsureNode(final EnsureNode ensureNode) {
        return buildEnsureInternal(ensureNode.getBodyNode(), ensureNode.getEnsureNode());
    }

    public Operand buildEnsureInternal(Node ensureBodyNode, Node ensureNode) {
        // Save $!
        final Variable savedGlobalException = createTemporaryVariable();
        addInstr(new GetGlobalVariableInstr(savedGlobalException, symbol("$!")));

        // ------------ Build the body of the ensure block ------------
        //
        // The ensure code is built first so that when the protected body is being built,
        // the ensure code can be cloned at break/next/return sites in the protected body.

        // Push a new ensure block node onto the stack of ensure bodies being built
        // The body's instructions are stashed and emitted later.
        EnsureBlockInfo ebi = new EnsureBlockInfo(scope,
            (ensureBodyNode instanceof RescueNode) ? (RescueNode) ensureBodyNode : null,
            getCurrentLoop(),
            activeRescuers.peek());

        // Record $! save var if we had a non-empty rescue node.
        // $! will be restored from it where required.
        if (ensureBodyNode instanceof RescueNode) {
            ebi.savedGlobalException = savedGlobalException;
        }

        ensureBodyBuildStack.push(ebi);
        Operand ensureRetVal = ensureNode == null ? manager.getNil() : build(ensureNode);
        ensureBodyBuildStack.pop();

        // ------------ Build the protected region ------------
        activeEnsureBlockStack.push(ebi);

        // Start of protected region
        addInstr(new LabelInstr(ebi.regionStart));
        addInstr(new ExceptionRegionStartMarkerInstr(ebi.dummyRescueBlockLabel));
        activeRescuers.push(ebi.dummyRescueBlockLabel);

        // Generate IR for code being protected
        Variable ensureExprValue = createTemporaryVariable();
        Operand rv = ensureBodyNode instanceof RescueNode ? buildRescueInternal((RescueNode) ensureBodyNode, ebi) : build(ensureBodyNode);

        // End of protected region
        addInstr(new ExceptionRegionEndMarkerInstr());
        activeRescuers.pop();

        // Is this a begin..(rescue..)?ensure..end node that actually computes a value?
        // (vs. returning from protected body)
        boolean isEnsureExpr = ensureNode != null && rv != U_NIL && !(ensureBodyNode instanceof RescueNode);

        // Clone the ensure body and jump to the end
        if (isEnsureExpr) {
            addInstr(new CopyInstr(ensureExprValue, rv));
            ebi.cloneIntoHostScope(this);
            addInstr(new JumpInstr(ebi.end));
        }

        // Pop the current ensure block info node
        activeEnsureBlockStack.pop();

        // ------------ Emit the ensure body alongwith dummy rescue block ------------
        // Now build the dummy rescue block that
        // catches all exceptions thrown by the body
        Variable exc = createTemporaryVariable();
        addInstr(new LabelInstr(ebi.dummyRescueBlockLabel));
        addInstr(new ReceiveJRubyExceptionInstr(exc));

        // Now emit the ensure body's stashed instructions
        if (ensureNode != null) {
            ebi.emitBody(this);
        }

        // 1. Ensure block has no explicit return => the result of the entire ensure expression is the result of the protected body.
        // 2. Ensure block has an explicit return => the result of the protected body is ignored.
        // U_NIL => there was a return from within the ensure block!
        if (ensureRetVal == U_NIL) rv = U_NIL;

        // Return (rethrow exception/end)
        // rethrows the caught exception from the dummy ensure block
        addInstr(new ThrowExceptionInstr(exc));

        // End label for the exception region
        addInstr(new LabelInstr(ebi.end));

        return isEnsureExpr ? ensureExprValue : rv;
    }

    public Operand buildFalse() {
        return manager.getFalse();
    }

    public Operand buildFCall(Variable result, FCallNode fcallNode) {
        Node      callArgsNode = fcallNode.getArgsNode();

        if (result == null) result = createTemporaryVariable();

        HashNode keywordArgs = getPossibleKeywordArgument(fcallNode.getArgsNode());

        CallInstr callInstr;
        Operand block;
        if (keywordArgs != null) {
            Operand[] args = buildCallArgsExcept(fcallNode.getArgsNode(), keywordArgs);
            List<KeyValuePair<Operand, Operand>> kwargs = buildKeywordArguments(keywordArgs);
            block = setupCallClosure(fcallNode.getIterNode());
            callInstr = CallInstr.createWithKwargs(scope, CallType.FUNCTIONAL, result, fcallNode.getName(), buildSelf(), args, block, kwargs);
        } else {
            Operand[] args = setupCallArgs(callArgsNode);
            determineIfMaybeRefined(fcallNode.getName(), args);
            block = setupCallClosure(fcallNode.getIterNode());

            // We will stuff away the iters AST source into the closure in the hope we can convert
            // this closure to a method.
            if (CommonByteLists.DEFINE_METHOD_METHOD.equals(fcallNode.getName().getBytes()) && block instanceof WrappedIRClosure) {
                IRClosure closure = ((WrappedIRClosure) block).getClosure();

                // To convert to a method we need its variable scoping to appear like a normal method.
                if (!closure.getFlags().contains(IRFlags.ACCESS_PARENTS_LOCAL_VARIABLES) &&
                        fcallNode.getIterNode() instanceof IterNode) {
                    closure.setSource((IterNode) fcallNode.getIterNode());
                }
            }

            callInstr = CallInstr.create(scope, CallType.FUNCTIONAL, result, fcallNode.getName(), buildSelf(), args, block);
        }

        determineIfWeNeedLineNumber(fcallNode); // buildOperand for fcall was papered over by args operand building so we check once more.
        receiveBreakException(block, callInstr);

        return result;
    }

    private Operand setupCallClosure(Node node) {
        if (node == null) return null;

        switch (node.getNodeType()) {
            case ITERNODE:
                return build(node);
            case BLOCKPASSNODE:
                Node bodyNode = ((BlockPassNode)node).getBodyNode();
                return bodyNode instanceof SymbolNode && !scope.maybeUsingRefinements() ?
                        new SymbolProc(((SymbolNode)bodyNode).getName()) : build(bodyNode);
            default:
                throw new NotCompilableException("ERROR: Encountered a method with a non-block, non-blockpass iter node at: " + node);
        }
    }

    // FIXME: This needs to be called on super/zsuper too
    private void determineIfMaybeRefined(RubySymbol methodName, Operand[] args) {
        IRScope outerScope = scope.getNearestTopLocalVariableScope();

        // 'using single_mod_arg' possible nearly everywhere but method scopes.
        if (!(outerScope instanceof IRMethod) && args.length == 1
                && (
                CommonByteLists.USING_METHOD.equals(methodName.getBytes())
                        // FIXME: This sets the bit for the whole module, but really only the refine block needs it
                        || CommonByteLists.REFINE_METHOD.equals(methodName.getBytes())
        )) {
            scope.setIsMaybeUsingRefinements();
        }
    }

    public Operand buildFixnum(FixnumNode node) {
        return manager.newFixnum(node.getValue());
    }

    public Operand buildFlip(FlipNode flipNode) {
        Ruby runtime = scope.getManager().getRuntime();
        Operand exceptionClass = searchModuleForConst(new ObjectClass(), runtime.newSymbol("NotImplementedError"));
        Operand exception = addResultInstr(CallInstr.create(scope, createTemporaryVariable(), runtime.newSymbol("new"), exceptionClass, new Operand[]{new MutableString("flip-flop is no longer supported in JRuby")}, null));

        addInstr(new ThrowExceptionInstr(exception));

        return manager.getNil(); // not-reached
    }

    public Operand buildFloat(FloatNode node) {
        // Since flaot literals are effectively interned objects, no need to copyAndReturnValue(...)
        // SSS FIXME: Or is this a premature optimization?
        return new Float(node.getValue());
    }

    public Operand buildFor(ForNode forNode) {
        Variable result = createTemporaryVariable();
        Operand  receiver = build(forNode.getIterNode());
        Operand  forBlock = buildForIter(forNode);
        CallInstr callInstr = new CallInstr(scope, CallType.NORMAL, result, manager.runtime.newSymbol(CommonByteLists.EACH), receiver, EMPTY_OPERANDS,
                forBlock, scope.maybeUsingRefinements());
        receiveBreakException(forBlock, callInstr);

        return result;
    }

    public Operand buildForIter(final ForNode forNode) {
        // Create a new closure context
        IRClosure closure = new IRFor(manager, scope, forNode.getLine(), forNode.getScope(), Signature.from(forNode));

        // Create a new nested builder to ensure this gets its own IR builder state like the ensure block stack
        newIRBuilder(manager, closure).buildIterInner(forNode);

        return new WrappedIRClosure(buildSelf(), closure);
    }

    public Operand buildGlobalAsgn(GlobalAsgnNode globalAsgnNode) {
        Operand value = build(globalAsgnNode.getValueNode());
        addInstr(new PutGlobalVarInstr(globalAsgnNode.getName(), value));
        return value;
    }

    public Operand buildGlobalVar(Variable result, GlobalVarNode node) {
        if (result == null) result = createTemporaryVariable();

        return addResultInstr(new GetGlobalVariableInstr(result, node.getName()));
    }

    public Operand buildHash(HashNode hashNode) {
        List<KeyValuePair<Operand, Operand>> args = new ArrayList<>();
        boolean hasAssignments = hashNode.containsVariableAssignment();
        Variable hash = null;

        for (KeyValuePair<Node, Node> pair: hashNode.getPairs()) {
            Node key = pair.getKey();
            Operand keyOperand;

            if (key == null) {                          // Splat kwarg [e.g. {**splat1, a: 1, **splat2)]
                if (hash == null) {                     // No hash yet. Define so order is preserved.
                    hash = copyAndReturnValue(new Hash(args));
                    args = new ArrayList<>();           // Used args but we may find more after the splat so we reset
                } else if (!args.isEmpty()) {
                    addInstr(new RuntimeHelperCall(hash, MERGE_KWARGS, new Operand[] { hash, new Hash(args) }));
                    args = new ArrayList<>();
                }
                Operand splat = buildWithOrder(pair.getValue(), hasAssignments);
                addInstr(new RuntimeHelperCall(hash, MERGE_KWARGS, new Operand[] { hash, splat}));
                continue;
            } else {
                keyOperand = buildWithOrder(key, hasAssignments);
            }

            args.add(new KeyValuePair<>(keyOperand, buildWithOrder(pair.getValue(), hasAssignments)));
        }

        if (hash == null) {           // non-**arg ordinary hash
            hash = copyAndReturnValue(new Hash(args));
        } else if (!args.isEmpty()) { // ordinary hash values encountered after a **arg
            addInstr(new RuntimeHelperCall(hash, MERGE_KWARGS, new Operand[] { hash, new Hash(args) }));
        }

        return hash;
    }

    // Translate "r = if (cond); .. thenbody ..; else; .. elsebody ..; end" to
    //
    //     v = -- build(cond) --
    //     BEQ(v, FALSE, L1)
    //     r = -- build(thenbody) --
    //     jump L2
    // L1:
    //     r = -- build(elsebody) --
    // L2:
    //     --- r is the result of the if expression --
    //
    public Operand buildIf(Variable result, final IfNode ifNode) {
        Node actualCondition = ifNode.getCondition();

        Label    falseLabel = getNewLabel();
        Label    doneLabel  = getNewLabel();
        Operand  thenResult;
        addInstr(createBranch(build(actualCondition), manager.getFalse(), falseLabel));

        boolean thenNull = false;
        boolean elseNull = false;
        boolean thenUnil = false;
        boolean elseUnil = false;

        // Build the then part of the if-statement
        if (ifNode.getThenBody() != null) {
            thenResult = build(result, ifNode.getThenBody());
            if (thenResult != U_NIL) { // thenResult can be U_NIL if then-body ended with a return!
                // SSS FIXME: Can look at the last instr and short-circuit this jump if it is a break rather
                // than wait for dead code elimination to do it
                result = getValueInTemporaryVariable(thenResult);
                addInstr(new JumpInstr(doneLabel));
            } else {
                if (result == null) result = createTemporaryVariable();
                thenUnil = true;
            }
        } else {
            thenNull = true;
            if (result == null) result = createTemporaryVariable();
            addInstr(new CopyInstr(result, manager.getNil()));
            addInstr(new JumpInstr(doneLabel));
        }

        // Build the else part of the if-statement
        addInstr(new LabelInstr(falseLabel));
        if (ifNode.getElseBody() != null) {
            Operand elseResult = build(ifNode.getElseBody());
            // elseResult can be U_NIL if then-body ended with a return!
            if (elseResult != U_NIL) {
                addInstr(new CopyInstr(result, elseResult));
            } else {
                elseUnil = true;
            }
        } else {
            elseNull = true;
            addInstr(new CopyInstr(result, manager.getNil()));
        }

        if (thenNull && elseNull) {
            addInstr(new LabelInstr(doneLabel));
            return manager.getNil();
        } else if (thenUnil && elseUnil) {
            return U_NIL;
        } else {
            addInstr(new LabelInstr(doneLabel));
            return result;
        }
    }

    public Operand buildInstAsgn(final InstAsgnNode instAsgnNode) {
        Operand val = build(instAsgnNode.getValueNode());
        // NOTE: if 's' happens to the a class, this is effectively an assignment of a class instance variable
        addInstr(new PutFieldInstr(buildSelf(), instAsgnNode.getName(), val));
        return val;
    }

    public Operand buildInstVar(InstVarNode node) {
        return addResultInstr(new GetFieldInstr(createTemporaryVariable(), buildSelf(), node.getName()));
    }

    private InterpreterContext buildIterInner(IterNode iterNode) {
        boolean forNode = iterNode instanceof ForNode;
        prepareImplicitState();                                    // recv_self, add frame block, etc)

        if (RubyInstanceConfig.FULL_TRACE_ENABLED) {
            addInstr(new TraceInstr(RubyEvent.B_CALL, getName(), getFileName(), scope.getLine() + 1));
        }

        if (!forNode) addCurrentModule();                                // %current_module
        receiveBlockArgs(iterNode);
        // for adds these after processing binding block args because and operations at that point happen relative
        // to the previous scope.
        if (forNode) addCurrentModule();                                 // %current_module

        // conceptually abstract prologue scope instr creation so we can put this at the end of it instead of replicate it.
        afterPrologueIndex = instructions.size() - 1;

        // Build closure body and return the result of the closure
        Operand closureRetVal = iterNode.getBodyNode() == null ? manager.getNil() : build(iterNode.getBodyNode());

        if (RubyInstanceConfig.FULL_TRACE_ENABLED) {
            addInstr(new TraceInstr(RubyEvent.B_RETURN, getName(), getFileName(), iterNode.getEndLine() + 1));
        }

        // can be U_NIL if the node is an if node with returns in both branches.
        if (closureRetVal != U_NIL) addInstr(new ReturnInstr(closureRetVal));

        // Add break/return handling in case it is a lambda (we cannot know at parse time what it is).
        // SSS FIXME: At a later time, see if we can optimize this and do this on demand.
        if (!forNode) handleBreakAndReturnsInLambdas();

        return scope.allocateInterpreterContext(instructions);
    }

    public Operand buildIter(final IterNode iterNode) {
        IRClosure closure = new IRClosure(manager, scope, iterNode.getLine(), iterNode.getScope(), Signature.from(iterNode), coverageMode);

        // Create a new nested builder to ensure this gets its own IR builder state like the ensure block stack
        newIRBuilder(manager, closure).buildIterInner(iterNode);

        return new WrappedIRClosure(buildSelf(), closure);
    }

    public Operand buildLiteral(LiteralNode literalNode) {
        return new MutableString(literalNode.getSymbolName());
    }

    public Operand buildLocalAsgn(LocalAsgnNode localAsgnNode) {
        Variable variable  = getLocalVariable(localAsgnNode.getName(), localAsgnNode.getDepth());
        Operand value = build(variable, localAsgnNode.getValueNode());

        // no use copying a variable to itself
        if (variable == value) return value;

        addInstr(new CopyInstr(variable, value));

        return value;

        // IMPORTANT: The return value of this method is value, not var!
        //
        // Consider this Ruby code: foo((a = 1), (a = 2))
        //
        // If we return 'value' this will get translated to:
        //    a = 1
        //    a = 2
        //    call("foo", [1,2]) <---- CORRECT
        //
        // If we return 'var' this will get translated to:
        //    a = 1
        //    a = 2
        //    call("foo", [a,a]) <---- BUGGY
        //
        // This technique only works if 'value' is an immutable value (ex: fixnum) or a variable
        // So, for Ruby code like this:
        //     def foo(x); x << 5; end;
        //     foo(a=[1,2]);
        //     p a
        // we are guaranteed that the value passed into foo and 'a' point to the same object
        // because of the use of copyAndReturnValue method for literal objects.
    }

    public Operand buildLocalVar(LocalVarNode node) {
        return getLocalVariable(node.getName(), node.getDepth());
    }

    public Operand buildMatch(Variable result, MatchNode matchNode) {
        Operand regexp = build(matchNode.getRegexpNode());

        Variable tempLastLine = createTemporaryVariable();
        addResultInstr(new GetGlobalVariableInstr(tempLastLine, symbol("$_")));

        if (result == null) result = createTemporaryVariable();
        return addResultInstr(new MatchInstr(scope, result, regexp, tempLastLine));
    }

    public Operand buildMatch2(Variable result, Match2Node matchNode) {
        Operand receiver = build(matchNode.getReceiverNode());
        Operand value    = build(matchNode.getValueNode());

        if (result == null) result = createTemporaryVariable();

        addInstr(new MatchInstr(scope, result, receiver, value));

        if (matchNode instanceof Match2CaptureNode) {
            Match2CaptureNode m2c = (Match2CaptureNode)matchNode;
            for (int slot:  m2c.getScopeOffsets()) {
                // Static scope scope offsets store both depth and offset
                int depth = slot >> 16;
                int offset = slot & 0xffff;

                // For now, we'll continue to implicitly reference "$~"
                RubySymbol var = manager.runtime.newSymbol(getVarNameFromScopeTree(scope, depth, offset));
                addInstr(new SetCapturedVarInstr(getLocalVariable(var, depth), result, var));
            }
        }
        return result;
    }

    private String getVarNameFromScopeTree(IRScope scope, int depth, int offset) {
        if (depth == 0) {
            return scope.getStaticScope().getVariables()[offset];
        }
        return getVarNameFromScopeTree(scope.getLexicalParent(), depth - 1, offset);
    }

    public Operand buildMatch3(Variable result, Match3Node matchNode) {
        Operand receiver = build(matchNode.getReceiverNode());
        Operand value = build(matchNode.getValueNode());

        if (result == null) result = createTemporaryVariable();

        return addResultInstr(new MatchInstr(scope, result, receiver, value));
    }

    private Operand getContainerFromCPath(Colon3Node cpath) {
        Operand container;

        if (cpath instanceof Colon2Node) {
            Node leftNode = ((Colon2Node) cpath).getLeftNode();

            if (leftNode != null) { // Foo::Bar
                container = build(leftNode);
            } else { // Only name with no left-side Bar <- Note no :: on left
                container = findContainerModule();
            }
        } else { //::Bar
            container = new ObjectClass();
        }

        return container;
    }

    public Operand buildModule(ModuleNode moduleNode) {
        boolean executesOnce = this.executesOnce;
        Colon3Node cpath = moduleNode.getCPath();
        ByteList moduleName = cpath.getName().getBytes();
        Operand container = getContainerFromCPath(cpath);

        //System.out.println("MODULE IS " +  (executesOnce ? "" : "NOT") + " SINGLE USE:"  + moduleName +  ", " +  scope.getFile() + ":" + moduleNode.getEndLine());

        IRModuleBody body = new IRModuleBody(manager, scope, moduleName, moduleNode.getLine(), moduleNode.getScope(), executesOnce);
        Variable bodyResult = addResultInstr(new DefineModuleInstr(createTemporaryVariable(), body, container));

        newIRBuilder(manager, body).buildModuleOrClassBody(moduleNode.getBodyNode(), moduleNode.getLine(), moduleNode.getEndLine());
        return bodyResult;
    }

    public Operand buildNext(final NextNode nextNode) {
        IRLoop currLoop = getCurrentLoop();

        Operand rv = build(nextNode.getValueNode());

        // If we have ensure blocks, have to run those first!
        if (!activeEnsureBlockStack.isEmpty()) emitEnsureBlocks(currLoop);

        if (currLoop != null) {
            // If a regular loop, the next is simply a jump to the end of the iteration
            addInstr(new JumpInstr(currLoop.iterEndLabel));
        } else {
            addInstr(new ThreadPollInstr(true));
            // If a closure, the next is simply a return from the closure!
            if (scope instanceof IRClosure) {
                if (scope instanceof IREvalScript) {
                    throwSyntaxError(nextNode, "Can't escape from eval with next");
                } else {
                    addInstr(new ReturnInstr(rv));
                }
            } else {
                throwSyntaxError(nextNode, "Invalid next");
            }
        }

        // Once the "next instruction" (closure-return) executes, control exits this scope
        return U_NIL;
    }

    public Operand buildNthRef(NthRefNode nthRefNode) {
        return copyAndReturnValue(new NthRef(scope, nthRefNode.getMatchNumber()));
    }

    public Operand buildNil() {
        return manager.getNil();
    }

    // FIXME: The logic for lazy and non-lazy building is pretty icky...clean up
    public Operand buildOpAsgn(OpAsgnNode opAsgnNode) {
        Label l;
        Variable readerValue = createTemporaryVariable();
        Variable writerValue = createTemporaryVariable();
        Node receiver = opAsgnNode.getReceiverNode();
        CallType callType = receiver instanceof SelfNode ? CallType.FUNCTIONAL : CallType.NORMAL;

        // get attr
        Operand  v1 = build(opAsgnNode.getReceiverNode());

        Label lazyLabel = null;
        Label endLabel = null;
        Variable result = createTemporaryVariable();
        if (opAsgnNode.isLazy()) {
            lazyLabel = getNewLabel();
            endLabel = getNewLabel();
            addInstr(new BNilInstr(lazyLabel, v1));
        }

        addInstr(CallInstr.create(scope, callType, readerValue, opAsgnNode.getVariableSymbolName(), v1, EMPTY_OPERANDS, null));

        // Ex: e.val ||= n
        //     e.val &&= n
        boolean isOrOr = opAsgnNode.isOr();
        if (isOrOr || opAsgnNode.isAnd()) {
            l = getNewLabel();
            addInstr(createBranch(readerValue, isOrOr ? manager.getTrue() : manager.getFalse(), l));

            // compute value and set it
            Operand  v2 = build(opAsgnNode.getValueNode());
            addInstr(CallInstr.create(scope, callType, writerValue, opAsgnNode.getVariableSymbolNameAsgn(), v1, new Operand[] {v2}, null));
            // It is readerValue = v2.
            // readerValue = writerValue is incorrect because the assignment method
            // might return something else other than the value being set!
            addInstr(new CopyInstr(readerValue, v2));
            addInstr(new LabelInstr(l));

            if (!opAsgnNode.isLazy()) return readerValue;

            addInstr(new CopyInstr(result, readerValue));
        } else {  // Ex: e.val = e.val.f(n)
            // call operator
            Operand  v2 = build(opAsgnNode.getValueNode());
            Variable setValue = createTemporaryVariable();
            addInstr(CallInstr.create(scope, setValue, opAsgnNode.getOperatorSymbolName(), readerValue, new Operand[]{v2}, null));

            // set attr
            addInstr(CallInstr.create(scope, callType, writerValue, opAsgnNode.getVariableSymbolNameAsgn(), v1, new Operand[] {setValue}, null));
            // Returning writerValue is incorrect because the assignment method
            // might return something else other than the value being set!
            if (!opAsgnNode.isLazy()) return setValue;

            addInstr(new CopyInstr(result, setValue));
        }

        addInstr(new JumpInstr(endLabel));
        addInstr(new LabelInstr(lazyLabel));
        addInstr(new CopyInstr(result, manager.getNil()));
        addInstr(new LabelInstr(endLabel));

        return result;
    }

    private Operand buildColon2ForConstAsgnDeclNode(Node lhs, Variable valueResult, boolean constMissing) {
        Variable leftModule = createTemporaryVariable();
        RubySymbol name;

        if (lhs instanceof Colon2Node) {
            Colon2Node colon2Node = (Colon2Node) lhs;
            name = colon2Node.getName();
            Operand leftValue = build(colon2Node.getLeftNode());
            copy(leftModule, leftValue);
        } else { // colon3
            copy(leftModule, new ObjectClass());
            name = ((Colon3Node) lhs).getName();
        }

        addInstr(new SearchModuleForConstInstr(valueResult, leftModule, name, false, constMissing));

        return leftModule;
    }

    public Operand buildOpAsgnConstDeclNode(OpAsgnConstDeclNode node) {
        if (node.isOr()) {
            Variable result = createTemporaryVariable();
            Label falseCheck = getNewLabel();
            Label done = getNewLabel();
            Label assign = getNewLabel();
            Operand module = buildColon2ForConstAsgnDeclNode(node.getFirstNode(), result, false);
            addInstr(BNEInstr.create(falseCheck, result, UndefinedValue.UNDEFINED));
            addInstr(new JumpInstr(assign));
            addInstr(new LabelInstr(falseCheck));
            addInstr(BNEInstr.create(done, result, manager.getFalse()));
            addInstr(new LabelInstr(assign));
            Operand rhsValue = build(node.getSecondNode());
            copy(result, rhsValue);
            addInstr(new PutConstInstr(module, ((Colon3Node) node.getFirstNode()).getName(), rhsValue));
            addInstr(new LabelInstr(done));
            return result;
        } else if (node.isAnd()) {
            Variable result = createTemporaryVariable();
            Label done = getNewLabel();
            Operand module = buildColon2ForConstAsgnDeclNode(node.getFirstNode(), result, true);
            addInstr(new BFalseInstr(done, result));
            Operand rhsValue = build(node.getSecondNode());
            copy(result, rhsValue);
            addInstr(new PutConstInstr(module, ((Colon3Node) node.getFirstNode()).getName(), rhsValue));
            addInstr(new LabelInstr(done));
            return result;
        }

        Variable result = createTemporaryVariable();
        Operand lhs = build(node.getFirstNode());
        Operand rhs = build(node.getSecondNode());
        addInstr(CallInstr.create(scope, result, node.getSymbolOperator(), lhs, new Operand[] { rhs }, null));
        return addResultInstr(new CopyInstr(createTemporaryVariable(), putConstantAssignment(node, result)));
    }

    // Translate "x &&= y" --> "x = y if is_true(x)" -->
    //
    //    x = -- build(x) should return a variable! --
    //    f = is_true(x)
    //    beq(f, false, L)
    //    x = -- build(y) --
    // L:
    //
    public Operand buildOpAsgnAnd(OpAsgnAndNode andNode) {
        Label    l  = getNewLabel();
        Operand  v1 = build(andNode.getFirstNode());
        Variable result = getValueInTemporaryVariable(v1);
        addInstr(createBranch(v1, manager.getFalse(), l));
        Operand v2 = build(andNode.getSecondNode());  // This does the assignment!
        addInstr(new CopyInstr(result, v2));
        addInstr(new LabelInstr(l));
        return result;
    }

    // "x ||= y"
    // --> "x = (is_defined(x) && is_true(x) ? x : y)"
    // --> v = -- build(x) should return a variable! --
    //     f = is_true(v)
    //     beq(f, true, L)
    //     -- build(x = y) --
    //   L:
    //
    public Operand buildOpAsgnOr(final OpAsgnOrNode orNode) {
        Label    l1 = getNewLabel();
        Label    l2 = null;
        Variable flag = createTemporaryVariable();
        Operand  v1;
        boolean  needsDefnCheck = orNode.getFirstNode().needsDefinitionCheck();
        if (needsDefnCheck) {
            l2 = getNewLabel();
            v1 = buildGetDefinition(orNode.getFirstNode());
            addInstr(new CopyInstr(flag, v1));
            addInstr(createBranch(flag, manager.getNil(), l2)); // if v1 is undefined, go to v2's computation
        }
        v1 = build(orNode.getFirstNode()); // build of 'x'
        addInstr(new CopyInstr(flag, v1));
        Variable result = getValueInTemporaryVariable(v1);
        if (needsDefnCheck) {
            addInstr(new LabelInstr(l2));
        }
        addInstr(createBranch(flag, manager.getTrue(), l1));  // if v1 is defined and true, we are done!
        Operand v2 = build(orNode.getSecondNode()); // This is an AST node that sets x = y, so nothing special to do here.
        addInstr(new CopyInstr(result, v2));
        addInstr(new LabelInstr(l1));

        // Return value of x ||= y is always 'x'
        return result;
    }

    public Operand buildOpElementAsgn(OpElementAsgnNode node) {
        // Translate "a[x] ||= n" --> "a[x] = n if !is_true(a[x])"
        if (node.isOr()) return buildOpElementAsgnWith(node, manager.getTrue());

        // Translate "a[x] &&= n" --> "a[x] = n if is_true(a[x])"
        if (node.isAnd()) return buildOpElementAsgnWith(node, manager.getFalse());

        // a[i] *= n, etc.  anything that is not "a[i] &&= .. or a[i] ||= .."
        return buildOpElementAsgnWithMethod(node);
    }

    private Operand buildOpElementAsgnWith(OpElementAsgnNode opElementAsgnNode, Boolean truthy) {
        Node receiver = opElementAsgnNode.getReceiverNode();
        CallType callType = receiver instanceof SelfNode ? CallType.FUNCTIONAL : CallType.NORMAL;
        Operand array = buildWithOrder(receiver, opElementAsgnNode.containsVariableAssignment());
        Label endLabel = getNewLabel();
        Variable elt = createTemporaryVariable();
        Operand[] argList = setupCallArgs(opElementAsgnNode.getArgsNode());
        Operand block = setupCallClosure(opElementAsgnNode.getBlockNode());
        addInstr(CallInstr.create(scope, callType, elt, symbol(ArrayDerefInstr.AREF), array, argList, block));
        addInstr(createBranch(elt, truthy, endLabel));
        Operand value = build(opElementAsgnNode.getValueNode());

        argList = addArg(argList, value);
        addInstr(CallInstr.create(scope, callType, elt, symbol(ArrayDerefInstr.ASET), array, argList, block));
        addInstr(new CopyInstr(elt, value));

        addInstr(new LabelInstr(endLabel));
        return elt;
    }

    // a[i] *= n, etc.  anything that is not "a[i] &&= .. or a[i] ||= .."
    public Operand buildOpElementAsgnWithMethod(OpElementAsgnNode opElementAsgnNode) {
        Node receiver = opElementAsgnNode.getReceiverNode();
        CallType callType = receiver instanceof SelfNode ? CallType.FUNCTIONAL : CallType.NORMAL;
        Operand array = buildWithOrder(receiver, opElementAsgnNode.containsVariableAssignment());
        Operand[] argList = setupCallArgs(opElementAsgnNode.getArgsNode());
        Operand block = setupCallClosure(opElementAsgnNode.getBlockNode());
        Variable elt = createTemporaryVariable();
        addInstr(CallInstr.create(scope, callType, elt, symbol(ArrayDerefInstr.AREF), array, argList, block)); // elt = a[args]
        Operand value = build(opElementAsgnNode.getValueNode());                                       // Load 'value'
        RubySymbol operation = opElementAsgnNode.getOperatorSymbolName();
        addInstr(CallInstr.create(scope, callType, elt, operation, elt, new Operand[] { value }, null)); // elt = elt.OPERATION(value)
        // SSS: do not load the call result into 'elt' to eliminate the RAW dependency on the call
        // We already know what the result is going be .. we are just storing it back into the array
        Variable tmp = createTemporaryVariable();
        argList = addArg(argList, elt);
        addInstr(CallInstr.create(scope, callType, tmp, symbol(ArrayDerefInstr.ASET), array, argList, block));   // a[args] = elt
        return elt;
    }

    // Translate ret = (a || b) to ret = (a ? true : b) as follows
    //
    //    v1 = -- build(a) --
    //       OPT: ret can be set to v1, but effectively v1 is true if we take the branch to L.
    //            while this info can be inferred by using attributes, why bother if we can do this?
    //    ret = v1
    //    beq(v1, true, L)
    //    v2 = -- build(b) --
    //    ret = v2
    // L:
    //
    public Operand buildOr(final OrNode orNode) {
        // lazy evaluation opt.  Don't bother building rhs of expr is lhs is unconditionally true.
        if (orNode.getFirstNode().getNodeType().alwaysTrue()) return build(orNode.getFirstNode());

        // lazy evaluation opt. Eliminate conditional logic if we know lhs is always false.
        if (orNode.getFirstNode().getNodeType().alwaysFalse()) {
            build(orNode.getFirstNode());          // needs to be executed for potential side-effects
            return build(orNode.getSecondNode());  // but we return rhs for result.
        }

        Label endOfExprLabel = getNewLabel();
        Operand left = build(orNode.getFirstNode());
        Variable result = getValueInTemporaryVariable(left);
        addInstr(createBranch(left, manager.getTrue(), endOfExprLabel));
        Operand right  = build(orNode.getSecondNode());
        addInstr(new CopyInstr(result, right));
        addInstr(new LabelInstr(endOfExprLabel));

        return result;
    }

    private InterpreterContext buildPrePostExeInner(Node body) {
        // Set up %current_module
        addInstr(new CopyInstr(getCurrentModuleVariable(), SCOPE_MODULE[0]));
        build(body);

        // END does not have either explicit or implicit return, so we add one
        addInstr(new ReturnInstr(new Nil()));

        return scope.allocateInterpreterContext(instructions);
    }

    private List<Instr> buildPreExeInner(Node body) {
        build(body);

        return instructions;
    }

    public Operand buildPostExe(PostExeNode postExeNode) {
        IRScope topLevel = scope.getRootLexicalScope();
        IRScope nearestLVarScope = scope.getNearestTopLocalVariableScope();

        StaticScope parentScope = nearestLVarScope.getStaticScope();
        StaticScope staticScope = parentScope.duplicate();
        staticScope.setEnclosingScope(parentScope);
        IRClosure endClosure = new IRClosure(manager, scope, postExeNode.getLine(), staticScope,
                Signature.from(postExeNode), CommonByteLists._END_, true);
        staticScope.setIRScope(endClosure);
        endClosure.setIsEND();
        // Create a new nested builder to ensure this gets its own IR builder state like the ensure block stack
        newIRBuilder(manager, endClosure).buildPrePostExeInner(postExeNode.getBodyNode());

        // Add an instruction in 's' to record the end block in the 'topLevel' scope.
        // SSS FIXME: IR support for end-blocks that access vars in non-toplevel-scopes
        // might be broken currently. We could either fix it or consider dropping support
        // for END blocks altogether or only support them in the toplevel. Not worth the pain.
        addInstr(new RecordEndBlockInstr(topLevel, new WrappedIRClosure(buildSelf(), endClosure)));
        return manager.getNil();
    }

    public Operand buildPreExe(PreExeNode preExeNode) {
        IRBuilder builder = newIRBuilder(manager, scope);

        List<Instr> beginInstrs = builder.buildPreExeInner(preExeNode.getBodyNode());

        instructions.addAll(afterPrologueIndex, beginInstrs);

        afterPrologueIndex += beginInstrs.size();

        return manager.getNil();
    }

    public Operand buildRational(RationalNode rationalNode) {

        return new Rational((ImmutableLiteral) build(rationalNode.getNumerator()),
                (ImmutableLiteral) build(rationalNode.getDenominator()));
    }

    public Operand buildRedo(RedoNode redoNode) {
        // If we have ensure blocks, have to run those first!
        if (!activeEnsureBlockStack.isEmpty()) {
            emitEnsureBlocks(getCurrentLoop());
        }

        // If in a loop, a redo is a jump to the beginning of the loop.
        // If not, for closures, a redo is a jump to the beginning of the closure.
        // If not in a loop or a closure, it is a compile/syntax error
        IRLoop currLoop = getCurrentLoop();
        if (currLoop != null) {
             addInstr(new JumpInstr(currLoop.iterStartLabel));
        } else {
            if (scope instanceof IRClosure) {
                if (scope instanceof IREvalScript) {
                    throwSyntaxError(redoNode, "Can't escape from eval with redo");
                } else {
                    addInstr(new ThreadPollInstr(true));
                    Label startLabel = new Label(scope.getId() + "_START", 0);
                    instructions.add(afterPrologueIndex, new LabelInstr(startLabel));
                    addInstr(new JumpInstr(startLabel));
                }
            } else {
                throwSyntaxError(redoNode, "Invalid redo");
            }
        }
        return manager.getNil();
    }

    public Operand buildRegexp(RegexpNode reNode) {
        // SSS FIXME: Rather than throw syntax error at runtime, we should detect
        // regexp syntax errors at build time and add an exception-throwing instruction instead
        return copyAndReturnValue(new Regexp(reNode.getValue(), reNode.getOptions()));
    }

    public Operand buildRescue(RescueNode node) {
        return buildEnsureInternal(node, null);
    }

    private boolean canBacktraceBeRemoved(RescueNode rescueNode) {
        if (RubyInstanceConfig.FULL_TRACE_ENABLED || !(rescueNode instanceof RescueModNode) &&
                rescueNode.getElseNode() != null) return false;

        RescueBodyNode rescueClause = rescueNode.getRescueNode();

        if (rescueClause.getOptRescueNode() != null) return false;  // We will not handle multiple rescues
        if (rescueClause.getExceptionNodes() != null) return false; // We cannot know if these are builtin or not statically.

        Node body = rescueClause.getBodyNode();

        // This optimization omits backtrace info for the exception getting rescued so we cannot
        // optimize the exception variable.
        if (body instanceof GlobalVarNode && isErrorInfoGlobal(((GlobalVarNode) body).getName().idString())) return false;

        // FIXME: This MIGHT be able to expand to more complicated expressions like Hash or Array if they
        // contain only SideEffectFree nodes.  Constructing a literal out of these should be safe from
        // effecting or being able to access $!.
        return body instanceof SideEffectFree;
    }

    private static boolean isErrorInfoGlobal(final String name) {
        // Global names and aliases that reference the exception in flight
        switch (name) {
            case "$!" :
            case "$ERROR_INFO" :
            case "$@" :
            case "$ERROR_POSITION" :
                return true;
            default :
                return false;
        }
    }

    private Operand buildRescueInternal(RescueNode rescueNode, EnsureBlockInfo ensure) {
        boolean needsBacktrace = !canBacktraceBeRemoved(rescueNode);

        // Labels marking start, else, end of the begin-rescue(-ensure)-end block
        Label rBeginLabel = getNewLabel();
        Label rEndLabel   = ensure.end;
        Label rescueLabel = getNewLabel(); // Label marking start of the first rescue code.
        ensure.needsBacktrace = needsBacktrace;

        addInstr(new LabelInstr(rBeginLabel));

        // Placeholder rescue instruction that tells rest of the compiler passes the boundaries of the rescue block.
        addInstr(new ExceptionRegionStartMarkerInstr(rescueLabel));
        activeRescuers.push(rescueLabel);
        addInstr(manager.needsBacktrace(needsBacktrace));

        // Body
        Operand tmp = manager.getNil();  // default return value if for some strange reason, we neither have the body node or the else node!
        Variable rv = createTemporaryVariable();
        if (rescueNode.getBodyNode() != null) tmp = build(rescueNode.getBodyNode());

        // Since rescued regions are well nested within Ruby, this bare marker is sufficient to
        // let us discover the edge of the region during linear traversal of instructions during cfg construction.
        addInstr(new ExceptionRegionEndMarkerInstr());
        activeRescuers.pop();

        // Else part of the body -- we simply fall through from the main body if there were no exceptions
        if (rescueNode.getElseNode() != null) {
            addInstr(new LabelInstr(getNewLabel()));
            tmp = build(rescueNode.getElseNode());
        }

        // Push rescue block *after* body has been built.
        // If not, this messes up generation of retry in these scenarios like this:
        //
        //     begin    -- 1
        //       ...
        //     rescue
        //       begin  -- 2
        //         ...
        //         retry
        //       rescue
        //         ...
        //       end
        //     end
        //
        // The retry should jump to 1, not 2.
        // If we push the rescue block before building the body, we will jump to 2.
        RescueBlockInfo rbi = new RescueBlockInfo(rBeginLabel, ensure.savedGlobalException);
        activeRescueBlockStack.push(rbi);

        if (tmp != U_NIL) {
            addInstr(new CopyInstr(rv, tmp));

            // No explicit return from the protected body
            // - If we dont have any ensure blocks, simply jump to the end of the rescue block
            // - If we do, execute the ensure code.
            ensure.cloneIntoHostScope(this);
            addInstr(new JumpInstr(rEndLabel));
        }   //else {
            // If the body had an explicit return, the return instruction IR build takes care of setting
            // up execution of all necessary ensure blocks. So, nothing to do here!
            //
            // Additionally, the value in 'rv' will never be used, so no need to set it to any specific value.
            // So, we can leave it undefined. If on the other hand, there was an exception in that block,
            // 'rv' will get set in the rescue handler -- see the 'rv' being passed into
            // buildRescueBodyInternal below. So, in either case, we are good!
            //}

        // Start of rescue logic
        addInstr(new LabelInstr(rescueLabel));

        // This is optimized no backtrace path so we need to reenable backtraces since we are
        // exiting that region.
        if (!needsBacktrace) addInstr(manager.needsBacktrace(true));

        // Save off exception & exception comparison type
        Variable exc = addResultInstr(new ReceiveRubyExceptionInstr(createTemporaryVariable()));

        // Build the actual rescue block(s)
        buildRescueBodyInternal(rescueNode.getRescueNode(), rv, exc, rEndLabel);

        activeRescueBlockStack.pop();
        return rv;
    }

    private void outputExceptionCheck(Operand excType, Operand excObj, Label caughtLabel) {
        Variable eqqResult = addResultInstr(new RescueEQQInstr(createTemporaryVariable(), excType, excObj));
        addInstr(createBranch(eqqResult, manager.getTrue(), caughtLabel));
    }

    private void buildRescueBodyInternal(RescueBodyNode rescueBodyNode, Variable rv, Variable exc, Label endLabel) {
        final Node exceptionList = rescueBodyNode.getExceptionNodes();

        // Compare and branch as necessary!
        Label uncaughtLabel = getNewLabel();
        Label caughtLabel = getNewLabel();
        if (exceptionList != null) {
            if (exceptionList instanceof ListNode) {
                Node[] exceptionNodes = ((ListNode) exceptionList).children();
                for (int i = 0; i < exceptionNodes.length; i++) {
                    outputExceptionCheck(build(exceptionNodes[i]), exc, caughtLabel);
                }
            } else if (exceptionList instanceof SplatNode) { // splatnode, catch
                outputExceptionCheck(build(((SplatNode)exceptionList).getValue()), exc, caughtLabel);
            } else { // argscat/argspush
                outputExceptionCheck(build(exceptionList), exc, caughtLabel);
            }
        } else {
            outputExceptionCheck(manager.getStandardError(), exc, caughtLabel);
        }

        // Uncaught exception -- build other rescue nodes or rethrow!
        addInstr(new LabelInstr(uncaughtLabel));
        if (rescueBodyNode.getOptRescueNode() != null) {
            buildRescueBodyInternal(rescueBodyNode.getOptRescueNode(), rv, exc, endLabel);
        } else {
            addInstr(new ThrowExceptionInstr(exc));
        }

        // Caught exception case -- build rescue body
        addInstr(new LabelInstr(caughtLabel));
        Node realBody = rescueBodyNode.getBodyNode();
        Operand x = build(realBody);
        if (x != U_NIL) { // can be U_NIL if the rescue block has an explicit return
            // Set up node return value 'rv'
            addInstr(new CopyInstr(rv, x));

            // Clone the topmost ensure block (which will be a wrapper
            // around the current rescue block)
            activeEnsureBlockStack.peek().cloneIntoHostScope(this);

            addInstr(new JumpInstr(endLabel));
        }
    }

    public Operand buildRetry(RetryNode retryNode) {
        // JRuby only supports retry when present in rescue blocks!
        // 1.9 doesn't support retry anywhere else.

        // SSS FIXME: We should be able to use activeEnsureBlockStack for this
        // But, see the code in buildRescueInternal that pushes/pops these and
        // the documentation for retries.  There is a small ordering issue
        // which is preventing me from getting rid of activeRescueBlockStack
        // altogether!
        //
        // Jump back to the innermost rescue block
        // We either find it, or we add code to throw a runtime exception
<<<<<<< HEAD
        if (activeRescueBlockStack.empty()) {
            throwSyntaxError(retryNode, "Invalid retry");
=======
        if (activeRescueBlockStack.isEmpty()) {
            addInstr(new ThrowExceptionInstr(IRException.RETRY_LocalJumpError));
>>>>>>> b6245b66
        } else {
            addInstr(new ThreadPollInstr(true));
            // Restore $! and jump back to the entry of the rescue block
            RescueBlockInfo rbi = activeRescueBlockStack.peek();
            addInstr(new PutGlobalVarInstr(symbol("$!"), rbi.savedExceptionVariable));
            addInstr(new JumpInstr(rbi.entryLabel));
            // Retries effectively create a loop
            scope.setHasLoopsFlag();
        }
        return manager.getNil();
    }

    private Operand processEnsureRescueBlocks(Operand retVal) {
        // Before we return,
        // - have to go execute all the ensure blocks if there are any.
        //   this code also takes care of resetting "$!"
        if (!activeEnsureBlockStack.isEmpty()) {
            retVal = addResultInstr(new CopyInstr(createTemporaryVariable(), retVal));
            emitEnsureBlocks(null);
        }
       return retVal;
    }

    public Operand buildReturn(ReturnNode returnNode) {
        Operand retVal = build(returnNode.getValueNode());

        if (scope instanceof IRClosure) {
            if (scope.isWithinEND()) {
                // ENDs do not allow returns
                addInstr(new ThrowExceptionInstr(IRException.RETURN_LocalJumpError));
            } else {
                // Closures return behavior has several cases (which depend on runtime state):
                // 1. closure in method (return). !method (error) except if in define_method (return)
                // 2. lambda (return) [dynamic]  // FIXME: I believe ->() can be static and omit LJE check.
                // 3. migrated closure (LJE) [dynamic]
                // 4. eval/for (return) [static]
                boolean definedWithinMethod = scope.getNearestMethod() != null;
                if (!(scope instanceof IREvalScript) && !(scope instanceof IRFor)) {
                    addInstr(new CheckForLJEInstr(definedWithinMethod));
                }
                // for non-local returns (from rescue block) we need to restore $! so it does not get carried over
                if (!activeRescueBlockStack.isEmpty()) {
                    RescueBlockInfo rbi = activeRescueBlockStack.peek();
                    addInstr(new PutGlobalVarInstr(symbol("$!"), rbi.savedExceptionVariable));
                }

                addInstr(new NonlocalReturnInstr(retVal, definedWithinMethod ? scope.getNearestMethod().getId() : "--none--"));
            }
        } else if (scope.isModuleBody()) {
            IRMethod sm = scope.getNearestMethod();

            // Cannot return from top-level module bodies!
            if (sm == null) addInstr(new ThrowExceptionInstr(IRException.RETURN_LocalJumpError));
            if (sm != null) addInstr(new NonlocalReturnInstr(retVal, sm.getId()));
        } else {
            retVal = processEnsureRescueBlocks(retVal);

            if (RubyInstanceConfig.FULL_TRACE_ENABLED) {
                addInstr(new TraceInstr(RubyEvent.RETURN, getName(), getFileName(), returnNode.getLine() + 1));
            }

            addInstr(new ReturnInstr(retVal));
        }

        // The value of the return itself in the containing expression can never be used because of control-flow reasons.
        // The expression that uses this result can never be executed beyond the return and hence the value itself is just
        // a placeholder operand.
        return U_NIL;
    }

    public InterpreterContext buildEvalRoot(RootNode rootNode) {
        executesOnce = false;
        coverageMode = CoverageData.NONE;  // Assuming there is no path into build eval root without actually being an eval.
        addInstr(manager.newLineNumber(scope.getLine()));

        prepareImplicitState();                                    // recv_self, add frame block, etc)
        addCurrentModule();                                        // %current_module

        afterPrologueIndex = instructions.size() - 1;                      // added BEGINs start after scope prologue stuff

        Operand returnValue = rootNode.getBodyNode() == null ? manager.getNil() : build(rootNode.getBodyNode());
        addInstr(new ReturnInstr(returnValue));

        return scope.allocateInterpreterContext(instructions);
    }

    public static InterpreterContext buildRoot(IRManager manager, RootNode rootNode) {
        String file = rootNode.getFile();
        IRScriptBody script = new IRScriptBody(manager, file == null ? "(anon)" : file, rootNode.getStaticScope());

        return topIRBuilder(manager, script).buildRootInner(rootNode);
    }

    private void addCurrentModule() {
        addInstr(new CopyInstr(getCurrentModuleVariable(), SCOPE_MODULE[0])); // %current_module
    }

    private InterpreterContext buildRootInner(RootNode rootNode) {
        coverageMode = rootNode.coverageMode();
        prepareImplicitState();                                    // recv_self, add frame block, etc)
        addCurrentModule();                                        // %current_module

        afterPrologueIndex = instructions.size() - 1;                      // added BEGINs start after scope prologue stuff

        // Build IR for the tree and return the result of the expression tree
        addInstr(new ReturnInstr(build(rootNode.getBodyNode())));

        scope.computeScopeFlagsEarly(instructions);
        // Root scope can receive returns now, so we add non-local return logic if necessary (2.5+)
        if (scope.canReceiveNonlocalReturns()) handleNonlocalReturnInMethod();

        return scope.allocateInterpreterContext(instructions);
    }

    public Variable buildSelf() {
        return scope.getSelf();
    }

    public Operand buildSplat(SplatNode splatNode) {
        return addResultInstr(new BuildSplatInstr(createTemporaryVariable(), build(splatNode.getValue()), true));
    }

    public Operand buildStr(StrNode strNode) {
        Operand literal = buildStrRaw(strNode);

        return literal instanceof FrozenString ? literal : copyAndReturnValue(literal);
    }

    public Operand buildStrRaw(StrNode strNode) {
        if (strNode instanceof FileNode) return new Filename();

        int line = strNode.getLine();

        if (strNode.isFrozen()) return new FrozenString(strNode.getValue(), strNode.getCodeRange(), scope.getFile(), line);

        return new MutableString(strNode.getValue(), strNode.getCodeRange(), scope.getFile(), line);
    }

    private Operand buildSuperInstr(Operand block, Operand[] args) {
        CallInstr superInstr;
        Variable ret = createTemporaryVariable();
        if (scope instanceof IRMethod && scope.getLexicalParent() instanceof IRClassBody) {
            if (((IRMethod) scope).isInstanceMethod) {
                superInstr = new InstanceSuperInstr(scope, ret, getCurrentModuleVariable(), getName(), args, block, scope.maybeUsingRefinements());
            } else {
                superInstr = new ClassSuperInstr(scope, ret, getCurrentModuleVariable(), getName(), args, block, scope.maybeUsingRefinements());
            }
        } else {
            // We dont always know the method name we are going to be invoking if the super occurs in a closure.
            // This is because the super can be part of a block that will be used by 'define_method' to define
            // a new method.  In that case, the method called by super will be determined by the 'name' argument
            // to 'define_method'.
            superInstr = new UnresolvedSuperInstr(scope, ret, buildSelf(), args, block, scope.maybeUsingRefinements());
        }
        receiveBreakException(block, superInstr);
        return ret;
    }

    public Operand buildSuper(SuperNode superNode) {
        if (scope.isModuleBody()) return buildSuperInScriptBody();

        Operand[] args = setupCallArgs(superNode.getArgsNode());
        Operand block = setupCallClosure(superNode.getIterNode());
        if (block == null) block = getYieldClosureVariable();
        return buildSuperInstr(block, args);
    }

    private Operand buildSuperInScriptBody() {
        return addResultInstr(new UnresolvedSuperInstr(scope, createTemporaryVariable(), buildSelf(), EMPTY_OPERANDS, null, scope.maybeUsingRefinements()));
    }

    public Operand buildSValue(SValueNode node) {
        // SSS FIXME: Required? Verify with Tom/Charlie
        return copyAndReturnValue(new SValue(build(node.getValue())));
    }

    public Operand buildSymbol(SymbolNode node) {
        // Since symbols are interned objects, no need to copyAndReturnValue(...)
        return new Symbol(node.getName());
    }

    public Operand buildTrue() {
        return manager.getTrue();
    }

    public Operand buildUndef(Node node) {
        Operand methName = build(((UndefNode) node).getName());
        return addResultInstr(new UndefMethodInstr(createTemporaryVariable(), methName));
    }

    private Operand buildConditionalLoop(Node conditionNode,
                                         Node bodyNode, boolean isWhile, boolean isLoopHeadCondition) {
        if (isLoopHeadCondition &&
                ((isWhile && conditionNode.getNodeType().alwaysFalse()) ||
                (!isWhile && conditionNode.getNodeType().alwaysTrue()))) {
            // we won't enter the loop -- just build the condition node
            build(conditionNode);
            return manager.getNil();
        } else {
            IRLoop loop = new IRLoop(scope, getCurrentLoop());
            Variable loopResult = loop.loopResult;
            Label setupResultLabel = getNewLabel();

            // Push new loop
            loopStack.push(loop);

            // End of iteration jumps here
            addInstr(new LabelInstr(loop.loopStartLabel));
            if (isLoopHeadCondition) {
                Operand cv = build(conditionNode);
                addInstr(createBranch(cv, isWhile ? manager.getFalse() : manager.getTrue(), setupResultLabel));
            }

            // Redo jumps here
            addInstr(new LabelInstr(loop.iterStartLabel));

            // Thread poll at start of iteration -- ensures that redos and nexts run one thread-poll per iteration
            addInstr(new ThreadPollInstr(true));

            // Build body
            if (bodyNode != null) build(bodyNode);

            // Next jumps here
            addInstr(new LabelInstr(loop.iterEndLabel));
            if (isLoopHeadCondition) {
                addInstr(new JumpInstr(loop.loopStartLabel));
            } else {
                Operand cv = build(conditionNode);
                addInstr(createBranch(cv, isWhile ? manager.getTrue() : manager.getFalse(), loop.iterStartLabel));
            }

            // Loop result -- nil always
            addInstr(new LabelInstr(setupResultLabel));
            addInstr(new CopyInstr(loopResult, manager.getNil()));

            // Loop end -- breaks jump here bypassing the result set up above
            addInstr(new LabelInstr(loop.loopEndLabel));

            // Done with loop
            loopStack.pop();

            return loopResult;
        }
    }

    public Operand buildUntil(final UntilNode untilNode) {
        return buildConditionalLoop(untilNode.getConditionNode(), untilNode.getBodyNode(), false, untilNode.evaluateAtStart());
    }

    public Operand buildVAlias(VAliasNode valiasNode) {
        addInstr(new GVarAliasInstr(new MutableString(valiasNode.getNewName()), new MutableString(valiasNode.getOldName())));

        return manager.getNil();
    }

    public Operand buildVCall(Variable result, VCallNode node) {
        if (result == null) result = createTemporaryVariable();

        return addResultInstr(CallInstr.create(scope, CallType.VARIABLE, result, node.getName(), buildSelf(), EMPTY_OPERANDS, null));
    }

    public Operand buildWhile(final WhileNode whileNode) {
        return buildConditionalLoop(whileNode.getConditionNode(), whileNode.getBodyNode(), true, whileNode.evaluateAtStart());
    }

    public Operand buildXStr(XStrNode node) {
        return addResultInstr(CallInstr.create(scope, CallType.FUNCTIONAL, createTemporaryVariable(),
                manager.getRuntime().newSymbol("`"), Self.SELF,
                new Operand[] { new FrozenString(node.getValue(), node.getCodeRange(), scope.getFile(), node.getLine()) }, null));
    }

    public Operand buildYield(YieldNode node, Variable result) {
        if (scope instanceof IRScriptBody) throwSyntaxError(node, "Invalid yield");

        boolean unwrap = true;
        Node argNode = node.getArgsNode();
        // Get rid of one level of array wrapping
        if (argNode != null && (argNode instanceof ArrayNode) && ((ArrayNode)argNode).size() == 1) {
            argNode = ((ArrayNode)argNode).getLast();
            unwrap = false;
        }

        Variable ret = result == null ? createTemporaryVariable() : result;
        Operand value = argNode instanceof ArrayNode && unwrap ?  buildArray((ArrayNode)argNode, true) : build(argNode);
        addInstr(new YieldInstr(ret, getYieldClosureVariable(), value, unwrap));

        return ret;
    }

    public Operand copy(Operand value) {
        return copy(null, value);
    }

    public Operand copy(Variable result, Operand value) {
        return addResultInstr(new CopyInstr(result == null ? createTemporaryVariable() : result, value));
    }

    public Operand buildZArray(Variable result) {
       return copy(result, new Array());
    }

    private Operand buildZSuperIfNest(final Operand block) {
        final IRBuilder builder = this;
        // If we are in a block, we cannot make any assumptions about what args
        // the super instr is going to get -- if there were no 'define_method'
        // for defining methods, we could guarantee that the super is going to
        // receive args from the nearest method the block is embedded in.  But,
        // in the presence of 'define_method' (and eval and aliasing), all bets
        // are off because, any of the intervening block scopes could be a method
        // via a define_method call.
        //
        // Instead, we can actually collect all arguments of all scopes from here
        // till the nearest method scope and select the right set at runtime based
        // on which one happened to be a method scope. This has the additional
        // advantage of making explicit all used arguments.
        CodeBlock zsuperBuilder = new CodeBlock() {
            public Operand run() {
                Variable scopeDepth = createTemporaryVariable();
                addInstr(new ArgScopeDepthInstr(scopeDepth));

                Label allDoneLabel = getNewLabel();

                int depthFromSuper = 0;
                Label next = null;
                IRBuilder superBuilder = builder;
                IRScope superScope = scope;

                // Loop and generate a block for each possible value of depthFromSuper
                Variable zsuperResult = createTemporaryVariable();
                while (superScope instanceof IRClosure) {
                    // Generate the next set of instructions
                    if (next != null) addInstr(new LabelInstr(next));
                    next = getNewLabel();
                    addInstr(BNEInstr.create(next, manager.newFixnum(depthFromSuper), scopeDepth));
                    Operand[] args = adjustVariableDepth(getCallArgs(superScope, superBuilder), depthFromSuper);
                    addInstr(new ZSuperInstr(scope, zsuperResult, buildSelf(), args,  block, scope.maybeUsingRefinements()));
                    addInstr(new JumpInstr(allDoneLabel));

                    // We may run out of live builds and walk int already built scopes if zsuper in an eval
                    superBuilder = superBuilder != null && superBuilder.parent != null ? superBuilder.parent : null;
                    superScope = superScope.getLexicalParent();
                    depthFromSuper++;
                }

                addInstr(new LabelInstr(next));

                // If we hit a method, this is known to always succeed
                if (superScope instanceof IRMethod) {
                    Operand[] args = adjustVariableDepth(getCallArgs(superScope, superBuilder), depthFromSuper);
                    addInstr(new ZSuperInstr(scope, zsuperResult, buildSelf(), args, block, scope.maybeUsingRefinements()));
                } //else {
                // FIXME: Do or don't ... there is no try
                    /* Control should never get here in the runtime */
                    /* Should we add an exception throw here just in case? */
                //}

                addInstr(new LabelInstr(allDoneLabel));
                return zsuperResult;
            }
        };

        return receiveBreakException(block, zsuperBuilder);
    }

    public Operand buildZSuper(ZSuperNode zsuperNode) {
        if (scope.isModuleBody()) return buildSuperInScriptBody();

        Operand block = setupCallClosure(zsuperNode.getIterNode());
        if (block == null) block = getYieldClosureVariable();

        // Enebo:ZSuper in for (or nested for) can be statically resolved like method but it needs to fixup depth.
        if (scope instanceof IRMethod) {
            return buildSuperInstr(block, getCallArgs(scope, this));
        } else {
            return buildZSuperIfNest(block);
        }
    }

    /*
     * Adjust all argument operands by changing their depths to reflect how far they are from
     * super.  This fixup is only currently happening in supers nested in closures.
     */
    private Operand[] adjustVariableDepth(Operand[] args, int depthFromSuper) {
        Operand[] newArgs = new Operand[args.length];

        for (int i = 0; i < args.length; i++) {
            // Because of keyword args, we can have a keyword-arg hash in the call args.
            if (args[i] instanceof Hash) {
                newArgs[i] = ((Hash) args[i]).cloneForLVarDepth(depthFromSuper);
            } else {
                newArgs[i] = ((DepthCloneable) args[i]).cloneForDepth(depthFromSuper);
            }
        }

        return newArgs;
    }

    private InterpreterContext buildModuleOrClassBody(Node bodyNode, int startLine, int endLine) {
        addInstr(new TraceInstr(RubyEvent.CLASS, null, getFileName(), startLine + 1));

        prepareImplicitState();                                    // recv_self, add frame block, etc)
        addCurrentModule();                                        // %current_module

        Operand bodyReturnValue = build(bodyNode);

        // This is only added when tracing is enabled because an 'end' will normally have no other instrs which can
        // raise after this point.  When we add trace we need to add one so backtrace generated shows the 'end' line.
        addInstr(manager.newLineNumber(endLine));
        addInstr(new TraceInstr(RubyEvent.END, null, getFileName(), endLine + 1));

        addInstr(new ReturnInstr(bodyReturnValue));

        return scope.allocateInterpreterContext(instructions);
    }

    private RubySymbol methodNameFor() {
        IRScope method = scope.getNearestMethod();

        return method == null ? null : method.getName();
    }

    private TemporaryVariable createTemporaryVariable() {
        return scope.createTemporaryVariable();
    }

    public LocalVariable getLocalVariable(RubySymbol name, int scopeDepth) {
        return scope.getLocalVariable(name, scopeDepth);
    }

    public LocalVariable getNewLocalVariable(RubySymbol name, int scopeDepth) {
        return scope.getNewLocalVariable(name, scopeDepth);
    }

    public RubySymbol getName() {
        return scope.getName();
    }

    private Label getNewLabel() {
        return scope.getNewLabel();
    }

    private String getFileName() {
        return scope.getFile();
    }

    private RubySymbol symbol(String id) {
        return manager.runtime.newSymbol(id);
    }

    private RubySymbol symbol(ByteList bytelist) {
        return manager.runtime.newSymbol(bytelist);
    }

    /**
     * Extract all call arguments from the specified scope (only useful for Closures and Methods) so that
     * we can convert zsupers to supers with explicit arguments.
     *
     * Note: This is fairly expensive because we walk entire scope when we could potentially stop earlier
     * if we knew when recv_* were done.
     */
    public static Operand[] getCallArgs(IRScope scope, IRBuilder builder) {
        List<Operand> callArgs = new ArrayList<>(5);
        List<KeyValuePair<Operand, Operand>> keywordArgs = new ArrayList<>(3);

        if (builder != null) {  // Still in currently building scopes
            for (Instr instr : builder.instructions) {
                extractCallOperands(callArgs, keywordArgs, instr);
            }
        } else {               // walked out past the eval to already build scopes
            for (Instr instr : scope.interpreterContext.getInstructions()) {
                extractCallOperands(callArgs, keywordArgs, instr);
            }
        }

        return getCallOperands(scope, callArgs, keywordArgs);
    }


    private static void extractCallOperands(List<Operand> callArgs, List<KeyValuePair<Operand, Operand>> keywordArgs, Instr instr) {
        if (instr instanceof ReceiveKeywordRestArgInstr) {
            // Always add the keyword rest arg to the beginning
            keywordArgs.add(0, new KeyValuePair<Operand, Operand>(Symbol.KW_REST_ARG_DUMMY, ((ReceiveArgBase) instr).getResult()));
        } else if (instr instanceof ReceiveKeywordArgInstr) {
            ReceiveKeywordArgInstr receiveKwargInstr = (ReceiveKeywordArgInstr) instr;
            keywordArgs.add(new KeyValuePair<Operand, Operand>(new Symbol(receiveKwargInstr.getKey()), receiveKwargInstr.getResult()));
        } else if (instr instanceof ReceiveRestArgInstr) {
            callArgs.add(new Splat(((ReceiveRestArgInstr) instr).getResult()));
        } else if (instr instanceof ReceiveArgBase) {
            callArgs.add(((ReceiveArgBase) instr).getResult());
        }
    }

    private static Operand[] getCallOperands(IRScope scope, List<Operand> callArgs, List<KeyValuePair<Operand, Operand>> keywordArgs) {
        if (scope.receivesKeywordArgs()) {
            int i = 0;
            Operand[] args = new Operand[callArgs.size() + 1];
            for (Operand arg: callArgs) {
                args[i++] = arg;
            }
            args[i] = new Hash(keywordArgs, true);
            return args;
        }

        return callArgs.toArray(new Operand[callArgs.size()]);
    }

    // FIXME: Add this to clone on branch instrs so if something changes (like an inline) it will replace with opted branch/jump/nop.
    public static Instr createBranch(Operand v1, Operand v2, Label jmpTarget) {
        if (v2 instanceof Boolean) {
            Boolean lhs = (Boolean) v2;

            if (lhs.isTrue()) {
                if (v1.isTruthyImmediate()) return new JumpInstr(jmpTarget);
                if (v1.isFalseyImmediate()) return NopInstr.NOP;

                return new BTrueInstr(jmpTarget, v1);
            } else if (lhs.isFalse()) {
                if (v1.isTruthyImmediate()) return NopInstr.NOP;
                if (v1.isFalseyImmediate()) return new JumpInstr(jmpTarget);

                return new BFalseInstr(jmpTarget, v1);
            }
        } else if (v2 instanceof Nil) {
            if (v1 instanceof Nil) { // nil == nil -> just jump
                return new JumpInstr(jmpTarget);
            } else {
                return new BNilInstr(jmpTarget, v1);
            }
        }
        if (v2 == UndefinedValue.UNDEFINED) {
            if (v1 == UndefinedValue.UNDEFINED) {
                return new JumpInstr(jmpTarget);
            } else {
                return new BUndefInstr(jmpTarget, v1);
            }
        }

        throw new RuntimeException("BUG: no BEQ");
    }

    /**
     * Get the variable for accessing the "yieldable" closure in this scope.
     */
    public TemporaryVariable getYieldClosureVariable() {
        if (yieldClosureVariable == null) {
            return yieldClosureVariable = createTemporaryVariable();
        }

        return yieldClosureVariable;
    }

    public Variable getCurrentModuleVariable() {
        if (currentModuleVariable == null) currentModuleVariable = scope.createCurrentModuleVariable();

        return currentModuleVariable;
    }
}<|MERGE_RESOLUTION|>--- conflicted
+++ resolved
@@ -29,7 +29,6 @@
 import org.jruby.runtime.builtin.IRubyObject;
 import org.jruby.util.ByteList;
 import org.jruby.util.CommonByteLists;
-import org.jruby.util.ConvertBytes;
 import org.jruby.util.DefinedMessage;
 import org.jruby.util.KeyValuePair;
 
@@ -3776,13 +3775,8 @@
         //
         // Jump back to the innermost rescue block
         // We either find it, or we add code to throw a runtime exception
-<<<<<<< HEAD
-        if (activeRescueBlockStack.empty()) {
+        if (activeRescueBlockStack.isEmpty()) {
             throwSyntaxError(retryNode, "Invalid retry");
-=======
-        if (activeRescueBlockStack.isEmpty()) {
-            addInstr(new ThrowExceptionInstr(IRException.RETRY_LocalJumpError));
->>>>>>> b6245b66
         } else {
             addInstr(new ThreadPollInstr(true));
             // Restore $! and jump back to the entry of the rescue block
