/*
 **** BEGIN LICENSE BLOCK *****
 * Version: EPL 2.0/GPL 2.0/LGPL 2.1
 *
 * The contents of this file are subject to the Eclipse Public
 * License Version 2.0 (the "License"); you may not use this file
 * except in compliance with the License. You may obtain a copy of
 * the License at http://www.eclipse.org/legal/epl-v20.html
 *
 * Software distributed under the License is distributed on an "AS
 * IS" basis, WITHOUT WARRANTY OF ANY KIND, either express or
 * implied. See the License for the specific language governing
 * rights and limitations under the License.
 *
 * Copyright (C) 2001-2011 The JRuby Community (and contribs)
 *
 * Alternatively, the contents of this file may be used under the terms of
 * either of the GNU General Public License Version 2 or later (the "GPL"),
 * or the GNU Lesser General Public License Version 2.1 or later (the "LGPL"),
 * in which case the provisions of the GPL or the LGPL are applicable instead
 * of those above. If you wish to allow use of your version of this file only
 * under the terms of either the GPL or the LGPL, and not to allow others to
 * use your version of this file under the terms of the EPL, indicate your
 * decision by deleting the provisions above and replace them with the notice
 * and other provisions required by the GPL or the LGPL. If you do not delete
 * the provisions above, a recipient may use your version of this file under
 * the terms of any one of the EPL, the GPL or the LGPL.
 ***** END LICENSE BLOCK *****/

package org.jruby.util.cli;

import java.math.BigDecimal;
import java.util.ArrayList;
import java.util.Collection;
import java.util.Collections;
import java.util.List;
import java.util.Set;
import java.util.HashSet;

import com.headius.options.Option;
import org.jruby.runtime.Constants;
import org.jruby.util.KCode;
import org.jruby.util.SafePropertyAccessor;
import static org.jruby.util.cli.Category.*;
import static org.jruby.RubyInstanceConfig.Verbosity;
import static org.jruby.RubyInstanceConfig.ProfilingMode;
import static org.jruby.RubyInstanceConfig.CompileMode;

/**
 * Options defines all configuration settings for JRuby in a consistent form.
 * Loading of individual settings, printing documentation for settings and their
 * options and defaults, and categorizing properties by function are all part
 * of the built-in structure.
 */
public class Options {
    private static final List<Option> _loadedOptions = new ArrayList<>(240);
    private static final boolean INVOKEDYNAMIC_DEFAULT = calculateInvokedynamicDefault();

    // This section holds all Options for JRuby. They will be listed in the
    // --properties output.

    public static final Option<Boolean> PARSER_WARN_USELESSS_USE_OF = bool(PARSER, "parser.warn.useless_use_of", true, "Warn about potentially useless expressions in void contents.");
    public static final Option<Boolean> PARSER_WARN_NOT_REACHED = bool(PARSER, "parser.warn.not_reached", true, "Warn about statements that can never be reached.");
    public static final Option<Boolean> PARSER_WARN_GROUPED_EXPRESSIONS = bool(PARSER, "parser.warn.grouped_expressions", true, "Warn about interpreting (...) as a grouped expression.");
    public static final Option<Boolean> PARSER_WARN_LOCAL_SHADOWING = bool(PARSER, "parser.warn.shadowing_local", true, "Warn about shadowing local variables.");
    public static final Option<Boolean> PARSER_WARN_REGEX_CONDITION = bool(PARSER, "parser.warn.regex_condition", true, "Warn about regex literals in conditions.");
    public static final Option<Boolean> PARSER_WARN_ARGUMENT_PREFIX = bool(PARSER, "parser.warn.argument_prefix", true, "Warn about splat operators being interpreted as argument prefixes.");
    public static final Option<Boolean> PARSER_WARN_AMBIGUOUS_ARGUMENTS = bool(PARSER, "parser.warn.ambiguous_argument", true, "Warn about ambiguous arguments.");
    public static final Option<Boolean> PARSER_WARN_FLAGS_IGNORED = bool(PARSER, "parser.warn.flags_ignored", true, "Warn about ignored regex flags being ignored.");

    public static final Option<CompileMode> COMPILE_MODE = enumeration(COMPILER, "compile.mode", CompileMode.class, CompileMode.JIT, "Set compilation mode. JIT = at runtime; FORCE = before execution.");
    public static final Option<Boolean> COMPILE_DUMP = bool(COMPILER, "compile.dump", false, "Dump to console all bytecode generated at runtime.");
    public static final Option<Boolean> COMPILE_THREADLESS = bool(COMPILER, "compile.threadless", false, "(EXPERIMENTAL) Turn on compilation without polling for \"unsafe\" thread events.");
    public static final Option<Boolean> COMPILE_FASTOPS = bool(COMPILER, "compile.fastops", true, "Turn on fast operators for Fixnum and Float.");
    public static final Option<Integer> COMPILE_CHAINSIZE = integer(COMPILER, "compile.chainsize", Constants.CHAINED_COMPILE_LINE_COUNT_DEFAULT, "Set the number of lines at which compiled bodies are \"chained\".");
    public static final Option<Boolean> COMPILE_PEEPHOLE = bool(COMPILER, "compile.peephole", true, "Enable or disable peephole optimizations.");
    public static final Option<Boolean> COMPILE_NOGUARDS = bool(COMPILER, "compile.noguards", false, "Compile calls without guards, for experimentation.");
    public static final Option<Boolean> COMPILE_FASTEST = bool(COMPILER, "compile.fastest", false, "Compile with all \"mostly harmless\" compiler optimizations.");
    public static final Option<Boolean> COMPILE_FASTSEND = bool(COMPILER, "compile.fastsend", false, "Compile obj.__send__(<literal>, ...) as obj.<literal>(...).");
    public static final Option<Boolean> COMPILE_FASTMASGN = bool(COMPILER, "compile.fastMasgn", false, "Return true from multiple assignment instead of a new array.");
    public static final Option<Boolean> COMPILE_INVOKEDYNAMIC = bool(COMPILER, "compile.invokedynamic", INVOKEDYNAMIC_DEFAULT, "Use invokedynamic for optimizing Ruby code.");
    public static final Option<Integer> COMPILE_OUTLINE_CASECOUNT = integer(COMPILER, "compile.outline.casecount", 50, "Outline when bodies when number of cases exceeds this value.");

    public static final Option<Integer> INVOKEDYNAMIC_MAXFAIL = integer(INVOKEDYNAMIC, "invokedynamic.maxfail", 1000, "Maximum call site failures after which to inline cache.");
    public static final Option<Integer> INVOKEDYNAMIC_MAXPOLY = integer(INVOKEDYNAMIC, "invokedynamic.maxpoly", 6, "Maximum polymorphism of PIC binding.");
    public static final Option<Boolean> INVOKEDYNAMIC_LOG_BINDING = bool(INVOKEDYNAMIC, "invokedynamic.log.binding", false, "Log binding of invokedynamic call sites.");
    public static final Option<Boolean> INVOKEDYNAMIC_LOG_CONSTANTS = bool(INVOKEDYNAMIC, "invokedynamic.log.constants", false, "Log invokedynamic-based constant lookups.");
    public static final Option<Boolean> INVOKEDYNAMIC_LOG_GLOBALS = bool(INVOKEDYNAMIC, "invokedynamic.log.globals", false, "Log invokedynamic-based global lookups.");
    public static final Option<Boolean> INVOKEDYNAMIC_ALL = bool(INVOKEDYNAMIC, "invokedynamic.all", false, "Enable all possible uses of invokedynamic.");
    public static final Option<Boolean> INVOKEDYNAMIC_SAFE = bool(INVOKEDYNAMIC, "invokedynamic.safe", false, "Enable all safe (but maybe not fast) uses of invokedynamic.");
    public static final Option<Boolean> INVOKEDYNAMIC_INVOCATION = bool(INVOKEDYNAMIC, "invokedynamic.invocation", true, "Enable invokedynamic for method invocations.");
    public static final Option<Boolean> INVOKEDYNAMIC_INVOCATION_INDIRECT = bool(INVOKEDYNAMIC, "invokedynamic.invocation.indirect", true, "Also bind indirect method invokers to invokedynamic.");
    public static final Option<Boolean> INVOKEDYNAMIC_INVOCATION_JAVA = bool(INVOKEDYNAMIC, "invokedynamic.invocation.java", true, "Bind Ruby to Java invocations with invokedynamic.");
    public static final Option<Boolean> INVOKEDYNAMIC_INVOCATION_ATTR = bool(INVOKEDYNAMIC, "invokedynamic.invocation.attr", true, "Bind Ruby attribute invocations directly to invokedynamic.");
    public static final Option<Boolean> INVOKEDYNAMIC_INVOCATION_FFI = bool(INVOKEDYNAMIC, "invokedynamic.invocation.ffi", true, "Bind Ruby FFI invocations directly to invokedynamic.");
    public static final Option<Boolean> INVOKEDYNAMIC_INVOCATION_FASTOPS = bool(INVOKEDYNAMIC, "invokedynamic.invocation.fastops", true, "Bind Fixnum and Float math using optimized logic.");
    public static final Option<Boolean> INVOKEDYNAMIC_CACHE = bool(INVOKEDYNAMIC, "invokedynamic.cache", true, "Use invokedynamic to load cached values like literals and constants.");
    public static final Option<Boolean> INVOKEDYNAMIC_CACHE_CONSTANTS = bool(INVOKEDYNAMIC, "invokedynamic.cache.constants", true, "Use invokedynamic to load constants.");
    public static final Option<Boolean> INVOKEDYNAMIC_CACHE_LITERALS = bool(INVOKEDYNAMIC, "invokedynamic.cache.literals", true, "Use invokedynamic to load literals.");
    public static final Option<Boolean> INVOKEDYNAMIC_CACHE_IVARS = bool(INVOKEDYNAMIC, "invokedynamic.cache.ivars", true, "Use invokedynamic to get/set instance variables.");
    // ClassValue in OpenJDK appears to root data even after it goes away, so this is disabled again. See jruby/jruby#3228
    public static final Option<Boolean> INVOKEDYNAMIC_CLASS_VALUES = bool(INVOKEDYNAMIC, "invokedynamic.class.values", false, "Use ClassValue to store class-specific data.");
    public static final Option<Integer> INVOKEDYNAMIC_GLOBAL_MAXFAIL = integer(INVOKEDYNAMIC, "invokedynamic.global.maxfail", 0, "Maximum global cache failures after which to use slow path.");
    public static final Option<Boolean> INVOKEDYNAMIC_HANDLES = bool(INVOKEDYNAMIC, "invokedynamic.handles", false, "Use MethodHandles rather than generated code to bind Ruby methods.");

    public static final Option<Integer> JIT_THRESHOLD = integer(JIT, "jit.threshold", Constants.JIT_THRESHOLD, "Set the JIT threshold to the specified method invocation count.");
    public static final Option<Integer> JIT_MAX = integer(JIT, "jit.max", Constants.JIT_MAX_METHODS_LIMIT, "Set the max count of active methods eligible for JIT-compilation.");
    public static final Option<Integer> JIT_MAXSIZE = integer(JIT, "jit.maxsize", Constants.JIT_MAX_SIZE_LIMIT, "Set the max size (in IR instructions) for a method to be eligible to JIT.");
    public static final Option<Boolean> JIT_LOGGING = bool(JIT, "jit.logging", false, "Enable JIT logging (reports successful compilation).");
    public static final Option<Boolean> JIT_LOGGING_VERBOSE = bool(JIT, "jit.logging.verbose", false, "Enable verbose JIT logging (reports failed compilation).");
    public static final Option<Boolean> JIT_DUMPING = bool(JIT, "jit.dumping", false, "Enable stdout dumping of JITed bytecode.");
    public static final Option<Integer> JIT_LOGEVERY = integer(JIT, "jit.logEvery", 0, "Log a message every n methods JIT compiled.");
    public static final Option<String> JIT_EXCLUDE = string(JIT, "jit.exclude", "", "Exclude methods from JIT. <ModClsName or '-'>::<method_name>, comma-delimited.");
    public static final Option<Boolean> JIT_DEBUG = bool(JIT, "jit.debug", false, "Log loading of JITed bytecode.");
    public static final Option<Boolean> JIT_BACKGROUND = bool(JIT, "jit.background", JIT_THRESHOLD.load() != 0, "Run the JIT compiler in a background thread. Off if jit.threshold=0.");
    public static final Option<Boolean> JIT_KERNEL = bool(JIT, "jit.kernel", false, "Run the JIT compiler while the pure-Ruby kernel is booting.");

    public static final Option<String> IR_DEBUG_IGV          = string(IR, "ir.debug.igv", (String) null, "Specify file:line of scope to jump to IGV");
    public static final Option<Boolean> IR_DEBUG             = bool(IR, "ir.debug", false, "Debug generation of JRuby IR.");
    public static final Option<Boolean> IR_PROFILE           = bool(IR, "ir.profile", false, "[EXPT]: Profile IR code during interpretation.");
    public static final Option<Boolean> IR_COMPILER_DEBUG    = bool(IR, "ir.compiler.debug", false, "Debug compilation of JRuby IR.");
    public static final Option<Boolean> IR_VISUALIZER        = bool(IR, "ir.visualizer", false, "Visualization of JRuby IR.");
    public static final Option<Boolean> IR_UNBOXING          = bool(IR, "ir.unboxing", false, "Implement unboxing opts.");
    public static final Option<String>  IR_COMPILER_PASSES   = string(IR, "ir.passes", "Specify comma delimeted list of passes to run.");
    public static final Option<String>  IR_JIT_PASSES        = string(IR, "ir.jit.passes", "Specify comma delimeted list of passes to run before JIT.");
    public static final Option<Boolean> IR_READING           = bool(IR, "ir.reading", false, "Read JRuby IR file.");
    public static final Option<Boolean> IR_READING_DEBUG     = bool(IR, "ir.reading.debug", false, "Debug reading JRuby IR file.");
    public static final Option<Boolean> IR_WRITING           = bool(IR, "ir.writing", false, "Write JRuby IR file.");
    public static final Option<Boolean> IR_WRITING_DEBUG     = bool(IR, "ir.writing.debug", false, "Debug writing JRuby IR file.");
    public static final Option<String>  IR_INLINE_COMPILER_PASSES = string(IR, "ir.inline_passes", "Specify comma delimeted list of passes to run after inlining a method.");
    public static final Option<Boolean>  IR_PRINT_ALL = bool(IR, "ir.print.all", false, "Enable ir.print and include IR executed during JRuby's boot phase.");
    public static final Option<Boolean>  IR_PRINT = bool(IR, "ir.print", IR_PRINT_ALL.load(), "Print the final IR to be run before starting to execute each body of code.");
    public static final Option<Boolean>  IR_PRINT_COLOR = bool(IR, "ir.print.color", false, "Print the final IR with color highlighting.");

    public static final Option<Boolean> NATIVE_ENABLED = bool(NATIVE, "native.enabled", true, "Enable/disable native code, including POSIX features and C exts.");
    public static final Option<Boolean> NATIVE_VERBOSE = bool(NATIVE, "native.verbose", false, "Enable verbose logging of native extension loading.");
    public static final Option<Boolean> FFI_COMPILE_DUMP = bool(NATIVE, "ffi.compile.dump", false, "Dump bytecode-generated FFI stubs to console.");
    public static final Option<Integer> FFI_COMPILE_THRESHOLD = integer(NATIVE, "ffi.compile.threshold", 100, "Number of FFI invocations before generating a bytecode stub.");
    public static final Option<Boolean> FFI_COMPILE_INVOKEDYNAMIC = bool(NATIVE, "ffi.compile.invokedynamic", false, "Use invokedynamic to bind FFI invocations.");
    public static final Option<Boolean> FFI_COMPILE_REIFY = bool(NATIVE, "ffi.compile.reify", false, "Reify FFI compiled classes.");
    public static final Option<Boolean> NATIVE_STDIO = bool(NATIVE, "native.stdio", true, "Use native wrappers around the default stdio descriptors.");

    public static final Option<Integer> THREADPOOL_MIN = integer(THREADPOOL, "thread.pool.min", 0, "The minimum number of threads to keep alive in the pool.");
    public static final Option<Integer> THREADPOOL_MAX = integer(THREADPOOL, "thread.pool.max", Integer.MAX_VALUE, "The maximum number of threads to allow in the pool.");
    public static final Option<Integer> THREADPOOL_TTL = integer(THREADPOOL, "thread.pool.ttl", 60, "The maximum number of seconds to keep alive an idle thread.");
    public static final Option<Integer> FIBER_THREADPOOL_TTL = integer(THREADPOOL, "fiber.thread.pool.ttl", 60, "The maximum number of seconds to keep alive a pooled fiber thread.");

    public static final Option<Boolean> CLASSLOADER_DELEGATE = bool(MISCELLANEOUS, "classloader.delegate", true, "In some cases of classloader conflicts it might help not to delegate first to the parent classloader but to load first from the jruby-classloader.");
    public static final Option<Boolean> OBJECTSPACE_ENABLED = bool(MISCELLANEOUS, "objectspace.enabled", false, "Enable or disable ObjectSpace.each_object.");
    public static final Option<Boolean> SIPHASH_ENABLED = bool(MISCELLANEOUS, "siphash.enabled", false, "Enable or disable SipHash for String hash function.");
    public static final Option<Boolean> LAUNCH_INPROC = bool(MISCELLANEOUS, "launch.inproc", false, "Set in-process launching of e.g. system('ruby ...').");
    public static final Option<String> BYTECODE_VERSION = string(MISCELLANEOUS, "bytecode.version", new String[]{"1.6", "1.7", "1.8", "1.9"}, SafePropertyAccessor.getProperty("java.specification.version", "1.7"), "Specify the major Java bytecode version.");
    public static final Option<Boolean> MANAGEMENT_ENABLED = bool(MISCELLANEOUS, "management.enabled", false, "Set whether JMX management is enabled.");
    public static final Option<Boolean> JUMP_BACKTRACE = bool(MISCELLANEOUS, "jump.backtrace", false, "Make non-local flow jumps generate backtraces.");
    public static final Option<Boolean> PROCESS_NOUNWRAP = bool(MISCELLANEOUS, "process.noUnwrap", false, "Do not unwrap process streams (issue on some recent JVMs).");
    public static final Option<Boolean> REIFY_CLASSES = bool(MISCELLANEOUS, "reify.classes", false, "Before instantiation, stand up a real Java class for every Ruby class.");
    public static final Option<Boolean> REIFY_FFI = bool(MISCELLANEOUS, "reify.ffi", false, "Reify FFI memory structures.");
    public static final Option<Boolean> REIFY_LOGERRORS = bool(MISCELLANEOUS, "reify.logErrors", false, "Log errors during reification (reify.classes=true).");
    public static final Option<Boolean> REFLECTED_HANDLES = bool(MISCELLANEOUS, "reflected.handles", false, "Use reflection for binding methods, not generated bytecode.");
    public static final Option<Boolean> BACKTRACE_COLOR = bool(MISCELLANEOUS, "backtrace.color", false, "Enable colorized backtraces.");
    public static final Option<String> BACKTRACE_STYLE = string(MISCELLANEOUS, "backtrace.style", new String[]{"normal", "raw", "full", "mri"}, "normal", "Set the style of exception backtraces.");
    public static final Option<Boolean> BACKTRACE_MASK = bool(MISCELLANEOUS, "backtrace.mask", false, "Mask .java lines in Ruby backtraces.");
    public static final Option<String> THREAD_DUMP_SIGNAL = string(MISCELLANEOUS, "thread.dump.signal", new String[]{"USR1", "USR2", "etc"}, "USR2", "Set the signal used for dumping thread stacks.");
    public static final Option<Boolean> NATIVE_NET_PROTOCOL = bool(MISCELLANEOUS, "native.net.protocol", false, "Use native impls for parts of net/protocol.");
    public static final Option<Boolean> FIBER_COROUTINES = bool(MISCELLANEOUS, "fiber.coroutines", false, "Use JVM coroutines for Fiber.");
    public static final Option<Boolean> GLOBAL_REQUIRE_LOCK = bool(MISCELLANEOUS, "global.require.lock", false, "Use a single global lock for requires.");
    public static final Option<Boolean> NATIVE_EXEC = bool(MISCELLANEOUS, "native.exec", true, "Do a true process-obliterating native exec for Kernel#exec.");
    public static final Option<Boolean> ENUMERATOR_LIGHTWEIGHT = bool(MISCELLANEOUS, "enumerator.lightweight", true, "Use lightweight Enumerator#next logic when possible.");
    public static final Option<Boolean> CONSISTENT_HASHING = bool(MISCELLANEOUS, "consistent.hashing", false, "Generate consistent object hashes across JVMs");
<<<<<<< HEAD
    public static final Option<Boolean> REIFY_VARIABLES = bool(MISCELLANEOUS, "reify.variables", !REIFY_CLASSES.load(), "Attempt to expand instance vars into Java fields");
    public static final Option<Boolean> PREFER_IPV4 = bool(MISCELLANEOUS, "net.preferIPv4", true, "Prefer IPv4 network stack");
=======
    public static final Option<Boolean> REIFY_VARIABLES = bool(MISCELLANEOUS, "reify.variables", true, "Attempt to expand instance vars into Java fields");
>>>>>>> 482159b0
    public static final Option<Boolean> FCNTL_LOCKING = bool(MISCELLANEOUS, "file.flock.fcntl", true, "Use fcntl rather than flock for File#flock");
    public static final Option<Boolean> VOLATILE_VARIABLES = bool(MISCELLANEOUS, "volatile.variables", true, "Always ensure volatile semantics for instance variables.");
    public static final Option<Boolean> RECORD_LEXICAL_HIERARCHY = bool(MISCELLANEOUS, "record.lexical.hierarchy", false, "Maintain children static scopes to support scope dumping.");
    public static final Option<String> PREFERRED_PRNG = string(MISCELLANEOUS, "preferred.prng", "NativePRNGNonBlocking", "Set the preferred JDK-supported random number generator to use.");
    public static final Option<Boolean> USE_FIXNUM_CACHE = bool(MISCELLANEOUS, "fixnum.cache", true, "Use a cache of low-valued Fixnum objects.");
    public static final Option<Integer> FIXNUM_CACHE_RANGE = integer(MISCELLANEOUS, "fixnum.cache.size", 256, "Values to retrieve from Fixnum cache, in the range -X..(X-1).");
    public static final Option<Boolean> PACKED_ARRAYS = bool(MISCELLANEOUS, "packed.arrays", true, "Toggle whether to use \"packed\" arrays for small tuples.");

    public static final Option<Boolean> DEBUG_LOADSERVICE = bool(DEBUG, "debug.loadService", false, "Log require/load file searches.");
    public static final Option<Boolean> DEBUG_LOADSERVICE_TIMING = bool(DEBUG, "debug.loadService.timing", false, "Log require/load parse+evaluate times.");
    public static final Option<Boolean> DEBUG_LAUNCH = bool(DEBUG, "debug.launch", false, "Log externally-launched processes.");
    public static final Option<Boolean> DEBUG_FULLTRACE = bool(DEBUG, "debug.fullTrace", false, "Set whether full traces are enabled (c-call/c-return).");
    public static final Option<Boolean> DEBUG_SCRIPTRESOLUTION = bool(DEBUG, "debug.scriptResolution", false, "Print which script is executed by '-S' flag.");
    public static final Option<Boolean> DEBUG_PARSER = bool(DEBUG, "debug.parser", false, "disables JRuby impl script loads and prints parse exceptions");
    public static final Option<Boolean> ERRNO_BACKTRACE = bool(DEBUG, "errno.backtrace", false, "Generate backtraces for heavily-used Errno exceptions (EAGAIN).");
    public static final Option<Boolean> STOPITERATION_BACKTRACE = bool(DEBUG, "stop_iteration.backtrace", false, "Generate backtraces for heavily-used Errno exceptions (EAGAIN).");
    public static final Option<Boolean> LOG_EXCEPTIONS = bool(DEBUG, "log.exceptions", false, "Log every time an exception is constructed.");
    public static final Option<Boolean> LOG_BACKTRACES = bool(DEBUG, "log.backtraces", false, "Log every time an exception backtrace is generated.");
    public static final Option<Boolean> LOG_CALLERS = bool(DEBUG, "log.callers", false, "Log every time a Kernel#caller backtrace is generated.");
    public static final Option<Boolean> LOG_WARNINGS = bool(DEBUG, "log.warnings", false, "Log every time a built-in warning backtrace is generated.");
    public static final Option<String> LOGGER_CLASS = string(DEBUG, "logger.class", new String[]{"class name"}, "org.jruby.util.log.StandardErrorLogger", "Use specified class for logging.");
    public static final Option<Boolean> DUMP_INSTANCE_VARS = bool(DEBUG, "dump.variables", false, "Dump class + instance var names on first new of Object subclasses.");
    public static final Option<Boolean> REWRITE_JAVA_TRACE = bool(DEBUG, "rewrite.java.trace", true, "Rewrite stack traces from exceptions raised in Java calls.");

    // TODO: Replace flag that's false on 9 with proper module checks
    public static final Option<Boolean> JI_SETACCESSIBLE = bool(JAVA_INTEGRATION, "ji.setAccessible", calculateSetAccessibleDefault(), "Try to set inaccessible Java methods to be accessible.");
    public static final Option<Boolean> JI_LOGCANSETACCESSIBLE = bool(JAVA_INTEGRATION, "ji.logCanSetAccessible", false, "Log whether setAccessible is working.");
    public static final Option<Boolean> JI_UPPER_CASE_PACKAGE_NAME_ALLOWED = bool(JAVA_INTEGRATION, "ji.upper.case.package.name.allowed", false, "Allow Capitalized Java package names.");
    public static final Option<Boolean> INTERFACES_USEPROXY = bool(JAVA_INTEGRATION, "interfaces.useProxy", false, "Use java.lang.reflect.Proxy for interface impl.");
    public static final Option<Boolean> JAVA_HANDLES = bool(JAVA_INTEGRATION, "java.handles", false, "Use generated handles instead of reflection for calling Java.");
    public static final Option<Boolean> JI_NEWSTYLEEXTENSION = bool(JAVA_INTEGRATION, "ji.newStyleExtension", false, "Extend Java classes without using a proxy object.");
    public static final Option<Boolean> JI_OBJECTPROXYCACHE = bool(JAVA_INTEGRATION, "ji.objectProxyCache", false, "Cache Java object wrappers between calls.");
    public static final Option<String> JI_PROXYCLASSFACTORY = string(JAVA_INTEGRATION, "ji.proxyClassFactory", "Allow external envs to replace JI proxy class factory");
    public static final Option<Boolean> JI_AMBIGUOUS_CALLS_DEBUG = bool(JAVA_INTEGRATION, "ji.ambiguous.calls.debug", false, "Toggle verbose reporting of all ambiguous calls to Java objects");
    public static final Option<Boolean> AOT_LOADCLASSES = bool(JAVA_INTEGRATION, "aot.loadClasses", false, "Look for .class before .rb to load AOT-compiled code");

    public static final Option<Integer> PROFILE_MAX_METHODS = integer(PROFILING, "profile.max.methods", 100000, "Maximum number of methods to consider for profiling.");

    public static final Option<Boolean> CLI_AUTOSPLIT = bool(CLI, "cli.autosplit", false, "Split $_ into $F for -p or -n. Same as -a.");
    public static final Option<Boolean> CLI_DEBUG = bool(CLI, "cli.debug", false, "Enable debug mode logging. Same as -d.");
    public static final Option<Boolean> CLI_PROCESS_LINE_ENDS = bool(CLI, "cli.process.line.ends", false, "Enable line ending processing. Same as -l.");
    public static final Option<Boolean> CLI_ASSUME_LOOP = bool(CLI, "cli.assume.loop", false, "Wrap execution with a gets() loop. Same as -n.");
    public static final Option<Boolean> CLI_ASSUME_PRINT = bool(CLI, "cli.assume.print", false, "Print $_ after each execution of script. Same as -p.");
    public static final Option<Boolean> CLI_VERBOSE = bool(CLI, "cli.verbose", false, "Verbose mode, as -w or -W2. Sets default for cli.warning.level.");
    public static final Option<Verbosity> CLI_WARNING_LEVEL = enumeration(CLI, "cli.warning.level", Verbosity.class, CLI_VERBOSE.load() ? Verbosity.TRUE : Verbosity.FALSE, "Warning level (off=0,normal=1,on=2). Same as -W.");
    public static final Option<Boolean> CLI_PARSER_DEBUG = bool(CLI, "cli.parser.debug", false, "Enable parser debug logging. Same as -y.");
    public static final Option<Boolean> CLI_VERSION = bool(CLI, "cli.version", false, "Print version to stderr. Same as --version.");
    public static final Option<Boolean> CLI_BYTECODE = bool(CLI, "cli.bytecode", false, "Print target script bytecode to stderr. Same as --bytecode.");
    public static final Option<Boolean> CLI_COPYRIGHT = bool(CLI, "cli.copyright", false, "Print copyright to stderr. Same as --copyright but runs script.");
    public static final Option<Boolean> CLI_CHECK_SYNTAX = bool(CLI, "cli.check.syntax", false, "Check syntax of target script. Same as -c but runs script.");
    public static final Option<String> CLI_AUTOSPLIT_SEPARATOR = string(CLI, "cli.autosplit.separator", "Set autosplit separator. Same as -F.");
    public static final Option<KCode> CLI_KCODE = enumeration(CLI, "cli.kcode", KCode.class, KCode.NONE, "Set kcode character set. Same as -K (1.8).");
    public static final Option<Boolean> CLI_HELP = bool(CLI, "cli.help", false, "Print command-line usage. Same as --help but runs script.");
    public static final Option<Boolean> CLI_PROPERTIES = bool(CLI, "cli.properties", false, "Print config properties. Same as --properties but runs script.");
    public static final Option<String> CLI_ENCODING_INTERNAL = string(CLI, "cli.encoding.internal", "Encoding name to use internally.");
    public static final Option<String> CLI_ENCODING_EXTERNAL = string(CLI, "cli.encoding.external", "Encoding name to treat external data.");
    public static final Option<String> CLI_ENCODING_SOURCE = string(CLI, "cli.encoding.source", "Encoding name to treat source code.");
    public static final Option<String> CLI_RECORD_SEPARATOR = string(CLI, "cli.record.separator", "\n", "Default record separator.");
    public static final Option<String> CLI_BACKUP_EXTENSION = string(CLI, "cli.backup.extension", "Backup extension for in-place ARGV files. Same as -i.");
    public static final Option<ProfilingMode> CLI_PROFILING_MODE = enumeration(CLI, "cli.profiling.mode", ProfilingMode.class, ProfilingMode.OFF, "Enable instrumented profiling modes.");
    public static final Option<String> CLI_PROFILING_SERVICE = string(CLI, "cli.profiling.service", "Profiling service class to use.");
    public static final Option<Boolean> CLI_RUBYGEMS_ENABLE = bool(CLI, "cli.rubygems.enable", true, "Enable/disable RubyGems.");
    public static final Option<Boolean> CLI_DID_YOU_MEAN_ENABLE = bool(CLI, "cli.did_you_mean.enable", true, "Enable/disable did_you_mean.");
    public static final Option<Boolean> CLI_RUBYOPT_ENABLE = bool(CLI, "cli.rubyopt.enable", true, "Enable/disable RUBYOPT processing at start.");
    public static final Option<Boolean> CLI_STRIP_HEADER = bool(CLI, "cli.strip.header", false, "Strip text before shebang in script. Same as -x.");
    public static final Option<Boolean> CLI_LOAD_GEMFILE = bool(CLI, "cli.load.gemfile", false, "Load a bundler Gemfile in cwd before running. Same as -G.");

    public static String dump() {
        return "# JRuby configuration options with current values\n" +
                Option.formatValues(_loadedOptions);
    }

    public static final Collection<Option> PROPERTIES = Collections.unmodifiableCollection(_loadedOptions);

    // After PROPERTIES so these doesn't show up in --properties

    @Deprecated
    public static final Option<Boolean> JIT_CACHE = bool(JIT, "jit.cache", !COMPILE_INVOKEDYNAMIC.load(), "(DEPRECATED) Cache jitted method in-memory bodies across runtimes and loads.");

    // Most (all?) OpenJDK default this to false. See jruby/jruby#4869
    @Deprecated
    public static final Option<Boolean> PREFER_IPV4 = bool(MISCELLANEOUS, "net.preferIPv4", false, "(DEPRECATED) Prefer IPv4 network stack");

    private static Option<String> string(Category category, String name, String[] options, String defval, String description) {
        Option<String> option = Option.string("jruby", name, category, options, defval, description);
        _loadedOptions.add(option);
        return option;
    }

    private static Option<String> string(Category category, String name, String defval, String description) {
        Option<String> option = Option.string("jruby", name, category, defval, description);
        _loadedOptions.add(option);
        return option;
    }

    private static Option<String> string(Category category, String name, String[] options, String description) {
        Option<String> option = Option.string("jruby", name, category, options, description);
        _loadedOptions.add(option);
        return option;
    }

    private static Option<String> string(Category category, String name, String description) {
        Option<String> option = Option.string("jruby", name, category, description);
        _loadedOptions.add(option);
        return option;
    }

    private static Option<Boolean> bool(Category category, String name, Boolean defval, String description) {
        Option<Boolean> option = Option.bool("jruby", name, category, defval, description);
        _loadedOptions.add(option);
        return option;
    }

    private static Option<Integer> integer(Category category, String name, Integer defval, String description) {
        Option<Integer> option = Option.integer("jruby", name, category, defval, description);
        _loadedOptions.add(option);
        return option;
    }

    private static <T extends Enum<T>> Option<T> enumeration(Category category, String name, Class<T> enumClass, T defval, String description) {
        Option<T> option = Option.enumeration("jruby", name, category, defval, description);
        _loadedOptions.add(option);
        return option;
    }

    private static boolean calculateInvokedynamicDefault() {
        // We were defaulting on for Java 8 and might again later if JEP 210 helps reduce warmup time.
        return false;
    }

    /**
     * Java 9 has much more restrictive reflection access to e.g. java.lang classes, and raises a Java 9-specific
     * error. For now we default ji.setAccessible to false so we don't attempt it.
     */
    private static boolean calculateSetAccessibleDefault() {
        String version = SafePropertyAccessor.getProperty("java.specification.version", "1.7");
        return new BigDecimal(version).compareTo(new BigDecimal("1.9")) < 0;
    }

    private enum SearchMode { PREFIX,  CONTAINS }

    public static void listPrefix(String prefix) {
        list(SearchMode.PREFIX, prefix);
    }

    public static void listContains(String substring) {
        list(SearchMode.CONTAINS, substring);
    }

    private static void list(SearchMode mode, String string) {
        for (Option option : PROPERTIES) {
            boolean include = false;

            switch (mode) {
                case PREFIX:
                    include = option.shortName().startsWith(string);
                    break;
                case CONTAINS:
                    include = option.shortName().contains(string);
                    break;
            }

            if (include) {
                System.out.printf("%s=%s\n", option.shortName(), option.load());
            }
        }
    }

    public static Set<String> getPropertyNames() {
        final Set<String> propertyNames = new HashSet<>(PROPERTIES.size() + 1, 1);
        addPropertyNames(propertyNames);
        return Collections.unmodifiableSet(propertyNames);
    }

    static void addPropertyNames(final Set<String> propertyNames) {
        for (Option option : PROPERTIES) {
            propertyNames.add(option.propertyName());
        }
    }

    @Deprecated
    public static final Option<String> JIT_CODECACHE = string(JIT, "jit.codeCache", new String[]{"dir"}, "Save jitted methods to <dir> as they're compiled, for future runs.");
}<|MERGE_RESOLUTION|>--- conflicted
+++ resolved
@@ -167,12 +167,7 @@
     public static final Option<Boolean> NATIVE_EXEC = bool(MISCELLANEOUS, "native.exec", true, "Do a true process-obliterating native exec for Kernel#exec.");
     public static final Option<Boolean> ENUMERATOR_LIGHTWEIGHT = bool(MISCELLANEOUS, "enumerator.lightweight", true, "Use lightweight Enumerator#next logic when possible.");
     public static final Option<Boolean> CONSISTENT_HASHING = bool(MISCELLANEOUS, "consistent.hashing", false, "Generate consistent object hashes across JVMs");
-<<<<<<< HEAD
     public static final Option<Boolean> REIFY_VARIABLES = bool(MISCELLANEOUS, "reify.variables", !REIFY_CLASSES.load(), "Attempt to expand instance vars into Java fields");
-    public static final Option<Boolean> PREFER_IPV4 = bool(MISCELLANEOUS, "net.preferIPv4", true, "Prefer IPv4 network stack");
-=======
-    public static final Option<Boolean> REIFY_VARIABLES = bool(MISCELLANEOUS, "reify.variables", true, "Attempt to expand instance vars into Java fields");
->>>>>>> 482159b0
     public static final Option<Boolean> FCNTL_LOCKING = bool(MISCELLANEOUS, "file.flock.fcntl", true, "Use fcntl rather than flock for File#flock");
     public static final Option<Boolean> VOLATILE_VARIABLES = bool(MISCELLANEOUS, "volatile.variables", true, "Always ensure volatile semantics for instance variables.");
     public static final Option<Boolean> RECORD_LEXICAL_HIERARCHY = bool(MISCELLANEOUS, "record.lexical.hierarchy", false, "Maintain children static scopes to support scope dumping.");
