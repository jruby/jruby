/*
 **** BEGIN LICENSE BLOCK *****
 * Version: EPL 2.0/GPL 2.0/LGPL 2.1
 *
 * The contents of this file are subject to the Eclipse Public
 * License Version 2.0 (the "License"); you may not use this file
 * except in compliance with the License. You may obtain a copy of
 * the License at http://www.eclipse.org/legal/epl-v20.html
 *
 * Software distributed under the License is distributed on an "AS
 * IS" basis, WITHOUT WARRANTY OF ANY KIND, either express or
 * implied. See the License for the specific language governing
 * rights and limitations under the License.
 *
 * Copyright (C) 2001-2011 The JRuby Community (and contribs)
 *
 * Alternatively, the contents of this file may be used under the terms of
 * either of the GNU General Public License Version 2 or later (the "GPL"),
 * or the GNU Lesser General Public License Version 2.1 or later (the "LGPL"),
 * in which case the provisions of the GPL or the LGPL are applicable instead
 * of those above. If you wish to allow use of your version of this file only
 * under the terms of either the GPL or the LGPL, and not to allow others to
 * use your version of this file under the terms of the EPL, indicate your
 * decision by deleting the provisions above and replace them with the notice
 * and other provisions required by the GPL or the LGPL. If you do not delete
 * the provisions above, a recipient may use your version of this file under
 * the terms of any one of the EPL, the GPL or the LGPL.
 ***** END LICENSE BLOCK *****/

package org.jruby.util.cli;

import java.util.ArrayList;
import java.util.Collection;
import java.util.Collections;
import java.util.List;
import java.util.Set;
import java.util.HashSet;

import com.headius.options.Option;
import org.jruby.compiler.ClassLoaderMode;
import org.jruby.runtime.Constants;
import org.jruby.util.KCode;
import org.jruby.util.SafePropertyAccessor;
import static org.jruby.util.cli.Category.*;
import static org.jruby.RubyInstanceConfig.Verbosity;
import static org.jruby.RubyInstanceConfig.ProfilingMode;
import static org.jruby.RubyInstanceConfig.CompileMode;

/**
 * Options defines all configuration settings for JRuby in a consistent form.
 * Loading of individual settings, printing documentation for settings and their
 * options and defaults, and categorizing properties by function are all part
 * of the built-in structure.
 */
public class Options {
    private static final List<Option> _loadedOptions = new ArrayList<>(240);
    private static final boolean INVOKEDYNAMIC_DEFAULT = calculateInvokedynamicDefault();
    private static final boolean COLOR = System.console() != null;

    public static final String IR_PRINT_PATTERN_NO_PATTERN_STRING = "<NO_PATTERN>";

    // This section holds all Options for JRuby. They will be listed in the
    // --properties output.

    public static final Option<Boolean> PARSER_WARN_USELESSS_USE_OF = bool(PARSER, "parser.warn.useless_use_of", true, "Warn about potentially useless expressions in void contents.");
    public static final Option<Boolean> PARSER_WARN_NOT_REACHED = bool(PARSER, "parser.warn.not_reached", true, "Warn about statements that can never be reached.");
    public static final Option<Boolean> PARSER_WARN_LOCAL_SHADOWING = bool(PARSER, "parser.warn.shadowing_local", false, "Warn about shadowing local variables.");
    public static final Option<Boolean> PARSER_WARN_REGEX_CONDITION = bool(PARSER, "parser.warn.regex_condition", true, "Warn about regex literals in conditions.");
    public static final Option<Boolean> PARSER_WARN_ARGUMENT_PREFIX = bool(PARSER, "parser.warn.argument_prefix", true, "Warn about splat operators being interpreted as argument prefixes.");
    public static final Option<Boolean> PARSER_WARN_AMBIGUOUS_ARGUMENTS = bool(PARSER, "parser.warn.ambiguous_argument", true, "Warn about ambiguous arguments.");
    public static final Option<Boolean> PARSER_WARN_FLAGS_IGNORED = bool(PARSER, "parser.warn.flags_ignored", true, "Warn about ignored regex flags being ignored.");
    public static final Option<Boolean> PARSER_SUMMARY = bool(PARSER, "parser.summary", false, "print out summary of parsing activities");

    public static final Option<CompileMode> COMPILE_MODE = enumeration(COMPILER, "compile.mode", CompileMode.class, CompileMode.JIT, "Set compilation mode. JIT = at runtime; FORCE = before execution.");
    public static final Option<Boolean> COMPILE_DUMP = bool(COMPILER, "compile.dump", false, "Dump to console all bytecode generated at runtime.");
    public static final Option<Boolean> COMPILE_INVOKEDYNAMIC = bool(COMPILER, "compile.invokedynamic", INVOKEDYNAMIC_DEFAULT, "Use invokedynamic for optimizing Ruby code.");
    public static final Option<Boolean> COMPILE_CACHE_CLASSES = bool(COMPILER, "compile.cache.classes", false, "Use cache of compiled script classes");
    public static final Option<Boolean> COMPILE_CACHE_CLASSES_LOGGING = bool(COMPILER, "compile.cache.classes.logging", false, "Log whether cached script classes are being saved or used");

    public static final Option<Integer> INVOKEDYNAMIC_MAXFAIL = integer(INVOKEDYNAMIC, "invokedynamic.maxfail", 1000, "Maximum call site failures after which to inline cache.");
    public static final Option<Integer> INVOKEDYNAMIC_MAXPOLY = integer(INVOKEDYNAMIC, "invokedynamic.maxpoly", 6, "Maximum polymorphism of PIC binding.");
    public static final Option<Boolean> INVOKEDYNAMIC_LOG_BINDING = bool(INVOKEDYNAMIC, "invokedynamic.log.binding", false, "Log binding of invokedynamic call sites.");
    public static final Option<Boolean> INVOKEDYNAMIC_LOG_CONSTANTS = bool(INVOKEDYNAMIC, "invokedynamic.log.constants", false, "Log invokedynamic-based constant lookups.");
    public static final Option<Boolean> INVOKEDYNAMIC_LOG_GLOBALS = bool(INVOKEDYNAMIC, "invokedynamic.log.globals", false, "Log invokedynamic-based global lookups.");
    // ClassValue in OpenJDK appears to root data even after it goes away, so this is disabled again. See jruby/jruby#3228
    public static final Option<Boolean> INVOKEDYNAMIC_CLASS_VALUES = bool(INVOKEDYNAMIC, "invokedynamic.class.values", false, "Use ClassValue to store class-specific data.");
    public static final Option<Integer> INVOKEDYNAMIC_GLOBAL_MAXFAIL = integer(INVOKEDYNAMIC, "invokedynamic.global.maxfail", 100, "Maximum global cache failures after which to use slow path.");
    public static final Option<Boolean> INVOKEDYNAMIC_HANDLES = bool(INVOKEDYNAMIC, "invokedynamic.handles", false, "Use MethodHandles rather than generated code to bind Ruby methods.");
    public static final Option<Boolean> INVOKEDYNAMIC_YIELD = bool(INVOKEDYNAMIC, "invokedynamic.yield", true, "Bind yields directly using invokedynamic.");

    // NOTE: -1 jit.threshold is way of having interpreter not promote full builds
    public static final Option<Integer> JIT_THRESHOLD = integer(JIT, "jit.threshold", Constants.JIT_THRESHOLD, "Set the JIT threshold to the specified method invocation count.");
    public static final Option<Integer> JIT_MAX = integer(JIT, "jit.max", Constants.JIT_MAX_LIMIT, "Set the max count of active methods eligible for JIT-compilation.");
    public static final Option<Integer> JIT_MAXSIZE = integer(JIT, "jit.maxsize", Constants.JIT_MAX_SIZE_LIMIT, "Set the max size (in IR instructions) for a method to be eligible to JIT.");
    public static final Option<Boolean> JIT_LOGGING = bool(JIT, "jit.logging", false, "Enable JIT logging (reports successful compilation).");
    public static final Option<Boolean> JIT_LOGGING_VERBOSE = bool(JIT, "jit.logging.verbose", false, "Enable verbose JIT logging (reports failed compilation).");
    public static final Option<Integer> JIT_LOGEVERY = integer(JIT, "jit.logEvery", 0, "Log a message every n methods JIT compiled.");
    public static final Option<String> JIT_EXCLUDE = string(JIT, "jit.exclude", "", "Exclude methods from JIT. <ModClsName or '-'>::<method_name>, comma-delimited.");
    public static final Option<Boolean> JIT_BACKGROUND = bool(JIT, "jit.background", JIT_THRESHOLD.load() != 0, "Run the JIT compiler in a background thread. Off if jit.threshold=0.");
    public static final Option<Boolean> JIT_KERNEL = bool(JIT, "jit.kernel", false, "Run the JIT compiler while the pure-Ruby kernel is booting.");
    public static final Option<ClassLoaderMode> JIT_LOADER_MODE = enumeration(JIT, "jit.loader.mode", ClassLoaderMode.class, ClassLoaderMode.UNIQUE, "Set JIT class loader to use. UNIQUE class loader per class; SHARED loader for all classes");

    public static final Option<String> IR_DEBUG_IGV          = string(IR, "ir.debug.igv", (String) null, "Specify file:line of scope to jump to IGV");
    public static final Option<Boolean> IR_DEBUG_IGV_STDOUT = bool(IR, "ir.debug.igv.stdout", false, "Save IGV generated XML to stdout");
    public static final Option<Boolean> IR_DEBUG             = bool(IR, "ir.debug", false, "Debug generation of JRuby IR.");
    public static final Option<Boolean> IR_PROFILE           = bool(IR, "ir.profile", false, "[EXPT]: Profile IR code during interpretation.");
    public static final Option<Boolean> IR_COMPILER_DEBUG    = bool(IR, "ir.compiler.debug", false, "Debug compilation of JRuby IR.");
    public static final Option<Boolean> IR_VISUALIZER        = bool(IR, "ir.visualizer", false, "Visualization of JRuby IR.");
    public static final Option<Boolean> IR_UNBOXING          = bool(IR, "ir.unboxing", false, "Implement unboxing opts.");
    public static final Option<String>  IR_COMPILER_PASSES   = string(IR, "ir.passes", "Specify comma delimeted list of passes to run.");
    public static final Option<String>  IR_JIT_PASSES        = string(IR, "ir.jit.passes", "Specify comma delimeted list of passes to run before JIT.");
    public static final Option<Boolean> IR_READING           = bool(IR, "ir.reading", false, "Read JRuby IR file.");
    public static final Option<Boolean> IR_READING_DEBUG     = bool(IR, "ir.reading.debug", false, "Debug reading JRuby IR file.");
    public static final Option<Boolean> IR_WRITING           = bool(IR, "ir.writing", false, "Write JRuby IR file.");
    public static final Option<Boolean> IR_INLINER           = bool(IR, "ir.inliner", false, "Enable the inliner.");
    public static final Option<Integer> IR_INLINER_THRESHOLD = integer(IR, "ir.inliner.threshold", 20, "Enable the inliner.");
    public static final Option<Boolean> IR_INLINER_VERBOSE   = bool(IR, "ir.inliner.verbose", false, "Report inlining activity.");
    public static final Option<Boolean> IR_WRITING_DEBUG     = bool(IR, "ir.writing.debug", false, "Debug writing JRuby IR file.");
    public static final Option<Boolean>  IR_PRINT_OPT = bool(IR, "ir.print.opt", false, "Print the IR CFG before and after each optimization pass.");
    public static final Option<Boolean>  IR_PRINT_ALL = bool(IR, "ir.print.all", false, "Enable ir.print and include IR executed during JRuby's boot phase.");
    public static final Option<Boolean>  IR_PRINT = bool(IR, "ir.print", IR_PRINT_ALL.load(), "Print the final IR to be run before starting to execute each body of code.");
<<<<<<< HEAD
    public static final Option<Boolean>  IR_PRINT_COLOR = bool(IR, "ir.print.color", COLOR, "Print the final IR with color highlighting.");
    public static final Option<Boolean>  IR_STRING_FREEZE = bool(IR, "ir.string.freeze", true, "Compile \"foo\".freeze as a constant frozen string value instead of a call.");
=======
    public static final Option<Boolean>  IR_PRINT_COLOR = bool(IR, "ir.print.color", false, "Print the final IR with color highlighting.");
    public static final Option<String> IR_PRINT_PATTERN = string(IR, "ir.print.pattern", IR_PRINT_PATTERN_NO_PATTERN_STRING, "A pattern to limit IR print output to specific scopes.");
>>>>>>> d7713590

    public static final Option<Boolean> NATIVE_ENABLED = bool(NATIVE, "native.enabled", true, "Enable/disable native code, including POSIX features and C exts.");
    public static final Option<Boolean> NATIVE_VERBOSE = bool(NATIVE, "native.verbose", false, "Enable verbose logging of native extension loading.");
    public static final Option<Boolean> FFI_COMPILE_DUMP = bool(NATIVE, "ffi.compile.dump", false, "Dump bytecode-generated FFI stubs to console.");
    public static final Option<Integer> FFI_COMPILE_THRESHOLD = integer(NATIVE, "ffi.compile.threshold", 100, "Number of FFI invocations before generating a bytecode stub.");
    public static final Option<Boolean> FFI_COMPILE_REIFY = bool(NATIVE, "ffi.compile.reify", false, "Reify FFI compiled classes.");
    public static final Option<Boolean> NATIVE_STDIO = bool(NATIVE, "native.stdio", true, "Use native wrappers around the default stdio descriptors.");
    public static final Option<Boolean> NATIVE_PTHREAD_KILL = bool(NATIVE, "native.pthread_kill", true, "Use pthread_kill to interrupt blocking kernel calls.");
    public static final Option<Boolean> NATIVE_POPEN = bool(NATIVE, "native.popen", true, "Use native calls to posix_spawn for subprocess execution.");

    public static final Option<Integer> THREADPOOL_MIN = integer(THREADPOOL, "thread.pool.min", 0, "The minimum number of threads to keep alive in the pool.");
    public static final Option<Integer> THREADPOOL_MAX = integer(THREADPOOL, "thread.pool.max", Integer.MAX_VALUE, "The maximum number of threads to allow in the pool.");
    public static final Option<Integer> THREADPOOL_TTL = integer(THREADPOOL, "thread.pool.ttl", 60, "The maximum number of seconds to keep alive an idle thread.");
    public static final Option<Integer> FIBER_THREADPOOL_TTL = integer(THREADPOOL, "fiber.thread.pool.ttl", 60, "The maximum number of seconds to keep alive a pooled fiber thread.");
    public static final Option<Boolean> FIBER_VTHREADS = bool(THREADPOOL, "fiber.vthread", true, "Use JDK virtual threads for Ruby Fibers.");

    public static final Option<Boolean> CLASSLOADER_DELEGATE = bool(MISCELLANEOUS, "classloader.delegate", true, "In some cases of classloader conflicts it might help not to delegate first to the parent classloader but to load first from the jruby-classloader.");
    public static final Option<Boolean> OBJECTSPACE_ENABLED = bool(MISCELLANEOUS, "objectspace.enabled", false, "Enable or disable ObjectSpace.each_object.");
    public static final Option<Boolean> SIPHASH_ENABLED = bool(MISCELLANEOUS, "siphash.enabled", false, "Enable or disable SipHash for String hash function.");
    public static final Option<Boolean> LAUNCH_INPROC = bool(MISCELLANEOUS, "launch.inproc", false, "Set in-process launching of e.g. system('ruby ...').");
    public static final Option<String> BYTECODE_VERSION = string(MISCELLANEOUS, "bytecode.version", SafePropertyAccessor.getProperty("java.specification.version", "1.8"), "Specify the major Java bytecode version.");
    public static final Option<Boolean> MANAGEMENT_ENABLED = bool(MISCELLANEOUS, "management.enabled", false, "Set whether JMX management is enabled.");
    public static final Option<Boolean> JUMP_BACKTRACE = bool(MISCELLANEOUS, "jump.backtrace", false, "Make non-local flow jumps generate backtraces.");
    public static final Option<Boolean> PROCESS_NOUNWRAP = bool(MISCELLANEOUS, "process.noUnwrap", false, "Do not unwrap process streams (issue on some recent JVMs).");
    public static final Option<Boolean> REIFY_CLASSES = bool(MISCELLANEOUS, "reify.classes", false, "Generate a real Java class and methods for every Ruby class.");
    public static final Option<Boolean> REIFY_FFI = bool(MISCELLANEOUS, "reify.ffi", false, "Reify FFI memory structures.");
    public static final Option<Boolean> REIFY_LOGERRORS = bool(MISCELLANEOUS, "reify.logErrors", false, "Log errors during reification (reify.classes=true).");
    public static final Option<Boolean> BACKTRACE_COLOR = bool(MISCELLANEOUS, "backtrace.color", COLOR, "Enable colorized backtraces.");
    public static final Option<String> BACKTRACE_STYLE = string(MISCELLANEOUS, "backtrace.style", new String[]{"normal", "raw", "full", "mri"}, "normal", "Set the style of exception backtraces.");
    public static final Option<Boolean> BACKTRACE_MASK = bool(MISCELLANEOUS, "backtrace.mask", false, "Mask .java lines in Ruby backtraces.");
    public static final Option<Boolean> NATIVE_EXEC = bool(MISCELLANEOUS, "native.exec", true, "Do a true process-obliterating native exec for Kernel#exec.");
    public static final Option<Boolean> CONSISTENT_HASHING = bool(MISCELLANEOUS, "consistent.hashing", false, "Generate consistent object hashes across JVMs");
    public static final Option<Boolean> VOLATILE_VARIABLES = bool(MISCELLANEOUS, "volatile.variables", false, "Always ensure volatile semantics for instance variables.");
    public static final Option<Boolean> REIFY_VARIABLES = bool(MISCELLANEOUS, "reify.variables", !(REIFY_CLASSES.load() || VOLATILE_VARIABLES.load()), "Expand instance vars into Java fields");
    public static final Option<Integer> REIFY_VARIABLES_MAX = integer(MISCELLANEOUS, "reify.variables.max", 50, "Maximum number of reified instance variable fields");
    public static final Option<Boolean> REIFY_VARIABLES_NAME = bool(MISCELLANEOUS, "reify.variables.name", false, "Reify variables into a class named after the Ruby class");
    public static final Option<String> PREFERRED_PRNG = string(MISCELLANEOUS, "preferred.prng", "NativePRNGNonBlocking", "Set the preferred JDK-supported random number generator to use.");
    public static final Option<Boolean> USE_FIXNUM_CACHE = bool(MISCELLANEOUS, "fixnum.cache", true, "Use a cache of low-valued Fixnum objects.");
    public static final Option<Integer> FIXNUM_CACHE_RANGE = integer(MISCELLANEOUS, "fixnum.cache.size", 256, "Values to retrieve from Fixnum cache, in the range -X..(X-1).");
    public static final Option<Boolean> PACKED_ARRAYS = bool(MISCELLANEOUS, "packed.arrays", true, "Toggle whether to use \"packed\" arrays for small tuples.");
    public static final Option<Boolean> REGEXP_INTERRUPTIBLE = bool(MISCELLANEOUS, "regexp.interruptible", true, "Allow regexp operations to be interruptible from Ruby.");
    public static final Option<Integer> JAR_CACHE_EXPIRATION = integer(MISCELLANEOUS, "jar.cache.expiration", 750, "The time (ms) between checks if a JAR file containing resources has been updated.");

    public static final Option<Boolean> DEBUG_LOADSERVICE = bool(DEBUG, "debug.loadService", false, "Log require/load file searches.");
    public static final Option<Boolean> DEBUG_LOADSERVICE_TIMING = bool(DEBUG, "debug.loadService.timing", false, "Log require/load parse+evaluate times.");
    public static final Option<Boolean> DEBUG_LAUNCH = bool(DEBUG, "debug.launch", false, "Log externally-launched processes.");
    public static final Option<Boolean> DEBUG_FULLTRACE = bool(DEBUG, "debug.fullTrace", false, "Set whether full traces are enabled (c-call/c-return).");
    public static final Option<Boolean> DEBUG_SCRIPTRESOLUTION = bool(DEBUG, "debug.scriptResolution", false, "Print which script is executed by '-S' flag.");
    public static final Option<Boolean> DEBUG_PARSER = bool(DEBUG, "debug.parser", false, "disables JRuby impl script loads and prints parse exceptions");
    public static final Option<Boolean> ERRNO_BACKTRACE = bool(DEBUG, "errno.backtrace", false, "Generate backtraces for heavily-used Errno exceptions (EAGAIN).");
    public static final Option<Boolean> STOPITERATION_BACKTRACE = bool(DEBUG, "stop_iteration.backtrace", false, "Generate backtraces for heavily-used Errno exceptions (EAGAIN).");
    public static final Option<Boolean> LOG_EXCEPTIONS = bool(DEBUG, "log.exceptions", false, "Log every time an exception is constructed.");
    public static final Option<Boolean> LOG_BACKTRACES = bool(DEBUG, "log.backtraces", false, "Log every time an exception backtrace is generated.");
    public static final Option<Boolean> LOG_CALLERS = bool(DEBUG, "log.callers", false, "Log every time a Kernel#caller backtrace is generated.");
    public static final Option<Boolean> LOG_WARNINGS = bool(DEBUG, "log.warnings", false, "Log every time a built-in warning backtrace is generated.");
    public static final Option<Boolean> LOG_SINGLETONS = bool(DEBUG, "log.singletons", false, "Log every time a singleton class is created.");
    public static final Option<Boolean> LOG_SINGLETONS_VERBOSE = bool(DEBUG, "log.singletons.verbose", false, "Log a stack trace every time a singleton class is created.");
    public static final Option<String> LOGGER_CLASS = string(DEBUG, "logger.class", new String[]{"class name"}, "org.jruby.util.log.StandardErrorLogger", "Use specified class for logging.");
    public static final Option<Boolean> DUMP_INSTANCE_VARS = bool(DEBUG, "dump.variables", false, "Dump class + instance var names on first new of Object subclasses.");
    public static final Option<Boolean> REWRITE_JAVA_TRACE = bool(DEBUG, "rewrite.java.trace", true, "Rewrite stack traces from exceptions raised in Java calls.");

    public static final Option<Boolean> PARSER_PRISM = bool(DEBUG, "parser.prism", false, "Parse and build Ruby using the prism parser.");
    public static final Option<Boolean> PARSER_WASM = bool(DEBUG, "parser.prism.wasm", false, "Parse and build Ruby using the wasm prism parser.");

    public static final Option<Boolean> JI_SETACCESSIBLE = bool(JAVA_INTEGRATION, "ji.setAccessible", true, "Try to set inaccessible Java methods to be accessible.");
    public static final Option<Boolean> JI_UPPER_CASE_PACKAGE_NAME_ALLOWED = bool(JAVA_INTEGRATION, "ji.upper.case.package.name.allowed", false, "Allow Capitalized Java package names.");
    public static final Option<Boolean> INTERFACES_USEPROXY = bool(JAVA_INTEGRATION, "interfaces.useProxy", false, "Use java.lang.reflect.Proxy for interface impl.");
    public static final Option<Boolean> JI_NEWSTYLEEXTENSION = bool(JAVA_INTEGRATION, "ji.newStyleExtension", false, "Extend Java classes without using a proxy object.");
    public static final Option<Boolean> JI_OBJECTPROXYCACHE = bool(JAVA_INTEGRATION, "ji.objectProxyCache", false, "Cache Java object wrappers between calls.");
    public static final Option<String> JI_PROXYCLASSFACTORY = string(JAVA_INTEGRATION, "ji.proxyClassFactory", "Allow external envs to replace JI proxy class factory");
    public static final Option<Boolean> JI_AMBIGUOUS_CALLS_DEBUG = bool(JAVA_INTEGRATION, "ji.ambiguous.calls.debug", false, "Toggle verbose reporting of all ambiguous calls to Java objects");
    public static final Option<Boolean> AOT_LOADCLASSES = bool(JAVA_INTEGRATION, "aot.loadClasses", false, "Look for .class before .rb to load AOT-compiled code");
    public static final Option<Boolean> JI_LOAD_LAZY = bool(JAVA_INTEGRATION, "ji.load.lazy", true, "Load Java support (class extensions) lazily on demand or ahead of time.");
    public static final Option<Boolean> JI_CLOSE_CLASSLOADER = bool(JAVA_INTEGRATION, "ji.close.classloader", false, "Close the JRubyClassLoader used by each runtime");
    public static final Option<String> JI_NESTED_JAR_TMPDIR = string(JAVA_INTEGRATION, "ji.nested.jar.tmpdir", "Use specified dir as a base for unpacking nested jar files.");
    public static final Option<Boolean> JI_EAGER_CONSTANTS = bool(JAVA_INTEGRATION, "ji.eager.constants", true, "Eagerly bind Java:: constants for newly-encountered classes");

    public static final Option<Integer> PROFILE_MAX_METHODS = integer(PROFILING, "profile.max.methods", 100000, "Maximum number of methods to consider for profiling.");

    public static final Option<Boolean> FIBER_SCHEDULER = bool(EXPERIMENTAL, "experimental.fiber.scheduler", false, "Enable experimental Fiber::Scheduler support.");

    public static final Option<Boolean> CLI_AUTOSPLIT = bool(CLI, "cli.autosplit", false, "Split $_ into $F for -p or -n. Same as -a.");
    public static final Option<Boolean> CLI_DEBUG = bool(CLI, "cli.debug", false, "Enable debug mode logging. Same as -d.");
    public static final Option<Boolean> CLI_PROCESS_LINE_ENDS = bool(CLI, "cli.process.line.ends", false, "Enable line ending processing. Same as -l.");
    public static final Option<Boolean> CLI_ASSUME_LOOP = bool(CLI, "cli.assume.loop", false, "Wrap execution with a gets() loop. Same as -n.");
    public static final Option<Boolean> CLI_ASSUME_PRINT = bool(CLI, "cli.assume.print", false, "Print $_ after each execution of script. Same as -p.");
    public static final Option<Boolean> CLI_VERBOSE = bool(CLI, "cli.verbose", false, "Verbose mode, as -w or -W2. Sets default for cli.warning.level.");
    public static final Option<Verbosity> CLI_WARNING_LEVEL = enumeration(CLI, "cli.warning.level", Verbosity.class, calculateVerbosityDefault(), "Warning level (off=0,normal=1,on=2). Same as -W.");
    public static final Option<Boolean> CLI_PARSER_DEBUG = bool(CLI, "cli.parser.debug", false, "Enable parser debug logging. Same as -y.");
    public static final Option<Boolean> CLI_VERSION = bool(CLI, "cli.version", false, "Print version to stderr. Same as --version.");
    public static final Option<Boolean> CLI_BYTECODE = bool(CLI, "cli.bytecode", false, "Print target script bytecode to stderr. Same as --bytecode.");
    public static final Option<Boolean> CLI_COPYRIGHT = bool(CLI, "cli.copyright", false, "Print copyright to stderr. Same as --copyright but runs script.");
    public static final Option<Integer> CLI_BACKTRACE_LIMIT =  integer(CLI, "cli.backtracelimit", -1,"Backtrace limit");
    public static final Option<Boolean> CLI_CHECK_SYNTAX = bool(CLI, "cli.check.syntax", false, "Check syntax of target script. Same as -c but runs script.");
    public static final Option<String> CLI_AUTOSPLIT_SEPARATOR = string(CLI, "cli.autosplit.separator", "Set autosplit separator. Same as -F.");
    public static final Option<KCode> CLI_KCODE = enumeration(CLI, "cli.kcode", KCode.class, KCode.NONE, "Set kcode character set. Same as -K (1.8).");
    public static final Option<Boolean> CLI_HELP = bool(CLI, "cli.help", false, "Print command-line usage. Same as --help but runs script.");
    public static final Option<Boolean> CLI_PROPERTIES = bool(CLI, "cli.properties", false, "Print config properties. Same as --properties but runs script.");
    public static final Option<String> CLI_ENCODING_INTERNAL = string(CLI, "cli.encoding.internal", "Encoding name to use internally.");
    public static final Option<String> CLI_ENCODING_EXTERNAL = string(CLI, "cli.encoding.external", "Encoding name to treat external data.");
    public static final Option<String> CLI_ENCODING_SOURCE = string(CLI, "cli.encoding.source", "Encoding name to treat source code.");
    public static final Option<String> CLI_RECORD_SEPARATOR = string(CLI, "cli.record.separator", "\n", "Default record separator.");
    public static final Option<String> CLI_BACKUP_EXTENSION = string(CLI, "cli.backup.extension", "Backup extension for in-place ARGV files. Same as -i.");
    public static final Option<ProfilingMode> CLI_PROFILING_MODE = enumeration(CLI, "cli.profiling.mode", ProfilingMode.class, ProfilingMode.OFF, "Enable instrumented profiling modes.");
    public static final Option<String> CLI_PROFILING_SERVICE = string(CLI, "cli.profiling.service", "Profiling service class to use.");
    public static final Option<Boolean> CLI_RUBYGEMS_ENABLE = bool(CLI, "cli.rubygems.enable", true, "Enable/disable RubyGems.");
    public static final Option<Boolean> CLI_DID_YOU_MEAN_ENABLE = bool(CLI, "cli.did_you_mean.enable", true, "Enable/disable did_you_mean.");
    public static final Option<Boolean> CLI_RUBYOPT_ENABLE = bool(CLI, "cli.rubyopt.enable", true, "Enable/disable RUBYOPT processing at start.");
    public static final Option<Boolean> CLI_STRIP_HEADER = bool(CLI, "cli.strip.header", false, "Strip text before shebang in script. Same as -x.");
    public static final Option<Boolean> CLI_LOAD_GEMFILE = bool(CLI, "cli.load.gemfile", false, "Load a bundler Gemfile in cwd before running. Same as -G.");

    public static String dump() {
        return "# JRuby configuration options with current values\n" +
                Option.formatValues(_loadedOptions);
    }

    public static final Collection<Option> PROPERTIES = Collections.unmodifiableCollection(_loadedOptions);

    // Anything after this point does not show up in --properties

    private static Option<String> string(Category category, String name, String[] options, String defval, String description) {
        Option<String> option = Option.string("jruby", name, category, options, defval, description);
        _loadedOptions.add(option);
        return option;
    }

    private static Option<String> string(Category category, String name, String defval, String description) {
        Option<String> option = Option.string("jruby", name, category, defval, description);
        _loadedOptions.add(option);
        return option;
    }

    private static Option<String> string(Category category, String name, String[] options, String description) {
        Option<String> option = Option.string("jruby", name, category, options, description);
        _loadedOptions.add(option);
        return option;
    }

    private static Option<String> string(Category category, String name, String description) {
        Option<String> option = Option.string("jruby", name, category, description);
        _loadedOptions.add(option);
        return option;
    }

    private static Option<Boolean> bool(Category category, String name, Boolean defval, String description) {
        Option<Boolean> option = Option.bool("jruby", name, category, defval, description);
        _loadedOptions.add(option);
        return option;
    }

    private static Option<Integer> integer(Category category, String name, Integer defval, String description) {
        Option<Integer> option = Option.integer("jruby", name, category, defval, description);
        _loadedOptions.add(option);
        return option;
    }

    private static <T extends Enum<T>> Option<T> enumeration(Category category, String name, Class<T> enumClass, T defval, String description) {
        Option<T> option;
        if (defval == null) {
            option = Option.enumeration("jruby", name, category, enumClass, description);
        } else {
            option = Option.enumeration("jruby", name, category, defval, description);
        }
        _loadedOptions.add(option);
        return option;
    }

    private static boolean calculateInvokedynamicDefault() {
        // We were defaulting on for Java 8 and might again later if JEP 210 helps reduce warmup time.
        return false;
    }

    private static Verbosity calculateVerbosityDefault() {
        Boolean verbose = CLI_VERBOSE.load();
        if (verbose == null) return Verbosity.NIL;
        return verbose ? Verbosity.TRUE : Verbosity.FALSE;
    }

    private enum SearchMode { PREFIX,  CONTAINS }

    public static void listPrefix(String prefix) {
        list(SearchMode.PREFIX, prefix);
    }

    public static void listContains(String substring) {
        list(SearchMode.CONTAINS, substring);
    }

    private static void list(SearchMode mode, String string) {
        for (Option option : PROPERTIES) {
            boolean include = false;

            switch (mode) {
                case PREFIX:
                    include = option.shortName().startsWith(string);
                    break;
                case CONTAINS:
                    include = option.shortName().contains(string);
                    break;
            }

            if (include) {
                System.out.printf("%s=%s\n", option.shortName(), option.load());
            }
        }
    }

    public static Set<String> getPropertyNames() {
        final Set<String> propertyNames = new HashSet<>(PROPERTIES.size() + 1, 1);
        addPropertyNames(propertyNames);
        return Collections.unmodifiableSet(propertyNames);
    }

    static void addPropertyNames(final Set<String> propertyNames) {
        for (Option option : PROPERTIES) {
            propertyNames.add(option.propertyName());
        }
    }

    @Deprecated
    public static final Option<Boolean> PARSER_WARN_GROUPED_EXPRESSIONS = bool(PARSER, "parser.warn.grouped_expressions", true, "Warn about interpreting (...) as a grouped expression.");

    @Deprecated
    public static final Option<Boolean> COMPILE_FASTOPS = bool(COMPILER, "compile.fastops", true, "Turn on fast operators for Fixnum and Float.");

    @Deprecated
    public static final Option<Boolean> COMPILE_THREADLESS = bool(COMPILER, "compile.threadless", false, "(EXPERIMENTAL) Turn on compilation without polling for \"unsafe\" thread events.");

    @Deprecated
    public static final Option<Integer> COMPILE_CHAINSIZE = integer(COMPILER, "compile.chainsize", Constants.CHAINED_COMPILE_LINE_COUNT_DEFAULT, "Set the number of lines at which compiled bodies are \"chained\".");

    @Deprecated
    public static final Option<Boolean> COMPILE_PEEPHOLE = bool(COMPILER, "compile.peephole", true, "Enable or disable peephole optimizations.");

    @Deprecated
    public static final Option<Boolean> COMPILE_NOGUARDS = bool(COMPILER, "compile.noguards", false, "Compile calls without guards, for experimentation.");

    @Deprecated
    public static final Option<Boolean> COMPILE_FASTEST = bool(COMPILER, "compile.fastest", false, "Compile with all \"mostly harmless\" compiler optimizations.");

    @Deprecated
    public static final Option<Boolean> COMPILE_FASTSEND = bool(COMPILER, "compile.fastsend", false, "Compile obj.__send__(<literal>, ...) as obj.<literal>(...).");

    @Deprecated
    public static final Option<Boolean> COMPILE_FASTMASGN = bool(COMPILER, "compile.fastMasgn", false, "Return true from multiple assignment instead of a new array.");

    @Deprecated
    public static final Option<Integer> COMPILE_OUTLINE_CASECOUNT = integer(COMPILER, "compile.outline.casecount", 50, "Outline when bodies when number of cases exceeds this value.");

    @Deprecated
    public static final Option<Boolean> INVOKEDYNAMIC_SAFE = bool(INVOKEDYNAMIC, "invokedynamic.safe", false, "Enable all safe (but maybe not fast) uses of invokedynamic.");

    @Deprecated
    public static final Option<Boolean> INVOKEDYNAMIC_INVOCATION = bool(INVOKEDYNAMIC, "invokedynamic.invocation", true, "Enable invokedynamic for method invocations.");

    @Deprecated
    public static final Option<Boolean> INVOKEDYNAMIC_INVOCATION_INDIRECT = bool(INVOKEDYNAMIC, "invokedynamic.invocation.indirect", true, "Also bind indirect method invokers to invokedynamic.");

    @Deprecated
    public static final Option<Boolean> INVOKEDYNAMIC_INVOCATION_JAVA = bool(INVOKEDYNAMIC, "invokedynamic.invocation.java", true, "Bind Ruby to Java invocations with invokedynamic.");

    @Deprecated
    public static final Option<Boolean> INVOKEDYNAMIC_INVOCATION_ATTR = bool(INVOKEDYNAMIC, "invokedynamic.invocation.attr", true, "Bind Ruby attribute invocations directly to invokedynamic.");

    @Deprecated
    public static final Option<Boolean> INVOKEDYNAMIC_INVOCATION_FFI = bool(INVOKEDYNAMIC, "invokedynamic.invocation.ffi", true, "Bind Ruby FFI invocations directly to invokedynamic.");

    @Deprecated
    public static final Option<Boolean> INVOKEDYNAMIC_INVOCATION_FASTOPS = bool(INVOKEDYNAMIC, "invokedynamic.invocation.fastops", true, "Bind Fixnum and Float math using optimized logic.");

    @Deprecated
    public static final Option<Boolean> INVOKEDYNAMIC_CACHE = bool(INVOKEDYNAMIC, "invokedynamic.cache", true, "Use invokedynamic to load cached values like literals and constants.");

    @Deprecated
    public static final Option<Boolean> INVOKEDYNAMIC_CACHE_CONSTANTS = bool(INVOKEDYNAMIC, "invokedynamic.cache.constants", true, "Use invokedynamic to load constants.");

    @Deprecated
    public static final Option<Boolean> INVOKEDYNAMIC_CACHE_LITERALS = bool(INVOKEDYNAMIC, "invokedynamic.cache.literals", true, "Use invokedynamic to load literals.");

    @Deprecated
    public static final Option<Boolean> INVOKEDYNAMIC_CACHE_IVARS = bool(INVOKEDYNAMIC, "invokedynamic.cache.ivars", true, "Use invokedynamic to get/set instance variables.");

    @Deprecated
    public static final Option<String> JIT_CODECACHE = string(JIT, "jit.codeCache", new String[]{"dir"}, "Save jitted methods to <dir> as they're compiled, for future runs.");

    @Deprecated
    public static final Option<Boolean> JIT_CACHE = bool(JIT, "jit.cache", !COMPILE_INVOKEDYNAMIC.load(), "(DEPRECATED) Cache jitted method in-memory bodies across runtimes and loads.");    public static final Option<Boolean> INVOKEDYNAMIC_ALL = bool(INVOKEDYNAMIC, "invokedynamic.all", false, "Enable all possible uses of invokedynamic.");

    @Deprecated
    public static final Option<Boolean> JIT_DUMPING = bool(JIT, "jit.dumping", false, "Enable stdout dumping of JITed bytecode.");

    @Deprecated
    public static final Option<Boolean> JIT_DEBUG = bool(JIT, "jit.debug", false, "Log loading of JITed bytecode.");

    @Deprecated
    public static final Option<String>  IR_INLINE_COMPILER_PASSES = string(IR, "ir.inline_passes", "Specify comma delimeted list of passes to run after inlining a method.");

    @Deprecated
    public static final Option<Boolean> FFI_COMPILE_INVOKEDYNAMIC = bool(NATIVE, "ffi.compile.invokedynamic", false, "Use invokedynamic to bind FFI invocations.");

    // Most (all?) OpenJDK default this to false. See jruby/jruby#4869
    @Deprecated
    public static final Option<Boolean> PREFER_IPV4 = bool(MISCELLANEOUS, "net.preferIPv4", false, "(DEPRECATED) Prefer IPv4 network stack");

    // internal IO mimics what this was doing, and this has been untested and unsupported for many years
    @Deprecated
    public static final Option<Boolean> NATIVE_NET_PROTOCOL = bool(MISCELLANEOUS, "native.net.protocol", false, "Use native impls for parts of net/protocol.");

    @Deprecated
    public static final Option<String> THREAD_DUMP_SIGNAL = string(MISCELLANEOUS, "thread.dump.signal", new String[]{"USR1", "USR2", "etc"}, "USR2", "Set the signal used for dumping thread stacks.");

    @Deprecated
    public static final Option<Boolean> FIBER_COROUTINES = bool(MISCELLANEOUS, "fiber.coroutines", false, "Use JVM coroutines for Fiber.");

    @Deprecated
    public static final Option<Boolean> GLOBAL_REQUIRE_LOCK = bool(MISCELLANEOUS, "global.require.lock", false, "Use a single global lock for requires.");

    @Deprecated
    public static final Option<Boolean> REFLECTED_HANDLES = bool(MISCELLANEOUS, "reflected.handles", false, "Use reflection for binding methods, not generated bytecode.");

    @Deprecated
    public static final Option<Boolean> ENUMERATOR_LIGHTWEIGHT = bool(MISCELLANEOUS, "enumerator.lightweight", true, "Use lightweight Enumerator#next logic when possible.");

    @Deprecated
    public static final Option<Boolean> FCNTL_LOCKING = bool(MISCELLANEOUS, "file.flock.fcntl", true, "Use fcntl rather than flock for File#flock");

    @Deprecated
    public static final Option<Boolean> RECORD_LEXICAL_HIERARCHY = bool(MISCELLANEOUS, "record.lexical.hierarchy", false, "Maintain children static scopes to support scope dumping.");

    @Deprecated
    public static final Option<Boolean> JI_LOGCANSETACCESSIBLE = bool(JAVA_INTEGRATION, "ji.logCanSetAccessible", false, "Log whether setAccessible is working.");

    @Deprecated
    public static final Option<Boolean> JAVA_HANDLES = bool(JAVA_INTEGRATION, "java.handles", false, "Use generated handles instead of reflection for calling Java.");
}<|MERGE_RESOLUTION|>--- conflicted
+++ resolved
@@ -119,13 +119,9 @@
     public static final Option<Boolean>  IR_PRINT_OPT = bool(IR, "ir.print.opt", false, "Print the IR CFG before and after each optimization pass.");
     public static final Option<Boolean>  IR_PRINT_ALL = bool(IR, "ir.print.all", false, "Enable ir.print and include IR executed during JRuby's boot phase.");
     public static final Option<Boolean>  IR_PRINT = bool(IR, "ir.print", IR_PRINT_ALL.load(), "Print the final IR to be run before starting to execute each body of code.");
-<<<<<<< HEAD
     public static final Option<Boolean>  IR_PRINT_COLOR = bool(IR, "ir.print.color", COLOR, "Print the final IR with color highlighting.");
     public static final Option<Boolean>  IR_STRING_FREEZE = bool(IR, "ir.string.freeze", true, "Compile \"foo\".freeze as a constant frozen string value instead of a call.");
-=======
-    public static final Option<Boolean>  IR_PRINT_COLOR = bool(IR, "ir.print.color", false, "Print the final IR with color highlighting.");
     public static final Option<String> IR_PRINT_PATTERN = string(IR, "ir.print.pattern", IR_PRINT_PATTERN_NO_PATTERN_STRING, "A pattern to limit IR print output to specific scopes.");
->>>>>>> d7713590
 
     public static final Option<Boolean> NATIVE_ENABLED = bool(NATIVE, "native.enabled", true, "Enable/disable native code, including POSIX features and C exts.");
     public static final Option<Boolean> NATIVE_VERBOSE = bool(NATIVE, "native.verbose", false, "Enable verbose logging of native extension loading.");
