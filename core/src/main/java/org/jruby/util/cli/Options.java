/*
 **** BEGIN LICENSE BLOCK *****
 * Version: EPL 2.0/GPL 2.0/LGPL 2.1
 *
 * The contents of this file are subject to the Eclipse Public
 * License Version 2.0 (the "License"); you may not use this file
 * except in compliance with the License. You may obtain a copy of
 * the License at http://www.eclipse.org/legal/epl-v20.html
 *
 * Software distributed under the License is distributed on an "AS
 * IS" basis, WITHOUT WARRANTY OF ANY KIND, either express or
 * implied. See the License for the specific language governing
 * rights and limitations under the License.
 *
 * Copyright (C) 2001-2011 The JRuby Community (and contribs)
 *
 * Alternatively, the contents of this file may be used under the terms of
 * either of the GNU General Public License Version 2 or later (the "GPL"),
 * or the GNU Lesser General Public License Version 2.1 or later (the "LGPL"),
 * in which case the provisions of the GPL or the LGPL are applicable instead
 * of those above. If you wish to allow use of your version of this file only
 * under the terms of either the GPL or the LGPL, and not to allow others to
 * use your version of this file under the terms of the EPL, indicate your
 * decision by deleting the provisions above and replace them with the notice
 * and other provisions required by the GPL or the LGPL. If you do not delete
 * the provisions above, a recipient may use your version of this file under
 * the terms of any one of the EPL, the GPL or the LGPL.
 ***** END LICENSE BLOCK *****/

package org.jruby.util.cli;

import java.io.Console;
import java.lang.reflect.InvocationTargetException;
import java.util.ArrayList;
import java.util.Collection;
import java.util.Collections;
import java.util.List;
import java.util.Set;
import java.util.HashSet;

import com.headius.options.Option;
import org.jruby.compiler.ClassLoaderMode;
import org.jruby.runtime.Constants;
import org.jruby.util.KCode;
import org.jruby.util.SafePropertyAccessor;
import org.jruby.util.collections.ClassValue;

import static org.jruby.util.cli.Category.*;
import static org.jruby.RubyInstanceConfig.Verbosity;
import static org.jruby.RubyInstanceConfig.ProfilingMode;
import static org.jruby.RubyInstanceConfig.CompileMode;

/**
 * Options defines all configuration settings for JRuby in a consistent form.
 * Loading of individual settings, printing documentation for settings and their
 * options and defaults, and categorizing properties by function are all part
 * of the built-in structure.
 */
public class Options {
    private static final List<Option> _loadedOptions = new ArrayList<>(240);
    private static final boolean COLOR;

    static {
        boolean isatty;
        Console console = System.console();

        if (console == null) {
            isatty = false;
        } else if (Integer.parseInt(SafePropertyAccessor.getProperty("java.specification.version", "21")) <= 21) {
            isatty = true;
        } else {
            // Java 22 always returns a Console so we have to check for tty with isTerminal()
            try {
                isatty = (Boolean) Console.class.getMethod("isTerminal").invoke(console);
            } catch (NoSuchMethodException | SecurityException | IllegalAccessException | IllegalArgumentException |
                     InvocationTargetException e) {
                isatty = false;
            }
        }

        COLOR = isatty;
    }

    public static final String IR_PRINT_PATTERN_NO_PATTERN_STRING = "<NO_PATTERN>";

    // This section holds all Options for JRuby. They will be listed in the
    // --properties output.

    public static final Option<Boolean> PARSER_WARN_USELESSS_USE_OF = bool(PARSER, "parser.warn.useless_use_of", true, "Warn about potentially useless expressions in void contents.");
    public static final Option<Boolean> PARSER_WARN_NOT_REACHED = bool(PARSER, "parser.warn.not_reached", true, "Warn about statements that can never be reached.");
    public static final Option<Boolean> PARSER_WARN_LOCAL_SHADOWING = bool(PARSER, "parser.warn.shadowing_local", false, "Warn about shadowing local variables.");
    public static final Option<Boolean> PARSER_WARN_REGEX_CONDITION = bool(PARSER, "parser.warn.regex_condition", true, "Warn about regex literals in conditions.");
    public static final Option<Boolean> PARSER_WARN_ARGUMENT_PREFIX = bool(PARSER, "parser.warn.argument_prefix", true, "Warn about splat operators being interpreted as argument prefixes.");
    public static final Option<Boolean> PARSER_WARN_AMBIGUOUS_ARGUMENTS = bool(PARSER, "parser.warn.ambiguous_argument", true, "Warn about ambiguous arguments.");
    public static final Option<Boolean> PARSER_WARN_FLAGS_IGNORED = bool(PARSER, "parser.warn.flags_ignored", true, "Warn about ignored regex flags being ignored.");
    public static final Option<Boolean> PARSER_SUMMARY = bool(PARSER, "parser.summary", false, "print out summary of parsing activities");

    public static final Option<CompileMode> COMPILE_MODE = enumeration(COMPILER, "compile.mode", CompileMode.class, CompileMode.JIT, "Set compilation mode. JIT = at runtime; FORCE = before execution.");
    public static final Option<Boolean> COMPILE_DUMP = bool(COMPILER, "compile.dump", false, "Dump to console all bytecode generated at runtime.");
    public static final Option<Boolean> COMPILE_INVOKEDYNAMIC = bool(COMPILER, "compile.invokedynamic", true, "Use invokedynamic for optimizing Ruby code.");
    public static final Option<Boolean> COMPILE_CACHE_CLASSES = bool(COMPILER, "compile.cache.classes", false, "Use cache of compiled script classes");
    public static final Option<Boolean> COMPILE_CACHE_CLASSES_LOGGING = bool(COMPILER, "compile.cache.classes.logging", false, "Log whether cached script classes are being saved or used");

    public static final Option<Integer> INVOKEDYNAMIC_MAXFAIL = integer(INVOKEDYNAMIC, "invokedynamic.maxfail", 1000, "Maximum call site failures after which to inline cache.");
    public static final Option<Integer> INVOKEDYNAMIC_MAXPOLY = integer(INVOKEDYNAMIC, "invokedynamic.maxpoly", 6, "Maximum polymorphism of PIC binding.");
    public static final Option<Boolean> INVOKEDYNAMIC_LOG_BINDING = bool(INVOKEDYNAMIC, "invokedynamic.log.binding", false, "Log binding of invokedynamic call sites.");
    public static final Option<Boolean> INVOKEDYNAMIC_LOG_CONSTANTS = bool(INVOKEDYNAMIC, "invokedynamic.log.constants", false, "Log invokedynamic-based constant lookups.");
    public static final Option<Boolean> INVOKEDYNAMIC_LOG_GLOBALS = bool(INVOKEDYNAMIC, "invokedynamic.log.globals", false, "Log invokedynamic-based global lookups.");
    // ClassValue in OpenJDK appears to root data even after it goes away, so this is disabled again. See jruby/jruby#3228
    public static final Option<Boolean> INVOKEDYNAMIC_CLASS_VALUES = bool(INVOKEDYNAMIC, "invokedynamic.class.values", false, "Use ClassValue to store class-specific data.");
    public static final Option<Integer> INVOKEDYNAMIC_GLOBAL_MAXFAIL = integer(INVOKEDYNAMIC, "invokedynamic.global.maxfail", 100, "Maximum global cache failures after which to use slow path.");
    public static final Option<Boolean> INVOKEDYNAMIC_HANDLES = bool(INVOKEDYNAMIC, "invokedynamic.handles", false, "Use MethodHandles rather than generated code to bind Ruby methods.");
    public static final Option<Boolean> INVOKEDYNAMIC_YIELD = bool(INVOKEDYNAMIC, "invokedynamic.yield", true, "Bind yields directly using invokedynamic.");

    // NOTE: -1 jit.threshold is way of having interpreter not promote full builds
    public static final Option<Integer> JIT_THRESHOLD = integer(JIT, "jit.threshold", Constants.JIT_THRESHOLD, "Set the JIT threshold to the specified method invocation count.");
    public static final Option<Integer> JIT_MAX = integer(JIT, "jit.max", Constants.JIT_MAX_LIMIT, "Set the max count of active methods eligible for JIT-compilation.");
    public static final Option<Integer> JIT_MAXSIZE = integer(JIT, "jit.maxsize", Constants.JIT_MAX_SIZE_LIMIT, "Set the max size (in IR instructions) for a method to be eligible to JIT.");
    public static final Option<Boolean> JIT_LOGGING = bool(JIT, "jit.logging", false, "Enable JIT logging (reports successful compilation).");
    public static final Option<Boolean> JIT_LOGGING_VERBOSE = bool(JIT, "jit.logging.verbose", false, "Enable verbose JIT logging (reports failed compilation).");
    public static final Option<Integer> JIT_LOGEVERY = integer(JIT, "jit.logEvery", 0, "Log a message every n methods JIT compiled.");
    public static final Option<String> JIT_EXCLUDE = string(JIT, "jit.exclude", "", "Exclude methods from JIT. <ModClsName or '-'>::<method_name>, comma-delimited.");
    public static final Option<Boolean> JIT_BACKGROUND = bool(JIT, "jit.background", JIT_THRESHOLD.load() != 0, "Run the JIT compiler in a background thread. Off if jit.threshold=0.");
    public static final Option<Boolean> JIT_KERNEL = bool(JIT, "jit.kernel", false, "Run the JIT compiler while the pure-Ruby kernel is booting.");
    public static final Option<ClassLoaderMode> JIT_LOADER_MODE = enumeration(JIT, "jit.loader.mode", ClassLoaderMode.class, ClassLoaderMode.UNIQUE, "Set JIT class loader to use. UNIQUE class loader per class; SHARED loader for all classes");
    public static final Option<Boolean> JIT_DEBUG = bool(JIT, "jit.debug", false, "Emit extra JIT information for debugging in JVM.");

    public static final Option<String> IR_DEBUG_IGV          = string(IR, "ir.debug.igv", (String) null, "Specify file:line of scope to jump to IGV");
    public static final Option<Boolean> IR_DEBUG_IGV_STDOUT = bool(IR, "ir.debug.igv.stdout", false, "Save IGV generated XML to stdout");
    public static final Option<Boolean> IR_DEBUG             = bool(IR, "ir.debug", false, "Debug generation of JRuby IR.");
    public static final Option<Boolean> IR_PROFILE           = bool(IR, "ir.profile", false, "[EXPT]: Profile IR code during interpretation.");
    public static final Option<Boolean> IR_COMPILER_DEBUG    = bool(IR, "ir.compiler.debug", false, "Debug compilation of JRuby IR.");
    public static final Option<Boolean> IR_VISUALIZER        = bool(IR, "ir.visualizer", false, "Visualization of JRuby IR.");
    public static final Option<Boolean> IR_UNBOXING          = bool(IR, "ir.unboxing", false, "Implement unboxing opts.");
    public static final Option<String>  IR_COMPILER_PASSES   = string(IR, "ir.passes", "Specify comma delimeted list of passes to run.");
    public static final Option<String>  IR_JIT_PASSES        = string(IR, "ir.jit.passes", "Specify comma delimeted list of passes to run before JIT.");
    public static final Option<Boolean> IR_READING           = bool(IR, "ir.reading", false, "Read JRuby IR file.");
    public static final Option<Boolean> IR_READING_DEBUG     = bool(IR, "ir.reading.debug", false, "Debug reading JRuby IR file.");
    public static final Option<Boolean> IR_WRITING           = bool(IR, "ir.writing", false, "Write JRuby IR file.");
    public static final Option<Boolean> IR_INLINER           = bool(IR, "ir.inliner", false, "Enable the inliner.");
    public static final Option<Integer> IR_INLINER_THRESHOLD = integer(IR, "ir.inliner.threshold", 20, "Enable the inliner.");
    public static final Option<Boolean> IR_INLINER_VERBOSE   = bool(IR, "ir.inliner.verbose", false, "Report inlining activity.");
    public static final Option<Boolean> IR_WRITING_DEBUG     = bool(IR, "ir.writing.debug", false, "Debug writing JRuby IR file.");
    public static final Option<Boolean>  IR_PRINT_OPT = bool(IR, "ir.print.opt", false, "Print the IR CFG before and after each optimization pass.");
    public static final Option<Boolean>  IR_PRINT_ALL = bool(IR, "ir.print.all", false, "Enable ir.print and include IR executed during JRuby's boot phase.");
    public static final Option<Boolean>  IR_PRINT = bool(IR, "ir.print", IR_PRINT_ALL.load(), "Print the final IR to be run before starting to execute each body of code.");
    public static final Option<Boolean>  IR_PRINT_COLOR = bool(IR, "ir.print.color", COLOR, "Print the final IR with color highlighting.");
    public static final Option<Boolean>  IR_STRING_FREEZE = bool(IR, "ir.string.freeze", true, "Compile \"foo\".freeze as a constant frozen string value instead of a call.");
    public static final Option<String> IR_PRINT_PATTERN = string(IR, "ir.print.pattern", IR_PRINT_PATTERN_NO_PATTERN_STRING, "A pattern to limit IR print output to specific scopes.");

    public static final Option<Boolean> NATIVE_ENABLED = bool(NATIVE, "native.enabled", true, "Enable/disable native code, including POSIX features and C exts.");
    public static final Option<Boolean> NATIVE_VERBOSE = bool(NATIVE, "native.verbose", false, "Enable verbose logging of native extension loading.");
    public static final Option<Boolean> FFI_COMPILE_DUMP = bool(NATIVE, "ffi.compile.dump", false, "Dump bytecode-generated FFI stubs to console.");
    public static final Option<Integer> FFI_COMPILE_THRESHOLD = integer(NATIVE, "ffi.compile.threshold", 100, "Number of FFI invocations before generating a bytecode stub.");
    public static final Option<Boolean> FFI_COMPILE_REIFY = bool(NATIVE, "ffi.compile.reify", false, "Reify FFI compiled classes.");
    public static final Option<Boolean> NATIVE_STDIO = bool(NATIVE, "native.stdio", true, "Use native wrappers around the default stdio descriptors.");
    public static final Option<Boolean> NATIVE_PTHREAD_KILL = bool(NATIVE, "native.pthread_kill", true, "Use pthread_kill to interrupt blocking kernel calls.");
    public static final Option<Boolean> NATIVE_POPEN = bool(NATIVE, "native.popen", true, "Use native calls to posix_spawn for subprocess execution.");

    public static final Option<Integer> THREADPOOL_MIN = integer(THREADPOOL, "thread.pool.min", 0, "The minimum number of threads to keep alive in the pool.");
    public static final Option<Integer> THREADPOOL_MAX = integer(THREADPOOL, "thread.pool.max", Integer.MAX_VALUE, "The maximum number of threads to allow in the pool.");
    public static final Option<Integer> THREADPOOL_TTL = integer(THREADPOOL, "thread.pool.ttl", 60, "The maximum number of seconds to keep alive an idle thread.");
    public static final Option<Integer> FIBER_THREADPOOL_TTL = integer(THREADPOOL, "fiber.thread.pool.ttl", 60, "The maximum number of seconds to keep alive a pooled fiber thread.");
    public static final Option<Boolean> FIBER_VTHREADS = bool(THREADPOOL, "fiber.vthread", true, "Use JDK virtual threads for Ruby Fibers.");

    public static final Option<Boolean> CLASSLOADER_DELEGATE = bool(MISCELLANEOUS, "classloader.delegate", true, "In some cases of classloader conflicts it might help not to delegate first to the parent classloader but to load first from the jruby-classloader.");
    public static final Option<Boolean> OBJECTSPACE_ENABLED = bool(MISCELLANEOUS, "objectspace.enabled", false, "Enable or disable ObjectSpace.each_object.");
    public static final Option<Boolean> SIPHASH_ENABLED = bool(MISCELLANEOUS, "siphash.enabled", false, "Enable or disable SipHash for String hash function.");
    public static final Option<Boolean> LAUNCH_INPROC = bool(MISCELLANEOUS, "launch.inproc", false, "Set in-process launching of e.g. system('ruby ...').");
    public static final Option<String> BYTECODE_VERSION = string(MISCELLANEOUS, "bytecode.version", SafePropertyAccessor.getProperty("java.specification.version", "21"), "Specify the major Java bytecode version.");
    public static final Option<Boolean> MANAGEMENT_ENABLED = bool(MISCELLANEOUS, "management.enabled", false, "Set whether JMX management is enabled.");
    public static final Option<Boolean> JUMP_BACKTRACE = bool(MISCELLANEOUS, "jump.backtrace", false, "Make non-local flow jumps generate backtraces.");
    public static final Option<Boolean> PROCESS_NOUNWRAP = bool(MISCELLANEOUS, "process.noUnwrap", false, "Do not unwrap process streams (issue on some recent JVMs).");
    public static final Option<Boolean> REIFY_CLASSES = bool(MISCELLANEOUS, "reify.classes", false, "Generate a real Java class and methods for every Ruby class.");
    public static final Option<Boolean> REIFY_FFI = bool(MISCELLANEOUS, "reify.ffi", false, "Reify FFI memory structures.");
    public static final Option<Boolean> REIFY_LOGERRORS = bool(MISCELLANEOUS, "reify.logErrors", false, "Log errors during reification (reify.classes=true).");
    public static final Option<Boolean> BACKTRACE_COLOR = bool(MISCELLANEOUS, "backtrace.color", COLOR, "Enable colorized backtraces.");
    public static final Option<String> BACKTRACE_STYLE = string(MISCELLANEOUS, "backtrace.style", new String[]{"normal", "raw", "full", "mri"}, "normal", "Set the style of exception backtraces.");
    public static final Option<Boolean> BACKTRACE_MASK = bool(MISCELLANEOUS, "backtrace.mask", false, "Mask .java lines in Ruby backtraces.");
    public static final Option<Boolean> NATIVE_EXEC = bool(MISCELLANEOUS, "native.exec", true, "Do a true process-obliterating native exec for Kernel#exec.");
    public static final Option<Boolean> CONSISTENT_HASHING = bool(MISCELLANEOUS, "consistent.hashing", false, "Generate consistent object hashes across JVMs");
    public static final Option<Boolean> VOLATILE_VARIABLES = bool(MISCELLANEOUS, "volatile.variables", false, "Always ensure volatile semantics for instance variables.");
    public static final Option<Boolean> REIFY_VARIABLES = bool(MISCELLANEOUS, "reify.variables", !(REIFY_CLASSES.load() || VOLATILE_VARIABLES.load()), "Expand instance vars into Java fields");
    public static final Option<Integer> REIFY_VARIABLES_MAX = integer(MISCELLANEOUS, "reify.variables.max", 50, "Maximum number of reified instance variable fields");
    public static final Option<Boolean> REIFY_VARIABLES_NAME = bool(MISCELLANEOUS, "reify.variables.name", false, "Reify variables into a class named after the Ruby class");
    public static final Option<String> PREFERRED_PRNG = string(MISCELLANEOUS, "preferred.prng", "NativePRNGNonBlocking", "Set the preferred JDK-supported random number generator to use.");
    public static final Option<Boolean> USE_FIXNUM_CACHE = bool(MISCELLANEOUS, "fixnum.cache", true, "Use a cache of low-valued Fixnum objects.");
    public static final Option<Integer> FIXNUM_CACHE_RANGE = integer(MISCELLANEOUS, "fixnum.cache.size", 256, "Values to retrieve from Fixnum cache, in the range -X..(X-1).");
    public static final Option<Boolean> PACKED_ARRAYS = bool(MISCELLANEOUS, "packed.arrays", true, "Toggle whether to use \"packed\" arrays for small tuples.");
    public static final Option<Boolean> REGEXP_INTERRUPTIBLE = bool(MISCELLANEOUS, "regexp.interruptible", true, "Allow regexp operations to be interruptible from Ruby.");
    public static final Option<Integer> JAR_CACHE_EXPIRATION = integer(MISCELLANEOUS, "jar.cache.expiration", 750, "The time (ms) between checks if a JAR file containing resources has been updated.");
    public static final Option<String> WINDOWS_FILESYSTEM_ENCODING = string(MISCELLANEOUS, "windows.filesystem.encoding", "UTF-8", "The encoding to use for filesystem names and paths on Windows.");
<<<<<<< HEAD
=======
    public static final Option<Boolean> NAME_ERROR_INSPECT_OBJECT = bool(MISCELLANEOUS, "nameError.inspect.object", true, "Inspect the target object for display in NameError messages.");
    public static final Option<String> GEM_HOME = string(MISCELLANEOUS, "gem.home", "The home dir where Ruby gems will be installed.");
    public static final Option<String> GEM_PATH = string(MISCELLANEOUS, "gem.path", "The path containing all dirs to search for installed Ruby gems.");
>>>>>>> a179df96

    public static final Option<Boolean> DEBUG_LOADSERVICE = bool(DEBUG, "debug.loadService", false, "Log require/load file searches.");
    public static final Option<Boolean> DEBUG_LOADSERVICE_TIMING = bool(DEBUG, "debug.loadService.timing", false, "Log require/load parse+evaluate times.");
    public static final Option<Boolean> DEBUG_LAUNCH = bool(DEBUG, "debug.launch", false, "Log externally-launched processes.");
    public static final Option<Boolean> DEBUG_FULLTRACE = bool(DEBUG, "debug.fullTrace", false, "Set whether full traces are enabled (c-call/c-return).");
    public static final Option<Boolean> DEBUG_SCRIPTRESOLUTION = bool(DEBUG, "debug.scriptResolution", false, "Print which script is executed by '-S' flag.");
    public static final Option<Boolean> DEBUG_PARSER = bool(DEBUG, "debug.parser", false, "disables JRuby impl script loads and prints parse exceptions");
    public static final Option<Boolean> ERRNO_BACKTRACE = bool(DEBUG, "errno.backtrace", false, "Generate backtraces for heavily-used Errno exceptions (EAGAIN).");
    public static final Option<Boolean> STOPITERATION_BACKTRACE = bool(DEBUG, "stop_iteration.backtrace", false, "Generate backtraces for heavily-used Errno exceptions (EAGAIN).");
    public static final Option<Boolean> LOG_EXCEPTIONS = bool(DEBUG, "log.exceptions", false, "Log every time an exception is constructed.");
    public static final Option<Boolean> LOG_BACKTRACES = bool(DEBUG, "log.backtraces", false, "Log every time an exception backtrace is generated.");
    public static final Option<Boolean> LOG_CALLERS = bool(DEBUG, "log.callers", false, "Log every time a Kernel#caller backtrace is generated.");
    public static final Option<Boolean> LOG_WARNINGS = bool(DEBUG, "log.warnings", false, "Log every time a built-in warning backtrace is generated.");
    public static final Option<Boolean> LOG_SINGLETONS = bool(DEBUG, "log.singletons", false, "Log every time a singleton class is created.");
    public static final Option<Boolean> LOG_SINGLETONS_VERBOSE = bool(DEBUG, "log.singletons.verbose", false, "Log a stack trace every time a singleton class is created.");
    public static final Option<String> LOGGER_CLASS = string(DEBUG, "logger.class", new String[]{"class name"}, "org.jruby.util.log.StandardErrorLogger", "Use specified class for logging.");
    public static final Option<Boolean> DUMP_INSTANCE_VARS = bool(DEBUG, "dump.variables", false, "Dump class + instance var names on first new of Object subclasses.");
    public static final Option<Boolean> REWRITE_JAVA_TRACE = bool(DEBUG, "rewrite.java.trace", true, "Rewrite stack traces from exceptions raised in Java calls.");

    public static final Option<Boolean> PARSER_PRISM = bool(DEBUG, "parser.prism", false, "Parse and build Ruby using the prism parser.");
    public static final Option<Boolean> PARSER_WASM = bool(DEBUG, "parser.prism.wasm", false, "Parse and build Ruby using the wasm prism parser.");

    public static final Option<Boolean> JI_SETACCESSIBLE = bool(JAVA_INTEGRATION, "ji.setAccessible", true, "Try to set inaccessible Java methods to be accessible.");
    public static final Option<Boolean> JI_UPPER_CASE_PACKAGE_NAME_ALLOWED = bool(JAVA_INTEGRATION, "ji.upper.case.package.name.allowed", false, "Allow Capitalized Java package names.");
    public static final Option<Boolean> INTERFACES_USEPROXY = bool(JAVA_INTEGRATION, "interfaces.useProxy", false, "Use java.lang.reflect.Proxy for interface impl.");
    public static final Option<Boolean> JI_NEWSTYLEEXTENSION = bool(JAVA_INTEGRATION, "ji.newStyleExtension", false, "Extend Java classes without using a proxy object.");
    public static final Option<Boolean> JI_OBJECTPROXYCACHE = bool(JAVA_INTEGRATION, "ji.objectProxyCache", false, "Cache Java object wrappers between calls.");
    public static final Option<String> JI_PROXYCLASSFACTORY = string(JAVA_INTEGRATION, "ji.proxyClassFactory", "Allow external envs to replace JI proxy class factory");
    public static final Option<Boolean> JI_AMBIGUOUS_CALLS_DEBUG = bool(JAVA_INTEGRATION, "ji.ambiguous.calls.debug", false, "Toggle verbose reporting of all ambiguous calls to Java objects");
    public static final Option<Boolean> AOT_LOADCLASSES = bool(JAVA_INTEGRATION, "aot.loadClasses", false, "Look for .class before .rb to load AOT-compiled code");
    public static final Option<Boolean> JI_LOAD_LAZY = bool(JAVA_INTEGRATION, "ji.load.lazy", true, "Load Java support (class extensions) lazily on demand or ahead of time.");
    public static final Option<Boolean> JI_CLOSE_CLASSLOADER = bool(JAVA_INTEGRATION, "ji.close.classloader", false, "Close the JRubyClassLoader used by each runtime");
    public static final Option<String> JI_NESTED_JAR_TMPDIR = string(JAVA_INTEGRATION, "ji.nested.jar.tmpdir", "Use specified dir as a base for unpacking nested jar files.");
    public static final Option<ClassValue.Type> JI_CLASS_VALUES = enumeration(JAVA_INTEGRATION, "ji.class.values", ClassValue.Type.class, ClassValue.Type.STABLE, "use the specified type of class-to-value holder for JI proxy structures");

    public static final Option<Integer> PROFILE_MAX_METHODS = integer(PROFILING, "profile.max.methods", 100000, "Maximum number of methods to consider for profiling.");

    public static final Option<Boolean> FIBER_SCHEDULER = bool(EXPERIMENTAL, "experimental.fiber.scheduler", true, "Enable experimental Fiber::Scheduler support.");

    public static final Option<Boolean> CLI_AUTOSPLIT = bool(CLI, "cli.autosplit", false, "Split $_ into $F for -p or -n. Same as -a.");
    public static final Option<Boolean> CLI_DEBUG = bool(CLI, "cli.debug", false, "Enable debug mode logging. Same as -d.");
    public static final Option<Boolean> CLI_PROCESS_LINE_ENDS = bool(CLI, "cli.process.line.ends", false, "Enable line ending processing. Same as -l.");
    public static final Option<Boolean> CLI_ASSUME_LOOP = bool(CLI, "cli.assume.loop", false, "Wrap execution with a gets() loop. Same as -n.");
    public static final Option<Boolean> CLI_ASSUME_PRINT = bool(CLI, "cli.assume.print", false, "Print $_ after each execution of script. Same as -p.");
    public static final Option<Boolean> CLI_VERBOSE = bool(CLI, "cli.verbose", false, "Verbose mode, as -w or -W2. Sets default for cli.warning.level.");
    public static final Option<Verbosity> CLI_WARNING_LEVEL = enumeration(CLI, "cli.warning.level", Verbosity.class, calculateVerbosityDefault(), "Warning level (off=0,normal=1,on=2). Same as -W.");
    public static final Option<Boolean> CLI_PARSER_DEBUG = bool(CLI, "cli.parser.debug", false, "Enable parser debug logging. Same as -y.");
    public static final Option<Boolean> CLI_VERSION = bool(CLI, "cli.version", false, "Print version to stderr. Same as --version.");
    public static final Option<Boolean> CLI_BYTECODE = bool(CLI, "cli.bytecode", false, "Print target script bytecode to stderr. Same as --bytecode.");
    public static final Option<Boolean> CLI_COPYRIGHT = bool(CLI, "cli.copyright", false, "Print copyright to stderr. Same as --copyright but runs script.");
    public static final Option<Integer> CLI_BACKTRACE_LIMIT =  integer(CLI, "cli.backtracelimit", -1,"Backtrace limit");
    public static final Option<Boolean> CLI_CHECK_SYNTAX = bool(CLI, "cli.check.syntax", false, "Check syntax of target script. Same as -c but runs script.");
    public static final Option<String> CLI_AUTOSPLIT_SEPARATOR = string(CLI, "cli.autosplit.separator", "Set autosplit separator. Same as -F.");
    public static final Option<KCode> CLI_KCODE = enumeration(CLI, "cli.kcode", KCode.class, KCode.NONE, "Set kcode character set. Same as -K (1.8).");
    public static final Option<Boolean> CLI_HELP = bool(CLI, "cli.help", false, "Print command-line usage. Same as --help but runs script.");
    public static final Option<Boolean> CLI_PROPERTIES = bool(CLI, "cli.properties", false, "Print config properties. Same as --properties but runs script.");
    public static final Option<String> CLI_ENCODING_INTERNAL = string(CLI, "cli.encoding.internal", "Encoding name to use internally.");
    public static final Option<String> CLI_ENCODING_EXTERNAL = string(CLI, "cli.encoding.external", "Encoding name to treat external data.");
    public static final Option<String> CLI_ENCODING_SOURCE = string(CLI, "cli.encoding.source", "Encoding name to treat source code.");
    public static final Option<String> CLI_RECORD_SEPARATOR = string(CLI, "cli.record.separator", "\n", "Default record separator.");
    public static final Option<String> CLI_BACKUP_EXTENSION = string(CLI, "cli.backup.extension", "Backup extension for in-place ARGV files. Same as -i.");
    public static final Option<ProfilingMode> CLI_PROFILING_MODE = enumeration(CLI, "cli.profiling.mode", ProfilingMode.class, ProfilingMode.OFF, "Enable instrumented profiling modes.");
    public static final Option<String> CLI_PROFILING_SERVICE = string(CLI, "cli.profiling.service", "Profiling service class to use.");
    public static final Option<Boolean> CLI_RUBYGEMS_ENABLE = bool(CLI, "cli.rubygems.enable", true, "Enable/disable RubyGems.");
    public static final Option<Boolean> CLI_DID_YOU_MEAN_ENABLE = bool(CLI, "cli.did_you_mean.enable", true, "Enable/disable did_you_mean.");
    public static final Option<Boolean> CLI_ERROR_HIGHLIGHT_ENABLE = bool(CLI, "cli.error_highlight.enable", false, "Ignored. ErrorHighlight does not currently support JRuby.");
    public static final Option<Boolean> CLI_SYNTAX_SUGGEST_ENABLE = bool(CLI, "cli.syntax_suggest.enable", true, "Enable/disable syntax_suggest.");
    public static final Option<Boolean> CLI_RUBYOPT_ENABLE = bool(CLI, "cli.rubyopt.enable", true, "Enable/disable RUBYOPT processing at start.");
    public static final Option<Boolean> CLI_STRIP_HEADER = bool(CLI, "cli.strip.header", false, "Strip text before shebang in script. Same as -x.");
    public static final Option<Boolean> CLI_LOAD_GEMFILE = bool(CLI, "cli.load.gemfile", false, "Load a bundler Gemfile in cwd before running. Same as -G.");

    public static String dump() {
        return "# JRuby configuration options with current values\n" +
                Option.formatValues(_loadedOptions);
    }

    public static final Collection<Option> PROPERTIES = Collections.unmodifiableCollection(_loadedOptions);

    // Anything after this point does not show up in --properties

    private static Option<String> string(Category category, String name, String[] options, String defval, String description) {
        Option<String> option = Option.string("jruby", name, category, options, defval, description);
        _loadedOptions.add(option);
        return option;
    }

    private static Option<String> string(Category category, String name, String defval, String description) {
        Option<String> option = Option.string("jruby", name, category, defval, description);
        _loadedOptions.add(option);
        return option;
    }

    private static Option<String> string(Category category, String name, String[] options, String description) {
        Option<String> option = Option.string("jruby", name, category, options, description);
        _loadedOptions.add(option);
        return option;
    }

    private static Option<String> string(Category category, String name, String description) {
        Option<String> option = Option.string("jruby", name, category, description);
        _loadedOptions.add(option);
        return option;
    }

    private static Option<Boolean> bool(Category category, String name, Boolean defval, String description) {
        Option<Boolean> option = Option.bool("jruby", name, category, defval, description);
        _loadedOptions.add(option);
        return option;
    }

    private static Option<Integer> integer(Category category, String name, Integer defval, String description) {
        Option<Integer> option = Option.integer("jruby", name, category, defval, description);
        _loadedOptions.add(option);
        return option;
    }

    private static <T extends Enum<T>> Option<T> enumeration(Category category, String name, Class<T> enumClass, T defval, String description) {
        Option<T> option;
        if (defval == null) {
            option = Option.enumeration("jruby", name, category, enumClass, description);
        } else {
            option = Option.enumeration("jruby", name, category, defval, description);
        }
        _loadedOptions.add(option);
        return option;
    }

    private static Verbosity calculateVerbosityDefault() {
        Boolean verbose = CLI_VERBOSE.load();
        if (verbose == null) return Verbosity.NIL;
        return verbose ? Verbosity.TRUE : Verbosity.FALSE;
    }

    private enum SearchMode { PREFIX,  CONTAINS }

    public static void listPrefix(String prefix) {
        list(SearchMode.PREFIX, prefix);
    }

    public static void listContains(String substring) {
        list(SearchMode.CONTAINS, substring);
    }

    private static void list(SearchMode mode, String string) {
        for (Option option : PROPERTIES) {
            boolean include = false;

            switch (mode) {
                case PREFIX:
                    include = option.shortName().startsWith(string);
                    break;
                case CONTAINS:
                    include = option.shortName().contains(string);
                    break;
            }

            if (include) {
                System.out.printf("%s=%s\n", option.shortName(), option.load());
            }
        }
    }

    public static Set<String> getPropertyNames() {
        final Set<String> propertyNames = new HashSet<>(PROPERTIES.size() + 1, 1);
        addPropertyNames(propertyNames);
        return Collections.unmodifiableSet(propertyNames);
    }

    static void addPropertyNames(final Set<String> propertyNames) {
        for (Option option : PROPERTIES) {
            propertyNames.add(option.propertyName());
        }
    }

    @Deprecated
    public static final Option<Boolean> PARSER_WARN_GROUPED_EXPRESSIONS = bool(PARSER, "parser.warn.grouped_expressions", true, "Warn about interpreting (...) as a grouped expression.");

    @Deprecated
    public static final Option<Boolean> COMPILE_FASTOPS = bool(COMPILER, "compile.fastops", true, "Turn on fast operators for Fixnum and Float.");

    @Deprecated
    public static final Option<Boolean> COMPILE_THREADLESS = bool(COMPILER, "compile.threadless", false, "(EXPERIMENTAL) Turn on compilation without polling for \"unsafe\" thread events.");

    @Deprecated
    public static final Option<Integer> COMPILE_CHAINSIZE = integer(COMPILER, "compile.chainsize", Constants.CHAINED_COMPILE_LINE_COUNT_DEFAULT, "Set the number of lines at which compiled bodies are \"chained\".");

    @Deprecated
    public static final Option<Boolean> COMPILE_PEEPHOLE = bool(COMPILER, "compile.peephole", true, "Enable or disable peephole optimizations.");

    @Deprecated
    public static final Option<Boolean> COMPILE_NOGUARDS = bool(COMPILER, "compile.noguards", false, "Compile calls without guards, for experimentation.");

    @Deprecated
    public static final Option<Boolean> COMPILE_FASTEST = bool(COMPILER, "compile.fastest", false, "Compile with all \"mostly harmless\" compiler optimizations.");

    @Deprecated
    public static final Option<Boolean> COMPILE_FASTSEND = bool(COMPILER, "compile.fastsend", false, "Compile obj.__send__(<literal>, ...) as obj.<literal>(...).");

    @Deprecated
    public static final Option<Boolean> COMPILE_FASTMASGN = bool(COMPILER, "compile.fastMasgn", false, "Return true from multiple assignment instead of a new array.");

    @Deprecated
    public static final Option<Integer> COMPILE_OUTLINE_CASECOUNT = integer(COMPILER, "compile.outline.casecount", 50, "Outline when bodies when number of cases exceeds this value.");

    @Deprecated
    public static final Option<Boolean> INVOKEDYNAMIC_SAFE = bool(INVOKEDYNAMIC, "invokedynamic.safe", false, "Enable all safe (but maybe not fast) uses of invokedynamic.");

    @Deprecated
    public static final Option<Boolean> INVOKEDYNAMIC_INVOCATION = bool(INVOKEDYNAMIC, "invokedynamic.invocation", true, "Enable invokedynamic for method invocations.");

    @Deprecated
    public static final Option<Boolean> INVOKEDYNAMIC_INVOCATION_INDIRECT = bool(INVOKEDYNAMIC, "invokedynamic.invocation.indirect", true, "Also bind indirect method invokers to invokedynamic.");

    @Deprecated
    public static final Option<Boolean> INVOKEDYNAMIC_INVOCATION_JAVA = bool(INVOKEDYNAMIC, "invokedynamic.invocation.java", true, "Bind Ruby to Java invocations with invokedynamic.");

    @Deprecated
    public static final Option<Boolean> INVOKEDYNAMIC_INVOCATION_ATTR = bool(INVOKEDYNAMIC, "invokedynamic.invocation.attr", true, "Bind Ruby attribute invocations directly to invokedynamic.");

    @Deprecated
    public static final Option<Boolean> INVOKEDYNAMIC_INVOCATION_FFI = bool(INVOKEDYNAMIC, "invokedynamic.invocation.ffi", true, "Bind Ruby FFI invocations directly to invokedynamic.");

    @Deprecated
    public static final Option<Boolean> INVOKEDYNAMIC_INVOCATION_FASTOPS = bool(INVOKEDYNAMIC, "invokedynamic.invocation.fastops", true, "Bind Fixnum and Float math using optimized logic.");

    @Deprecated
    public static final Option<Boolean> INVOKEDYNAMIC_CACHE = bool(INVOKEDYNAMIC, "invokedynamic.cache", true, "Use invokedynamic to load cached values like literals and constants.");

    @Deprecated
    public static final Option<Boolean> INVOKEDYNAMIC_CACHE_CONSTANTS = bool(INVOKEDYNAMIC, "invokedynamic.cache.constants", true, "Use invokedynamic to load constants.");

    @Deprecated
    public static final Option<Boolean> INVOKEDYNAMIC_CACHE_LITERALS = bool(INVOKEDYNAMIC, "invokedynamic.cache.literals", true, "Use invokedynamic to load literals.");

    @Deprecated
    public static final Option<Boolean> INVOKEDYNAMIC_CACHE_IVARS = bool(INVOKEDYNAMIC, "invokedynamic.cache.ivars", true, "Use invokedynamic to get/set instance variables.");

    @Deprecated
    public static final Option<Boolean> JIT_CACHE = bool(JIT, "jit.cache", !COMPILE_INVOKEDYNAMIC.load(), "(DEPRECATED) Cache jitted method in-memory bodies across runtimes and loads.");    public static final Option<Boolean> INVOKEDYNAMIC_ALL = bool(INVOKEDYNAMIC, "invokedynamic.all", false, "Enable all possible uses of invokedynamic.");

    @Deprecated
    public static final Option<Boolean> JIT_DUMPING = bool(JIT, "jit.dumping", false, "Enable stdout dumping of JITed bytecode.");

    @Deprecated
    public static final Option<String>  IR_INLINE_COMPILER_PASSES = string(IR, "ir.inline_passes", "Specify comma delimeted list of passes to run after inlining a method.");

    @Deprecated
    public static final Option<Boolean> FFI_COMPILE_INVOKEDYNAMIC = bool(NATIVE, "ffi.compile.invokedynamic", false, "Use invokedynamic to bind FFI invocations.");

    // internal IO mimics what this was doing, and this has been untested and unsupported for many years
    @Deprecated
    public static final Option<Boolean> NATIVE_NET_PROTOCOL = bool(MISCELLANEOUS, "native.net.protocol", false, "Use native impls for parts of net/protocol.");

    @Deprecated
    public static final Option<String> THREAD_DUMP_SIGNAL = string(MISCELLANEOUS, "thread.dump.signal", new String[]{"USR1", "USR2", "etc"}, "USR2", "Set the signal used for dumping thread stacks.");

    @Deprecated
    public static final Option<Boolean> FIBER_COROUTINES = bool(MISCELLANEOUS, "fiber.coroutines", false, "Use JVM coroutines for Fiber.");

    @Deprecated
    public static final Option<Boolean> GLOBAL_REQUIRE_LOCK = bool(MISCELLANEOUS, "global.require.lock", false, "Use a single global lock for requires.");

    @Deprecated
    public static final Option<Boolean> REFLECTED_HANDLES = bool(MISCELLANEOUS, "reflected.handles", false, "Use reflection for binding methods, not generated bytecode.");

    @Deprecated
    public static final Option<Boolean> ENUMERATOR_LIGHTWEIGHT = bool(MISCELLANEOUS, "enumerator.lightweight", true, "Use lightweight Enumerator#next logic when possible.");

    @Deprecated
    public static final Option<Boolean> FCNTL_LOCKING = bool(MISCELLANEOUS, "file.flock.fcntl", true, "Use fcntl rather than flock for File#flock");

    @Deprecated
    public static final Option<Boolean> RECORD_LEXICAL_HIERARCHY = bool(MISCELLANEOUS, "record.lexical.hierarchy", false, "Maintain children static scopes to support scope dumping.");

    @Deprecated
    public static final Option<Boolean> JI_LOGCANSETACCESSIBLE = bool(JAVA_INTEGRATION, "ji.logCanSetAccessible", false, "Log whether setAccessible is working.");

    @Deprecated
    public static final Option<Boolean> JAVA_HANDLES = bool(JAVA_INTEGRATION, "java.handles", false, "Use generated handles instead of reflection for calling Java.");

    @Deprecated
    public static final Option<Boolean> NAME_ERROR_INSPECT_OBJECT = bool(MISCELLANEOUS, "nameError.inspect.object", true, "Inspect the target object for display in NameError messages.");
}<|MERGE_RESOLUTION|>--- conflicted
+++ resolved
@@ -190,12 +190,8 @@
     public static final Option<Boolean> REGEXP_INTERRUPTIBLE = bool(MISCELLANEOUS, "regexp.interruptible", true, "Allow regexp operations to be interruptible from Ruby.");
     public static final Option<Integer> JAR_CACHE_EXPIRATION = integer(MISCELLANEOUS, "jar.cache.expiration", 750, "The time (ms) between checks if a JAR file containing resources has been updated.");
     public static final Option<String> WINDOWS_FILESYSTEM_ENCODING = string(MISCELLANEOUS, "windows.filesystem.encoding", "UTF-8", "The encoding to use for filesystem names and paths on Windows.");
-<<<<<<< HEAD
-=======
-    public static final Option<Boolean> NAME_ERROR_INSPECT_OBJECT = bool(MISCELLANEOUS, "nameError.inspect.object", true, "Inspect the target object for display in NameError messages.");
     public static final Option<String> GEM_HOME = string(MISCELLANEOUS, "gem.home", "The home dir where Ruby gems will be installed.");
     public static final Option<String> GEM_PATH = string(MISCELLANEOUS, "gem.path", "The path containing all dirs to search for installed Ruby gems.");
->>>>>>> a179df96
 
     public static final Option<Boolean> DEBUG_LOADSERVICE = bool(DEBUG, "debug.loadService", false, "Log require/load file searches.");
     public static final Option<Boolean> DEBUG_LOADSERVICE_TIMING = bool(DEBUG, "debug.loadService.timing", false, "Log require/load parse+evaluate times.");
