--- conflicted
+++ resolved
@@ -36,19 +36,13 @@
     public static final ByteList SINGLE_QUOTE = new ByteList(new byte[] {'\''});
     public static final ByteList SLASH = new ByteList(new byte[] {'/'});
     public static final ByteList STAR = new ByteList(new byte[] {'*'});
-<<<<<<< HEAD
     public static final ByteList STAR_STAR = new ByteList(new byte[] {'*', '*'});
-    public static final ByteList USING_METHOD = new ByteList(new byte[] {'u', 's', 'i', 'n', 'g'});
-    public static final ByteList REFINE_METHOD = new ByteList(new byte[] {'r', 'e', 'f', 'i', 'n', 'e'});
     public static final ByteList FWD_REST = STAR;
     public static final ByteList FWD_KWREST = STAR_STAR;
     public static final ByteList FWD_BLOCK = AMPERSAND;
-
-=======
     public static final ByteList TAB = new ByteList(new byte[] {'\t'});
     public static final ByteList UNDERSCORE = new ByteList(new byte[] {'_'});
     public static final ByteList USING_METHOD = new ByteList(new byte[] {'u', 's', 'i', 'n', 'g'});
     public static final ByteList REFINE_METHOD = new ByteList(new byte[] {'r', 'e', 'f', 'i', 'n', 'e'});
     public static final ByteList ZERO = new ByteList(new byte[] {'0'});
->>>>>>> 34b4f885
 }