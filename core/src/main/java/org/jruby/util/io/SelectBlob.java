--- conflicted
+++ resolved
@@ -231,11 +231,7 @@
         if (fptr.selectChannel() == null
                 || false == registerSelect(getSelector(context, fptr.selectChannel()), attachment, fptr.selectChannel(), WRITE_CONNECT_OPS)) {
             selectedReads++;
-<<<<<<< HEAD
             if (fptr.isWritable()) {
-=======
-            if ((ioObj.getOpenFile().getMode() & OpenFile.WRITABLE) != 0) {
->>>>>>> f5788981
                 getUnselectableWrites()[attachment.get('w')] = true;
             }
         }
@@ -270,54 +266,48 @@
         return timeout;
 }
 
-private void doSelect(Ruby runtime, final boolean has_timeout, long timeout) throws IOException {
-    if (mainSelector != null) {
-        if (pendingReads == null && unselectableReads == null && unselectableWrites == null) {
-            if (has_timeout && timeout == 0) {
+    private void doSelect(Ruby runtime, final boolean has_timeout, long timeout) throws IOException {
+        if (mainSelector != null) {
+            if (pendingReads == null && unselectableReads == null && unselectableWrites == null) {
+                if (has_timeout && timeout == 0) {
+                    for (Selector selector : selectors.values()) selector.selectNow();
+                } else {
+                    List<Future> futures = new ArrayList<Future>(enxioSelectors.size());
+                    for (ENXIOSelector enxioSelector : enxioSelectors) {
+                        futures.add(runtime.getExecutor().submit(enxioSelector));
+                    }
+
+                    mainSelector.select(has_timeout ? timeout : 0);
+                    for (ENXIOSelector enxioSelector : enxioSelectors) enxioSelector.selector.wakeup();
+                    // ensure all the enxio threads have finished
+                    for (Future f : futures) try {
+                        f.get();
+                    } catch (InterruptedException iex) {
+                    } catch (ExecutionException eex) {
+                        if (eex.getCause() instanceof IOException) {
+                            throw (IOException) eex.getCause();
+                        }
+                    }
+                }
+            } else {
                 for (Selector selector : selectors.values()) selector.selectNow();
-            } else {
-                List<Future> futures = new ArrayList<Future>(enxioSelectors.size());
-                for (ENXIOSelector enxioSelector : enxioSelectors) {
-                    futures.add(runtime.getExecutor().submit(enxioSelector));
-                }
-
-                mainSelector.select(has_timeout ? timeout : 0);
-                for (ENXIOSelector enxioSelector : enxioSelectors) enxioSelector.selector.wakeup();
-                // ensure all the enxio threads have finished
-                for (Future f : futures) try {
-                    f.get();
-                } catch (InterruptedException iex) {
-                } catch (ExecutionException eex) {
-                    if (eex.getCause() instanceof IOException) {
-                        throw (IOException) eex.getCause();
-                    }
-                }
-            }
-        } else {
-            for (Selector selector : selectors.values()) selector.selectNow();
-        }
-    }
-
-    // If any enxio selectors woke up, remove them from the selected key set of the main selector
-    for (ENXIOSelector enxioSelector : enxioSelectors) {
-        Pipe.SourceChannel source = enxioSelector.pipe.source();
-        SelectionKey key = source.keyFor(mainSelector);
-        if (key != null && mainSelector.selectedKeys().contains(key)) {
-            mainSelector.selectedKeys().remove(key);
-            ByteBuffer buf = ByteBuffer.allocate(1);
-            source.read(buf);
-        }
-    }
-<<<<<<< HEAD
-}
-    
+            }
+        }
+
+        // If any enxio selectors woke up, remove them from the selected key set of the main selector
+        for (ENXIOSelector enxioSelector : enxioSelectors) {
+            Pipe.SourceChannel source = enxioSelector.pipe.source();
+            SelectionKey key = source.keyFor(mainSelector);
+            if (key != null && mainSelector.selectedKeys().contains(key)) {
+                mainSelector.selectedKeys().remove(key);
+                ByteBuffer buf = ByteBuffer.allocate(1);
+                source.read(buf);
+            }
+        }
+    }
+
     public static final int READ_ACCEPT_OPS = SelectExecutor.READ_ACCEPT_OPS;
     public static final int WRITE_CONNECT_OPS = SelectExecutor.WRITE_CONNECT_OPS;
-=======
-
-    private static final int READ_ACCEPT_OPS = SelectionKey.OP_READ | SelectionKey.OP_ACCEPT;
-    private static final int WRITE_CONNECT_OPS = SelectionKey.OP_WRITE | SelectionKey.OP_CONNECT;
->>>>>>> f5788981
     private static final int CANCELLED_OPS = SelectionKey.OP_READ | SelectionKey.OP_ACCEPT | SelectionKey.OP_CONNECT;
 
     private static boolean ready(int ops, int mask) {
