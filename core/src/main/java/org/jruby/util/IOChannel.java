/***** BEGIN LICENSE BLOCK *****
 * Version: EPL 2.0/GPL 2.0/LGPL 2.1
 *
 * The contents of this file are subject to the Eclipse Public
 * License Version 2.0 (the "License"); you may not use this file
 * except in compliance with the License. You may obtain a copy of
 * the License at http://www.eclipse.org/legal/epl-v20.html
 *
 * Software distributed under the License is distributed on an "AS
 * IS" basis, WITHOUT WARRANTY OF ANY KIND, either express or
 * implied. See the License for the specific language governing
 * rights and limitations under the License.
 *
 * Copyright (C) 2009 Sun Microsystems, Inc
 *
 * Alternatively, the contents of this file may be used under the terms of
 * either of the GNU General Public License Version 2 or later (the "GPL"),
 * or the GNU Lesser General Public License Version 2.1 or later (the "LGPL"),
 * in which case the provisions of the GPL or the LGPL are applicable instead
 * of those above. If you wish to allow use of your version of this file only
 * under the terms of either the GPL or the LGPL, and not to allow others to
 * use your version of this file under the terms of the EPL, indicate your
 * decision by deleting the provisions above and replace them with the notice
 * and other provisions required by the GPL or the LGPL. If you do not delete
 * the provisions above, a recipient may use your version of this file under
 * the terms of any one of the EPL, the GPL or the LGPL.
 ***** END LICENSE BLOCK *****/

package org.jruby.util;

import java.io.IOException;
import java.nio.ByteBuffer;
import java.nio.channels.Channel;
import java.nio.channels.ReadableByteChannel;
import java.nio.channels.WritableByteChannel;

import org.jruby.Ruby;
import org.jruby.RubyString;
import org.jruby.exceptions.ReadPartialBufferOverflowException;
import org.jruby.runtime.CallSite;
import org.jruby.runtime.ThreadContext;
import org.jruby.runtime.builtin.IRubyObject;
import org.jruby.runtime.MethodIndex;
import org.jruby.runtime.callsite.RespondToCallSite;

/**
 * Wrap an IO object in a Channel.
 *
 * @see IOReadableByteChannel
 * @see IOWritableByteChannel
 * @see IOReadableWritableByteChannel
 */
public abstract class IOChannel implements Channel {
    protected final IRubyObject io;
    private final CallSite closeAdapter = MethodIndex.getFunctionalCallSite("close");
    private final RespondToCallSite respondToClosed = new RespondToCallSite("closed?");
    private final CallSite isClosedAdapter = MethodIndex.getFunctionalCallSite("closed?");
    protected final Ruby runtime;

    protected IOChannel(final IRubyObject io) {
        this.io = io;
        this.runtime = io.getRuntime();
    }
    
    public void close() throws IOException {
        ThreadContext context = runtime.getCurrentContext();

        // no call site use here since this will likely only be called once
        if (io.respondsTo("close")) {
            closeAdapter.call(context, io, io);
        }

        // can't close, assume it doesn't need to be
    }

    public boolean isOpen() {
        ThreadContext context = runtime.getCurrentContext();

        if (respondToClosed.respondsTo(context, io, io)) {
            return !isClosedAdapter.call(context, io, io).isTrue();
        }

        // can't determine, assume it's open
        return true;
    }

<<<<<<< HEAD
    protected int read(CallSite read, ByteBuffer dst) throws IOException {
        int remaining = dst.remaining();
        IRubyObject readValue = read.call(runtime.getCurrentContext(), io, io, runtime.newFixnum(remaining));
=======
    protected static int read(Ruby runtime, IRubyObject io, CallSite read, ByteBuffer dst) {
        IRubyObject readValue = read.call(runtime.getCurrentContext(), io, io, runtime.newFixnum(dst.remaining()));
>>>>>>> 1035b491
        int returnValue = -1;
        if (!readValue.isNil()) {
            ByteList str = ((RubyString)readValue).getByteList();
            int realSize = str.getRealSize();

            if (realSize > remaining) {
                throw new ReadPartialBufferOverflowException(
                        "error calling " + io.getType() + "#readpartial: requested " + remaining + " bytes but received " + realSize);
            }

            dst.put(str.getUnsafeBytes(), str.getBegin(), realSize);
            returnValue = realSize;
        }
        return returnValue;
    }

    protected static int write(Ruby runtime, IRubyObject io, CallSite write, ByteBuffer src) {
        RubyString string;
        int position = src.position();
        int remaining = src.remaining();

        // wrap buffer contents with String
        if (src.hasArray()) {
            // wrap heap src with shared string to prevent target from modifying our buffer (GH-4903)
            string = RubyString.newStringShared(runtime, src.array(), position, remaining);
        } else {
            // copy native src to heap bytes to use in string
            byte[] bytes = new byte[remaining];
            src.duplicate().get(bytes);
            string = RubyString.newStringNoCopy(runtime, bytes);
        }

        // call write with new String based on this ByteList
        IRubyObject written = write.call(runtime.getCurrentContext(), io, io, string);
        int wrote = written.convertToInteger().getIntValue();

        // set source position to match bytes written
        if (wrote > 0) {
            src.position(position + wrote);
        }

        return wrote;
    }

    protected CallSite initReadSite(String readMethod) {
        // no call site use here since this will only be called once
        if(io.respondsTo(readMethod)) {
            return MethodIndex.getFunctionalCallSite(readMethod);
        } else {
            throw new IllegalArgumentException(io.getMetaClass() + "not coercible to " + getClass().getSimpleName() + ": no `" + readMethod + "' method");
        }
    }

    protected CallSite initWriteSite() {
        // no call site use here since this will only be called once
        if(io.respondsTo("write")) {
            return MethodIndex.getFunctionalCallSite("write");
        } else if (io.respondsTo("<<")) {
            return MethodIndex.getFunctionalCallSite("<<");
        } else {
            throw new IllegalArgumentException(io.getMetaClass() + "not coercible to " + getClass().getSimpleName() + ": no `write' method");
        }
    }

    /**
     * A {@link ReadableByteChannel} wrapper around an IO-like Ruby object.
     */
    public static class IOReadableByteChannel extends IOChannel implements ReadableByteChannel {
        private final CallSite read;

        public IOReadableByteChannel(final IRubyObject io) {
            this(io, "read");
        }

        public IOReadableByteChannel(final IRubyObject io, final String readMethod) {
            super(io);
            read = initReadSite(readMethod);
        }
        
        public int read(ByteBuffer dst) throws IOException {
            return read(runtime, io, read, dst);
        }
    }


    /**
     * A {@link WritableByteChannel} wrapper around an IO-like Ruby object.
     */
    public static class IOWritableByteChannel extends IOChannel implements WritableByteChannel {
        private final CallSite write;
        public IOWritableByteChannel(final IRubyObject io) {
            super(io);
            write = initWriteSite();
        }

        public int write(ByteBuffer src) throws IOException {
            return write(runtime, io, write, src);
        }
    }


    /**
     * A {@link ReadableByteChannel} and {@link WritableByteChannel} wrapper around an IO-like Ruby object.
     */
    public static class IOReadableWritableByteChannel extends IOChannel implements ReadableByteChannel, WritableByteChannel {
        private final CallSite write;
        private final CallSite read;
        public IOReadableWritableByteChannel(final IRubyObject io) {
            super(io);
            read = initReadSite("read");
            write = initWriteSite();
        }

        public int read(ByteBuffer dst) throws IOException {
            return read(runtime, io, read, dst);
        }

        public int write(ByteBuffer src) throws IOException {
            return write(runtime, io, write, src);
        }
    }

}<|MERGE_RESOLUTION|>--- conflicted
+++ resolved
@@ -77,21 +77,16 @@
         ThreadContext context = runtime.getCurrentContext();
 
         if (respondToClosed.respondsTo(context, io, io)) {
-            return !isClosedAdapter.call(context, io, io).isTrue();
+            return !isClosedAdapter.call(context, io, io).isTrue();oh
         }
 
         // can't determine, assume it's open
         return true;
     }
 
-<<<<<<< HEAD
-    protected int read(CallSite read, ByteBuffer dst) throws IOException {
+    protected static int read(Ruby runtime, IRubyObject io, CallSite read, ByteBuffer dst) throws IOException {
         int remaining = dst.remaining();
         IRubyObject readValue = read.call(runtime.getCurrentContext(), io, io, runtime.newFixnum(remaining));
-=======
-    protected static int read(Ruby runtime, IRubyObject io, CallSite read, ByteBuffer dst) {
-        IRubyObject readValue = read.call(runtime.getCurrentContext(), io, io, runtime.newFixnum(dst.remaining()));
->>>>>>> 1035b491
         int returnValue = -1;
         if (!readValue.isNil()) {
             ByteList str = ((RubyString)readValue).getByteList();
