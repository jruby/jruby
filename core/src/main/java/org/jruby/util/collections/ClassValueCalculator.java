--- conflicted
+++ resolved
@@ -6,14 +6,9 @@
  * Calculate a value based on an incoming class. Used by ClassValue.
  * @param <T> value
  */
-<<<<<<< HEAD
-public interface ClassValueCalculator<T> {
-    T computeValue(Class<?> cls);
-=======
 public interface ClassValueCalculator<T> extends Function<Class<?>, T> {
     T computeValue(Class<?> cls);
     default T apply(Class<?> cls) {
         return computeValue(cls);
     }
->>>>>>> 42f9904d
 }