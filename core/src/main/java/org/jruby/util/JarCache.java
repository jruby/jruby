--- conflicted
+++ resolved
@@ -197,20 +197,6 @@
         return index;
     }
 
-<<<<<<< HEAD
-    public boolean remove(String jarPath) {
-        String cacheKey = jarPath;
-
-        synchronized (indexCache) {
-            JarIndex index = indexCache.get(cacheKey);
-            if (index == null) {
-                return false;
-            } else {
-                index.release();
-                indexCache.remove(cacheKey);
-                return true;
-            }
-=======
     public void remove(String jarPath) {
         // remove but do not otherwise damage the index associated with this path, since it may still be in use
         indexCache.remove(jarPath);
@@ -221,7 +207,6 @@
         SoftJarIndex indexRef;
         while ((indexRef = (SoftJarIndex) indexQueue.poll()) != null) {
             indexCache.remove(indexRef.getKey());
->>>>>>> 6c13f4c8
         }
     }
 }