class Enumerator

  def next
    return @__lookahead__.shift unless @__lookahead__.empty?

    unless @__generator__
      # Allow #to_generator to return nil, indicating it has none for
      # this method.
      if @__object__.respond_to? :to_generator
        @__generator__ = @__object__.to_generator(@__method__, *@__args__)
      end

      @__generator__ ||= FiberGenerator.new(@__object__, @__method__, @__args__, @__feedvalue__)
    end

    begin
      return @__generator__.next if @__generator__.next?
    rescue StopIteration
      nil # the enumerator could change between next? and next leading to StopIteration
    end

    exception = StopIteration.new 'iteration reached an end'
    exception.send(:__set_result__, @__generator__.result)

    raise exception
  end

  def next_values
    Array(self.next)
  end

  def peek
    return @__lookahead__.first unless @__lookahead__.empty?
    item = self.next
    @__lookahead__ << item
    item
  end

  def peek_values
    Array(self.peek).dup
  end

  def rewind
    @__object__.rewind if @__object__.respond_to? :rewind
    @__generator__.rewind if @__generator__
    @__lookahead__.clear
    @__feedvalue__.value = nil
    self
  end

  def feed(val)
    raise TypeError, 'Feed value already set' unless @__feedvalue__.value.nil?
    @__feedvalue__.value = val
    nil
  end

  class FiberGenerator
    class State
      attr_reader :to_proc
      attr_accessor :done, :result

      def initialize(object, method, args, feed_value)
        @to_proc = proc do
          @result = object.__send__ method, *args do |*vals|
            ret = Fiber.yield(*vals)
            val = feed_value.use_value
            ret = val unless val.nil?
            ret
          end

          @done = true
        end
      end

    end
    private_constant :State

    def initialize(obj, method, args, feed_value)
      @state = State.new(obj, method, args, feed_value)
      @fiber = nil
      rewind
    end

    def result
      @state.result
    end

    def next?
      !@state.done
    end

    def next
      reset unless @fiber

      val = @fiber.resume

      raise StopIteration, 'iteration has ended' if @state.done

      val
    end

    def rewind
      fiber, @fiber = @fiber, nil
      fiber.send(:__finalize__) if fiber&.__alive__
      @state.done = false
    end

    def reset
      @state.done = false
      @state.result = nil
      @fiber = Fiber.new(&@state)
    end

  end

  class Lazy < Enumerator

    def initialize(obj, size = nil)
      _block_error(:new) unless block_given?
      @receiver = obj
      super(size) do |yielder, *args|
        catch yielder do
          obj.each(*args) do |*x|
            yield yielder, *x
          end
        end
      end
    end

    alias_method :force, :to_a

    def lazy
      self
    end

    def to_enum(method = :each, *args, &size)
      Lazy.send :__from, self, method, args, size # sets @receiver, @method, @args
    end
    alias_method :enum_for, :to_enum

    def inspect
      suff = ''
      suff << ":#{@method}" unless @method.nil? || @method == :each
      suff << "(#{@args.inspect[1...-1]})" if @args && !@args.empty?
      "#<#{self.class}: #{@receiver.inspect}#{suff}>"
    end

    def each_with_object(obj)
      return to_enum(:each_with_object, obj) unless block_given?
      super(obj)
    end

    def cycle(n = nil)
      n = JRuby::Type.coerce_to_int(n) unless n.nil?
      unless block_given?
        size = enumerator_size
        if size.kind_of?(Integer)
          size = size > 0 ? (n || Float::INFINITY) * size : 0
        end
        return to_enum(:cycle, *(n ? [n] : [])) { size }
      end
      super(n)
    end

    [
        :with_index,
        :each_slice,
        :each_entry,
        :each_cons,
    ].each do |method|
      module_eval <<-EOT, __FILE__, __LINE__ + 1
        def #{method}(*args)                                     # def cycle(*args)
          return to_enum(:#{method}, *args) unless block_given?  #   return to_enum(:cycle, *args) unless block_given?
          super                                                  #   super
        end                                                      # end
      EOT
    end

    [
        :slice_after,
        :slice_before
    ].each do |method|
      module_eval <<-EOT, __FILE__, __LINE__ + 1
        def #{method}(*)
          super.lazy
        end
      EOT
    end

    def slice_when
      super.lazy
    end

    def chunk
      super.lazy
    end

    def chunk_while
      super.lazy
    end

    [
        :map,
        :collect
    ].each do |method|
      module_eval <<-EOT, __FILE__, __LINE__ + 1
        def #{method}
          _block_error(:#{method}) unless block_given?
          Lazy.new(self, enumerator_size) do |yielder, *values|
            yielder << yield(*values)
          end.__set_inspect :#{method}
        end
      EOT
    end

    [
        :select,
        :find_all
    ].each do |method|
      module_eval <<-EOT, __FILE__, __LINE__ + 1
        def #{method}
          _block_error(:#{method}) unless block_given?
          Lazy.new(self) do |yielder, *values|
            values = values.first unless values.size > 1
            yielder.yield values if yield values
          end.__set_inspect :#{method}
        end
      EOT
    end
<<<<<<< HEAD
    alias_method :find_all, :select
    alias_method :filter, :select
=======
>>>>>>> 9d5d74ca

    def reject
      _block_error(:reject) unless block_given?
      Lazy.new(self) do |yielder, *values|
        values = values.first unless values.size > 1
        yielder.yield(values) unless yield values
      end.__set_inspect :reject
    end

    def grep(pattern)
      if block_given?
        # Split for performance
        Lazy.new(self) do |yielder, *values|
          values = values.first unless values.size > 1
          yielder.yield(yield(values)) if pattern === values
        end
      else
        Lazy.new(self) do |yielder, *values|
          values = values.first unless values.size > 1
          yielder.yield(values) if pattern === values
        end
      end.__set_inspect :grep, [pattern]
    end

    def grep_v(pattern)
      if block_given?
        # Split for performance
        Lazy.new(self) do |yielder, *values|
          values = values.first unless values.size > 1
          yielder.yield(yield(values)) unless pattern === values
        end
      else
        Lazy.new(self) do |yielder, *values|
          values = values.first unless values.size > 1
          yielder.yield(values) unless pattern === values
        end
      end.__set_inspect :grep_v, [pattern]
    end

    def drop(n)
      n = JRuby::Type.coerce_to_int(n)
      raise ArgumentError, 'attempt to drop negative size' if n < 0

      size = enumerator_size
      size = n < size ? size - n : 0 if size.kind_of?(Integer)

      Lazy.new(self, size) do |yielder, *values|
        dropped = __memo(yielder) || 0
        if dropped < n
          __memo_set(yielder, dropped + 1)
        else
          yielder.yield(*values)
        end
      end.__set_inspect :drop, [n]
    end

    def drop_while
      _block_error(:drop_while) unless block_given?

      Lazy.new(self) do |yielder, *values|
        if (dropping = __memo(yielder)).nil?
          __memo_set(yielder, dropping = true)
        end
        yielder.yield(*values) unless dropping && __memo_set(yielder, yield(*values))
      end.__set_inspect :drop_while
    end

    def take(n)
      n = JRuby::Type.coerce_to_int(n)
      raise ArgumentError, 'attempt to take negative size' if n < 0

      return to_enum(:cycle, 0).lazy.__set_inspect(:take, [n], self) if n.zero?

      size = enumerator_size
      size = n < size ? n : size if size.kind_of?(Numeric)

      Lazy.new(self, size) do |yielder, *values|
        taken = __memo(yielder) || 0

        if taken < n
          yielder.yield(*values)
          __memo_set(yielder, taken += 1)
        end
        throw yielder unless taken < n
      end.__set_inspect :take, [n], self
    end

    def take_while
      _block_error(:take_while) unless block_given?
      Lazy.new(self) do |yielder, *values|
        throw yielder unless yield(*values)
        yielder.yield(*values)
      end.__set_inspect :take_while
    end

    [
        :flat_map,
        :collect_concat
    ].each do |method|
      module_eval <<-EOT, __FILE__, __LINE__ + 1
        def #{method}
          _block_error(:#{method}) unless block_given?
          Lazy.new(self) do |yielder, *values|
            res = yield(*values)
            if ary = JRuby::Type.is_array?(res)
              ary.each { |x| yielder << x }
            elsif res.respond_to?(:each) && res.respond_to?(:force)
              res.each { |x| yielder << x }
            else
              yielder << res
            end
          end.__set_inspect :#{method}
        end
      EOT
    end

    def zip(*args)
      return super if block_given?

      arys = args.map do |arg|
        if ary = JRuby::Type.is_array?(arg)
          ary
        else
          unless JRuby::Type.object_respond_to?(arg, :each)
            raise TypeError, "wrong argument type #{arg.class} (must respond to :each)"
          end
          arg
        end
      end

      if arys.all? { |arg| arg.is_a?(Array) }
        # Handle trivial case of multiple array arguments separately
        # by avoiding Enumerator#next for efficiency & compatibility
        Lazy.new(self, enumerator_size) do |yielder, *values|
          values = values.first unless values.size > 1
          index = __memo(yielder) || 0
          __memo_set(yielder, index + 1)
          yielder << arys.map { |ary| ary[index] }.unshift(values)
        end
      else
        Lazy.new(self, enumerator_size) do |yielder, *values|
          values = values.first unless values.size > 1
          enums = __memo(yielder) || __memo_set(yielder, args.map(&:to_enum))
          rests = enums.map do |arg|
            begin
              arg.next
            rescue StopIteration
              nil
            end
          end
          yielder << rests.unshift(values)
        end
      end.__set_inspect :zip, args
    end

    def uniq
      if block_given?
        Lazy.new(self) do |yielder, *obj|
          hash = __memo(yielder) || __memo_set(yielder, {})
          ret = yield(*obj)
          unless hash.key?(ret)
            hash[ret] = true
            yielder.yield(*obj)
          end
        end
      else
        Lazy.new(self) do |yielder, *obj|
          hash = __memo(yielder) || __memo_set(yielder, {})
          unless hash.key?(obj)
            hash[obj] = true
            yielder.yield(*obj)
          end
        end
      end
    end

    protected
    def __set_inspect(method, args = nil, receiver = nil)
      @method = method
      @args = args
      @receiver = receiver if receiver
      self
    end

    def _block_error(name)
      raise ArgumentError.new("tried to call lazy #{name} without a block")
    end

    private
    def __memo(yielder)
      yielder.instance_variable_get :@__memo
    end

    def __memo_set(yielder, value)
      yielder.instance_variable_set :@__memo, value
    end
  end
end<|MERGE_RESOLUTION|>--- conflicted
+++ resolved
@@ -227,11 +227,8 @@
         end
       EOT
     end
-<<<<<<< HEAD
     alias_method :find_all, :select
     alias_method :filter, :select
-=======
->>>>>>> 9d5d74ca
 
     def reject
       _block_error(:reject) unless block_given?
