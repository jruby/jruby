module JRuby
  class << self
    # Get a Java integration reference to the given (Ruby) object.
    # @note implemented in *org.jruby.ext.jruby.JRubyLibrary*
    def reference(obj); end if false

    # Turn a Java integration reference (to a Ruby object) back into a normal Ruby object reference.
    # @note implemented in *org.jruby.ext.jruby.JRubyLibrary*
    def dereference(obj); end if false

    # Get the current JRuby runtime.
    # @note implemented in *org.jruby.ext.jruby.JRubyLibrary*
    def runtime; end if false

    # Provide the "identity" hash for an object (that `System.identityHashCode` would produce).
    # @note implemented in *org.jruby.ext.jruby.JRubyLibrary*
    def identity_hash(obj); end if false

    # Run the provided (required) block with the "global runtime" set to the current runtime,
    # for libraries that expect to operate against the global runtime.
    # @note Mostly meant for dealing with legacy JRuby extensions.
    def with_current_runtime_as_global; end if false

    # Change the current threads context classloader.
    # By, default call with no arguments to replace it with JRuby's class loader.
    # @note implemented in *org.jruby.ext.jruby.JRubyLibrary*
    def set_context_class_loader(loader = nil); end if false

    # Parse the given block or the provided content, returning a JRuby AST node.
<<<<<<< HEAD
    # @note implemented in *org.jruby.ext.jruby.JRubyLibrary*
    def parse(content, filename = '', extra_position_info = false, lineno = 0); end if false
=======
    def parse(content = nil, filename = DEFAULT_FILENAME, extra_position_info = false, lineno = 0, &block)
      if block
        block_r = reference0(block)
        body = block_r.body

        if org.jruby.runtime.CompiledBlock === body
          raise ArgumentError, "cannot get parse tree from compiled block"
        end

        body.body_node
      else
        content = content.to_str
        filename = filename.to_str unless filename.equal?(DEFAULT_FILENAME)

        if content.encoding == Encoding::ASCII_8BIT
          # binary content, parse as though from a stream
          runtime.parse_file(filename, java.io.ByteArrayInputStream.new(content.to_java_bytes), nil)
        else
          runtime.parse_bytelist reference0(content).byte_list, filename, nil, lineno, extra_position_info
        end
      end
    end
    alias ast_for parse

    def compile_ir(content = nil, filename = DEFAULT_FILENAME, extra_position_info = false, &block)
      runtime = JRuby.runtime
      manager = org.jruby.ir.IRManager.new(runtime.instance_config)
      manager.dry_run = true
      if filename.equal?(DEFAULT_FILENAME)
        node = parse(content, &block)
      else
        node = parse(content, filename, extra_position_info, &block)
      end

      scope = org.jruby.ir.IRBuilder.build_root(manager, node).scope
      scope.script_dynamic_scope = node.scope

      scope
    end
>>>>>>> c2d72a3b

    # @note implemented in *org.jruby.ext.jruby.JRubyLibrary*
    def compile_ir(content, filename = '', extra_position_info = false); end if false

    # Parse and compile the given block or provided content.
    # @return [JRuby::CompiledScript]
    # @note implemented in *org.jruby.ext.jruby.JRubyLibrary*
    def compile(content, filename = '', extra_position_info = false); end if false

    # The current runtime's config (a `org.jruby.RubyInstanceConfig` instance).
    # Changes to the configuration won't be reflected in the runtime, meant to be read-only.
    CONFIG = runtime.instance_config if false

  end

  # NOTE: This is not a public API and is subject to change at our whim.
  # @private no longer used - to be removed
  module IR
    def self.debug=(value)
      org.jruby.RubyInstanceConfig.IR_DEBUG = !!value
    end

    def self.debug
      org.jruby.RubyInstanceConfig.IR_DEBUG
    end

    def self.compiler_debug=(value)
      org.jruby.RubyInstanceConfig.IR_COMPILER_DEBUG = !!value
    end

    def self.compiler_debug
      org.jruby.RubyInstanceConfig.IR_COMPILER_DEBUG
    end

    def self.visualize=(value)
      org.jruby.RubyInstanceConfig.IR_VISUALIZER = !!value
    end

    def self.visualize
      org.jruby.RubyInstanceConfig.IR_VISUALIZER
    end
  end
  deprecate_constant :IR

  # Helper struct returned from `JRuby.compile`.
  # @see JRuby#compile
  class CompiledScript

    attr_reader :name, :class_name, :original_script, :code

    # @private
    def initialize(filename, class_name, content, bytes)
      @name = filename
      @class_name = class_name
      @original_script = content
      @code = bytes
    end

    # Returns the original (.rb script content's
    def to_s
      @original_script
    end

    def inspect
      "\#<#{self.class.name} #{@name}>"
    end

    # Inspects the compiled (Java) byte-code.
    def inspect_bytecode
      writer = java.io.StringWriter.new
      reader = JRuby::ASM::ClassReader.new(@code)
      tracer = JRuby::ASM::TraceClassVisitor.new(java.io.PrintWriter.new(writer))

      reader.accept(tracer, JRuby::ASM::ClassReader::SKIP_DEBUG)

      writer.to_s
    end

  end

  autoload :ASM, 'jruby/asm.rb'

end<|MERGE_RESOLUTION|>--- conflicted
+++ resolved
@@ -27,53 +27,11 @@
     def set_context_class_loader(loader = nil); end if false
 
     # Parse the given block or the provided content, returning a JRuby AST node.
-<<<<<<< HEAD
     # @note implemented in *org.jruby.ext.jruby.JRubyLibrary*
-    def parse(content, filename = '', extra_position_info = false, lineno = 0); end if false
-=======
-    def parse(content = nil, filename = DEFAULT_FILENAME, extra_position_info = false, lineno = 0, &block)
-      if block
-        block_r = reference0(block)
-        body = block_r.body
-
-        if org.jruby.runtime.CompiledBlock === body
-          raise ArgumentError, "cannot get parse tree from compiled block"
-        end
-
-        body.body_node
-      else
-        content = content.to_str
-        filename = filename.to_str unless filename.equal?(DEFAULT_FILENAME)
-
-        if content.encoding == Encoding::ASCII_8BIT
-          # binary content, parse as though from a stream
-          runtime.parse_file(filename, java.io.ByteArrayInputStream.new(content.to_java_bytes), nil)
-        else
-          runtime.parse_bytelist reference0(content).byte_list, filename, nil, lineno, extra_position_info
-        end
-      end
-    end
-    alias ast_for parse
-
-    def compile_ir(content = nil, filename = DEFAULT_FILENAME, extra_position_info = false, &block)
-      runtime = JRuby.runtime
-      manager = org.jruby.ir.IRManager.new(runtime.instance_config)
-      manager.dry_run = true
-      if filename.equal?(DEFAULT_FILENAME)
-        node = parse(content, &block)
-      else
-        node = parse(content, filename, extra_position_info, &block)
-      end
-
-      scope = org.jruby.ir.IRBuilder.build_root(manager, node).scope
-      scope.script_dynamic_scope = node.scope
-
-      scope
-    end
->>>>>>> c2d72a3b
+    def parse(content = nil, filename = DEFAULT_FILENAME, extra_position_info = false, lineno = 0); end if false
 
     # @note implemented in *org.jruby.ext.jruby.JRubyLibrary*
-    def compile_ir(content, filename = '', extra_position_info = false); end if false
+    def compile_ir(content = nil, filename = DEFAULT_FILENAME, extra_position_info = false, &block); end if false
 
     # Parse and compile the given block or provided content.
     # @return [JRuby::CompiledScript]
