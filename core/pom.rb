version = ENV['JRUBY_VERSION'] ||
  File.read( File.join( basedir, '..', 'VERSION' ) ).strip

# note: we keep the legacy name since a lot of tests depends on it but
#       rename artifact
project 'JRuby Base' do

  model_version '4.0.0'
  inherit 'org.jruby:jruby-parent', version
  id 'org.jruby:jruby-base'

  properties( 'polyglot.dump.pom' => 'pom.xml',
              'polyglot.dump.readonly' => true,

              'tzdata.version' => '2019c',
              'tzdata.scope' => 'provided',

              'maven.build.timestamp.format' => 'yyyy-MM-dd',
              'maven.test.skip' => 'true',
              'build.date' => '${maven.build.timestamp}',
              'main.basedir' => '${project.parent.basedir}',
              'Constants.java' => 'org/jruby/runtime/Constants.java',
              'anno.sources' => '${project.basedir}/target/generated-sources',

              'jruby.basedir' => '${basedir}/..',
              'jruby.test.memory' => '3G',
              'jruby.compile.memory' => '2G',

              'create.sources.jar' => false )

  IO.foreach(File.join(basedir, '..', 'default.build.properties')) do |line|
    line.chomp!
    # skip comments
    next if line =~ /(^\W*#|^$)/
    # build const name
    name, value = line.split("=", 2)
    properties name => value
  end

  jar 'org.ow2.asm:asm:${asm.version}'
  jar 'org.ow2.asm:asm-commons:${asm.version}'
  jar 'org.ow2.asm:asm-util:${asm.version}'

  # exclude jnr-ffi to avoid problems with shading and relocation of the asm packages
  jar 'com.github.jnr:jnr-netdb:1.2.0', :exclusions => ['com.github.jnr:jnr-ffi']
  jar 'com.github.jnr:jnr-enxio:0.32.18', :exclusions => ['com.github.jnr:jnr-ffi']
  jar 'com.github.jnr:jnr-unixsocket:0.38.23', :exclusions => ['com.github.jnr:jnr-ffi']
  jar 'com.github.jnr:jnr-posix:3.1.20', :exclusions => ['com.github.jnr:jnr-ffi']
  jar 'com.github.jnr:jnr-constants:0.10.4', :exclusions => ['com.github.jnr:jnr-ffi']
  jar 'com.github.jnr:jnr-ffi:2.2.17'
  jar 'com.github.jnr:jffi:${jffi.version}'
  jar 'com.github.jnr:jffi:${jffi.version}:native'

  jar 'org.jruby.joni:joni:2.2.6'
  jar 'org.jruby.jcodings:jcodings:1.0.63'
  jar 'org.jruby:dirgra:0.5'

  jar 'com.headius:invokebinder:1.14'
  jar 'com.headius:options:1.6'

  jar 'org.jruby:jzlib:1.1.5'
  jar 'junit:junit', :scope => 'test'
  jar 'org.awaitility:awaitility', :scope => 'test'
  jar 'org.osgi:org.osgi.core:5.0.0', :scope => 'provided'

  # joda timezone must be before joda-time to be packed correctly
  # jar 'org.jruby:joda-timezones:${tzdata.version}', :scope => '${tzdata.scope}'
  jar 'joda-time:joda-time:${joda.time.version}'

  # SLF4J only used within SLF4JLogger (JRuby logger impl) class
  jar 'org.slf4j:slf4j-api:1.7.12', :scope => 'provided', :optional => true
  jar 'org.slf4j:slf4j-simple:1.7.12', :scope => 'test'

  jar 'me.qmx.jitescript:jitescript:0.4.3', :exclusions => ['org.ow2.asm:asm-all']

  jar 'com.headius:backport9:1.13'

  jar 'org.crac:crac:1.5.0'

  plugin_management do
    plugin( 'org.eclipse.m2e:lifecycle-mapping:1.0.0',
            'lifecycleMappingMetadata' => {
              'pluginExecutions' => [ { 'pluginExecutionFilter' => {
                                          'groupId' =>  'org.codehaus.mojo',
                                          'artifactId' =>  'properties-maven-plugin',
                                          'versionRange' =>  '[1.0-alpha-2,)',
                                          'goals' => [ 'read-project-properties' ]
                                        },
                                        'action' => {
                                          'ignore' =>  ''
                                        } },
                                      { 'pluginExecutionFilter' => {
                                          'groupId' =>  'org.codehaus.mojo',
                                          'artifactId' =>  'build-helper-maven-plugin',
                                          'versionRange' =>  '[1.8,)',
                                          'goals' => [ 'add-source' ]
                                        },
                                        'action' => {
                                          'ignore' =>  ''
                                        } },
                                      { 'pluginExecutionFilter' => {
                                          'groupId' =>  'org.codehaus.mojo',
                                          'artifactId' =>  'exec-maven-plugin',
                                          'versionRange' =>  '[1.2.1,)',
                                          'goals' => [ 'exec' ]
                                        },
                                        'action' => {
                                          'ignore' =>  ''
                                        } },
                                      { 'pluginExecutionFilter' => {
                                          'groupId' =>  'org.apache.maven.plugins',
                                          'artifactId' =>  'maven-dependency-plugin',
                                          'versionRange' =>  '[2.8,)',
                                          'goals' => [ 'copy' ]
                                        },
                                        'action' => {
                                          'ignore' =>  ''
                                        } },
                                      { 'pluginExecutionFilter' => {
                                          'groupId' =>  'org.apache.maven.plugins',
                                          'artifactId' =>  'maven-clean-plugin',
                                          'versionRange' =>  '[2.5,)',
                                          'goals' => [ 'clean' ]
                                        },
                                        'action' => {
                                          'ignore' =>  ''
                                        } } ]
            } )
  end

  plugin 'org.codehaus.mojo:buildnumber-maven-plugin:1.2' do
    execute_goals( 'create',
                   :id => 'jruby-revision',
                   :phase => 'generate-sources',
                   'buildNumberPropertyName' =>  'jruby.revision' )
  end

  phase 'process-classes' do
    plugin 'org.codehaus.mojo:build-helper-maven-plugin' do
      execute_goals( 'add-source',
                     :id => 'add-populators',
                     'sources' => [ '${anno.sources}' ] )
    end

    plugin 'org.codehaus.mojo:exec-maven-plugin' do
      execute_goals( 'exec',
                     :id => 'invoker-generator',
                     'arguments' => [ '-Djruby.bytecode.version=${base.java.version}',
                                      '-classpath',
                                      xml( '<classpath/>' ),
                                      'org.jruby.anno.InvokerGenerator',
                                      '${anno.sources}/annotated_classes.txt',
                                      '${project.build.outputDirectory}' ],
                     'executable' =>  'java',
                     'classpathScope' =>  'compile' )

      execute_goals( 'exec',
                     :id => 'scope-generator',
                     'arguments' => [ '-Djruby.bytecode.version=${base.java.version}',
                                      '-classpath',
                                      xml( '<classpath/>' ),
                                      'org.jruby.runtime.scope.DynamicScopeGenerator',
                                      '${project.build.outputDirectory}' ],
                     'executable' =>  'java',
                     'classpathScope' =>  'compile' )

      execute_goals( 'exec',
                     :id => 'specialized-object-generator',
                     'arguments' => [ '-Djruby.bytecode.version=${base.java.version}',
                                      '-classpath',
                                      xml( '<classpath/>' ),
                                      'org.jruby.specialized.RubyObjectSpecializer',
                                      '${project.build.outputDirectory}' ],
                     'executable' =>  'java',
                     'classpathScope' =>  'compile' )
    end
  end

  fork_compiler_args = [ '-XDignore.symbol.file=true',
                         '-J-Duser.language=en',
                         '-J-Dfile.encoding=UTF-8',
                         '-J-Xmx${jruby.compile.memory}' ]

  default_compile_configuration = {
    'fork' => 'true',
    'annotationProcessors' => [ 'org.jruby.anno.AnnotationBinder' ],
    'generatedSourcesDirectory' =>  'target/generated-sources',
    'compilerArgs' => fork_compiler_args,
    annotationProcessorPaths: [
      groupId: "org.jruby",
      artifactId: "jruby-base",
      version: "${project.version}"
    ]
  }

  plugin( :compiler,
          'encoding' => 'utf-8',
          'verbose' => 'false',
          'showWarnings' => 'true',
          'showDeprecation' => 'true',
<<<<<<< HEAD
          release: '21',
=======
          'source' => [ '${base.java.version}', '21' ],
          'target' => [ '${base.javac.version}', '21' ],
>>>>>>> 21c220e4
          'useIncrementalCompilation' =>  'false' ) do
    execute_goals( 'compile',
                   :id => 'anno',
                   :phase => 'process-resources',
                   'includes' => [ 'org/jruby/anno/FrameField.java',
                                   'org/jruby/anno/AnnotationBinder.java',
                                   'org/jruby/anno/JRubyMethod.java',
                                   'org/jruby/anno/FrameField.java',
                                   'org/jruby/runtime/Visibility.java',
                                   'org/jruby/util/CodegenUtils.java',
                                   'org/jruby/util/SafePropertyAccessor.java' ],
                   release: '8')
    execute_goals( 'compile',
                   default_compile_configuration.merge(
                     :id => 'default-compile',
                     :phase => 'compile'
                   ))

    execute_goals( 'compile',
                   :id => 'populators',
                   :phase => 'process-classes',
                   'debug' => 'true',
                   'compilerArgs' => [ '-XDignore.symbol.file=true',
                                       '-J-Duser.language=en',
                                       '-J-Dfile.encoding=UTF-8',
                                       '-J-Xmx${jruby.compile.memory}' ],
                   'includes' => [ 'org/jruby/gen/**/*.java',
                                   'module-info.java' ] )
    execute_goals( 'compile',
                   :id => 'eclipse-hack',
                   :phase => 'process-classes',
                   'skipMain' =>  'true',
                   'includes' => [ '**/*.java' ] )
  end

  plugin :clean do
    execute_goals( 'clean',
                   :id => 'default-clean',
                   :phase => 'clean',
                   'filesets' => [ { 'directory' =>  '${project.build.sourceDirectory}',
                                     'includes' => [ '${Constants.java}' ] },
                                   { 'directory' =>  '${project.basedir}/..',
<<<<<<< HEAD
                                     'includes' => [ 'bin/jruby' ] },
                                   { 'directory' =>  '${project.basedir}/..',
                                     'includes' => [ 'lib/jni/**' ] },
                                   { 'directory' =>  '${project.basedir}/..',
                                     'includes' => [ 'lib/modules/**' ] } ],
=======
                                     'includes' => [ 'lib/jni/**' ] } ],
>>>>>>> 21c220e4
                   'failOnError' =>  'false' )
  end

  plugin( :surefire,
          'forkCount' =>  '1',
          'reuseForks' =>  'false',
          'systemProperties' => {
            'jruby.home' =>  '${basedir}/..'
          },
          'argLine' =>  '-Xmx${jruby.test.memory} -Dfile.encoding=UTF-8 -Djava.awt.headless=true',
          'environmentVariables' => {
              'JDK_JAVA_OPTIONS' => '--add-modules java.scripting --add-opens java.base/sun.nio.ch=ALL-UNNAMED --add-opens java.base/java.io=ALL-UNNAMED'
          },
          includes: [
            'org/jruby/test/**/*Test*.java',
            'org/jruby/embed/**/*Test*.java',
            'org/jruby/util/**/*Test*.java',
            'org/jruby/runtime/**/*Test*.java'
          ],
          'additionalClasspathElements' => [ '${basedir}/src/test/ruby' ] )

  plugin(:jar,
         archive: {manifestEntries: {'Automatic-Module-Name' => 'org.jruby.base'}})

  build do
    default_goal 'package'

    resource do
      directory 'src/main/ruby'
      includes '**/*rb'
    end

    resource do
      directory 'src/main/resources'
      includes 'META-INF/**/*'
    end

    plugin(:dependency) do
      execute_goals('copy-dependencies',
                    id: 'copy dependencies to lib',
                    prependGroupId: true,
                    includeScope: "runtime",
                    outputDirectory: "${basedir}/../lib/modules",
                    excludeArtifactIds: 'joda-timezones')
      execute_goals('copy',
                    id: 'copy jruby jar to lib',
                    phase: :package,
                    prependGroupId: true,
                    outputDirectory: "${basedir}/../lib/modules",
                    artifactItems: [
                        {groupId: "${project.groupId}", artifactId: "${project.artifactId}", version: "${project.version}"}])
    end
  end

  plugin :resources do
    execute_goals('copy-resources', phase: 'process-resources',
                  outputDirectory: '${basedir}',
                  resources: [
                    {
                      directory: 'src/main/resources',
                      includes: '${Constants.java}',
                      target_path: '${project.build.sourceDirectory}',
                      filtering: 'true'
                    },
                    {
                      directory: '..',
                      includes: [ 'BSDL', 'COPYING', 'LEGAL', 'LICENSE.RUBY', 'VERSION' ],
                      target_path: '${project.build.sourceDirectory}/META-INF/'
                    }
                  ])
  end

  profile 'error-prone' do
    activation do
      jdk('11') # even an older (2.10.0) version of error-prone would need an adjusted setup on Java 8
      property(name: 'env.CI') # for keeping fast development cycle, by default only run on CI
    end

    plugin :compiler do
      execute_goals( 'compile',
                     :id => 'default-compile',
                     :phase => 'none' ) # do not execute default-compile, we have a replacement bellow

      execute_goals( 'compile',
                     default_compile_configuration.merge(
                       :id => 'default-compile_with_error_prone',
                       :phase => 'compile',
                       'fork' => 'true',
                       'compilerArgs' => default_compile_configuration['compilerArgs'] + [
                         '-XDcompilePolicy=simple', '-Xplugin:ErrorProne'
                       ],
                        'annotationProcessorPaths' => { 'path' => [ {
                                                                      'groupId' => 'com.google.errorprone',
                                                                      'artifactId' => 'error_prone_core',
                                                                      'version' => '2.18.0'
                                                                    },
                                                                    {
                                                                      'groupId' => 'org.jruby',
                                                                      'artifactId' => 'jruby-base',
                                                                      'version' => version
                                                                    } ]
                        }
                    ) )
    end
  end

  jni_config = [ 'unpack', { :id => 'unzip native',
                             'excludes' =>  'META-INF,META-INF/*',
                             'artifactItems' => [ { 'groupId' =>  'com.github.jnr',
                                                    'artifactId' =>  'jffi',
                                                    'version' =>  '${jffi.version}',
                                                    'type' =>  'jar',
                                                    'classifier' =>  'native',
                                                    'overWrite' =>  'false',
                                                    'outputDirectory' =>  '${jruby.basedir}/lib' } ] } ]

  phase :clean do
    plugin :dependency do
      execute_goals( *jni_config  )
    end
  end

  profile 'native' do

    activation do
      file( :missing => '../lib/jni' )
    end

    phase 'process-classes' do
      plugin :dependency do
        execute_goals( *jni_config  )
      end
    end
  end

  profile 'test' do

    properties( 'maven.test.skip' => 'false' )

  end

  profile 'build.properties' do

    activation do
      file( :exists => '../build.properties' )
    end

    plugin 'org.codehaus.mojo:properties-maven-plugin:1.0-alpha-2' do
      execute_goals( 'read-project-properties',
                     :id => 'properties',
                     :phase => 'initialize',
                     'files' => [ '${jruby.basedir}/build.properties' ],
                     'quiet' =>  'true' )
    end

  end

  profile 'tzdata' do

    activation do
      property( :name => 'tzdata.version' )
    end

    properties( 'tzdata.jar.version' => '${tzdata.version}',
                'tzdata.scope' => 'runtime' )

  end

  profile 'generate sources jar' do
    activation do
      property( :name => 'create.sources.jar', :value => 'true' )
    end

    plugin :source do
      execute_goals( 'jar-no-fork',
                     id: 'pack core sources',
                     phase: 'prepare-package') # Needs to run before the shade plugin
    end
  end
end<|MERGE_RESOLUTION|>--- conflicted
+++ resolved
@@ -198,12 +198,7 @@
           'verbose' => 'false',
           'showWarnings' => 'true',
           'showDeprecation' => 'true',
-<<<<<<< HEAD
           release: '21',
-=======
-          'source' => [ '${base.java.version}', '21' ],
-          'target' => [ '${base.javac.version}', '21' ],
->>>>>>> 21c220e4
           'useIncrementalCompilation' =>  'false' ) do
     execute_goals( 'compile',
                    :id => 'anno',
@@ -246,15 +241,11 @@
                    'filesets' => [ { 'directory' =>  '${project.build.sourceDirectory}',
                                      'includes' => [ '${Constants.java}' ] },
                                    { 'directory' =>  '${project.basedir}/..',
-<<<<<<< HEAD
-                                     'includes' => [ 'bin/jruby' ] },
-                                   { 'directory' =>  '${project.basedir}/..',
                                      'includes' => [ 'lib/jni/**' ] },
                                    { 'directory' =>  '${project.basedir}/..',
-                                     'includes' => [ 'lib/modules/**' ] } ],
-=======
+                                     'includes' => [ 'lib/modules/**' ] },
+                                   { 'directory' =>  '${project.basedir}/..',
                                      'includes' => [ 'lib/jni/**' ] } ],
->>>>>>> 21c220e4
                    'failOnError' =>  'false' )
   end
 
